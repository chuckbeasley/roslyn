--- conflicted
+++ resolved
@@ -22,11 +22,7 @@
 jobs:
 - job: ${{ parameters.jobName }}
   pool:
-<<<<<<< HEAD
-    name: NetCore-Svc-Public
-=======
     name: NetCore-Public
->>>>>>> c359ad15
     demands: ImageOverride -equals ${{ parameters.queueName }}
   timeoutInMinutes: 120
   variables:
