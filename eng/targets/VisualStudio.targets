--- conflicted
+++ resolved
@@ -144,13 +144,8 @@
           BeforeTargets="DeployVsixExtensionFiles"
 	       	DependsOnTargets="GetVsixDeploymentPath">
 
-<<<<<<< HEAD
-    <Error Text="Deployment to Dev17 is not supported in this branch. Use the corresponding *-vs-deps branch." 
-           Condition="$([MSBuild]::ValueOrDefault('$(ExtensionsPath)', '').Contains('17.0'))"/>
-=======
     <Error Text="Deployment to Dev16 is not supported in this *-vs-deps branch. Use the corresponding non-VS branch." 
            Condition="$([MSBuild]::ValueOrDefault('$(ExtensionsPath)', '').Contains('16.0'))"/>
->>>>>>> d1c4ad56
   </Target>
 
   <Import Project="GeneratePkgDef.targets" Condition="'$(MSBuildRuntimeType)' != 'Core' and '$(GeneratePkgDefFile)' == 'true' and '$(DesignTimeBuild)' != 'true' and '$(BuildingForLiveUnitTesting)' != 'true'" />
