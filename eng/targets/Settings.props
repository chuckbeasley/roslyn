﻿<?xml version="1.0" encoding="utf-8"?>
<!-- Licensed to the .NET Foundation under one or more agreements. The .NET Foundation licenses this file to you under the MIT license. See the LICENSE file in the project root for more information. -->
<Project>
  <PropertyGroup>
    <Copyright>$(CopyrightMicrosoft)</Copyright>
    <PackageLicenseExpression>MIT</PackageLicenseExpression>

    <PackageTags>Roslyn CodeAnalysis Compiler CSharp VB VisualBasic Parser Scanner Lexer Emit CodeGeneration Metadata IL Compilation Scripting Syntax Semantics</PackageTags>
    <ThirdPartyNoticesFilePath>$(MSBuildThisFileDirectory)..\..\src\NuGet\ThirdPartyNotices.rtf</ThirdPartyNoticesFilePath>

    <VSSDKTargetPlatformRegRootSuffix>RoslynDev</VSSDKTargetPlatformRegRootSuffix>

    <!-- Workaround for old Microsoft.VisualStudio.Progression.* packages -->
    <NoWarn>$(NoWarn);VSIXCompatibility1001</NoWarn>

    <!-- TODO: https://github.com/dotnet/roslyn/issues/71667 -->
    <NoWarn>$(NoWarn);NU1507</NoWarn>

    <CommonExtensionInstallationRoot>CommonExtensions</CommonExtensionInstallationRoot>
    <LanguageServicesExtensionInstallationFolder>Microsoft\VBCSharp\LanguageServices</LanguageServicesExtensionInstallationFolder>

    <RestoreUseStaticGraphEvaluation>true</RestoreUseStaticGraphEvaluation>

    <!-- Disable the implicit nuget fallback folder as it makes it hard to locate and copy ref assemblies to the test output folder -->
    <DisableImplicitNuGetFallbackFolder>true</DisableImplicitNuGetFallbackFolder>
    <ToolsetPackagesDir>$(RepoRoot)build\ToolsetPackages\</ToolsetPackagesDir>
    <UseSharedCompilation>true</UseSharedCompilation>

    <Features>strict</Features>
    <ProduceReferenceAssembly>true</ProduceReferenceAssembly>
    <GenerateDocumentationFile>true</GenerateDocumentationFile>
    <GenerateFullPaths>true</GenerateFullPaths>
    <EnableWindowsTargeting Condition="'$(DotNetBuildFromSource)' != 'true'">true</EnableWindowsTargeting>

    <!-- Set to non-existent file to prevent common targets from importing Microsoft.CodeAnalysis.targets -->
    <CodeAnalysisTargets>NON_EXISTENT_FILE</CodeAnalysisTargets>

    <VisualStudioVersion Condition="'$(VisualStudioVersion)' == ''">15.0</VisualStudioVersion>
    <VisualStudioReferenceMajorVersion Condition="'$(VisualStudioReferenceMajorVersion)' == ''">$(VisualStudioVersion.Substring($([System.Convert]::ToInt32(0)), $(VisualStudioVersion.IndexOf('.'))))</VisualStudioReferenceMajorVersion>
    <VisualStudioReferenceAssemblyVersion Condition="'$(VisualStudioReferenceAssemblyVersion)' == ''">$(VisualStudioReferenceMajorVersion).0.0.0</VisualStudioReferenceAssemblyVersion>
    <MinimumVisualStudioVersion>$(VisualStudioVersion)</MinimumVisualStudioVersion>
    <MinimumMSBuildVersion>15.7.0</MinimumMSBuildVersion>

    <!-- Disable AppX packaging for the Roslyn source. Not setting this to false has the side effect
         that any builds of portable projects end up in a sub folder of $(OutputPath). Search for this flag in
         Microsoft.Common.CurrentVersion.targets to see how it is consumed -->
    <WindowsAppContainer>false</WindowsAppContainer>

    <!-- Used to control the running of the GenerateSatelliteAssemblies and CoreGenerateSatelliteAssemblies targets -->
    <GenerateSatelliteAssemblies>true</GenerateSatelliteAssemblies>

    <EnableDefaultNoneItems>false</EnableDefaultNoneItems>
    <Nullable>enable</Nullable>
    <DiscoverEditorConfigFiles>true</DiscoverEditorConfigFiles>

    <!-- VS does not require Windows PDBs to be published anymore. -->
    <PublishWindowsPdb>false</PublishWindowsPdb>
    <EnforceExtendedAnalyzerRules>false</EnforceExtendedAnalyzerRules>
    <EnforceExtendedAnalyzerRules Condition="'$(IsAnalyzer)' == 'true'">true</EnforceExtendedAnalyzerRules>

    <!-- TODO --> 
    <_SkipUpgradeNetAnalyzersNuGetWarning>true</_SkipUpgradeNetAnalyzersNuGetWarning>

    <!--
      Needed to avoid error NU1010: The PackageReference items Microsoft.Net.Compilers.Toolset.Framework do not have corresponding PackageVersion.
      Related to https://github.com/dotnet/sdk/issues/41791.
    -->
    <BuildWithNetFrameworkHostedCompiler>false</BuildWithNetFrameworkHostedCompiler>
<<<<<<< HEAD
=======

    <!-- https://github.com/dotnet/msbuild/issues/10306 -->
    <CoreCompileDependsOn>$(CoreCompileDependsOn);ResolveKeySource</CoreCompileDependsOn> 
>>>>>>> be9c072e
  </PropertyGroup>

  <Import Project="$(MSBuildThisFileDirectory)TargetFrameworks.props" />

  <!--
    Disable Source Link and Xliff in WPF temp projects to avoid generating non-deterministic file names to obj dir.
    The project name is non-deterministic and is included in the Source Link json file name and xlf directory names.
    It's also not necessary to generate these assets.
  -->
  <PropertyGroup Condition="'$(IsWpfTempProject)' == 'true'">
    <EnableSourceLink>false</EnableSourceLink>
    <DeterministicSourcePaths>false</DeterministicSourcePaths>
    <EnableXlfLocalization>false</EnableXlfLocalization>
  </PropertyGroup>
  
  <!--
    Disable Xliff if it's not necessary to generate satellite assemblies.
  -->
  <PropertyGroup Condition="'$(GenerateSatelliteAssemblies)' == 'false'">
    <EnableXlfLocalization>false</EnableXlfLocalization>
  </PropertyGroup>

  <PropertyGroup Condition="'$(IsTestProject)' == 'true'" >
    <!--
      Choose default target frameworks to use for testing on Mono and Core.
      These may be overridden by projects that need to be skipped.
    -->
    <TestTargetFrameworks Condition="'$(TestRuntime)' == 'Mono'">net46;net472</TestTargetFrameworks>
    <TestTargetFrameworks Condition="'$(TestRuntime)' == 'Core'">$(NetRoslyn)</TestTargetFrameworks>

    <XUnitDesktopSettingsFile>$(MSBuildThisFileDirectory)..\config\xunit.runner.json</XUnitDesktopSettingsFile>
    <XUnitCoreSettingsFile>$(MSBuildThisFileDirectory)..\config\xunit.runner.json</XUnitCoreSettingsFile>
  </PropertyGroup>

  <!-- Keys used by InternalsVisibleTo attributes. -->
  <PropertyGroup>
    <MoqPublicKey>0024000004800000940000000602000000240000525341310004000001000100c547cac37abd99c8db225ef2f6c8a3602f3b3606cc9891605d02baa56104f4cfc0734aa39b93bf7852f7d9266654753cc297e7d2edfe0bac1cdcf9f717241550e0a7b191195b7667bb4f64bcb8e2121380fd1d9d46ad2d92d2d15605093924cceaf74c4861eff62abf69b9291ed0a340e113be11e6a7d3113e92484cf7045cc7</MoqPublicKey>
    <VisualStudioKey>002400000480000094000000060200000024000052534131000400000100010007d1fa57c4aed9f0a32e84aa0faefd0de9e8fd6aec8f87fb03766c834c99921eb23be79ad9d5dcc1dd9ad236132102900b723cf980957fc4e177108fc607774f29e8320e92ea05ece4e821c0a5efe8f1645c4c0c93c1ab99285d622caa652c1dfad63d745d6f2de5f17e5eaf0fc4963d261c8a12436518206dc093344d5ad293</VisualStudioKey>
    <RazorKey>0024000004800000940000000602000000240000525341310004000001000100f33a29044fa9d740c9b3213a93e57c84b472c84e0b8a0e1ae48e67a9f8f6de9d5f7f3d52ac23e48ac51801f1dc950abe901da34d2a9e3baadb141a17c77ef3c565dd5ee5054b91cf63bb3c6ab83f72ab3aafe93d0fc3c2348b764fafb0b1c0733de51459aeab46580384bf9d74c4e28164b7cde247f891ba07891c9d872ad2bb</RazorKey>
    <MicrosoftSharedPublicKey>0024000004800000940000000602000000240000525341310004000001000100b5fc90e7027f67871e773a8fde8938c81dd402ba65b9201d60593e96c492651e889cc13f1415ebb53fac1131ae0bd333c5ee6021672d9718ea31a8aebd0da0072f25d87dba6fc90ffd598ed4da35e44c398c454307e8e33b8426143daec9f596836f97c8f74750e5975c64e2189f45def46b2a2b1247adc3652bf5c308055da9</MicrosoftSharedPublicKey>
    <AspNetCoreKey>$(RazorKey)</AspNetCoreKey>
    <IntelliCodeCSharpKey>$(MicrosoftSharedPublicKey)</IntelliCodeCSharpKey>
    <IntelliCodeKey>002400000480000094000000060200000024000052534131000400000100010007d1fa57c4aed9f0a32e84aa0faefd0de9e8fd6aec8f87fb03766c834c99921eb23be79ad9d5dcc1dd9ad236132102900b723cf980957fc4e177108fc607774f29e8320e92ea05ece4e821c0a5efe8f1645c4c0c93c1ab99285d622caa652c1dfad63d745d6f2de5f17e5eaf0fc4963d261c8a12436518206dc093344d5ad293</IntelliCodeKey>
    <FSharpKey>$(VisualStudioKey)</FSharpKey>
    <TypeScriptKey>$(VisualStudioKey)</TypeScriptKey>
    <VisualStudioDebuggerKey>$(VisualStudioKey)</VisualStudioDebuggerKey>
    <XamarinKey>002400000480000094000000060200000024000052534131000400000100010079159977d2d03a8e6bea7a2e74e8d1afcc93e8851974952bb480a12c9134474d04062447c37e0e68c080536fcf3c3fbe2ff9c979ce998475e506e8ce82dd5b0f350dc10e93bf2eeecf874b24770c5081dbea7447fddafa277b22de47d6ffea449674a4f9fccf84d15069089380284dbdd35f46cdff12a1bd78e4ef0065d016df</XamarinKey>
    <UnitTestingKey>$(VisualStudioKey)</UnitTestingKey>
    <OmniSharpKey>0024000004800000940000000602000000240000525341310004000001000100917302efc152e6464679d4625bd9989e12d4662a9eaadf284d04992881c0e7b16e756e63ef200a02c4054d4d31e21b9aa0b0b873bcefca8cd42ec583a3db509665c9b22318ceceec581663fc07e2422bb2135539ba8a517c209ac175fff07c5af10cef636e04cae91d28f51fcde5d14c1a9bfed06e096cf977fd0d60002a3ea6</OmniSharpKey>
    <UnitTestGeneratorKey>0024000004800000940000000602000000240000525341310004000001000100e1e4cc8a3ceffcaef02f890a17745185d807f26eae1d31b1b69b84f97a1f57812a999f0f8a624147378c09db1ca669e7f3717ef3710f8ded8067c3b83f24506fae54f18f4e18e1d0df0f21862b58d35aec0917873e92ce8d61ec6b72ba2ebfc418b9ae7da8aa41e0602d5ccc1cf63af0b6cebf3f14f7ca3553233dab3a5eaeab</UnitTestGeneratorKey>
    <MicrosoftCodeAnalysisLanguageServerKey>002400000480000094000000060200000024000052534131000400000100010009f3c8fcb7cb2592cc6e6d3646d4d9a2bda9e7a243d357bc17a5a06f50ed0dae74a343cd9538fe45bbc90a3f7cbecb23558205e3b246b69f7f7730e520460d560da1c68cda9e2256e3b801629e2dc1fd588b1681aaf4f2c98abcfc50086ecbcd55f76f7dbaf018e708527d8ae3a2714b3ec9b62bd9aaf56cf55b3ffc9eee31aa</MicrosoftCodeAnalysisLanguageServerKey>
    <MicrosoftCodeAnalysisCompilerDeveloperSDKKey>00240000048000009400000006020000002400005253413100040000010001005984d9e99e5722bb74ddbb59972bff1a2fd9e0ccb2d50e09ef85e39ec4a4e4bf2de896997de1af164be0558cdd5a50a283b9353fc4e5ccc1c87363e6e7d87af7bec8ca40281596fc8f5b5aad9904230f6f3892f8dde382cee7ba9854004d86ce93834a86b42ebdd0faf86d9fa6d935e05aed68cb4d828cea77df028739aaa9dc</MicrosoftCodeAnalysisCompilerDeveloperSDKKey>
    <CopilotKey>002400000480000094000000060200000024000052534131000400000100010007d1fa57c4aed9f0a32e84aa0faefd0de9e8fd6aec8f87fb03766c834c99921eb23be79ad9d5dcc1dd9ad236132102900b723cf980957fc4e177108fc607774f29e8320e92ea05ece4e821c0a5efe8f1645c4c0c93c1ab99285d622caa652c1dfad63d745d6f2de5f17e5eaf0fc4963d261c8a12436518206dc093344d5ad293</CopilotKey>
  </PropertyGroup>

  <!--
       Enable hard links for the build. This is not done by default due to fears about
       inadvertently corrupting the NuGet cache (hard links in the output directory will
       point into the cache). The build itself will not due this but a developer directly
       modifying this directory could cause it to happen.

       Developers who do not modify the output directory directly can enable this safely

       Related discussion in https://github.com/dotnet/roslyn/issues/30005
  -->
  <PropertyGroup Condition="'$(ROSLYNUSEHARDLINKS)' != ''">
    <CreateHardLinksForCopyFilesToOutputDirectoryIfPossible>true</CreateHardLinksForCopyFilesToOutputDirectoryIfPossible>
    <CreateHardLinksForCopyAdditionalFilesIfPossible>true</CreateHardLinksForCopyAdditionalFilesIfPossible>
    <CreateHardLinksForCopyLocalIfPossible>true</CreateHardLinksForCopyLocalIfPossible>
    <CreateHardLinksForPublishFilesIfPossible>true</CreateHardLinksForPublishFilesIfPossible>
  </PropertyGroup>

  <!-- Windows specific settings -->
  <PropertyGroup Condition="'$(OS)' == 'Windows_NT'">
    <DeployExtension Condition="'$(VisualStudioVersion)' != '15.0' and '$(VisualStudioVersion)' != '16.0'">false</DeployExtension>
  </PropertyGroup>

  <PropertyGroup Condition="'$(DevEnvDir)' == ''">
    <DevEnvDir>$([System.Environment]::ExpandEnvironmentVariables("%VS$(VisualStudioReferenceMajorVersion)0COMNTOOLS%"))</DevEnvDir>
    <DevEnvDir>$(DevEnvDir)\..\IDE</DevEnvDir>
    <DevEnvDir>$([System.IO.Path]::GetFullPath('$(DevEnvDir)'))</DevEnvDir>
  </PropertyGroup>

  <!--
    Bootstrapping compilers
  -->
  <Import Project="Bootstrap.props" Condition="'$(BootstrapBuildPath)' != ''" />

  <!--
    Analyzers
  -->
  <ItemGroup Condition="'$(DotNetBuildFromSource)' != 'true'">
    <PackageReference Include="Microsoft.CodeAnalysis.NetAnalyzers" PrivateAssets="all" />
    <PackageReference Include="Roslyn.Diagnostics.Analyzers" PrivateAssets="all" />
    <PackageReference Include="Microsoft.VisualStudio.Threading.Analyzers" PrivateAssets="all" />
    <PackageReference Include="Microsoft.CodeAnalysis.PerformanceSensitiveAnalyzers" PrivateAssets="all" />
  </ItemGroup>

  <!-- Disable SDK supplied netanalyzers as we reference them from nugets instead -->
  <PropertyGroup>
    <EnableNetAnalyzers>false</EnableNetAnalyzers>
  </PropertyGroup>

  <!--
     Code indexing targets to help generating LSIF from indexing builds.
  -->
  <ItemGroup Condition="'$(DotNetBuildFromSource)' != 'true'">
    <PackageReference Include="RichCodeNav.EnvVarDump" PrivateAssets="all" />
  </ItemGroup>

  <!--
    Don't inject PerformanceSensitiveAttribute source by default to avoid duplicate definitions caused by IVT.
    This needs to be set to true in projects at the root of IVT trees, in order for PerformanceSensitiveAnalyzers to work.
  -->
  <PropertyGroup Condition="'$(GeneratePerformanceSensitiveAttribute)' == ''">
    <GeneratePerformanceSensitiveAttribute>false</GeneratePerformanceSensitiveAttribute>
  </PropertyGroup>

  <!-- Language-specific analyzer packages -->
  <Choose>
    <When Condition="'$(Language)' == 'VB'">
      <ItemGroup Condition="'$(RoslynCheckCodeStyle)' == 'true'">
        <PackageReference Include="Microsoft.CodeAnalysis.VisualBasic.CodeStyle" PrivateAssets="all" />
      </ItemGroup>
    </When>

    <When Condition="'$(Language)' == 'C#'">
      <ItemGroup Condition="'$(RoslynCheckCodeStyle)' == 'true'">
        <PackageReference Include="Microsoft.CodeAnalysis.CSharp.CodeStyle" PrivateAssets="all" />
      </ItemGroup>
    </When>
  </Choose>

  <PropertyGroup Condition="'$(RoslynEnforceCodeStyle)' != 'true'">
    <!-- Don't treat FormattingAnalyzer as an error, even when TreatWarningsAsErrors is specified. -->
    <WarningsNotAsErrors>$(WarningsNotAsErrors);IDE0055</WarningsNotAsErrors>
  </PropertyGroup>

  <!--
    Language specific settings
  -->
  <Choose>
    <!-- VB specific settings -->
    <When Condition="'$(Language)' == 'VB'">
      <PropertyGroup>
        <LangVersion>latest</LangVersion>
        <NoWarn>$(NoWarn);40057</NoWarn>
        <VBRuntime>Embed</VBRuntime>
      </PropertyGroup>
      <ItemGroup>
        <Import Include="Microsoft.VisualBasic" />
        <Import Include="System" />
        <Import Include="System.Collections" />
        <Import Include="System.Collections.Generic" />
        <Import Include="System.Diagnostics" />
        <Import Include="System.Linq" />
      </ItemGroup>
      <PropertyGroup>
        <DefineConstants Condition="'$(InitialDefineConstants)' != ''">$(InitialDefineConstants)</DefineConstants>
      </PropertyGroup>
    </When>

    <!-- C# specific settings -->
    <When Condition="'$(Language)' == 'C#'">
      <PropertyGroup>
        <LangVersion>preview</LangVersion>
        <WarningLevel>9999</WarningLevel>
        <ErrorReport>prompt</ErrorReport>

        <!-- Suppress the following warnings by default for C# projects
                1573: Suppressed in order to allow documentation for some but not all parameters.
                      A warning will still be reported if the documentation defines/references a
                      parameter which does not exist.
                1591: So far we've chosen to implicitly implement interfaces and as a consequence
                      the methods are public.  We don't want to duplicate documentation for them
                      and hence suppress this warning until we get closer to release and a more
                      thorough documentation story
        -->
        <NoWarn>$(NoWarn);1573;1591;1701</NoWarn>
      </PropertyGroup>
      <PropertyGroup>
        <DefineConstants Condition="'$(InitialDefineConstants)' != ''">$(DefineConstants);$(InitialDefineConstants)</DefineConstants>
      </PropertyGroup>
    </When>
  </Choose>

  <PropertyGroup Condition="'$(DotNetBuildFromSource)' == 'true'">
    <!-- https://github.com/dotnet/roslyn/issues/38433 Vbc does not like the extra semicolon -->
    <DefineConstants Condition="'$(DefineConstants)' != ''">DOTNET_BUILD_FROM_SOURCE;$(DefineConstants)</DefineConstants>
    <DefineConstants Condition="'$(DefineConstants)' == ''">DOTNET_BUILD_FROM_SOURCE</DefineConstants>
  </PropertyGroup>
</Project><|MERGE_RESOLUTION|>--- conflicted
+++ resolved
@@ -66,12 +66,9 @@
       Related to https://github.com/dotnet/sdk/issues/41791.
     -->
     <BuildWithNetFrameworkHostedCompiler>false</BuildWithNetFrameworkHostedCompiler>
-<<<<<<< HEAD
-=======
 
     <!-- https://github.com/dotnet/msbuild/issues/10306 -->
     <CoreCompileDependsOn>$(CoreCompileDependsOn);ResolveKeySource</CoreCompileDependsOn> 
->>>>>>> be9c072e
   </PropertyGroup>
 
   <Import Project="$(MSBuildThisFileDirectory)TargetFrameworks.props" />
