<?xml version="1.0" encoding="utf-8"?>
<!-- Licensed to the .NET Foundation under one or more agreements. The .NET Foundation licenses this file to you under the MIT license. See the LICENSE file in the project root for more information. -->
<Project>
  <!--
    Roslyn version
  -->
  <PropertyGroup>
    <MajorVersion>3</MajorVersion>
    <MinorVersion>9</MinorVersion>
    <PatchVersion>0</PatchVersion>
    <PreReleaseVersionLabel>1</PreReleaseVersionLabel>
    <VersionPrefix>$(MajorVersion).$(MinorVersion).$(PatchVersion)</VersionPrefix>
    <!--
      By default the assembly version in official builds is "$(MajorVersion).$(MinorVersion).0.0".
      Keep the setting conditional. The toolset sets the assembly version to 42.42.42.42 if not set explicitly.
    -->
    <AssemblyVersion Condition="'$(OfficialBuild)' == 'true' or '$(DotNetUseShippingVersions)' == 'true'">$(MajorVersion).$(MinorVersion).0.0</AssemblyVersion>
    <!--
      Arcade overrides our VersionPrefix when MajorVersion and MinorVersion are specified. Clear them so that
      we can keep the PatchVersion until we are using an SDK that includes https://github.com/dotnet/arcade/pull/3601
    -->
    <MajorVersion>
    </MajorVersion>
    <MinorVersion>
    </MinorVersion>
    <MicrosoftNetCompilersToolsetVersion>3.9.0-1.20512.2</MicrosoftNetCompilersToolsetVersion>
  </PropertyGroup>
  <PropertyGroup>
    <!-- Versions used by several individual references below -->
    <RoslynDiagnosticsNugetPackageVersion>3.3.0-beta1.20352.4</RoslynDiagnosticsNugetPackageVersion>
    <MicrosoftCodeAnalysisNetAnalyzersVersion>5.0.0-rc2.20453.1</MicrosoftCodeAnalysisNetAnalyzersVersion>
    <CodeStyleLayerCodeAnalysisVersion>3.7.0</CodeStyleLayerCodeAnalysisVersion>
    <MicrosoftCodeAnalysisTestingVersion>1.0.1-beta1.20407.3</MicrosoftCodeAnalysisTestingVersion>
    <CodeStyleAnalyzerVersion>3.8.0-2.20414.4</CodeStyleAnalyzerVersion>
    <VisualStudioEditorPackagesVersion>16.8.39</VisualStudioEditorPackagesVersion>
    <ILToolsPackageVersion>5.0.0-alpha1.19409.1</ILToolsPackageVersion>
    <MicrosoftVisualStudioLanguageServerProtocolPackagesVersion>16.8.120</MicrosoftVisualStudioLanguageServerProtocolPackagesVersion>
    <MicrosoftVisualStudioShellPackagesVersion>16.8.30406.65-pre</MicrosoftVisualStudioShellPackagesVersion>
  </PropertyGroup>
  <!--
    Dependency versions
  -->
  <PropertyGroup>
    <BasicUndoVersion>0.9.3</BasicUndoVersion>
    <BenchmarkDotNetVersion>0.12.1</BenchmarkDotNetVersion>
    <DiffPlexVersion>1.4.4</DiffPlexVersion>
    <EnvDTEVersion>8.0.2</EnvDTEVersion>
    <EnvDTE80Version>8.0.0</EnvDTE80Version>
    <FakeSignVersion>0.9.2</FakeSignVersion>
    <HumanizerCoreVersion>2.2.0</HumanizerCoreVersion>
    <ICSharpCodeDecompilerVersion>6.1.0.5902</ICSharpCodeDecompilerVersion>
    <MicrosoftBuildVersion>15.3.409</MicrosoftBuildVersion>
    <MicrosoftBuildFrameworkVersion>15.3.409</MicrosoftBuildFrameworkVersion>
    <MicrosoftBuildLocatorVersion>1.2.6</MicrosoftBuildLocatorVersion>
    <MicrosoftBuildRuntimeVersion>15.3.409</MicrosoftBuildRuntimeVersion>
    <MicrosoftBuildTasksCoreVersion>15.3.409</MicrosoftBuildTasksCoreVersion>
<<<<<<< HEAD
    <NuGetVisualStudioContractsVersion>5.7.0</NuGetVisualStudioContractsVersion>
    <!-- This is working around Microsoft.VisualStudio.Shell.15.0 having an unstated conflicting reference on this with NuGet.VisualStudio.Contracts -->
    <MicrosoftVisualStudioRpcContractsVersion>16.7.50</MicrosoftVisualStudioRpcContractsVersion>
=======

    <NuGetVisualStudioContractsVersion>5.7.0</NuGetVisualStudioContractsVersion>
    <!-- This is working around Microsoft.VisualStudio.Shell.15.0 having an unstated conflicting reference on this with NuGet.VisualStudio.Contracts -->
    <MicrosoftVisualStudioRpcContractsVersion>16.7.50</MicrosoftVisualStudioRpcContractsVersion>

>>>>>>> 8de9e4b2
    <!--
      Since the Microsoft.CodeAnalysis.Analyzers package is a public dependency of our NuGet
      packages we will keep it untied to the RoslynDiagnosticsNugetPackageVersion we use for
      other analyzers to ensure it stays on a release version.
    -->
    <MicrosoftCodeAnalysisAnalyzersVersion>3.0.0</MicrosoftCodeAnalysisAnalyzersVersion>
    <MicrosoftCodeAnalysisBuildTasksVersion>2.0.0-rc2-61102-09</MicrosoftCodeAnalysisBuildTasksVersion>
    <MicrosoftCodeAnalysisCSharpAnalyzerTestingXUnitVersion>$(MicrosoftCodeAnalysisTestingVersion)</MicrosoftCodeAnalysisCSharpAnalyzerTestingXUnitVersion>
    <MicrosoftCodeAnalysisCSharpCodeFixTestingXUnitVersion>$(MicrosoftCodeAnalysisTestingVersion)</MicrosoftCodeAnalysisCSharpCodeFixTestingXUnitVersion>
    <MicrosoftCodeAnalysisCSharpCodeRefactoringTestingXUnitVersion>$(MicrosoftCodeAnalysisTestingVersion)</MicrosoftCodeAnalysisCSharpCodeRefactoringTestingXUnitVersion>
    <MicrosoftCodeAnalysisCSharpCodeStyleVersion>$(CodeStyleAnalyzerVersion)</MicrosoftCodeAnalysisCSharpCodeStyleVersion>
    <MicrosoftCodeAnalysisElfieVersion>1.0.0-rc14</MicrosoftCodeAnalysisElfieVersion>
    <MicrosoftCodeAnalysisTestResourcesProprietaryVersion>2.0.41</MicrosoftCodeAnalysisTestResourcesProprietaryVersion>
    <MicrosoftCodeAnalysisVisualBasicAnalyzerTestingXUnitVersion>$(MicrosoftCodeAnalysisTestingVersion)</MicrosoftCodeAnalysisVisualBasicAnalyzerTestingXUnitVersion>
    <MicrosoftCodeAnalysisVisualBasicCodeFixTestingXUnitVersion>$(MicrosoftCodeAnalysisTestingVersion)</MicrosoftCodeAnalysisVisualBasicCodeFixTestingXUnitVersion>
    <MicrosoftCodeAnalysisVisualBasicCodeRefactoringTestingXUnitVersion>$(MicrosoftCodeAnalysisTestingVersion)</MicrosoftCodeAnalysisVisualBasicCodeRefactoringTestingXUnitVersion>
    <MicrosoftCodeAnalysisVisualBasicCodeStyleVersion>$(CodeStyleAnalyzerVersion)</MicrosoftCodeAnalysisVisualBasicCodeStyleVersion>
    <MicrosoftCodeAnalysisAnalyzerUtilitiesVersion>3.3.0</MicrosoftCodeAnalysisAnalyzerUtilitiesVersion>
    <MicrosoftCodeAnalysisPerformanceSensitiveAnalyzersVersion>$(RoslynDiagnosticsNugetPackageVersion)</MicrosoftCodeAnalysisPerformanceSensitiveAnalyzersVersion>
    <MicrosoftCSharpVersion>4.3.0</MicrosoftCSharpVersion>
    <MicrosoftDevDivOptimizationDataPowerShellVersion>1.0.339</MicrosoftDevDivOptimizationDataPowerShellVersion>
    <MicrosoftDiagnosticsRuntimeVersion>0.8.31-beta</MicrosoftDiagnosticsRuntimeVersion>
    <MicrosoftDiagnosticsTracingTraceEventVersion>1.0.35</MicrosoftDiagnosticsTracingTraceEventVersion>
    <MicrosoftDiaSymReaderVersion>1.3.0</MicrosoftDiaSymReaderVersion>
    <MicrosoftDiaSymReaderConverterVersion>1.1.0-beta2-20115-01</MicrosoftDiaSymReaderConverterVersion>
    <MicrosoftDiaSymReaderConverterXmlVersion>1.1.0-beta2-20115-01</MicrosoftDiaSymReaderConverterXmlVersion>
    <MicrosoftDiaSymReaderNativeVersion>1.7.0</MicrosoftDiaSymReaderNativeVersion>
    <MicrosoftDiaSymReaderPortablePdbVersion>1.5.0</MicrosoftDiaSymReaderPortablePdbVersion>
    <MicrosoftDotNetVersionToolsVersion>3.0.0-preview1-03617-02</MicrosoftDotNetVersionToolsVersion>
    <MicrosoftExtensionsDependencyInjectionVersion>2.1.1</MicrosoftExtensionsDependencyInjectionVersion>
    <MicrosoftExtensionsLoggingVersion>2.1.1</MicrosoftExtensionsLoggingVersion>
    <MicrosoftIdentityModelClientsActiveDirectoryVersion>3.13.8</MicrosoftIdentityModelClientsActiveDirectoryVersion>
    <MicrosoftInternalPerformanceCodeMarkersDesignTimeVersion>15.8.27812-alpha</MicrosoftInternalPerformanceCodeMarkersDesignTimeVersion>
    <MicrosoftInternalVisualStudioShellInterop140DesignTimeVersion>14.3.25407-alpha</MicrosoftInternalVisualStudioShellInterop140DesignTimeVersion>
    <MicrosoftMetadataVisualizerVersion>1.0.0-beta3.20174.1</MicrosoftMetadataVisualizerVersion>
    <MicrosoftMSXMLVersion>8.0.0</MicrosoftMSXMLVersion>
    <MicrosoftNETBuildExtensionsVersion>2.2.101</MicrosoftNETBuildExtensionsVersion>
    <MicrosoftNETCorePlatformsVersion>2.1.2</MicrosoftNETCorePlatformsVersion>
    <MicrosoftNETCoreAppRefVersion>3.1.0</MicrosoftNETCoreAppRefVersion>
    <MicrosoftNETFrameworkReferenceAssembliesnet461Version>1.0.0</MicrosoftNETFrameworkReferenceAssembliesnet461Version>
    <MicrosoftNETFrameworkReferenceAssembliesnet451Version>1.0.0</MicrosoftNETFrameworkReferenceAssembliesnet451Version>
    <MicrosoftNETFrameworkReferenceAssembliesnet40Version>1.0.0</MicrosoftNETFrameworkReferenceAssembliesnet40Version>
    <MicrosoftNETFrameworkReferenceAssembliesnet20Version>1.0.0</MicrosoftNETFrameworkReferenceAssembliesnet20Version>
    <jnm2ReferenceAssembliesnet35Version>1.0.1</jnm2ReferenceAssembliesnet35Version>
    <MicrosoftNETTestSdkVersion>16.0.1</MicrosoftNETTestSdkVersion>
    <MicrosoftNETCoreTestHostVersion>1.1.0</MicrosoftNETCoreTestHostVersion>
    <MicrosoftNetFX20Version>1.0.3</MicrosoftNetFX20Version>
    <MicrosoftNetFrameworkReferenceAssembliesVersion>1.0.0-preview.1</MicrosoftNetFrameworkReferenceAssembliesVersion>
    <MicrosoftNetSdkVersion>2.0.0-alpha-20170405-2</MicrosoftNetSdkVersion>
    <MicrosoftNuGetBuildTasksVersion>0.1.0</MicrosoftNuGetBuildTasksVersion>
    <MicrosoftPortableTargetsVersion>0.1.2-dev</MicrosoftPortableTargetsVersion>
    <MicrosoftServiceHubClientVersion>2.7.89</MicrosoftServiceHubClientVersion>
    <MicrosoftServiceHubFrameworkVersion>2.7.89</MicrosoftServiceHubFrameworkVersion>
    <MicrosoftVisualBasicVersion>10.1.0</MicrosoftVisualBasicVersion>
    <MicrosoftVisualStudioCallHierarchyPackageDefinitionsVersion>15.8.27812-alpha</MicrosoftVisualStudioCallHierarchyPackageDefinitionsVersion>
    <MicrosoftVisualStudioCodeAnalysisSdkUIVersion>15.8.27812-alpha</MicrosoftVisualStudioCodeAnalysisSdkUIVersion>
    <MicrosoftVisualStudioComponentModelHostVersion>16.0.467</MicrosoftVisualStudioComponentModelHostVersion>
    <MicrosoftVisualStudioCompositionVersion>16.4.11</MicrosoftVisualStudioCompositionVersion>
    <MicrosoftVisualStudioCoreUtilityVersion>$(VisualStudioEditorPackagesVersion)</MicrosoftVisualStudioCoreUtilityVersion>
    <MicrosoftVisualStudioDebuggerUIInterfacesVersion>16.4.0-beta.20106.1</MicrosoftVisualStudioDebuggerUIInterfacesVersion>
    <MicrosoftVisualStudioDebuggerEngineimplementationVersion>16.5.1122001-preview</MicrosoftVisualStudioDebuggerEngineimplementationVersion>
    <MicrosoftVisualStudioDebuggerMetadataimplementationVersion>16.5.1122001-preview</MicrosoftVisualStudioDebuggerMetadataimplementationVersion>
    <MicrosoftVisualStudioDesignerInterfacesVersion>1.1.4322</MicrosoftVisualStudioDesignerInterfacesVersion>
    <MicrosoftVisualStudioDiagnosticsPerformanceProviderVersion>16.0.28226-alpha</MicrosoftVisualStudioDiagnosticsPerformanceProviderVersion>
    <MicrosoftVisualStudioSDKEmbedInteropTypesVersion>15.0.30</MicrosoftVisualStudioSDKEmbedInteropTypesVersion>
    <MicrosoftVisualStudioEditorVersion>$(VisualStudioEditorPackagesVersion)</MicrosoftVisualStudioEditorVersion>
    <MicrosoftVisualStudioGraphModelVersion>16.0.28226-alpha</MicrosoftVisualStudioGraphModelVersion>
    <MicrosoftVisualStudioImageCatalogVersion>16.8.30406.65-pre</MicrosoftVisualStudioImageCatalogVersion>
    <MicrosoftVisualStudioImagingVersion>16.8.30406.65-pre</MicrosoftVisualStudioImagingVersion>
    <MicrosoftVisualStudioImagingInterop140DesignTimeVersion>16.8.30406.65</MicrosoftVisualStudioImagingInterop140DesignTimeVersion>
    <MicrosoftVisualStudioInteractiveWindowVersion>2.8.0</MicrosoftVisualStudioInteractiveWindowVersion>
    <MicrosoftVisualStudioLanguageVersion>$(VisualStudioEditorPackagesVersion)</MicrosoftVisualStudioLanguageVersion>
    <MicrosoftVisualStudioLanguageCallHierarchyVersion>15.8.27812-alpha</MicrosoftVisualStudioLanguageCallHierarchyVersion>
    <MicrosoftVisualStudioLanguageIntellisenseVersion>$(VisualStudioEditorPackagesVersion)</MicrosoftVisualStudioLanguageIntellisenseVersion>
    <MicrosoftVisualStudioLanguageNavigateToInterfacesVersion>16.5.301</MicrosoftVisualStudioLanguageNavigateToInterfacesVersion>
    <MicrosoftVisualStudioLanguageServerProtocolVersion>$(MicrosoftVisualStudioLanguageServerProtocolPackagesVersion)</MicrosoftVisualStudioLanguageServerProtocolVersion>
    <MicrosoftVisualStudioLanguageServerProtocolExtensionsVersion>$(MicrosoftVisualStudioLanguageServerProtocolPackagesVersion)</MicrosoftVisualStudioLanguageServerProtocolExtensionsVersion>
    <MicrosoftVisualStudioLanguageServerClientVersion>16.6.47</MicrosoftVisualStudioLanguageServerClientVersion>
    <MicrosoftVisualStudioLanguageStandardClassificationVersion>$(VisualStudioEditorPackagesVersion)</MicrosoftVisualStudioLanguageStandardClassificationVersion>
    <MicrosoftVisualStudioLiveShareLanguageServicesGuestVersion>2.0.1</MicrosoftVisualStudioLiveShareLanguageServicesGuestVersion>
    <MicrosoftVisualStudioLiveShareWebEditorsVersion>2.2.0-preview1-t001</MicrosoftVisualStudioLiveShareWebEditorsVersion>
    <MicrosoftVisualStudioOLEInteropVersion>7.10.6072</MicrosoftVisualStudioOLEInteropVersion>
    <MicrosoftVisualStudioPlatformVSEditorVersion>$(VisualStudioEditorPackagesVersion)</MicrosoftVisualStudioPlatformVSEditorVersion>
    <MicrosoftVisualStudioProgressionCodeSchemaVersion>15.8.27812-alpha</MicrosoftVisualStudioProgressionCodeSchemaVersion>
    <MicrosoftVisualStudioProgressionCommonVersion>15.8.27812-alpha</MicrosoftVisualStudioProgressionCommonVersion>
    <MicrosoftVisualStudioProgressionInterfacesVersion>15.8.27812-alpha</MicrosoftVisualStudioProgressionInterfacesVersion>
    <MicrosoftVisualStudioProjectSystemVersion>16.2.133-pre</MicrosoftVisualStudioProjectSystemVersion>
    <MicrosoftVisualStudioProjectSystemManagedVersion>2.3.6152103</MicrosoftVisualStudioProjectSystemManagedVersion>
    <MicrosoftVisualStudioRemoteControlVersion>16.3.23</MicrosoftVisualStudioRemoteControlVersion>
    <MicrosoftVisualStudioSDKAnalyzersVersion>16.7.8</MicrosoftVisualStudioSDKAnalyzersVersion>
    <MicrosoftVisualStudioSetupConfigurationInteropVersion>1.16.30</MicrosoftVisualStudioSetupConfigurationInteropVersion>
    <MicrosoftVisualStudioShell150Version>16.7.30021.50</MicrosoftVisualStudioShell150Version>
    <MicrosoftVisualStudioShellFrameworkVersion>$(MicrosoftVisualStudioShellPackagesVersion)</MicrosoftVisualStudioShellFrameworkVersion>
    <MicrosoftVisualStudioShellDesignVersion>15.7.27703</MicrosoftVisualStudioShellDesignVersion>
    <MicrosoftVisualStudioShellImmutable100Version>15.0.25415</MicrosoftVisualStudioShellImmutable100Version>
    <MicrosoftVisualStudioShellImmutable110Version>15.0.25415</MicrosoftVisualStudioShellImmutable110Version>
    <MicrosoftVisualStudioShellInteropVersion>7.10.6073</MicrosoftVisualStudioShellInteropVersion>
    <MicrosoftVisualStudioShellInterop100Version>10.0.30321</MicrosoftVisualStudioShellInterop100Version>
    <MicrosoftVisualStudioShellInterop110Version>11.0.61032</MicrosoftVisualStudioShellInterop110Version>
    <MicrosoftVisualStudioShellInterop121DesignTimeVersion>12.1.30328</MicrosoftVisualStudioShellInterop121DesignTimeVersion>
    <MicrosoftVisualStudioShellInterop157DesignTimeVersion>15.7.1</MicrosoftVisualStudioShellInterop157DesignTimeVersion>
    <MicrosoftVisualStudioShellInterop80Version>8.0.50729</MicrosoftVisualStudioShellInterop80Version>
    <MicrosoftVisualStudioShellInterop90Version>9.0.30731</MicrosoftVisualStudioShellInterop90Version>
    <MicrosoftVisualStudioTelemetryVersion>16.3.59</MicrosoftVisualStudioTelemetryVersion>
    <MicrosoftVisualStudioTemplateWizardInterfaceVersion>8.0.0.0-alpha</MicrosoftVisualStudioTemplateWizardInterfaceVersion>
    <MicrosoftVisualStudioTextDataVersion>$(VisualStudioEditorPackagesVersion)</MicrosoftVisualStudioTextDataVersion>
    <MicrosoftVisualStudioTextInternalVersion>$(VisualStudioEditorPackagesVersion)</MicrosoftVisualStudioTextInternalVersion>
    <MicrosoftVisualStudioTextLogicVersion>$(VisualStudioEditorPackagesVersion)</MicrosoftVisualStudioTextLogicVersion>
    <MicrosoftVisualStudioTextUIVersion>$(VisualStudioEditorPackagesVersion)</MicrosoftVisualStudioTextUIVersion>
    <MicrosoftVisualStudioTextUIWpfVersion>$(VisualStudioEditorPackagesVersion)</MicrosoftVisualStudioTextUIWpfVersion>
    <MicrosoftVisualStudioTextManagerInteropVersion>7.10.6072</MicrosoftVisualStudioTextManagerInteropVersion>
    <MicrosoftVisualStudioTextManagerInterop100Version>10.0.30320</MicrosoftVisualStudioTextManagerInterop100Version>
    <MicrosoftVisualStudioTextManagerInterop120Version>12.0.30110</MicrosoftVisualStudioTextManagerInterop120Version>
    <MicrosoftVisualStudioTextManagerInterop121DesignTimeVersion>12.1.30328</MicrosoftVisualStudioTextManagerInterop121DesignTimeVersion>
    <MicrosoftVisualStudioTextManagerInterop160DesignTimeVersion>16.0.0</MicrosoftVisualStudioTextManagerInterop160DesignTimeVersion>
    <MicrosoftVisualStudioThreadingAnalyzersVersion>16.8.55</MicrosoftVisualStudioThreadingAnalyzersVersion>
    <MicrosoftVisualStudioThreadingVersion>16.8.55</MicrosoftVisualStudioThreadingVersion>
    <MicrosoftVisualStudioUtilitiesVersion>$(MicrosoftVisualStudioShellPackagesVersion)</MicrosoftVisualStudioUtilitiesVersion>
    <MicrosoftVisualStudioValidationVersion>16.8.33</MicrosoftVisualStudioValidationVersion>
    <MicrosoftVisualStudioVsInteractiveWindowVersion>2.8.0</MicrosoftVisualStudioVsInteractiveWindowVersion>
    <MicrosoftVisualStudioWorkspaceVSIntegrationVersion>16.3.43</MicrosoftVisualStudioWorkspaceVSIntegrationVersion>
    <MicrosoftWin32PrimitivesVersion>4.3.0</MicrosoftWin32PrimitivesVersion>
    <MicrosoftWin32RegistryVersion>4.7.0</MicrosoftWin32RegistryVersion>
    <MSBuildStructuredLoggerVersion>2.1.133</MSBuildStructuredLoggerVersion>
    <MDbgVersion>0.1.0</MDbgVersion>
    <MonoOptionsVersion>4.4.0</MonoOptionsVersion>
    <MoqVersion>4.10.1</MoqVersion>
    <NerdbankStreamsVersion>2.6.81</NerdbankStreamsVersion>
    <NuGetPackagingVersion>4.9.2</NuGetPackagingVersion>
    <NuGetVisualStudioVersion>4.0.0-rc-2048</NuGetVisualStudioVersion>
    <NuGetSolutionRestoreManagerInteropVersion>4.8.0</NuGetSolutionRestoreManagerInteropVersion>
    <MicrosoftDiaSymReaderPdb2PdbVersion>1.1.0-beta1-62506-02</MicrosoftDiaSymReaderPdb2PdbVersion>
    <RestSharpVersion>105.2.3</RestSharpVersion>
    <RichCodeNavEnvVarDumpVersion>0.1.1643-alpha</RichCodeNavEnvVarDumpVersion>
    <RoslynBuildUtilVersion>0.9.8-beta</RoslynBuildUtilVersion>
    <RoslynDependenciesOptimizationDataVersion>3.0.0-beta2-19053-01</RoslynDependenciesOptimizationDataVersion>
    <RoslynDiagnosticsAnalyzersVersion>$(RoslynDiagnosticsNugetPackageVersion)</RoslynDiagnosticsAnalyzersVersion>
    <RoslynToolsVSIXExpInstallerVersion>1.1.0-beta3.20374.2</RoslynToolsVSIXExpInstallerVersion>
    <RoslynMicrosoftVisualStudioExtensionManagerVersion>0.0.4</RoslynMicrosoftVisualStudioExtensionManagerVersion>
    <SourceBrowserVersion>1.0.21</SourceBrowserVersion>
    <SystemBuffersVersion>4.5.1</SystemBuffersVersion>
    <SystemCompositionVersion>1.0.31</SystemCompositionVersion>
    <SystemCodeDomVersion>4.7.0</SystemCodeDomVersion>
    <SystemCommandLineExperimentalVersion>0.3.0-alpha.19577.1</SystemCommandLineExperimentalVersion>
    <SystemComponentModelCompositionVersion>4.5.0</SystemComponentModelCompositionVersion>
    <SystemDrawingCommonVersion>4.5.0</SystemDrawingCommonVersion>
    <SystemIOFileSystemVersion>4.3.0</SystemIOFileSystemVersion>
    <SystemIOFileSystemPrimitivesVersion>4.3.0</SystemIOFileSystemPrimitivesVersion>
    <SystemIOPipesAccessControlVersion>4.5.1</SystemIOPipesAccessControlVersion>
    <SystemIOPipelinesVersion>4.7.0</SystemIOPipelinesVersion>
    <SystemMemoryVersion>4.5.4</SystemMemoryVersion>
    <SystemResourcesExtensionsVersion>4.7.1</SystemResourcesExtensionsVersion>
    <SystemRuntimeCompilerServicesUnsafeVersion>4.7.1</SystemRuntimeCompilerServicesUnsafeVersion>
    <SystemRuntimeLoaderVersion>4.3.0</SystemRuntimeLoaderVersion>
    <SystemTextEncodingCodePagesVersion>4.5.1</SystemTextEncodingCodePagesVersion>
    <SystemTextEncodingExtensionsVersion>4.3.0</SystemTextEncodingExtensionsVersion>
    <SystemThreadingTasksDataflowVersion>4.11.1</SystemThreadingTasksDataflowVersion>
    <!-- We need System.ValueTuple assembly version at least 4.0.3.0 on net47 to make F5 work against Dev15 - see https://github.com/dotnet/roslyn/issues/29705 -->
    <SystemValueTupleVersion>4.5.0</SystemValueTupleVersion>
    <SystemThreadingTasksExtensionsVersion>4.5.4</SystemThreadingTasksExtensionsVersion>
    <SQLitePCLRawbundle_greenVersion>1.1.2</SQLitePCLRawbundle_greenVersion>
    <UIAComWrapperVersion>1.1.0.14</UIAComWrapperVersion>
    <MicrosoftVSSDKBuildToolsVersion>16.7.3069</MicrosoftVSSDKBuildToolsVersion>
    <MicrosoftVSSDKVSDConfigToolVersion>16.0.2032702</MicrosoftVSSDKVSDConfigToolVersion>
    <VSLangProjVersion>7.0.3301</VSLangProjVersion>
    <VSLangProj140Version>14.0.25030</VSLangProj140Version>
    <VSLangProj2Version>7.0.5001</VSLangProj2Version>
    <VSLangProj80Version>8.0.50728</VSLangProj80Version>
    <VsWebsiteInteropVersion>8.0.50727</VsWebsiteInteropVersion>
    <vswhereVersion>2.4.1</vswhereVersion>
    <xunitVersion>2.4.1-pre.build.4059</xunitVersion>
    <xunitanalyzersVersion>0.10.0</xunitanalyzersVersion>
    <xunitassertVersion>$(xunitVersion)</xunitassertVersion>
    <XunitCombinatorialVersion>1.3.2</XunitCombinatorialVersion>
    <xunitextensibilitycoreVersion>$(xunitVersion)</xunitextensibilitycoreVersion>
    <xunitrunnerconsoleVersion>2.4.1-pre.build.4059</xunitrunnerconsoleVersion>
    <xunitrunnerwpfVersion>1.0.51</xunitrunnerwpfVersion>
    <xunitrunnervisualstudioVersion>$(xunitVersion)</xunitrunnervisualstudioVersion>
    <xunitextensibilityexecutionVersion>$(xunitVersion)</xunitextensibilityexecutionVersion>
    <runtimeWinX64MicrosoftNETCoreILAsmPackageVersion>$(ILToolsPackageVersion)</runtimeWinX64MicrosoftNETCoreILAsmPackageVersion>
    <runtimeLinuxX64MicrosoftNETCoreILAsmPackageVersion>$(ILToolsPackageVersion)</runtimeLinuxX64MicrosoftNETCoreILAsmPackageVersion>
    <runtimeOSXX64MicrosoftNETCoreILAsmPackageVersion>$(ILToolsPackageVersion)</runtimeOSXX64MicrosoftNETCoreILAsmPackageVersion>
    <!--
      NOTE: The following dependencies have been identified as particularly problematic to update.
      If you bump their versions, you must push your changes to a dev branch in dotnet/roslyn and
      create a test insertion in Visual Studio to validate.
    -->
    <NewtonsoftJsonVersion>12.0.2</NewtonsoftJsonVersion>
    <StreamJsonRpcVersion>2.6.104</StreamJsonRpcVersion>
    <SystemCollectionsImmutableVersion>5.0.0</SystemCollectionsImmutableVersion>
    <SystemReflectionMetadataVersion>5.0.0</SystemReflectionMetadataVersion>
    <MicrosoftBclAsyncInterfacesVersion>1.1.1</MicrosoftBclAsyncInterfacesVersion>
  </PropertyGroup>
  <PropertyGroup>
    <UsingToolPdbConverter>true</UsingToolPdbConverter>
    <UsingToolSymbolUploader>true</UsingToolSymbolUploader>
    <UsingToolNuGetRepack>true</UsingToolNuGetRepack>
    <UsingToolVSSDK>true</UsingToolVSSDK>
    <UsingToolNetFrameworkReferenceAssemblies>true</UsingToolNetFrameworkReferenceAssemblies>
    <UsingToolIbcOptimization>true</UsingToolIbcOptimization>
    <UsingToolVisualStudioIbcTraining>true</UsingToolVisualStudioIbcTraining>
    <UsingToolXliff>true</UsingToolXliff>
    <UsingToolXUnit>true</UsingToolXUnit>
    <DiscoverEditorConfigFiles>true</DiscoverEditorConfigFiles>
    <!--
      When using a bootstrap builder we don't want to use the Microsoft.Net.Compilers.Toolset package but
      rather explicitly override it.
    -->
    <UsingToolMicrosoftNetCompilers Condition="'$(BootstrapBuildPath)' == ''">true</UsingToolMicrosoftNetCompilers>
  </PropertyGroup>
</Project><|MERGE_RESOLUTION|>--- conflicted
+++ resolved
@@ -54,17 +54,9 @@
     <MicrosoftBuildLocatorVersion>1.2.6</MicrosoftBuildLocatorVersion>
     <MicrosoftBuildRuntimeVersion>15.3.409</MicrosoftBuildRuntimeVersion>
     <MicrosoftBuildTasksCoreVersion>15.3.409</MicrosoftBuildTasksCoreVersion>
-<<<<<<< HEAD
     <NuGetVisualStudioContractsVersion>5.7.0</NuGetVisualStudioContractsVersion>
     <!-- This is working around Microsoft.VisualStudio.Shell.15.0 having an unstated conflicting reference on this with NuGet.VisualStudio.Contracts -->
     <MicrosoftVisualStudioRpcContractsVersion>16.7.50</MicrosoftVisualStudioRpcContractsVersion>
-=======
-
-    <NuGetVisualStudioContractsVersion>5.7.0</NuGetVisualStudioContractsVersion>
-    <!-- This is working around Microsoft.VisualStudio.Shell.15.0 having an unstated conflicting reference on this with NuGet.VisualStudio.Contracts -->
-    <MicrosoftVisualStudioRpcContractsVersion>16.7.50</MicrosoftVisualStudioRpcContractsVersion>
-
->>>>>>> 8de9e4b2
     <!--
       Since the Microsoft.CodeAnalysis.Analyzers package is a public dependency of our NuGet
       packages we will keep it untied to the RoslynDiagnosticsNugetPackageVersion we use for
