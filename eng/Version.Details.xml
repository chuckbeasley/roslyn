<?xml version="1.0" encoding="utf-8"?>
<Dependencies>
  <ProductDependencies>
  </ProductDependencies>
  <ToolsetDependencies>
<<<<<<< HEAD
    <Dependency Name="Microsoft.DotNet.Arcade.Sdk" Version="1.0.0-beta.19459.10">
      <Uri>https://github.com/dotnet/arcade</Uri>
      <Sha>f5ccfdcbd828383d39cf583086ef42d72ca5b320</Sha>
=======
    <Dependency Name="Microsoft.DotNet.Arcade.Sdk" Version="1.0.0-beta.19460.3">
      <Uri>https://github.com/dotnet/arcade</Uri>
      <Sha>0f5cfb20a355c27bc84cedd049c946b44a7fc1da</Sha>
>>>>>>> 51eae37c
    </Dependency>
  </ToolsetDependencies>
</Dependencies><|MERGE_RESOLUTION|>--- conflicted
+++ resolved
@@ -3,15 +3,9 @@
   <ProductDependencies>
   </ProductDependencies>
   <ToolsetDependencies>
-<<<<<<< HEAD
-    <Dependency Name="Microsoft.DotNet.Arcade.Sdk" Version="1.0.0-beta.19459.10">
-      <Uri>https://github.com/dotnet/arcade</Uri>
-      <Sha>f5ccfdcbd828383d39cf583086ef42d72ca5b320</Sha>
-=======
     <Dependency Name="Microsoft.DotNet.Arcade.Sdk" Version="1.0.0-beta.19460.3">
       <Uri>https://github.com/dotnet/arcade</Uri>
       <Sha>0f5cfb20a355c27bc84cedd049c946b44a7fc1da</Sha>
->>>>>>> 51eae37c
     </Dependency>
   </ToolsetDependencies>
 </Dependencies>