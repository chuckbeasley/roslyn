--- conflicted
+++ resolved
@@ -105,13 +105,8 @@
           name: VSEngSS-MicroBuild2022-1ES
           demands: Cmd
         # If it's not devdiv, it's dnceng
-<<<<<<< HEAD
-        ${{ if ne(variables['System.TeamProject'], 'DevDiv') }}:
-          name: NetCore1ESPool-Svc-Internal
-=======
-        ${{ else }}:
-          name: NetCore1ESPool-Internal
->>>>>>> a339d1b6
+        ${{ else }}:
+          name: NetCore1ESPool-Internal
           demands: ImageOverride -equals windows.vs2019.amd64
 
       steps:
@@ -147,13 +142,8 @@
           name: VSEngSS-MicroBuild2022-1ES
           demands: Cmd
         # If it's not devdiv, it's dnceng
-<<<<<<< HEAD
-        ${{ if ne(variables['System.TeamProject'], 'DevDiv') }}:
-          name: NetCore1ESPool-Svc-Internal
-=======
-        ${{ else }}:
-          name: NetCore1ESPool-Internal
->>>>>>> a339d1b6
+        ${{ else }}:
+          name: NetCore1ESPool-Internal
           demands: ImageOverride -equals windows.vs2019.amd64
       steps:
         - template: setup-maestro-vars.yml
@@ -212,13 +202,8 @@
           name: VSEngSS-MicroBuild2022-1ES
           demands: Cmd
         # If it's not devdiv, it's dnceng
-<<<<<<< HEAD
-        ${{ if ne(variables['System.TeamProject'], 'DevDiv') }}:
-          name: NetCore1ESPool-Svc-Internal
-=======
-        ${{ else }}:
-          name: NetCore1ESPool-Internal
->>>>>>> a339d1b6
+        ${{ else }}:
+          name: NetCore1ESPool-Internal
           demands: ImageOverride -equals windows.vs2019.amd64
       steps:
         - template: setup-maestro-vars.yml
@@ -276,13 +261,8 @@
           name: VSEngSS-MicroBuild2022-1ES
           demands: Cmd
         # If it's not devdiv, it's dnceng
-<<<<<<< HEAD
-        ${{ if ne(variables['System.TeamProject'], 'DevDiv') }}:
-          name: NetCore1ESPool-Svc-Internal
-=======
-        ${{ else }}:
-          name: NetCore1ESPool-Internal
->>>>>>> a339d1b6
+        ${{ else }}:
+          name: NetCore1ESPool-Internal
           demands: ImageOverride -equals windows.vs2019.amd64
       steps:
         - template: setup-maestro-vars.yml
