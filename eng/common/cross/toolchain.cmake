set(CROSS_ROOTFS $ENV{ROOTFS_DIR})

set(TARGET_ARCH_NAME $ENV{TARGET_BUILD_ARCH})
if(EXISTS ${CROSS_ROOTFS}/bin/freebsd-version)
  set(CMAKE_SYSTEM_NAME FreeBSD)
<<<<<<< HEAD
=======
  set(FREEBSD 1)
>>>>>>> 67d940c4
elseif(EXISTS ${CROSS_ROOTFS}/usr/platform/i86pc)
  set(CMAKE_SYSTEM_NAME SunOS)
  set(ILLUMOS 1)
else()
  set(CMAKE_SYSTEM_NAME Linux)
<<<<<<< HEAD
=======
  set(LINUX 1)
>>>>>>> 67d940c4
endif()
set(CMAKE_SYSTEM_VERSION 1)

if(EXISTS ${CROSS_ROOTFS}/etc/tizen-release)
  set(TIZEN 1)
elseif(EXISTS ${CROSS_ROOTFS}/android_platform)
  set(ANDROID 1)
endif()

if(TARGET_ARCH_NAME STREQUAL "armel")
  set(CMAKE_SYSTEM_PROCESSOR armv7l)
  set(TOOLCHAIN "arm-linux-gnueabi")
<<<<<<< HEAD
  if("$ENV{__DistroRid}" MATCHES "tizen.*")
=======
  if(TIZEN)
>>>>>>> 67d940c4
    set(TIZEN_TOOLCHAIN "armv7l-tizen-linux-gnueabi/9.2.0")
  endif()
elseif(TARGET_ARCH_NAME STREQUAL "arm")
  set(CMAKE_SYSTEM_PROCESSOR armv7l)
  if(EXISTS ${CROSS_ROOTFS}/usr/lib/gcc/armv7-alpine-linux-musleabihf)
    set(TOOLCHAIN "armv7-alpine-linux-musleabihf")
  elseif(EXISTS ${CROSS_ROOTFS}/usr/lib/gcc/armv6-alpine-linux-musleabihf)
    set(TOOLCHAIN "armv6-alpine-linux-musleabihf")
  else()
    set(TOOLCHAIN "arm-linux-gnueabihf")
  endif()
  if(TIZEN)
    set(TIZEN_TOOLCHAIN "armv7hl-tizen-linux-gnueabihf/9.2.0")
  endif()
elseif(TARGET_ARCH_NAME STREQUAL "arm64")
  set(CMAKE_SYSTEM_PROCESSOR aarch64)
  if(EXISTS ${CROSS_ROOTFS}/usr/lib/gcc/aarch64-alpine-linux-musl)
    set(TOOLCHAIN "aarch64-alpine-linux-musl")
  else()
    set(TOOLCHAIN "aarch64-linux-gnu")
  endif()
<<<<<<< HEAD
  if("$ENV{__DistroRid}" MATCHES "tizen.*")
=======
  if(TIZEN)
>>>>>>> 67d940c4
    set(TIZEN_TOOLCHAIN "aarch64-tizen-linux-gnu/9.2.0")
  endif()
elseif(TARGET_ARCH_NAME STREQUAL "s390x")
  set(CMAKE_SYSTEM_PROCESSOR s390x)
  set(TOOLCHAIN "s390x-linux-gnu")
elseif(TARGET_ARCH_NAME STREQUAL "x86")
  set(CMAKE_SYSTEM_PROCESSOR i686)
  set(TOOLCHAIN "i686-linux-gnu")
<<<<<<< HEAD
elseif (CMAKE_SYSTEM_NAME STREQUAL "FreeBSD")
=======
elseif (FREEBSD)
>>>>>>> 67d940c4
  set(CMAKE_SYSTEM_PROCESSOR "x86_64")
  set(triple "x86_64-unknown-freebsd12")
elseif (ILLUMOS)
  set(CMAKE_SYSTEM_PROCESSOR "x86_64")
  set(TOOLCHAIN "x86_64-illumos")
else()
  message(FATAL_ERROR "Arch is ${TARGET_ARCH_NAME}. Only armel, arm, arm64, s390x and x86 are supported!")
endif()

if(DEFINED ENV{TOOLCHAIN})
  set(TOOLCHAIN $ENV{TOOLCHAIN})
endif()

# Specify include paths
<<<<<<< HEAD
if(DEFINED TIZEN_TOOLCHAIN)
=======
if(TIZEN)
  if(TARGET_ARCH_NAME STREQUAL "arm")
    include_directories(SYSTEM ${CROSS_ROOTFS}/usr/lib/gcc/${TIZEN_TOOLCHAIN}/include/c++/)
    include_directories(SYSTEM ${CROSS_ROOTFS}/usr/lib/gcc/${TIZEN_TOOLCHAIN}/include/c++/armv7hl-tizen-linux-gnueabihf)
  endif()
>>>>>>> 67d940c4
  if(TARGET_ARCH_NAME STREQUAL "armel")
    include_directories(SYSTEM ${CROSS_ROOTFS}/usr/lib/gcc/${TIZEN_TOOLCHAIN}/include/c++/)
    include_directories(SYSTEM ${CROSS_ROOTFS}/usr/lib/gcc/${TIZEN_TOOLCHAIN}/include/c++/armv7l-tizen-linux-gnueabi)
  endif()
  if(TARGET_ARCH_NAME STREQUAL "arm64")
    include_directories(SYSTEM ${CROSS_ROOTFS}/usr/lib64/gcc/${TIZEN_TOOLCHAIN}/include/c++/)
    include_directories(SYSTEM ${CROSS_ROOTFS}/usr/lib64/gcc/${TIZEN_TOOLCHAIN}/include/c++/aarch64-tizen-linux-gnu)
  endif()
endif()

<<<<<<< HEAD
if("$ENV{__DistroRid}" MATCHES "android.*")
=======
if(ANDROID)
>>>>>>> 67d940c4
    if(TARGET_ARCH_NAME STREQUAL "arm")
        set(ANDROID_ABI armeabi-v7a)
    elseif(TARGET_ARCH_NAME STREQUAL "arm64")
        set(ANDROID_ABI arm64-v8a)
    endif()

    # extract platform number required by the NDK's toolchain
<<<<<<< HEAD
    string(REGEX REPLACE ".*\\.([0-9]+)-.*" "\\1" ANDROID_PLATFORM "$ENV{__DistroRid}")
=======
    file(READ "${CROSS_ROOTFS}/android_platform" RID_FILE_CONTENTS)
    string(REPLACE "RID=" "" ANDROID_RID "${RID_FILE_CONTENTS}")
    string(REGEX REPLACE ".*\\.([0-9]+)-.*" "\\1" ANDROID_PLATFORM "${ANDROID_RID}")
>>>>>>> 67d940c4

    set(ANDROID_TOOLCHAIN clang)
    set(FEATURE_EVENT_TRACE 0) # disable event trace as there is no lttng-ust package in termux repository
    set(CMAKE_SYSTEM_LIBRARY_PATH "${CROSS_ROOTFS}/usr/lib")
    set(CMAKE_SYSTEM_INCLUDE_PATH "${CROSS_ROOTFS}/usr/include")

    # include official NDK toolchain script
    include(${CROSS_ROOTFS}/../build/cmake/android.toolchain.cmake)
<<<<<<< HEAD
elseif(CMAKE_SYSTEM_NAME STREQUAL "FreeBSD")
=======
elseif(FREEBSD)
>>>>>>> 67d940c4
    # we cross-compile by instructing clang
    set(CMAKE_C_COMPILER_TARGET ${triple})
    set(CMAKE_CXX_COMPILER_TARGET ${triple})
    set(CMAKE_ASM_COMPILER_TARGET ${triple})
    set(CMAKE_SYSROOT "${CROSS_ROOTFS}")
    set(CMAKE_EXE_LINKER_FLAGS "${CMAKE_EXE_LINKER_FLAGS} -fuse-ld=lld")
    set(CMAKE_SHARED_LINKER_FLAGS "${CMAKE_SHARED_LINKER_FLAGS} -fuse-ld=lld")
    set(CMAKE_MODULE_LINKER_FLAGS "${CMAKE_MODULE_LINKER_FLAGS} -fuse-ld=lld")
elseif(ILLUMOS)
    set(CMAKE_SYSROOT "${CROSS_ROOTFS}")

    include_directories(SYSTEM ${CROSS_ROOTFS}/include)

    set(TOOLSET_PREFIX ${TOOLCHAIN}-)
    function(locate_toolchain_exec exec var)
        string(TOUPPER ${exec} EXEC_UPPERCASE)
        if(NOT "$ENV{CLR_${EXEC_UPPERCASE}}" STREQUAL "")
            set(${var} "$ENV{CLR_${EXEC_UPPERCASE}}" PARENT_SCOPE)
            return()
        endif()

        find_program(EXEC_LOCATION_${exec}
            NAMES
            "${TOOLSET_PREFIX}${exec}${CLR_CMAKE_COMPILER_FILE_NAME_VERSION}"
            "${TOOLSET_PREFIX}${exec}")

        if (EXEC_LOCATION_${exec} STREQUAL "EXEC_LOCATION_${exec}-NOTFOUND")
            message(FATAL_ERROR "Unable to find toolchain executable. Name: ${exec}, Prefix: ${TOOLSET_PREFIX}.")
        endif()
        set(${var} ${EXEC_LOCATION_${exec}} PARENT_SCOPE)
    endfunction()

    set(CMAKE_SYSTEM_PREFIX_PATH "${CROSS_ROOTFS}")

    locate_toolchain_exec(gcc CMAKE_C_COMPILER)
    locate_toolchain_exec(g++ CMAKE_CXX_COMPILER)

    set(CMAKE_C_STANDARD_LIBRARIES "${CMAKE_C_STANDARD_LIBRARIES} -lssp")
    set(CMAKE_CXX_STANDARD_LIBRARIES "${CMAKE_CXX_STANDARD_LIBRARIES} -lssp")
else()
    set(CMAKE_SYSROOT "${CROSS_ROOTFS}")

    set(CMAKE_C_COMPILER_EXTERNAL_TOOLCHAIN "${CROSS_ROOTFS}/usr")
    set(CMAKE_CXX_COMPILER_EXTERNAL_TOOLCHAIN "${CROSS_ROOTFS}/usr")
    set(CMAKE_ASM_COMPILER_EXTERNAL_TOOLCHAIN "${CROSS_ROOTFS}/usr")
endif()

# Specify link flags
<<<<<<< HEAD

function(add_toolchain_linker_flag Flag)
  set(Config "${ARGV1}")
  set(CONFIG_SUFFIX "")
  if (NOT Config STREQUAL "")
    set(CONFIG_SUFFIX "_${Config}")
  endif()
  set("CMAKE_EXE_LINKER_FLAGS${CONFIG_SUFFIX}_INIT" "${CMAKE_EXE_LINKER_FLAGS${CONFIG_SUFFIX}_INIT} ${Flag}" PARENT_SCOPE)
  set("CMAKE_SHARED_LINKER_FLAGS${CONFIG_SUFFIX}_INIT" "${CMAKE_SHARED_LINKER_FLAGS${CONFIG_SUFFIX}_INIT} ${Flag}" PARENT_SCOPE)
endfunction()

if(CMAKE_SYSTEM_NAME STREQUAL "Linux")
  add_toolchain_linker_flag("-Wl,--rpath-link=${CROSS_ROOTFS}/lib/${TOOLCHAIN}")
  add_toolchain_linker_flag("-Wl,--rpath-link=${CROSS_ROOTFS}/usr/lib/${TOOLCHAIN}")
endif()

if(TARGET_ARCH_NAME STREQUAL "armel")
  if(DEFINED TIZEN_TOOLCHAIN) # For Tizen only
    add_toolchain_linker_flag("-B${CROSS_ROOTFS}/usr/lib/gcc/${TIZEN_TOOLCHAIN}")
    add_toolchain_linker_flag("-L${CROSS_ROOTFS}/lib")
    add_toolchain_linker_flag("-L${CROSS_ROOTFS}/usr/lib")
    add_toolchain_linker_flag("-L${CROSS_ROOTFS}/usr/lib/gcc/${TIZEN_TOOLCHAIN}")
  endif()
elseif(TARGET_ARCH_NAME STREQUAL "arm64")
  if(DEFINED TIZEN_TOOLCHAIN) # For Tizen only
    add_toolchain_linker_flag("-B${CROSS_ROOTFS}/usr/lib64/gcc/${TIZEN_TOOLCHAIN}")
    add_toolchain_linker_flag("-L${CROSS_ROOTFS}/lib64")
    add_toolchain_linker_flag("-L${CROSS_ROOTFS}/usr/lib64")
    add_toolchain_linker_flag("-L${CROSS_ROOTFS}/usr/lib64/gcc/${TIZEN_TOOLCHAIN}")

    add_toolchain_linker_flag("-Wl,--rpath-link=${CROSS_ROOTFS}/lib64")
    add_toolchain_linker_flag("-Wl,--rpath-link=${CROSS_ROOTFS}/usr/lib64")
    add_toolchain_linker_flag("-Wl,--rpath-link=${CROSS_ROOTFS}/usr/lib64/gcc/${TIZEN_TOOLCHAIN}")
  endif()
elseif(TARGET_ARCH_NAME STREQUAL "x86")
  add_toolchain_linker_flag(-m32)
elseif(ILLUMOS)
  add_toolchain_linker_flag("-L${CROSS_ROOTFS}/lib/amd64")
  add_toolchain_linker_flag("-L${CROSS_ROOTFS}/usr/amd64/lib")
endif()

# Specify compile options

if((TARGET_ARCH_NAME MATCHES "^(arm|armel|arm64|s390x)$" AND NOT "$ENV{__DistroRid}" MATCHES "android.*") OR ILLUMOS)
=======

function(add_toolchain_linker_flag Flag)
  set(Config "${ARGV1}")
  set(CONFIG_SUFFIX "")
  if (NOT Config STREQUAL "")
    set(CONFIG_SUFFIX "_${Config}")
  endif()
  set("CMAKE_EXE_LINKER_FLAGS${CONFIG_SUFFIX}_INIT" "${CMAKE_EXE_LINKER_FLAGS${CONFIG_SUFFIX}_INIT} ${Flag}" PARENT_SCOPE)
  set("CMAKE_SHARED_LINKER_FLAGS${CONFIG_SUFFIX}_INIT" "${CMAKE_SHARED_LINKER_FLAGS${CONFIG_SUFFIX}_INIT} ${Flag}" PARENT_SCOPE)
endfunction()

if(LINUX)
  add_toolchain_linker_flag("-Wl,--rpath-link=${CROSS_ROOTFS}/lib/${TOOLCHAIN}")
  add_toolchain_linker_flag("-Wl,--rpath-link=${CROSS_ROOTFS}/usr/lib/${TOOLCHAIN}")
endif()

if(TARGET_ARCH_NAME MATCHES "^(arm|armel)$")
  if(TIZEN)
    add_toolchain_linker_flag("-B${CROSS_ROOTFS}/usr/lib/gcc/${TIZEN_TOOLCHAIN}")
    add_toolchain_linker_flag("-L${CROSS_ROOTFS}/lib")
    add_toolchain_linker_flag("-L${CROSS_ROOTFS}/usr/lib")
    add_toolchain_linker_flag("-L${CROSS_ROOTFS}/usr/lib/gcc/${TIZEN_TOOLCHAIN}")
  endif()
elseif(TARGET_ARCH_NAME STREQUAL "arm64")
  if(TIZEN)
    add_toolchain_linker_flag("-B${CROSS_ROOTFS}/usr/lib64/gcc/${TIZEN_TOOLCHAIN}")
    add_toolchain_linker_flag("-L${CROSS_ROOTFS}/lib64")
    add_toolchain_linker_flag("-L${CROSS_ROOTFS}/usr/lib64")
    add_toolchain_linker_flag("-L${CROSS_ROOTFS}/usr/lib64/gcc/${TIZEN_TOOLCHAIN}")

    add_toolchain_linker_flag("-Wl,--rpath-link=${CROSS_ROOTFS}/lib64")
    add_toolchain_linker_flag("-Wl,--rpath-link=${CROSS_ROOTFS}/usr/lib64")
    add_toolchain_linker_flag("-Wl,--rpath-link=${CROSS_ROOTFS}/usr/lib64/gcc/${TIZEN_TOOLCHAIN}")
  endif()
elseif(TARGET_ARCH_NAME STREQUAL "x86")
  add_toolchain_linker_flag(-m32)
elseif(ILLUMOS)
  add_toolchain_linker_flag("-L${CROSS_ROOTFS}/lib/amd64")
  add_toolchain_linker_flag("-L${CROSS_ROOTFS}/usr/amd64/lib")
endif()

# Specify compile options

if((TARGET_ARCH_NAME MATCHES "^(arm|armel|arm64|s390x)$" AND NOT ANDROID) OR ILLUMOS)
>>>>>>> 67d940c4
  set(CMAKE_C_COMPILER_TARGET ${TOOLCHAIN})
  set(CMAKE_CXX_COMPILER_TARGET ${TOOLCHAIN})
  set(CMAKE_ASM_COMPILER_TARGET ${TOOLCHAIN})
endif()

if(TARGET_ARCH_NAME MATCHES "^(arm|armel)$")
  add_compile_options(-mthumb)
  if (NOT DEFINED CLR_ARM_FPU_TYPE)
    set (CLR_ARM_FPU_TYPE vfpv3)
  endif (NOT DEFINED CLR_ARM_FPU_TYPE)

  add_compile_options (-mfpu=${CLR_ARM_FPU_TYPE})
  if (NOT DEFINED CLR_ARM_FPU_CAPABILITY)
    set (CLR_ARM_FPU_CAPABILITY 0x7)
  endif (NOT DEFINED CLR_ARM_FPU_CAPABILITY)

  add_definitions (-DCLR_ARM_FPU_CAPABILITY=${CLR_ARM_FPU_CAPABILITY})

  if(TARGET_ARCH_NAME STREQUAL "armel")
    add_compile_options(-mfloat-abi=softfp)
  endif()
elseif(TARGET_ARCH_NAME STREQUAL "x86")
  add_compile_options(-m32)
  add_compile_options(-Wno-error=unused-command-line-argument)
endif()

<<<<<<< HEAD
if(DEFINED TIZEN_TOOLCHAIN)
  if(TARGET_ARCH_NAME MATCHES "^(armel|arm64)$")
=======
if(TIZEN)
  if(TARGET_ARCH_NAME MATCHES "^(arm|armel|arm64)$")
>>>>>>> 67d940c4
    add_compile_options(-Wno-deprecated-declarations) # compile-time option
    add_compile_options(-D__extern_always_inline=inline) # compile-time option
  endif()
endif()

# Set LLDB include and library paths for builds that need lldb.
if(TARGET_ARCH_NAME MATCHES "^(arm|armel|x86)$")
  if(TARGET_ARCH_NAME STREQUAL "x86")
    set(LLVM_CROSS_DIR "$ENV{LLVM_CROSS_HOME}")
  else() # arm/armel case
    set(LLVM_CROSS_DIR "$ENV{LLVM_ARM_HOME}")
  endif()
  if(LLVM_CROSS_DIR)
    set(WITH_LLDB_LIBS "${LLVM_CROSS_DIR}/lib/" CACHE STRING "")
    set(WITH_LLDB_INCLUDES "${LLVM_CROSS_DIR}/include" CACHE STRING "")
    set(LLDB_H "${WITH_LLDB_INCLUDES}" CACHE STRING "")
    set(LLDB "${LLVM_CROSS_DIR}/lib/liblldb.so" CACHE STRING "")
  else()
    if(TARGET_ARCH_NAME STREQUAL "x86")
      set(WITH_LLDB_LIBS "${CROSS_ROOTFS}/usr/lib/i386-linux-gnu" CACHE STRING "")
      set(CHECK_LLVM_DIR "${CROSS_ROOTFS}/usr/lib/llvm-3.8/include")
      if(EXISTS "${CHECK_LLVM_DIR}" AND IS_DIRECTORY "${CHECK_LLVM_DIR}")
        set(WITH_LLDB_INCLUDES "${CHECK_LLVM_DIR}")
      else()
        set(WITH_LLDB_INCLUDES "${CROSS_ROOTFS}/usr/lib/llvm-3.6/include")
      endif()
    else() # arm/armel case
      set(WITH_LLDB_LIBS "${CROSS_ROOTFS}/usr/lib/${TOOLCHAIN}" CACHE STRING "")
      set(WITH_LLDB_INCLUDES "${CROSS_ROOTFS}/usr/lib/llvm-3.6/include" CACHE STRING "")
    endif()
  endif()
endif()

set(CMAKE_FIND_ROOT_PATH_MODE_PROGRAM NEVER)
set(CMAKE_FIND_ROOT_PATH_MODE_LIBRARY ONLY)
set(CMAKE_FIND_ROOT_PATH_MODE_INCLUDE ONLY)
set(CMAKE_FIND_ROOT_PATH_MODE_PACKAGE ONLY)<|MERGE_RESOLUTION|>--- conflicted
+++ resolved
@@ -3,19 +3,13 @@
 set(TARGET_ARCH_NAME $ENV{TARGET_BUILD_ARCH})
 if(EXISTS ${CROSS_ROOTFS}/bin/freebsd-version)
   set(CMAKE_SYSTEM_NAME FreeBSD)
-<<<<<<< HEAD
-=======
   set(FREEBSD 1)
->>>>>>> 67d940c4
 elseif(EXISTS ${CROSS_ROOTFS}/usr/platform/i86pc)
   set(CMAKE_SYSTEM_NAME SunOS)
   set(ILLUMOS 1)
 else()
   set(CMAKE_SYSTEM_NAME Linux)
-<<<<<<< HEAD
-=======
   set(LINUX 1)
->>>>>>> 67d940c4
 endif()
 set(CMAKE_SYSTEM_VERSION 1)
 
@@ -28,11 +22,7 @@
 if(TARGET_ARCH_NAME STREQUAL "armel")
   set(CMAKE_SYSTEM_PROCESSOR armv7l)
   set(TOOLCHAIN "arm-linux-gnueabi")
-<<<<<<< HEAD
-  if("$ENV{__DistroRid}" MATCHES "tizen.*")
-=======
-  if(TIZEN)
->>>>>>> 67d940c4
+  if(TIZEN)
     set(TIZEN_TOOLCHAIN "armv7l-tizen-linux-gnueabi/9.2.0")
   endif()
 elseif(TARGET_ARCH_NAME STREQUAL "arm")
@@ -54,11 +44,7 @@
   else()
     set(TOOLCHAIN "aarch64-linux-gnu")
   endif()
-<<<<<<< HEAD
-  if("$ENV{__DistroRid}" MATCHES "tizen.*")
-=======
-  if(TIZEN)
->>>>>>> 67d940c4
+  if(TIZEN)
     set(TIZEN_TOOLCHAIN "aarch64-tizen-linux-gnu/9.2.0")
   endif()
 elseif(TARGET_ARCH_NAME STREQUAL "s390x")
@@ -67,11 +53,7 @@
 elseif(TARGET_ARCH_NAME STREQUAL "x86")
   set(CMAKE_SYSTEM_PROCESSOR i686)
   set(TOOLCHAIN "i686-linux-gnu")
-<<<<<<< HEAD
-elseif (CMAKE_SYSTEM_NAME STREQUAL "FreeBSD")
-=======
 elseif (FREEBSD)
->>>>>>> 67d940c4
   set(CMAKE_SYSTEM_PROCESSOR "x86_64")
   set(triple "x86_64-unknown-freebsd12")
 elseif (ILLUMOS)
@@ -86,15 +68,11 @@
 endif()
 
 # Specify include paths
-<<<<<<< HEAD
-if(DEFINED TIZEN_TOOLCHAIN)
-=======
 if(TIZEN)
   if(TARGET_ARCH_NAME STREQUAL "arm")
     include_directories(SYSTEM ${CROSS_ROOTFS}/usr/lib/gcc/${TIZEN_TOOLCHAIN}/include/c++/)
     include_directories(SYSTEM ${CROSS_ROOTFS}/usr/lib/gcc/${TIZEN_TOOLCHAIN}/include/c++/armv7hl-tizen-linux-gnueabihf)
   endif()
->>>>>>> 67d940c4
   if(TARGET_ARCH_NAME STREQUAL "armel")
     include_directories(SYSTEM ${CROSS_ROOTFS}/usr/lib/gcc/${TIZEN_TOOLCHAIN}/include/c++/)
     include_directories(SYSTEM ${CROSS_ROOTFS}/usr/lib/gcc/${TIZEN_TOOLCHAIN}/include/c++/armv7l-tizen-linux-gnueabi)
@@ -105,11 +83,7 @@
   endif()
 endif()
 
-<<<<<<< HEAD
-if("$ENV{__DistroRid}" MATCHES "android.*")
-=======
 if(ANDROID)
->>>>>>> 67d940c4
     if(TARGET_ARCH_NAME STREQUAL "arm")
         set(ANDROID_ABI armeabi-v7a)
     elseif(TARGET_ARCH_NAME STREQUAL "arm64")
@@ -117,13 +91,9 @@
     endif()
 
     # extract platform number required by the NDK's toolchain
-<<<<<<< HEAD
-    string(REGEX REPLACE ".*\\.([0-9]+)-.*" "\\1" ANDROID_PLATFORM "$ENV{__DistroRid}")
-=======
     file(READ "${CROSS_ROOTFS}/android_platform" RID_FILE_CONTENTS)
     string(REPLACE "RID=" "" ANDROID_RID "${RID_FILE_CONTENTS}")
     string(REGEX REPLACE ".*\\.([0-9]+)-.*" "\\1" ANDROID_PLATFORM "${ANDROID_RID}")
->>>>>>> 67d940c4
 
     set(ANDROID_TOOLCHAIN clang)
     set(FEATURE_EVENT_TRACE 0) # disable event trace as there is no lttng-ust package in termux repository
@@ -132,11 +102,7 @@
 
     # include official NDK toolchain script
     include(${CROSS_ROOTFS}/../build/cmake/android.toolchain.cmake)
-<<<<<<< HEAD
-elseif(CMAKE_SYSTEM_NAME STREQUAL "FreeBSD")
-=======
 elseif(FREEBSD)
->>>>>>> 67d940c4
     # we cross-compile by instructing clang
     set(CMAKE_C_COMPILER_TARGET ${triple})
     set(CMAKE_CXX_COMPILER_TARGET ${triple})
@@ -185,7 +151,6 @@
 endif()
 
 # Specify link flags
-<<<<<<< HEAD
 
 function(add_toolchain_linker_flag Flag)
   set(Config "${ARGV1}")
@@ -197,20 +162,20 @@
   set("CMAKE_SHARED_LINKER_FLAGS${CONFIG_SUFFIX}_INIT" "${CMAKE_SHARED_LINKER_FLAGS${CONFIG_SUFFIX}_INIT} ${Flag}" PARENT_SCOPE)
 endfunction()
 
-if(CMAKE_SYSTEM_NAME STREQUAL "Linux")
+if(LINUX)
   add_toolchain_linker_flag("-Wl,--rpath-link=${CROSS_ROOTFS}/lib/${TOOLCHAIN}")
   add_toolchain_linker_flag("-Wl,--rpath-link=${CROSS_ROOTFS}/usr/lib/${TOOLCHAIN}")
 endif()
 
-if(TARGET_ARCH_NAME STREQUAL "armel")
-  if(DEFINED TIZEN_TOOLCHAIN) # For Tizen only
+if(TARGET_ARCH_NAME MATCHES "^(arm|armel)$")
+  if(TIZEN)
     add_toolchain_linker_flag("-B${CROSS_ROOTFS}/usr/lib/gcc/${TIZEN_TOOLCHAIN}")
     add_toolchain_linker_flag("-L${CROSS_ROOTFS}/lib")
     add_toolchain_linker_flag("-L${CROSS_ROOTFS}/usr/lib")
     add_toolchain_linker_flag("-L${CROSS_ROOTFS}/usr/lib/gcc/${TIZEN_TOOLCHAIN}")
   endif()
 elseif(TARGET_ARCH_NAME STREQUAL "arm64")
-  if(DEFINED TIZEN_TOOLCHAIN) # For Tizen only
+  if(TIZEN)
     add_toolchain_linker_flag("-B${CROSS_ROOTFS}/usr/lib64/gcc/${TIZEN_TOOLCHAIN}")
     add_toolchain_linker_flag("-L${CROSS_ROOTFS}/lib64")
     add_toolchain_linker_flag("-L${CROSS_ROOTFS}/usr/lib64")
@@ -229,53 +194,7 @@
 
 # Specify compile options
 
-if((TARGET_ARCH_NAME MATCHES "^(arm|armel|arm64|s390x)$" AND NOT "$ENV{__DistroRid}" MATCHES "android.*") OR ILLUMOS)
-=======
-
-function(add_toolchain_linker_flag Flag)
-  set(Config "${ARGV1}")
-  set(CONFIG_SUFFIX "")
-  if (NOT Config STREQUAL "")
-    set(CONFIG_SUFFIX "_${Config}")
-  endif()
-  set("CMAKE_EXE_LINKER_FLAGS${CONFIG_SUFFIX}_INIT" "${CMAKE_EXE_LINKER_FLAGS${CONFIG_SUFFIX}_INIT} ${Flag}" PARENT_SCOPE)
-  set("CMAKE_SHARED_LINKER_FLAGS${CONFIG_SUFFIX}_INIT" "${CMAKE_SHARED_LINKER_FLAGS${CONFIG_SUFFIX}_INIT} ${Flag}" PARENT_SCOPE)
-endfunction()
-
-if(LINUX)
-  add_toolchain_linker_flag("-Wl,--rpath-link=${CROSS_ROOTFS}/lib/${TOOLCHAIN}")
-  add_toolchain_linker_flag("-Wl,--rpath-link=${CROSS_ROOTFS}/usr/lib/${TOOLCHAIN}")
-endif()
-
-if(TARGET_ARCH_NAME MATCHES "^(arm|armel)$")
-  if(TIZEN)
-    add_toolchain_linker_flag("-B${CROSS_ROOTFS}/usr/lib/gcc/${TIZEN_TOOLCHAIN}")
-    add_toolchain_linker_flag("-L${CROSS_ROOTFS}/lib")
-    add_toolchain_linker_flag("-L${CROSS_ROOTFS}/usr/lib")
-    add_toolchain_linker_flag("-L${CROSS_ROOTFS}/usr/lib/gcc/${TIZEN_TOOLCHAIN}")
-  endif()
-elseif(TARGET_ARCH_NAME STREQUAL "arm64")
-  if(TIZEN)
-    add_toolchain_linker_flag("-B${CROSS_ROOTFS}/usr/lib64/gcc/${TIZEN_TOOLCHAIN}")
-    add_toolchain_linker_flag("-L${CROSS_ROOTFS}/lib64")
-    add_toolchain_linker_flag("-L${CROSS_ROOTFS}/usr/lib64")
-    add_toolchain_linker_flag("-L${CROSS_ROOTFS}/usr/lib64/gcc/${TIZEN_TOOLCHAIN}")
-
-    add_toolchain_linker_flag("-Wl,--rpath-link=${CROSS_ROOTFS}/lib64")
-    add_toolchain_linker_flag("-Wl,--rpath-link=${CROSS_ROOTFS}/usr/lib64")
-    add_toolchain_linker_flag("-Wl,--rpath-link=${CROSS_ROOTFS}/usr/lib64/gcc/${TIZEN_TOOLCHAIN}")
-  endif()
-elseif(TARGET_ARCH_NAME STREQUAL "x86")
-  add_toolchain_linker_flag(-m32)
-elseif(ILLUMOS)
-  add_toolchain_linker_flag("-L${CROSS_ROOTFS}/lib/amd64")
-  add_toolchain_linker_flag("-L${CROSS_ROOTFS}/usr/amd64/lib")
-endif()
-
-# Specify compile options
-
 if((TARGET_ARCH_NAME MATCHES "^(arm|armel|arm64|s390x)$" AND NOT ANDROID) OR ILLUMOS)
->>>>>>> 67d940c4
   set(CMAKE_C_COMPILER_TARGET ${TOOLCHAIN})
   set(CMAKE_CXX_COMPILER_TARGET ${TOOLCHAIN})
   set(CMAKE_ASM_COMPILER_TARGET ${TOOLCHAIN})
@@ -302,13 +221,8 @@
   add_compile_options(-Wno-error=unused-command-line-argument)
 endif()
 
-<<<<<<< HEAD
-if(DEFINED TIZEN_TOOLCHAIN)
-  if(TARGET_ARCH_NAME MATCHES "^(armel|arm64)$")
-=======
 if(TIZEN)
   if(TARGET_ARCH_NAME MATCHES "^(arm|armel|arm64)$")
->>>>>>> 67d940c4
     add_compile_options(-Wno-deprecated-declarations) # compile-time option
     add_compile_options(-D__extern_always_inline=inline) # compile-time option
   endif()
