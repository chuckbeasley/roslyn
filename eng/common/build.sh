--- conflicted
+++ resolved
@@ -30,23 +30,12 @@
   echo ""
 
   echo "Advanced settings:"
-<<<<<<< HEAD
   echo "  --projects <value>       Project or solution file(s) to build"
   echo "  --ci                     Set when running on CI server"
   echo "  --excludeCIBinarylog     Don't output binary log (short: -nobl)"
   echo "  --prepareMachine         Prepare machine for CI run, clean up processes after build"
   echo "  --nodeReuse <value>      Sets nodereuse msbuild parameter ('true' or 'false')"
   echo "  --warnAsError <value>    Sets warnaserror msbuild parameter ('true' or 'false')"
-=======
-  echo "  --projects <value>             Project or solution file(s) to build"
-  echo "  --ci                           Set when running on CI server"
-  echo "  --prepareMachine               Prepare machine for CI run, clean up processes after build"
-  echo "  --nodeReuse <value>            Sets nodereuse msbuild parameter ('true' or 'false')"
-  echo "  --warnAsError <value>          Sets warnaserror msbuild parameter ('true' or 'false')"
-  echo "  --runtimeSourceFeed <value>    Alternate (fallback) source for .NET Runtime and SDK installation"
-  echo "  --runtimeSourceFeedKey <value> Credentials (if needed) for authenticating to runtimeSourceFeed"
-
->>>>>>> 57c2c166
   echo ""
   echo "Command line arguments not listed above are passed thru to msbuild."
   echo "Arguments can also be passed in with a single hyphen."
@@ -167,21 +156,12 @@
       shift
       ;;
     -runtimesourcefeed)
-<<<<<<< HEAD
       runtime_source_feed=$2
       shift
       ;;
      -runtimesourcefeedkey)
       runtime_source_feed_key=$2
       shift
-=======
-      shift
-      runtimeSourceFeed="$1"
-      ;;
-    -runtimesourcefeedkey)
-      shift
-      runtimeSourceFeedKey="$1"
->>>>>>> 57c2c166
       ;;
     *)
       properties="$properties $1"
@@ -210,12 +190,8 @@
 }
 
 function Build {
-<<<<<<< HEAD
 
   InitializeToolset
-=======
-  InitializeToolset $runtimeSourceFeed $runtimeSourceFeedKey
->>>>>>> 57c2c166
   InitializeCustomToolset
 
   if [[ ! -z "$projects" ]]; then
