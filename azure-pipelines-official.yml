trigger:
  branches:
    include:
    - main
    - main-vs-deps
    - release/dev16.*-vs-deps
    - release/dev17.*
    - features/lsp_tools_host
    exclude:
    - release/dev17.0
pr: none

resources:
  repositories:
  - repository: 1ESPipelineTemplates
    type: git
    name: 1ESPipelineTemplates/1ESPipelineTemplates
    ref: refs/tags/release

parameters:
- name: IbcDrop
  type: string
  default: default

- name: SignType
  default: real
  type: string
  values:
  - real
  - test

- name: SkipApplyOptimizationData
  type: boolean
  default: false

- name: SkipTests
  type: boolean
  default: true

# The variables `_DotNetArtifactsCategory` and `_DotNetValidationArtifactsCategory` are required for proper publishing of build artifacts. See https://github.com/dotnet/roslyn/pull/38259
variables:
  - name: _DotNetArtifactsCategory
    value: .NETCore
  - name: _DotNetValidationArtifactsCategory
    value: .NETCoreValidation
  - group: DotNet-Roslyn-SDLValidation-Params
  - name: Codeql.Enabled
    value: true

  # To retrieve OptProf data we need to authenticate to the VS drop storage.
  # Get access token with $dn-bot-devdiv-drop-rw-code-rw and dn-bot-dnceng-build-rw-code-rw from DotNet-VSTS-Infra-Access
  # Get $AccessToken-dotnet-build-bot-public-repo from DotNet-Versions-Publish
  - group: DotNet-Versions-Publish
  - group: DotNet-VSTS-Infra-Access
  - group: DotNet-DevDiv-Insertion-Workflow-Variables
  - name: _DevDivDropAccessToken
    value: $(dn-bot-devdiv-drop-rw-code-rw)
  - name: ArtifactServices.Drop.PAT
    value: $(dn-bot-devdiv-drop-rw-code-rw)
  - group: DotNet-Roslyn-Insertion-Variables

  - name: BuildConfiguration
    value: release
  - name: Roslyn.GitHubEmail
    value: dotnet-build-bot@microsoft.com
  - name: Roslyn.GitHubToken
    value: $(AccessToken-dotnet-build-bot-public-repo)
  - name: Roslyn.GitHubUserName
    value: dotnet-build-bot

  - name: Insertion.InsertToolset
    value: true
  - name: Insertion.CreateDraftPR
    value: true
  - name: Insertion.TitlePrefix
    value: '[Auto Insertion]'
  - name: Insertion.TitleSuffix
    value: ''

extends:
  template: v1/1ES.Official.PipelineTemplate.yml@1ESPipelineTemplates
  parameters:
    featureFlags:
      autoBaseline: true
    sdl:
      sourceAnalysisPool:
        name: NetCore1ESPool-Svc-Internal
        image: 1es-windows-2022
        os: windows
      sbom:
        enabled: false
<<<<<<< HEAD
=======
      suppression:
        suppressionFile: $(Build.SourcesDirectory)\eng\config\guardian\.gdnsuppres
>>>>>>> 4d7b1fdc
    pool:
      name: NetCore1ESPool-Svc-Internal
      image: windows.vs2022preview.amd64
      os: windows
    customBuildTags:
    - ES365AIMigrationTooling
    stages:

    - stage: build
      displayName: Build and Test

      jobs:
      - ${{ if eq(variables['Build.SourceBranch'], 'refs/heads/release/dev17.10') }}:
        - template: /eng/common/templates-official/job/onelocbuild.yml@self
          parameters:
            MirrorRepo: roslyn
            MirrorBranch: release/dev17.10
            LclSource: lclFilesfromPackage
            LclPackageId: 'LCL-JUNO-PROD-ROSLYN'

      - template: /eng/common/templates-official/jobs/source-build.yml@self

      - job: OfficialBuild
        displayName: Official Build
        timeoutInMinutes: 360
        templateContext:
          outputs:

          # Publish OptProf generated JSON files as a pipeline artifact. This allows for easy inspection from
          # a build execution.
          - output: pipelineArtifact
            displayName: 'Publish OptProf Data Files'
            condition: succeeded()
            targetPath: '$(Build.SourcesDirectory)\artifacts\OptProf\$(BuildConfiguration)\Data'
            artifactName: 'OptProf Data Files'

          - output: pipelineArtifact
            displayName: 'Publish Logs'
            condition: succeededOrFailed()
            targetPath: '$(Build.SourcesDirectory)\artifacts\log\$(BuildConfiguration)'
            artifactName: 'Build Diagnostic Files'
            publishLocation: Container

          - output: pipelineArtifact
            displayName: 'Publish Ngen Logs'
            condition: succeeded()
            targetPath: '$(Build.SourcesDirectory)\artifacts\log\$(BuildConfiguration)\ngen'
            artifactName: 'NGen Logs'
            publishLocation: Container

          # Publishes setup VSIXes to a drop.
          # Note: The insertion tool looks for the display name of this task in the logs.
          - output: microBuildVstsDrop
            displayName: Upload VSTS Drop
            condition: succeeded()
            dropFolder: 'artifacts\VSSetup\$(BuildConfiguration)\Insertion'
            dropName: $(VisualStudio.DropName)
            accessToken: $(_DevDivDropAccessToken)

          # Publish insertion packages to CoreXT store.
          - output: nuget
            displayName: 'Publish CoreXT Packages'
            condition: succeeded()
            packageParentPath: '$(Build.SourcesDirectory)\artifacts\VSSetup\$(BuildConfiguration)\DevDivPackages'
            packagesToPush: '$(Build.SourcesDirectory)\artifacts\VSSetup\$(BuildConfiguration)\DevDivPackages\**\*.nupkg'
            allowPackageConflicts: true
            nuGetFeedType: external
            publishFeedCredentials: 'DevDiv - VS package feed'

          # Publish an artifact that the RoslynInsertionTool is able to find by its name.
          - output: pipelineArtifact
            displayName: 'Publish Artifact VSSetup'
            condition: succeeded()
            targetPath: 'artifacts\VSSetup\$(BuildConfiguration)'
            artifactName: 'VSSetup'

          # Publish our NuPkgs as an artifact. The name of this artifact must be PackageArtifacts as the
          # arcade templates depend on the name.
          - output: buildArtifacts
            displayName: 'Publish Artifact Packages'
            condition: succeeded()
            PathtoPublish: 'artifacts\packages\$(BuildConfiguration)'
            ArtifactName: 'PackageArtifacts'

          # Publish Asset Manifests for Build Asset Registry job
          - output: buildArtifacts
            displayName: 'Publish Asset Manifests'
            condition: succeeded()
            PathtoPublish: '$(Build.SourcesDirectory)/artifacts/log/$(BuildConfiguration)/AssetManifest'
            ArtifactName: AssetManifests

        steps:
        - powershell: Write-Host "##vso[task.setvariable variable=SourceBranchName]$('$(Build.SourceBranch)'.Substring('refs/heads/'.Length))"
          displayName: Setting SourceBranchName variable
          condition: succeeded()

        - task: Powershell@2
          displayName: Tag official build
          inputs:
            targetType: inline
            script: |
              Write-Host "##vso[build.addBuildTag]OfficialBuild"
          condition: succeeded()

        # Don't run this while we don't have a main-vs-deps to merge. Should be uncommented when the branch comes back. Also need to change the condition of the tagging task above.
        #
        # - task: Powershell@2
        #  displayName: Tag main validation build
        #  inputs:
        #    targetType: inline
        #    script: |
        #      Write-Host "##vso[build.addBuildTag]MainValidationBuild"
        #  condition: and(succeeded(), eq(variables['SourceBranchName'], 'main'))

        # Don't run this while we don't have a main-vs-deps to merge. Should be uncommented when the branch comes back.
        #
        # - task: PowerShell@2
        #  displayName: Merge main-vs-deps into source branch
        #  inputs:
        #    filePath: 'scripts\merge-vs-deps.ps1'
        #    arguments: '-accessToken $(dn-bot-dnceng-build-rw-code-rw)'
        #  condition: and(succeeded(), eq(variables['SourceBranchName'], 'main'))

        - powershell: Write-Host "##vso[task.setvariable variable=VisualStudio.DropName]Products/$(System.TeamProject)/$(Build.Repository.Name)/$(SourceBranchName)/$(Build.BuildNumber)"
          displayName: Setting VisualStudio.DropName variable

        - task: NodeTool@0
          inputs:
            versionSpec: '16.x'
          displayName: 'Install Node.js'

        - task: NuGetToolInstaller@0
          inputs:
            versionSpec: '4.9.2'

        # Authenticate with service connections to be able to publish packages to external nuget feeds.
        - task: NuGetAuthenticate@1
          inputs:
            nuGetServiceConnections: azure-public/vs-impl, azure-public/vssdk, devdiv/engineering, devdiv/dotnet-core-internal-tooling

        # Needed for SBOM tool
        - task: UseDotNet@2
          displayName: 'Use .NET Core 3.1 runtime'
          inputs:
            packageType: runtime
            version: 3.1.28
            installationPath: '$(Build.SourcesDirectory)\.dotnet'

        # Needed because the build fails the NuGet Tools restore without it
        - task: UseDotNet@2
          displayName: 'Use .NET Core sdk'
          inputs:
            packageType: sdk
            useGlobalJson: true
            workingDirectory: '$(Build.SourcesDirectory)'

        # Needed to restore the Microsoft.DevDiv.Optimization.Data.PowerShell package
        - task: NuGetCommand@2
          displayName: Restore internal tools
          inputs:
            command: restore
            feedsToUse: config
            restoreSolution: 'eng\common\internal\Tools.csproj'
            nugetConfigPath: 'NuGet.config'
            restoreDirectory: '$(Build.SourcesDirectory)\.packages'

        - task: MicroBuildSigningPlugin@4
          inputs:
            signType: $(SignType)
            zipSources: false
            feedSource: https://dnceng.pkgs.visualstudio.com/_packaging/MicroBuildToolset/nuget/v3/index.json
          condition: and(succeeded(), in(variables['SignType'], 'test', 'real'))

        - task: PowerShell@2
          displayName: Build
          inputs:
            filePath: eng/build.ps1
            arguments: -ci
                       -prepareMachine
                       -restore
                       -build
                       -pack
                       -sign
                       -publish
                       -binaryLog
                       -configuration $(BuildConfiguration)
                       -officialBuildId $(Build.BuildNumber)
                       -officialSkipTests $(SkipTests)
                       -officialSkipApplyOptimizationData $(SkipApplyOptimizationData)
                       -officialSourceBranchName $(SourceBranchName)
                       -officialIbcDrop $(IbcDrop)
                       -officialVisualStudioDropAccessToken $(_DevDivDropAccessToken)
                       /p:RepositoryName=$(Build.Repository.Name)
                       /p:VisualStudioDropName=$(VisualStudio.DropName)
                       /p:DotNetSignType=$(SignType)
                       /p:PublishToSymbolServer=true
                       /p:DotNetArtifactsCategory=$(_DotNetArtifactsCategory)
                       /p:DotnetPublishUsingPipelines=true
                       /p:IgnoreIbcMergeErrors=true
                       /p:GenerateSbom=true
          condition: succeeded()

        - template: /eng/common/templates-official/steps/generate-sbom.yml@self

        - task: PowerShell@2
          displayName: Publish Assets
          inputs:
            filePath: 'eng\publish-assets.ps1'
            arguments: '-configuration $(BuildConfiguration) -branchName "$(SourceBranchName)"'
          condition: succeeded()

        # Publish OptProf configuration files to the artifact service
        # This uses the ArtifactServices.Drop.PAT build variable which is required to enable cross account access using PAT (dnceng -> devdiv)
        - task: 1ES.PublishArtifactsDrop@1
          inputs:
            dropServiceURI: 'https://devdiv.artifacts.visualstudio.com'
            buildNumber: 'ProfilingInputs/$(System.TeamProject)/$(Build.Repository.Name)/$(SourceBranchName)/$(Build.BuildNumber)'
            sourcePath: '$(Build.SourcesDirectory)\artifacts\OptProf\$(BuildConfiguration)\Data'
            toLowerCase: false
            usePat: false
            retentionDays: 90
          displayName: 'OptProf - Publish to Artifact Services - ProfilingInputs'
          condition: succeeded()

        - task: PublishTestResults@2
          displayName: Publish xUnit Test Results
          inputs:
            testRunner: XUnit
            testResultsFiles: '$(Build.SourcesDirectory)\artifacts\TestResults\$(BuildConfiguration)\*.xml'
            mergeTestResults: true
            testRunTitle: 'Unit Tests'
          condition: and(succeededOrFailed(), ne(variables['SkipTests'], 'true'))

      # Publish to Build Asset Registry
      - template: /eng/common/templates-official/job/publish-build-assets.yml@self
        parameters:
          publishUsingPipelines: true
          dependsOn:
          - OfficialBuild
          pool:
            name: NetCore1ESPool-Svc-Internal
            demands: ImageOverride -equals windows.vs2022.amd64

    - stage: insert
      dependsOn:
      - publish_using_darc
      displayName: Insert to VS

      jobs:
      - job: insert
        displayName: Insert to VS
        steps:
        - download: current
          artifact: VSSetup
        - powershell: |
            $branchName = "$(Build.SourceBranch)".Substring("refs/heads/".Length)
            Write-Host "##vso[task.setvariable variable=ComponentBranchName]$branchName"
          displayName: Get Branch Name
        - template: /eng/pipelines/insert.yml@self
          parameters:
            buildUserName: "dn-bot@microsoft.com"
            buildPassword: $(dn-bot-devdiv-build-e-code-full-release-e-packaging-r)
            componentUserName: "dn-bot@microsoft.com"
            componentPassword: $(dn-bot-dnceng-build-e-code-full-release-e-packaging-r)
            componentBuildProjectName: internal
            sourceBranch: "$(ComponentBranchName)"
            publishDataURI: "https://dev.azure.com/dnceng/internal/_apis/git/repositories/dotnet-roslyn/items?path=eng/config/PublishData.json&api-version=6.0"
            publishDataAccessToken: "$(System.AccessToken)"
            dropPath: '$(Pipeline.Workspace)\VSSetup'

    - ${{ if and(ne(variables['System.TeamProject'], 'public'), notin(variables['Build.Reason'], 'PullRequest')) }}:
      - template: /eng/common/templates-official/post-build/post-build.yml@self
        parameters:
          publishingInfraVersion: 3
          # Symbol validation is not entirely reliable as of yet, so should be turned off until
          # https://github.com/dotnet/arcade/issues/2871 is resolved.
          enableSymbolValidation: false
          enableSourceLinkValidation: false
          # Enable SDL validation, passing through values from the 'DotNet-Roslyn-SDLValidation-Params' group.
          SDLValidationParameters:
            enable: true
            params: >-
              -SourceToolsList @("policheck","credscan")
              -ArtifactToolsList @("binskim")
              -BinskimAdditionalRunConfigParams @("IgnorePdbLoadError < True","Recurse < True","SymbolsPath < SRV*https://msdl.microsoft.com/download/symbols")
              -TsaInstanceURL $(_TsaInstanceURL)
              -TsaProjectName $(_TsaProjectName)
              -TsaNotificationEmail $(_TsaNotificationEmail)
              -TsaCodebaseAdmin $(_TsaCodebaseAdmin)
              -TsaBugAreaPath $(_TsaBugAreaPath)
              -TsaIterationPath $(_TsaIterationPath)
              -TsaRepositoryName $(_TsaRepositoryName)
              -TsaCodebaseName $(_TsaCodebaseName)
              -TsaPublish $True<|MERGE_RESOLUTION|>--- conflicted
+++ resolved
@@ -89,11 +89,6 @@
         os: windows
       sbom:
         enabled: false
-<<<<<<< HEAD
-=======
-      suppression:
-        suppressionFile: $(Build.SourcesDirectory)\eng\config\guardian\.gdnsuppres
->>>>>>> 4d7b1fdc
     pool:
       name: NetCore1ESPool-Svc-Internal
       image: windows.vs2022preview.amd64
