﻿// Licensed to the .NET Foundation under one or more agreements.
// The .NET Foundation licenses this file to you under the MIT license.
// See the LICENSE file in the project root for more information.

#nullable disable

using System.Collections.Immutable;
using System.Text;
using Microsoft.CodeAnalysis.CodeGen;
using Microsoft.CodeAnalysis.CSharp.Test.Utilities;
<<<<<<< HEAD
=======
using Microsoft.CodeAnalysis.Emit;
>>>>>>> 0760f14e
using Microsoft.CodeAnalysis.ExpressionEvaluator;
using Microsoft.CodeAnalysis.ExpressionEvaluator.UnitTests;
using Microsoft.CodeAnalysis.PooledObjects;
using Microsoft.CodeAnalysis.Test.Utilities;
using Microsoft.VisualStudio.Debugger.Evaluation;
using Roslyn.Test.Utilities;
using Xunit;

namespace Microsoft.CodeAnalysis.CSharp.ExpressionEvaluator.UnitTests
{
    public class CompileExpressionsTests : ExpressionCompilerTestBase
    {
        [Fact]
        public void NoRequests()
        {
            var source =
@"class C
{
    static void F()
    {
    }
}";
            var comp = CreateCompilation(source, options: TestOptions.DebugDll);
            WithRuntimeInstance(
                comp,
                references: null,
                includeLocalSignatures: true,
                includeIntrinsicAssembly: false,
                validator: runtime =>
                {
                    var context = CreateMethodContext(runtime, "C.F");
                    var assembly = context.CompileExpressions(ImmutableArray<string>.Empty,
                        out var methodTokens,
                        out var errorMessages);
                    Assert.Null(assembly);
                    Assert.True(methodTokens.IsEmpty);
                    Assert.True(errorMessages.IsEmpty);
                });
        }

        [Fact]
        public void SingleRequest()
        {
            var source =
@"class C
{
    static void F()
    {
    }
}";
            var comp = CreateCompilation(source, options: TestOptions.DebugDll);
            WithRuntimeInstance(
                comp,
                references: null,
                includeLocalSignatures: true,
                includeIntrinsicAssembly: false,
                validator: runtime =>
                {
                    var context = CreateMethodContext(runtime, "C.F");
                    var assembly = context.CompileExpressions(
                        ImmutableArray.Create("1"),
                        out var methodTokens,
                        out var errorMessages);
                    Assert.NotNull(assembly);
                    Assert.True(errorMessages.IsEmpty);
                    Assert.Equal(1, methodTokens.Length);
                    assembly.VerifyIL(methodTokens[0], "<>x0.<>m0",
@"{
  // Code size        2 (0x2)
  .maxstack  8
  IL_0000:  ldc.i4.1
  IL_0001:  ret
}");
                });
        }

        [Fact]
        public void MultipleRequests()
        {
            var source =
@"class C
{
    static void F(object x)
    {
        object y;
    }
}";
            var comp = CreateCompilation(source, options: TestOptions.DebugDll);
            WithRuntimeInstance(
                comp,
                references: null,
                includeLocalSignatures: true,
                includeIntrinsicAssembly: false,
                validator: runtime =>
                {
                    var context = CreateMethodContext(runtime, "C.F");
                    var assembly = context.CompileExpressions(
                        ImmutableArray.Create("x", "x ?? y"),
                        out var methodTokens,
                        out var errorMessages);
                    Assert.NotNull(assembly);
                    Assert.True(errorMessages.IsEmpty);
                    Assert.Equal(2, methodTokens.Length);
                    assembly.VerifyIL(methodTokens[0], "<>x0.<>m0",
@"Locals: object
{
  // Code size        2 (0x2)
  .maxstack  1
  IL_0000:  ldarg.0
  IL_0001:  ret
}");
                    assembly.VerifyIL(methodTokens[1], "<>x1.<>m0",
@"Locals: object
{
  // Code size        7 (0x7)
  .maxstack  2
  IL_0000:  ldarg.0
  IL_0001:  dup
  IL_0002:  brtrue.s   IL_0006
  IL_0004:  pop
  IL_0005:  ldloc.0
  IL_0006:  ret
}");
                });
        }

        [Fact]
        public void ParseErrors()
        {
            var source =
@"class C
{
    static void F(object x)
    {
        object y;
    }
}";
            var comp = CreateCompilation(source, options: TestOptions.DebugDll);
            WithRuntimeInstance(
                comp,
                references: null,
                includeLocalSignatures: true,
                includeIntrinsicAssembly: false,
                validator: runtime =>
                {
                    var context = CreateMethodContext(runtime, "C.F");
                    var assembly = context.CompileExpressions(
                        ImmutableArray.Create("x", "x ??", "?? z", "x ?? z"),
                        out var methodTokens,
                        out var errorMessages);

                    Assert.Null(assembly);
                    AssertEx.Equal(new[]
                    {
                        $"(1,5): error CS1733: { CSharpResources.ERR_ExpressionExpected }",
                        $"(1,1): error CS1525: { string.Format(CSharpResources.ERR_InvalidExprTerm, "??") }",
                    }, errorMessages);

                    Assert.True(methodTokens.IsEmpty);
                });
        }

        [Fact]
        public void BindingErrors()
        {
            var source =
@"class C
{
    static void F(object x)
    {
        object y;
    }
}";
            var comp = CreateCompilation(source, options: TestOptions.DebugDll);
            WithRuntimeInstance(
                comp,
                references: null,
                includeLocalSignatures: true,
                includeIntrinsicAssembly: false,
                validator: runtime =>
                {
                    var context = CreateMethodContext(runtime, "C.F");
                    var assembly = context.CompileExpressions(
                        ImmutableArray.Create(
                            "x",
                            "z", // (1,1): error CS0103: The name 'z' does not exist in the current context
                            "x ?? y",
                            "x ?? z", // (1,6): error CS0103: The name 'z' does not exist in the current context
                            "0l"), // (1,2): warning CS0078: The 'l' suffix is easily confused with the digit '1' -- use 'L' for clarity
                        out var methodTokens,
                        out var errorMessages);

                    Assert.Null(assembly);
                    AssertEx.Equal(new[]
                    {
                        $"(1,1): error CS0103: { string.Format(CSharpResources.ERR_NameNotInContext,"z") }",
                        $"(1,6): error CS0103: { string.Format(CSharpResources.ERR_NameNotInContext,"z") }",
                    }, errorMessages);
                    Assert.True(methodTokens.IsEmpty);
                });
        }

        [Fact]
        public void EmitErrors()
        {
            var longName = new string('P', 1100);
            var source =
@"class C
{
    static void F()
    {
    }
}";
            var comp = CreateCompilation(source, options: TestOptions.DebugDll);
            WithRuntimeInstance(
                comp,
                references: null,
                includeLocalSignatures: true,
                includeIntrinsicAssembly: false,
                validator: runtime =>
                {
                    var context = CreateMethodContext(runtime, "C.F");
                    var assembly = context.CompileExpressions(
                        ImmutableArray.Create($"new {{ {longName} = 1 }}"),
                        out var methodTokens,
                        out var errorMessages);
                    Assert.Null(assembly);
                    AssertEx.Equal(new[]
                    {
                        $"error CS7013: { string.Format(CSharpResources.ERR_MetadataNameTooLong, $"<{longName}>i__Field") }",
                        $"error CS7013: { string.Format(CSharpResources.ERR_MetadataNameTooLong, $"<{longName}>j__TPar") }",
                        $"error CS7013: { string.Format(CSharpResources.ERR_MetadataNameTooLong, $"<{longName}>i__Field") }",
                        $"error CS7013: { string.Format(CSharpResources.ERR_MetadataNameTooLong, $"get_{longName}") }",
                        $"error CS7013: { string.Format(CSharpResources.ERR_MetadataNameTooLong, $"{longName}") }",
                        $"error CS7013: { string.Format(CSharpResources.ERR_MetadataNameTooLong, $"{longName}") }",
                    }, errorMessages);

                    Assert.True(methodTokens.IsEmpty);
                });
        }

        [Fact]
        public void Assignment()
        {
            var source =
@"class C
{
    object F;
    void M()
    {
        object o;
    }
}";
            var comp = CreateCompilation(source, options: TestOptions.DebugDll);
            WithRuntimeInstance(
                comp,
                references: null,
                includeLocalSignatures: true,
                includeIntrinsicAssembly: false,
                validator: runtime =>
                {
                    var context = CreateMethodContext(runtime, "C.M");
                    var assembly = context.CompileExpressions(
                        ImmutableArray.Create("o = F"),
                        out var methodTokens,
                        out var errorMessages);
                    Assert.NotNull(assembly);
                    Assert.True(errorMessages.IsEmpty);
                    Assert.Equal(1, methodTokens.Length);
                    assembly.VerifyIL(methodTokens[0], "<>x0.<>m0",
@"Locals: object
{
  // Code size        9 (0x9)
  .maxstack  2
  IL_0000:  ldarg.0
  IL_0001:  ldfld      0x0A000006
  IL_0006:  dup
  IL_0007:  stloc.0
  IL_0008:  ret
}");
                });
        }

        [Fact]
        public void VoidExpression()
        {
            var source =
@"class C
{
    static void F()
    {
    }
}";
            var comp = CreateCompilation(source, options: TestOptions.DebugDll);
            WithRuntimeInstance(
                comp,
                references: null,
                includeLocalSignatures: true,
                includeIntrinsicAssembly: false,
                validator: runtime =>
                {
                    var context = CreateMethodContext(runtime, "C.F");
                    var assembly = context.CompileExpressions(
                        ImmutableArray.Create("F()"),
                        out var methodTokens,
                        out var errorMessages);
                    Assert.NotNull(assembly);
                    Assert.True(errorMessages.IsEmpty);
                    Assert.Equal(1, methodTokens.Length);
                    assembly.VerifyIL(methodTokens[0], "<>x0.<>m0",
@"{
  // Code size        6 (0x6)
  .maxstack  8
  IL_0000:  call       0x0A000006
  IL_0005:  ret
}");
                });
        }

        [Fact]
        public void Declaration()
        {
            var source =
@"class C
{
    static void F()
    {
    }
    static void G(out object o)
    {
        o = null;
    }
}";
            var comp = CreateCompilation(source, options: TestOptions.DebugDll);
            WithRuntimeInstance(
                comp,
                references: null,
                includeLocalSignatures: true,
                includeIntrinsicAssembly: false,
                validator: runtime =>
                {
                    var context = CreateMethodContext(runtime, "C.F");
                    var assembly = context.CompileExpressions(
                        ImmutableArray.Create("G(out var o)"),
                        out var methodTokens,
                        out var errorMessages);
                    Assert.Null(assembly);
                    AssertEx.Equal(
                        new[] { $"(1,11): error CS8185: {CSharpResources.ERR_DeclarationExpressionNotPermitted}" },
                        errorMessages);
                    Assert.True(methodTokens.IsEmpty);
                });
        }

        [Fact]
        public void PseudoVariables()
        {
            var source =
@"class C
{
    static void F()
    {
    }
}";
            var comp = CreateCompilation(source, options: TestOptions.DebugDll);
            WithRuntimeInstance(
                comp,
                references: null,
                includeLocalSignatures: true,
                includeIntrinsicAssembly: false,
                validator: runtime =>
                {
                    var context = CreateMethodContext(runtime, "C.F");
                    var assembly = context.CompileExpressions(
                        ImmutableArray.Create("$exception", "$1 ?? $unknown"),
                        out var methodTokens,
                        out var errorMessages);
                    Assert.Null(assembly);
                    AssertEx.Equal(new[]
                    {
                        $"(1,1): error CS0103: { string.Format(CSharpResources.ERR_NameNotInContext, "$exception") }",
                        $"(1,1): error CS0103: { string.Format(CSharpResources.ERR_NameNotInContext, "$1") }",
                        $"(1,7): error CS0103: { string.Format(CSharpResources.ERR_NameNotInContext, "$unknown") }",
                    }, errorMessages);
                    Assert.True(methodTokens.IsEmpty);
                });
        }

        [Fact]
        public void GenericAndDynamic()
        {
            var source =
@"class C<T>
{
    static void F<U>(dynamic d)
    {
        d.F();
    }
}";
            var comp = CreateCompilation(source, new[] { CSharpRef }, options: TestOptions.DebugDll);
            WithRuntimeInstance(
                comp,
                references: null,
                includeLocalSignatures: true,
                includeIntrinsicAssembly: false,
                validator: runtime =>
                {
                    var context = CreateMethodContext(runtime, "C.F");
                    var assembly = context.CompileExpressions(
                        ImmutableArray.Create("default(T)", "default(U)", "d.F()"),
                        out var methodTokens,
                        out var errorMessages);
                    Assert.NotNull(assembly);
                    Assert.True(errorMessages.IsEmpty);
                    Assert.Equal(3, methodTokens.Length);
                    assembly.VerifyIL(methodTokens[0], "<>x0.<>m0",
@"Locals: !0
{
  // Code size       10 (0xa)
  .maxstack  1
  IL_0000:  ldloca.s   V_0
  IL_0002:  initobj    0x1B000001
  IL_0008:  ldloc.0
  IL_0009:  ret
}");
                    assembly.VerifyIL(methodTokens[1], "<>x1.<>m0",
@"Locals: !!0
{
  // Code size       10 (0xa)
  .maxstack  1
  IL_0000:  ldloca.s   V_0
  IL_0002:  initobj    0x1B000002
  IL_0008:  ldloc.0
  IL_0009:  ret
}");
                    assembly.VerifyIL(methodTokens[2], "<>x2.<>m0",
@"{
  // Code size       77 (0x4d)
  .maxstack  9
  IL_0000:  ldsfld     0x0A000008
  IL_0005:  brtrue.s   IL_0037
  IL_0007:  ldc.i4.0
  IL_0008:  ldstr      0x70000001
  IL_000d:  ldnull
  IL_000e:  ldtoken    0x1B000004
  IL_0013:  call       0x0A000009
  IL_0018:  ldc.i4.1
  IL_0019:  newarr     0x01000011
  IL_001e:  dup
  IL_001f:  ldc.i4.0
  IL_0020:  ldc.i4.0
  IL_0021:  ldnull
  IL_0022:  call       0x0A00000A
  IL_0027:  stelem.ref
  IL_0028:  call       0x0A00000B
  IL_002d:  call       0x0A00000C
  IL_0032:  stsfld     0x0A000008
  IL_0037:  ldsfld     0x0A000008
  IL_003c:  ldfld      0x0A00000D
  IL_0041:  ldsfld     0x0A000008
  IL_0046:  ldarg.0
  IL_0047:  callvirt   0x0A00000E
  IL_004c:  ret
}");
                });
        }

        [Fact, WorkItem(482753, "https://devdiv.visualstudio.com/DevDiv/_workitems?id=482753")]
        public void LocalsInAsync()
        {
            var source =
@"using System;
using System.Threading.Tasks;
class C
{
    static Task<object> E(object o, Func<object, bool> p)
    {
        throw new NotImplementedException();
    }
    object F()
    {
        throw new NotImplementedException();
    }
    Task G(object o)
    {
        throw new NotImplementedException();
    }
    async Task M(object x)
    {
        var z = await E(F(), y => x == y);
#line 999
        await G(z);
    }
}";
            // Test with CompileExpression rather than CompileExpressions
            // so field references in IL are named.
            // Debug build.
            var comp = CreateCompilationWithMscorlib45(source, options: TestOptions.DebugDll, references: new[] { TestMetadata.Net40.SystemCore });
            WithRuntimeInstance(
                comp,
                references: null,
                includeLocalSignatures: true,
                includeIntrinsicAssembly: false,
                validator: runtime =>
                {
                    var context = CreateMethodContext(runtime, "C.<M>d__3.MoveNext()", atLineNumber: 999);
                    string error;
                    var testData = new CompilationTestData();
                    var result = context.CompileExpression("z ?? x", out error, testData);
                    Assert.NotNull(result.Assembly);
                    Assert.Null(error);
                    testData.GetMethodData("<>x.<>m0").VerifyIL(
@"{
  // Code size       22 (0x16)
  .maxstack  2
  .locals init (int V_0,
                System.Runtime.CompilerServices.TaskAwaiter<object> V_1,
                C.<M>d__3 V_2,
                System.Runtime.CompilerServices.TaskAwaiter V_3,
                System.Exception V_4)
  IL_0000:  ldarg.0
  IL_0001:  ldfld      ""object C.<M>d__3.<z>5__2""
  IL_0006:  dup
  IL_0007:  brtrue.s   IL_0015
  IL_0009:  pop
  IL_000a:  ldarg.0
  IL_000b:  ldfld      ""C.<>c__DisplayClass3_0 C.<M>d__3.<>8__1""
  IL_0010:  ldfld      ""object C.<>c__DisplayClass3_0.x""
  IL_0015:  ret
}");
                });
            // Release build.
            comp = CreateCompilationWithMscorlib45(source, options: TestOptions.ReleaseDll, references: new[] { SystemCoreRef });
            {
                // Note from MoveNext() below that local CS$<>8__locals0 should not be
                // used in the compiled expression to access the display class since that
                // local is only set the first time through MoveNext() (see loc.2 below).
                var testData = new CompilationTestData();
                comp.EmitToArray(testData: testData);
                testData.GetMethodData("C.<M>d__3.System.Runtime.CompilerServices.IAsyncStateMachine.MoveNext()").VerifyIL(
@"{
  // Code size      293 (0x125)
  .maxstack  3
  .locals init (int V_0,
                C V_1,
                C.<>c__DisplayClass3_0 V_2, //CS$<>8__locals0
                object V_3, //z
                System.Runtime.CompilerServices.TaskAwaiter<object> V_4,
                System.Runtime.CompilerServices.TaskAwaiter V_5,
                System.Exception V_6)
  IL_0000:  ldarg.0
  IL_0001:  ldfld      ""int C.<M>d__3.<>1__state""
  IL_0006:  stloc.0
  IL_0007:  ldarg.0
  IL_0008:  ldfld      ""C C.<M>d__3.<>4__this""
  IL_000d:  stloc.1
  .try
  {
    IL_000e:  ldloc.0
    IL_000f:  brfalse.s  IL_0075
    IL_0011:  ldloc.0
    IL_0012:  ldc.i4.1
    IL_0013:  beq        IL_00d2
    IL_0018:  newobj     ""C.<>c__DisplayClass3_0..ctor()""
    IL_001d:  stloc.2
    IL_001e:  ldloc.2
    IL_001f:  ldarg.0
    IL_0020:  ldfld      ""object C.<M>d__3.x""
    IL_0025:  stfld      ""object C.<>c__DisplayClass3_0.x""
    IL_002a:  ldloc.1
    IL_002b:  call       ""object C.F()""
    IL_0030:  ldloc.2
    IL_0031:  ldftn      ""bool C.<>c__DisplayClass3_0.<M>b__0(object)""
    IL_0037:  newobj     ""System.Func<object, bool>..ctor(object, System.IntPtr)""
    IL_003c:  call       ""System.Threading.Tasks.Task<object> C.E(object, System.Func<object, bool>)""
    IL_0041:  callvirt   ""System.Runtime.CompilerServices.TaskAwaiter<object> System.Threading.Tasks.Task<object>.GetAwaiter()""
    IL_0046:  stloc.s    V_4
    IL_0048:  ldloca.s   V_4
    IL_004a:  call       ""bool System.Runtime.CompilerServices.TaskAwaiter<object>.IsCompleted.get""
    IL_004f:  brtrue.s   IL_0092
    IL_0051:  ldarg.0
    IL_0052:  ldc.i4.0
    IL_0053:  dup
    IL_0054:  stloc.0
    IL_0055:  stfld      ""int C.<M>d__3.<>1__state""
    IL_005a:  ldarg.0
    IL_005b:  ldloc.s    V_4
    IL_005d:  stfld      ""System.Runtime.CompilerServices.TaskAwaiter<object> C.<M>d__3.<>u__1""
    IL_0062:  ldarg.0
    IL_0063:  ldflda     ""System.Runtime.CompilerServices.AsyncTaskMethodBuilder C.<M>d__3.<>t__builder""
    IL_0068:  ldloca.s   V_4
    IL_006a:  ldarg.0
    IL_006b:  call       ""void System.Runtime.CompilerServices.AsyncTaskMethodBuilder.AwaitUnsafeOnCompleted<System.Runtime.CompilerServices.TaskAwaiter<object>, C.<M>d__3>(ref System.Runtime.CompilerServices.TaskAwaiter<object>, ref C.<M>d__3)""
    IL_0070:  leave      IL_0124
    IL_0075:  ldarg.0
    IL_0076:  ldfld      ""System.Runtime.CompilerServices.TaskAwaiter<object> C.<M>d__3.<>u__1""
    IL_007b:  stloc.s    V_4
    IL_007d:  ldarg.0
    IL_007e:  ldflda     ""System.Runtime.CompilerServices.TaskAwaiter<object> C.<M>d__3.<>u__1""
    IL_0083:  initobj    ""System.Runtime.CompilerServices.TaskAwaiter<object>""
    IL_0089:  ldarg.0
    IL_008a:  ldc.i4.m1
    IL_008b:  dup
    IL_008c:  stloc.0
    IL_008d:  stfld      ""int C.<M>d__3.<>1__state""
    IL_0092:  ldloca.s   V_4
    IL_0094:  call       ""object System.Runtime.CompilerServices.TaskAwaiter<object>.GetResult()""
    IL_0099:  stloc.3
    IL_009a:  ldloc.1
    IL_009b:  ldloc.3
    IL_009c:  call       ""System.Threading.Tasks.Task C.G(object)""
    IL_00a1:  callvirt   ""System.Runtime.CompilerServices.TaskAwaiter System.Threading.Tasks.Task.GetAwaiter()""
    IL_00a6:  stloc.s    V_5
    IL_00a8:  ldloca.s   V_5
    IL_00aa:  call       ""bool System.Runtime.CompilerServices.TaskAwaiter.IsCompleted.get""
    IL_00af:  brtrue.s   IL_00ef
    IL_00b1:  ldarg.0
    IL_00b2:  ldc.i4.1
    IL_00b3:  dup
    IL_00b4:  stloc.0
    IL_00b5:  stfld      ""int C.<M>d__3.<>1__state""
    IL_00ba:  ldarg.0
    IL_00bb:  ldloc.s    V_5
    IL_00bd:  stfld      ""System.Runtime.CompilerServices.TaskAwaiter C.<M>d__3.<>u__2""
    IL_00c2:  ldarg.0
    IL_00c3:  ldflda     ""System.Runtime.CompilerServices.AsyncTaskMethodBuilder C.<M>d__3.<>t__builder""
    IL_00c8:  ldloca.s   V_5
    IL_00ca:  ldarg.0
    IL_00cb:  call       ""void System.Runtime.CompilerServices.AsyncTaskMethodBuilder.AwaitUnsafeOnCompleted<System.Runtime.CompilerServices.TaskAwaiter, C.<M>d__3>(ref System.Runtime.CompilerServices.TaskAwaiter, ref C.<M>d__3)""
    IL_00d0:  leave.s    IL_0124
    IL_00d2:  ldarg.0
    IL_00d3:  ldfld      ""System.Runtime.CompilerServices.TaskAwaiter C.<M>d__3.<>u__2""
    IL_00d8:  stloc.s    V_5
    IL_00da:  ldarg.0
    IL_00db:  ldflda     ""System.Runtime.CompilerServices.TaskAwaiter C.<M>d__3.<>u__2""
    IL_00e0:  initobj    ""System.Runtime.CompilerServices.TaskAwaiter""
    IL_00e6:  ldarg.0
    IL_00e7:  ldc.i4.m1
    IL_00e8:  dup
    IL_00e9:  stloc.0
    IL_00ea:  stfld      ""int C.<M>d__3.<>1__state""
    IL_00ef:  ldloca.s   V_5
    IL_00f1:  call       ""void System.Runtime.CompilerServices.TaskAwaiter.GetResult()""
    IL_00f6:  leave.s    IL_0111
  }
  catch System.Exception
  {
    IL_00f8:  stloc.s    V_6
    IL_00fa:  ldarg.0
    IL_00fb:  ldc.i4.s   -2
    IL_00fd:  stfld      ""int C.<M>d__3.<>1__state""
    IL_0102:  ldarg.0
    IL_0103:  ldflda     ""System.Runtime.CompilerServices.AsyncTaskMethodBuilder C.<M>d__3.<>t__builder""
    IL_0108:  ldloc.s    V_6
    IL_010a:  call       ""void System.Runtime.CompilerServices.AsyncTaskMethodBuilder.SetException(System.Exception)""
    IL_010f:  leave.s    IL_0124
  }
  IL_0111:  ldarg.0
  IL_0112:  ldc.i4.s   -2
  IL_0114:  stfld      ""int C.<M>d__3.<>1__state""
  IL_0119:  ldarg.0
  IL_011a:  ldflda     ""System.Runtime.CompilerServices.AsyncTaskMethodBuilder C.<M>d__3.<>t__builder""
  IL_011f:  call       ""void System.Runtime.CompilerServices.AsyncTaskMethodBuilder.SetResult()""
  IL_0124:  ret
}");
            }
            WithRuntimeInstance(
                comp,
                references: null,
                includeLocalSignatures: true,
                includeIntrinsicAssembly: false,
                validator: runtime =>
                {
                    var context = CreateMethodContext(runtime, "C.<M>d__3.MoveNext()", atLineNumber: 999);
                    string error;
                    var testData = new CompilationTestData();
                    var result = context.CompileExpression("z ?? x", out error, testData);
                    Assert.NotNull(result.Assembly);
                    Assert.Null(error);
                    testData.GetMethodData("<>x.<>m0").VerifyIL(
@"{
  // Code size       12 (0xc)
  .maxstack  2
  .locals init (int V_0,
                C V_1,
                C.<>c__DisplayClass3_0 V_2, //CS$<>8__locals0
                object V_3, //z
                System.Runtime.CompilerServices.TaskAwaiter<object> V_4,
                System.Runtime.CompilerServices.TaskAwaiter V_5,
                System.Exception V_6)
  IL_0000:  ldloc.3
  IL_0001:  dup
  IL_0002:  brtrue.s   IL_000b
  IL_0004:  pop
  IL_0005:  ldarg.0
  IL_0006:  ldfld      ""object C.<M>d__3.x""
  IL_000b:  ret
}");
                });
        }

        [Fact]
        public void FileLocalType_01()
        {
            var source =
@"file class C
{
    public static int X = 42;
}

class Program
{
    public static void F()
    {
    }
}";
            var comp = CreateCompilation(SyntaxFactory.ParseSyntaxTree(source, options: TestOptions.Regular11, path: "path/to/MyFile.cs", Encoding.Default), options: TestOptions.DebugDll);
            WithRuntimeInstance(
                comp,
                references: null,
                includeLocalSignatures: true,
                includeIntrinsicAssembly: false,
                validator: runtime =>
                {
                    var context = CreateMethodContext(runtime, "Program.F");
                    var testData = new CompilationTestData();
                    var result = context.CompileExpression(
                        "C.X",
                        out var error,
                        testData);
                    if (runtime.DebugFormat == DebugInformationFormat.Pdb)
                    {
                        Assert.Null(result);
                        Assert.Equal("error CS0103: The name 'C' does not exist in the current context", error);
                    }
                    else
                    {
                        Assert.NotNull(result.Assembly);
                        Assert.Null(error);
                        testData.GetMethodData("<>x.<>m0").VerifyIL("""
                            {
                              // Code size        6 (0x6)
                              .maxstack  1
                              IL_0000:  ldsfld     "int C.X"
                              IL_0005:  ret
                            }
                            """);
                    }
                });
        }

        [Fact]
        public void FileLocalType_02()
        {
            var source1 =
@"file class C
{
    public static int X = 42;
}

class Program
{
    public static void F()
    {
    }
}";
            var source2 =
@"file class C
{
    public static int X = 43;
}
";
            var comp = CreateCompilation(
                new[]
                {
                    SyntaxFactory.ParseSyntaxTree(source1, options: TestOptions.Regular11, path: "path/to/Source1.cs", Encoding.Default),
                    SyntaxFactory.ParseSyntaxTree(source2, options: TestOptions.Regular11, path: "path/to/Source2.cs", Encoding.Default)
                }, options: TestOptions.DebugDll);

            WithRuntimeInstance(
                comp,
                references: null,
                includeLocalSignatures: true,
                includeIntrinsicAssembly: false,
                validator: runtime =>
                {
                    var context = CreateMethodContext(runtime, "Program.F");
                    var testData = new CompilationTestData();
                    var result = context.CompileExpression(
                        "C.X",
                        out var error,
                        testData);
                    if (runtime.DebugFormat == DebugInformationFormat.Pdb)
                    {
                        Assert.Null(result);
                        Assert.Equal("error CS0103: The name 'C' does not exist in the current context", error);
                    }
                    else
                    {
                        Assert.Null(error);
                        Assert.NotNull(result.Assembly);
                        testData.GetMethodData("<>x.<>m0").VerifyIL("""
                            {
                              // Code size        6 (0x6)
                              .maxstack  1
                              IL_0000:  ldsfld     "int C.X"
                              IL_0005:  ret
                            }
                            """);
                    }
                });
        }

        [Fact]
        public void FileLocalType_03()
        {
            var source1 =
@"file class Outer
{
    public class Inner
    {
        public static int X = 42;
    }
}

class Program
{
    public static void F()
    {
    }
}";
            var source2 =
@"file class Outer
{
    public class Inner
    {
        public static int X = 43;
    }
}
";
            var comp = CreateCompilation(
                new[]
                {
                    SyntaxFactory.ParseSyntaxTree(source1, options: TestOptions.Regular11, path: "path/to/Source1.cs", Encoding.Default),
                    SyntaxFactory.ParseSyntaxTree(source2, options: TestOptions.Regular11, path: "path/to/Source2.cs", Encoding.Default)
                }, options: TestOptions.DebugDll);

            WithRuntimeInstance(
                comp,
                references: null,
                includeLocalSignatures: true,
                includeIntrinsicAssembly: false,
                validator: runtime =>
                {
                    var context = CreateMethodContext(runtime, "Program.F");
                    var testData = new CompilationTestData();
                    var result = context.CompileExpression(
                        "Outer.Inner.X",
                        out var error,
                        testData);
                    if (runtime.DebugFormat == DebugInformationFormat.Pdb)
                    {
                        Assert.Null(result);
                        Assert.Equal("error CS0103: The name 'Outer' does not exist in the current context", error);
                    }
                    else
                    {
                        Assert.Null(error);
                        Assert.NotNull(result.Assembly);
                        testData.GetMethodData("<>x.<>m0").VerifyIL("""
                            {
                              // Code size        6 (0x6)
                              .maxstack  1
                              IL_0000:  ldsfld     "int Outer.Inner.X"
                              IL_0005:  ret
                            }
                            """);
                    }
                });
        }

        [Fact]
        public void FileLocalType_04()
        {
            var source1 =
@"class Program
{
    public static void F()
    {
    }
}";
            var source2 =
@"file class C
{
    public static int X = 43;
}
";
            var comp = CreateCompilation(
                new[]
                {
                    SyntaxFactory.ParseSyntaxTree(source1, options: TestOptions.Regular11, path: "path/to/Source1.cs", Encoding.Default),
                    SyntaxFactory.ParseSyntaxTree(source2, options: TestOptions.Regular11, path: "path/to/Source2.cs", Encoding.Default)
                }, options: TestOptions.DebugDll);

            WithRuntimeInstance(
                comp,
                references: null,
                includeLocalSignatures: true,
                includeIntrinsicAssembly: false,
                validator: runtime =>
                {
                    var context = CreateMethodContext(runtime, "Program.F");
                    var assembly = context.CompileExpressions(
                        ImmutableArray.Create("C.X"),
                        out var methodTokens,
                        out var errorMessages);
                    Assert.Equal(new[] { "(1,1): error CS0103: The name 'C' does not exist in the current context" }, errorMessages);
                    Assert.Null(assembly);
                    Assert.Empty(methodTokens);
                });
        }

        [Fact]
        public void FileLocalType_05()
        {
            var source =
@"file class C
{
}

class Program
{
    static void Main()
    {
    }
}";
            var comp = CreateCompilation(SyntaxFactory.ParseSyntaxTree(source, options: TestOptions.Regular11, path: "path/to/MyFile.cs", Encoding.Default), options: TestOptions.DebugDll);
            WithRuntimeInstance(
                comp,
                references: null,
                includeLocalSignatures: true,
                includeIntrinsicAssembly: false,
                validator: runtime =>
                {
                    var context = CreateMethodContext(runtime, "Program.Main");
                    var testData = new CompilationTestData();
                    var result = context.CompileExpression(
                        "new C()",
                        out var error,
                        testData);
                    if (runtime.DebugFormat == DebugInformationFormat.Pdb)
                    {
                        Assert.Null(result);
                        Assert.Equal("error CS0246: The type or namespace name 'C' could not be found (are you missing a using directive or an assembly reference?)", error);
                    }
                    else
                    {
                        Assert.NotNull(result.Assembly);
                        Assert.Null(error);
                        testData.GetMethodData("<>x.<>m0").VerifyIL("""
                            {
                              // Code size        6 (0x6)
                              .maxstack  1
                              IL_0000:  newobj     "C..ctor()"
                              IL_0005:  ret
                            }
                            """);
                    }
                });
        }

        [Fact]
        public void FileLocalType_06()
        {
            var source =
@"file class C
{
    int F = 1;
    void M()
    {
    }
}";
            var comp = CreateCompilation(SyntaxFactory.ParseSyntaxTree(source, options: TestOptions.Regular11, path: "path/to/MyFile.cs", Encoding.Default), options: TestOptions.DebugDll);
            WithRuntimeInstance(
                comp,
                references: null,
                includeLocalSignatures: true,
                includeIntrinsicAssembly: false,
                validator: runtime =>
                {
                    var context = CreateMethodContext(runtime, "C.M");
                    var testData = new CompilationTestData();
                    var result = context.CompileExpression(
                        "F",
                        out var error,
                        testData);
                    if (runtime.DebugFormat == DebugInformationFormat.Pdb)
                    {
                        Assert.Null(result);
                        Assert.Equal("error CS0103: The name 'F' does not exist in the current context", error);
                    }
                    else
                    {
                        Assert.NotNull(result.Assembly);
                        Assert.Null(error);
                        testData.GetMethodData("<>x.<>m0").VerifyIL("""
                            {
                              // Code size        7 (0x7)
                              .maxstack  1
                              IL_0000:  ldarg.0
                              IL_0001:  ldfld      "int C.F"
                              IL_0006:  ret
                            }
                            """);
                    }
                });
        }

        [WorkItem(66109, "https://github.com/dotnet/roslyn/issues/66109")]
        [WorkItem(64098, "https://github.com/dotnet/roslyn/issues/64098")]
        [Fact]
        public void FileLocalType_07()
        {
            var sourceA = """
                file class A
                {
                    public int F1() => 1;
                    public int F2() => 2;
                }
                class Program
                {
                    static void M1()
                    {
                        A x = new A();
                    }
                    static void M2()
                    {
                #line 100 "B.cs"
                        A y = new A();
                #line 200 "C.cs"
                        A z = new A();
                    }
                }
                """;
            var sourceB = """
                class B
                {
                }
                """;
            var sourceC = """
                class C
                {
                }
                """;
            var comp = CreateCompilation(
                new[]
                {
                    SyntaxFactory.ParseSyntaxTree(sourceA, path: "path/to/A.cs", encoding: Encoding.Default),
                    SyntaxFactory.ParseSyntaxTree(sourceB, path: "path/to/B.cs", encoding: Encoding.Default),
                    SyntaxFactory.ParseSyntaxTree(sourceC, path: "path/to/C.cs", encoding: Encoding.Default),
                },
                options: TestOptions.DebugDll);

            WithRuntimeInstance(
                comp,
                references: null,
                includeLocalSignatures: true,
                includeIntrinsicAssembly: false,
                validator: runtime =>
                {
                    var context = CreateMethodContext(runtime, "Program.M1");
                    var testData = new CompilationTestData();
                    ResultProperties resultProperties;
                    string error;
                    ImmutableArray<AssemblyIdentity> missingAssemblyIdentities;
                    var result = context.CompileExpression(
                        "x.F1() + (new A()).F2()",
                        DkmEvaluationFlags.TreatAsExpression,
                        NoAliases,
                        DebuggerDiagnosticFormatter.Instance,
                        out resultProperties,
                        out error,
                        out missingAssemblyIdentities,
                        EnsureEnglishUICulture.PreferredOrNull,
                        testData);
                    if (runtime.DebugFormat == DebugInformationFormat.Pdb)
                    {
                        Assert.Null(result);
                        Assert.Equal("error CS1061: 'A' does not contain a definition for 'F1' and no accessible extension method 'F1' accepting a first argument of type 'A' could be found (are you missing a using directive or an assembly reference?)", error);
                    }
                    else
                    {
                        Assert.NotNull(result.Assembly);
                        Assert.Null(error);
                        testData.GetMethodData("<>x.<>m0").VerifyIL("""
                            {
                              // Code size       18 (0x12)
                              .maxstack  2
                              .locals init (A V_0) //x
                              IL_0000:  ldloc.0
                              IL_0001:  callvirt   "int A.F1()"
                              IL_0006:  newobj     "A..ctor()"
                              IL_000b:  call       "int A.F2()"
                              IL_0010:  add
                              IL_0011:  ret
                            }
                            """);
                    }

                    // https://github.com/dotnet/roslyn/issues/64098: EE doesn't handle methods that span multiple documents correctly
                    context = CreateMethodContext(runtime, "Program.M2");
                    testData = new CompilationTestData();
                    result = context.CompileExpression(
                        "y.F1() + (new A()).F2()",
                        DkmEvaluationFlags.TreatAsExpression,
                        NoAliases,
                        DebuggerDiagnosticFormatter.Instance,
                        out resultProperties,
                        out error,
                        out missingAssemblyIdentities,
                        EnsureEnglishUICulture.PreferredOrNull,
                        testData);
                    Assert.Null(result);
                    Assert.Equal("error CS1061: 'A' does not contain a definition for 'F1' and no accessible extension method 'F1' accepting a first argument of type 'A' could be found (are you missing a using directive or an assembly reference?)", error);
                });
        }

        [Fact]
        public void IllFormedFilePath_01()
        {
            var source =
@"class C
{
    public static int X = 42;
}

class Program
{
    public static void F()
    {
    }
}";
            var comp = CreateCompilation(SyntaxFactory.ParseSyntaxTree(source, options: TestOptions.Regular11, path: "path/to/\uD800.cs", Encoding.Default), options: TestOptions.DebugDll);
            WithRuntimeInstance(
                comp,
                references: null,
                includeLocalSignatures: true,
                includeIntrinsicAssembly: false,
                validator: runtime =>
                {
                    var context = CreateMethodContext(runtime, "Program.F");
                    var testData = new CompilationTestData();
                    var result = context.CompileExpression(
                        "C.X",
                        out var error,
                        testData);
                    Assert.NotNull(result.Assembly);
                    Assert.Null(error);
                    testData.GetMethodData("<>x.<>m0").VerifyIL("""
                        {
                          // Code size        6 (0x6)
                          .maxstack  1
                          IL_0000:  ldsfld     "int C.X"
                          IL_0005:  ret
                        }
                        """);
                });
        }

        [WorkItem(66109, "https://github.com/dotnet/roslyn/issues/66109")]
        [Fact]
<<<<<<< HEAD
        public void SequencePointsMultipleDocuments()
=======
        public void SequencePointsMultipleDocuments_01()
>>>>>>> 0760f14e
        {
            var sourceA =
@"partial class Program
{
    private int x = 1;
    private void F()
    {
    }
}";
            var sourceB =
@"partial class Program
{
    private int y = 2;
    public Program()
    {
        F();
        int z = x + y;
    }
}";
            var comp = CreateCompilation(
                new[]
                {
                    SyntaxFactory.ParseSyntaxTree(sourceA, path: "A.cs", encoding: Encoding.Default),
                    SyntaxFactory.ParseSyntaxTree(sourceB, path: "B.cs", encoding: Encoding.Default)
                },
                options: TestOptions.DebugDll);

            comp.VerifyPdb("""
                <symbols>
                  <files>
                    <file id="1" name="A.cs" language="C#" checksumAlgorithm="SHA1" checksum="09-65-32-19-5F-F8-8A-58-BF-BC-0C-D3-68-2C-2C-7B-15-33-18-E4" />
                    <file id="2" name="B.cs" language="C#" checksumAlgorithm="SHA1" checksum="62-4B-E2-91-A3-E9-43-48-4F-A0-E6-E8-22-74-EB-90-24-C3-05-A5" />
                  </files>
                  <methods>
                    <method containingType="Program" name="F">
                      <customDebugInfo>
                        <using>
                          <namespace usingCount="0" />
                        </using>
                      </customDebugInfo>
                      <sequencePoints>
                        <entry offset="0x0" startLine="5" startColumn="5" endLine="5" endColumn="6" document="1" />
                        <entry offset="0x1" startLine="6" startColumn="5" endLine="6" endColumn="6" document="1" />
                      </sequencePoints>
                    </method>
                    <method containingType="Program" name=".ctor">
                      <customDebugInfo>
                        <forward declaringType="Program" methodName="F" />
                        <encLocalSlotMap>
                          <slot kind="0" offset="29" />
                        </encLocalSlotMap>
                      </customDebugInfo>
                      <sequencePoints>
                        <entry offset="0x0" startLine="3" startColumn="5" endLine="3" endColumn="23" document="1" />
                        <entry offset="0x7" startLine="3" startColumn="5" endLine="3" endColumn="23" document="2" />
                        <entry offset="0xe" startLine="4" startColumn="5" endLine="4" endColumn="21" document="2" />
                        <entry offset="0x15" startLine="5" startColumn="5" endLine="5" endColumn="6" document="2" />
                        <entry offset="0x16" startLine="6" startColumn="9" endLine="6" endColumn="13" document="2" />
                        <entry offset="0x1d" startLine="7" startColumn="9" endLine="7" endColumn="23" document="2" />
                        <entry offset="0x2b" startLine="8" startColumn="5" endLine="8" endColumn="6" document="2" />
                      </sequencePoints>
                      <scope startOffset="0x0" endOffset="0x2c">
                        <scope startOffset="0x15" endOffset="0x2c">
                          <local name="z" il_index="0" il_start="0x15" il_end="0x2c" attributes="0" />
                        </scope>
                      </scope>
                    </method>
                  </methods>
                </symbols>
                """,
                format: Microsoft.CodeAnalysis.Emit.DebugInformationFormat.Pdb);
            comp.VerifyPdb("""
                <symbols>
                  <files>
                    <file id="1" name="A.cs" language="C#" checksumAlgorithm="SHA1" checksum="09-65-32-19-5F-F8-8A-58-BF-BC-0C-D3-68-2C-2C-7B-15-33-18-E4" />
                    <file id="2" name="B.cs" language="C#" checksumAlgorithm="SHA1" checksum="62-4B-E2-91-A3-E9-43-48-4F-A0-E6-E8-22-74-EB-90-24-C3-05-A5" />
                  </files>
                  <methods>
                    <method containingType="Program" name="F">
                      <sequencePoints>
                        <entry offset="0x0" startLine="5" startColumn="5" endLine="5" endColumn="6" document="1" />
                        <entry offset="0x1" startLine="6" startColumn="5" endLine="6" endColumn="6" document="1" />
                      </sequencePoints>
                    </method>
                    <method containingType="Program" name=".ctor">
                      <customDebugInfo>
                        <encLocalSlotMap>
                          <slot kind="0" offset="29" />
                        </encLocalSlotMap>
                      </customDebugInfo>
                      <sequencePoints>
                        <entry offset="0x0" startLine="3" startColumn="5" endLine="3" endColumn="23" document="1" />
                        <entry offset="0x7" startLine="3" startColumn="5" endLine="3" endColumn="23" document="2" />
                        <entry offset="0xe" startLine="4" startColumn="5" endLine="4" endColumn="21" document="2" />
                        <entry offset="0x15" startLine="5" startColumn="5" endLine="5" endColumn="6" document="2" />
                        <entry offset="0x16" startLine="6" startColumn="9" endLine="6" endColumn="13" document="2" />
                        <entry offset="0x1d" startLine="7" startColumn="9" endLine="7" endColumn="23" document="2" />
                        <entry offset="0x2b" startLine="8" startColumn="5" endLine="8" endColumn="6" document="2" />
                      </sequencePoints>
                      <scope startOffset="0x0" endOffset="0x2c">
                        <scope startOffset="0x15" endOffset="0x2c">
                          <local name="z" il_index="0" il_start="0x15" il_end="0x2c" attributes="0" />
                        </scope>
                      </scope>
                    </method>
                  </methods>
                </symbols>
                """,
                format: Microsoft.CodeAnalysis.Emit.DebugInformationFormat.PortablePdb);

<<<<<<< HEAD
            // Disable testing with DebugInformationFormat.Pdb format for now (see https://github.com/dotnet/roslyn/issues/66260).
            //WithRuntimeInstance(
            //    comp,
            //    references: null,
            //    includeLocalSignatures: true,
            //    includeIntrinsicAssembly: false,
            //    validator: runtime =>
            {
                using (var runtime = RuntimeInstance.Create(
                    comp,
                    references: null,
                    Microsoft.CodeAnalysis.Emit.DebugInformationFormat.PortablePdb,
                    includeLocalSignatures: true,
                    includeIntrinsicAssembly: false))
=======
            WithRuntimeInstance(
                comp,
                references: null,
                includeLocalSignatures: true,
                includeIntrinsicAssembly: false,
                validator: runtime =>
>>>>>>> 0760f14e
                {
                    GetContextState(runtime, "Program..ctor", out var blocks, out var moduleVersionId, out var symReader, out var methodToken, out var localSignatureToken);

                    var appDomain = new AppDomain();
                    uint ilOffset = ExpressionCompilerTestHelpers.GetOffset(methodToken, symReader);
                    var context = CreateMethodContext(
                        appDomain,
                        blocks,
                        symReader,
                        moduleVersionId,
                        methodToken: methodToken,
                        methodVersion: 1,
                        ilOffset: 0x15, // offset matches startOffset of "z" scope
                        localSignatureToken: localSignatureToken,
                        kind: MakeAssemblyReferencesKind.AllAssemblies);
                    var testData = new CompilationTestData();
                    var result = context.CompileExpression(
                        "z",
                        out var error,
                        testData);
                    Assert.Null(error);
                    Assert.NotNull(result.Assembly);
                    testData.GetMethodData("<>x.<>m0").VerifyIL("""
                        {
                            // Code size        2 (0x2)
                            .maxstack  1
                            .locals init (int V_0) //z
                            IL_0000:  ldloc.0
                            IL_0001:  ret
                        }
                        """);

                    testData = new CompilationTestData();
                    var locals = ArrayBuilder<LocalAndMethod>.GetInstance();
                    string typeName;
                    var assembly = context.CompileGetLocals(locals, argumentsOnly: false, typeName: out typeName, testData: testData);
<<<<<<< HEAD

=======
>>>>>>> 0760f14e
                    Assert.Equal(2, locals.Count);
                    VerifyLocal(testData, typeName, locals[0], "<>m0", "this", expectedILOpt: """
                        {
                            // Code size        2 (0x2)
                            .maxstack  1
                            .locals init (int V_0) //z
                            IL_0000:  ldarg.0
                            IL_0001:  ret
                        }
                        """);
                    VerifyLocal(testData, typeName, locals[1], "<>m1", "z", expectedILOpt: """
                        {
                            // Code size        2 (0x2)
                            .maxstack  1
                            .locals init (int V_0) //z
                            IL_0000:  ldloc.0
                            IL_0001:  ret
                        }
                        """);
<<<<<<< HEAD
                }
            }
=======
                    locals.Free();
                });
        }

        [WorkItem(66109, "https://github.com/dotnet/roslyn/issues/66109")]
        [Fact]
        public void SequencePointsMultipleDocuments_02()
        {
            var sourceA = """
                class A
                {
                    static void Main()
                    {
                        int x = 1;
                #line 100 "B.cs"
                        int y = 2;
                #line 200 "C.cs"
                        int z = 3;
                    }
                }
                """;
            var sourceB = """
                class B
                {
                }
                """;
            var sourceC = """
                class C
                {
                }
                """;
            var comp = CreateCompilation(
                new[]
                {
                    SyntaxFactory.ParseSyntaxTree(sourceA, path: "A.cs", encoding: Encoding.Default),
                    SyntaxFactory.ParseSyntaxTree(sourceB, path: "B.cs", encoding: Encoding.Default),
                    SyntaxFactory.ParseSyntaxTree(sourceC, path: "C.cs", encoding: Encoding.Default),
                },
                options: TestOptions.DebugDll);

            comp.VerifyPdb("""
                <symbols>
                  <files>
                    <file id="1" name="A.cs" language="C#" checksumAlgorithm="SHA1" checksum="8E-FF-02-A2-A9-6A-80-AA-31-CC-19-BE-FA-C4-84-88-5B-C8-09-08" />
                    <file id="2" name="B.cs" language="C#" checksumAlgorithm="SHA1" checksum="29-99-77-37-69-95-33-C4-02-3B-65-8D-5F-61-43-CF-F0-04-61-C2" />
                    <file id="3" name="C.cs" language="C#" checksumAlgorithm="SHA1" checksum="A2-ED-D2-5C-84-2F-E1-0E-AB-C5-11-C8-51-E6-76-03-C8-5A-6D-06" />
                  </files>
                  <methods>
                    <method containingType="A" name="Main">
                      <customDebugInfo>
                        <using>
                          <namespace usingCount="0" />
                        </using>
                        <encLocalSlotMap>
                          <slot kind="0" offset="15" />
                          <slot kind="0" offset="53" />
                          <slot kind="0" offset="91" />
                        </encLocalSlotMap>
                      </customDebugInfo>
                      <sequencePoints>
                        <entry offset="0x0" startLine="4" startColumn="5" endLine="4" endColumn="6" document="1" />
                        <entry offset="0x1" startLine="5" startColumn="9" endLine="5" endColumn="19" document="1" />
                        <entry offset="0x3" startLine="100" startColumn="9" endLine="100" endColumn="19" document="2" />
                        <entry offset="0x5" startLine="200" startColumn="9" endLine="200" endColumn="19" document="3" />
                        <entry offset="0x7" startLine="201" startColumn="5" endLine="201" endColumn="6" document="3" />
                      </sequencePoints>
                      <scope startOffset="0x0" endOffset="0x8">
                        <local name="x" il_index="0" il_start="0x0" il_end="0x8" attributes="0" />
                        <local name="y" il_index="1" il_start="0x0" il_end="0x8" attributes="0" />
                        <local name="z" il_index="2" il_start="0x0" il_end="0x8" attributes="0" />
                      </scope>
                    </method>
                  </methods>
                </symbols>
                """,
                format: Microsoft.CodeAnalysis.Emit.DebugInformationFormat.Pdb);
            comp.VerifyPdb("""
                <symbols>
                  <files>
                    <file id="1" name="A.cs" language="C#" checksumAlgorithm="SHA1" checksum="8E-FF-02-A2-A9-6A-80-AA-31-CC-19-BE-FA-C4-84-88-5B-C8-09-08" />
                    <file id="2" name="B.cs" language="C#" checksumAlgorithm="SHA1" checksum="29-99-77-37-69-95-33-C4-02-3B-65-8D-5F-61-43-CF-F0-04-61-C2" />
                    <file id="3" name="C.cs" language="C#" checksumAlgorithm="SHA1" checksum="A2-ED-D2-5C-84-2F-E1-0E-AB-C5-11-C8-51-E6-76-03-C8-5A-6D-06" />
                  </files>
                  <methods>
                    <method containingType="A" name="Main">
                      <customDebugInfo>
                        <using>
                          <namespace usingCount="0" />
                        </using>
                        <encLocalSlotMap>
                          <slot kind="0" offset="15" />
                          <slot kind="0" offset="53" />
                          <slot kind="0" offset="91" />
                        </encLocalSlotMap>
                      </customDebugInfo>
                      <sequencePoints>
                        <entry offset="0x0" startLine="4" startColumn="5" endLine="4" endColumn="6" document="1" />
                        <entry offset="0x1" startLine="5" startColumn="9" endLine="5" endColumn="19" document="1" />
                        <entry offset="0x3" startLine="100" startColumn="9" endLine="100" endColumn="19" document="2" />
                        <entry offset="0x5" startLine="200" startColumn="9" endLine="200" endColumn="19" document="3" />
                        <entry offset="0x7" startLine="201" startColumn="5" endLine="201" endColumn="6" document="3" />
                      </sequencePoints>
                      <scope startOffset="0x0" endOffset="0x8">
                        <local name="x" il_index="0" il_start="0x0" il_end="0x8" attributes="0" />
                        <local name="y" il_index="1" il_start="0x0" il_end="0x8" attributes="0" />
                        <local name="z" il_index="2" il_start="0x0" il_end="0x8" attributes="0" />
                      </scope>
                    </method>
                  </methods>
                </symbols>
                """,
                format: Microsoft.CodeAnalysis.Emit.DebugInformationFormat.PortablePdb);

            WithRuntimeInstance(
                comp,
                references: null,
                includeLocalSignatures: true,
                includeIntrinsicAssembly: false,
                validator: runtime =>
                {
                    var context = CreateMethodContext(runtime, "A.Main");
                    var testData = new CompilationTestData();
                    var result = context.CompileExpression(
                        "x + y + z",
                        out var error,
                        testData);
                    Assert.Null(error);
                    Assert.NotNull(result.Assembly);
                    testData.GetMethodData("<>x.<>m0").VerifyIL("""
                        {
                          // Code size        6 (0x6)
                          .maxstack  2
                          .locals init (int V_0, //x
                                        int V_1, //y
                                        int V_2) //z
                          IL_0000:  ldloc.0
                          IL_0001:  ldloc.1
                          IL_0002:  add
                          IL_0003:  ldloc.2
                          IL_0004:  add
                          IL_0005:  ret
                        }
                        """);

                    testData = new CompilationTestData();
                    var locals = ArrayBuilder<LocalAndMethod>.GetInstance();
                    string typeName;
                    var assembly = context.CompileGetLocals(locals, argumentsOnly: false, typeName: out typeName, testData: testData);
                    Assert.Equal(3, locals.Count);
                    VerifyLocal(testData, typeName, locals[0], "<>m0", "x", expectedILOpt: """
                        {
                          // Code size        2 (0x2)
                          .maxstack  1
                          .locals init (int V_0, //x
                                        int V_1, //y
                                        int V_2) //z
                          IL_0000:  ldloc.0
                          IL_0001:  ret
                        }
                        """);
                    VerifyLocal(testData, typeName, locals[1], "<>m1", "y", expectedILOpt: """
                        {
                          // Code size        2 (0x2)
                          .maxstack  1
                          .locals init (int V_0, //x
                                        int V_1, //y
                                        int V_2) //z
                          IL_0000:  ldloc.1
                          IL_0001:  ret
                        }
                        """);
                    VerifyLocal(testData, typeName, locals[2], "<>m2", "z", expectedILOpt: """
                        {
                          // Code size        2 (0x2)
                          .maxstack  1
                          .locals init (int V_0, //x
                                        int V_1, //y
                                        int V_2) //z
                          IL_0000:  ldloc.2
                          IL_0001:  ret
                        }
                        """);
                    locals.Free();
                });
>>>>>>> 0760f14e
        }
    }
}<|MERGE_RESOLUTION|>--- conflicted
+++ resolved
@@ -8,10 +8,7 @@
 using System.Text;
 using Microsoft.CodeAnalysis.CodeGen;
 using Microsoft.CodeAnalysis.CSharp.Test.Utilities;
-<<<<<<< HEAD
-=======
 using Microsoft.CodeAnalysis.Emit;
->>>>>>> 0760f14e
 using Microsoft.CodeAnalysis.ExpressionEvaluator;
 using Microsoft.CodeAnalysis.ExpressionEvaluator.UnitTests;
 using Microsoft.CodeAnalysis.PooledObjects;
@@ -1183,11 +1180,7 @@
 
         [WorkItem(66109, "https://github.com/dotnet/roslyn/issues/66109")]
         [Fact]
-<<<<<<< HEAD
-        public void SequencePointsMultipleDocuments()
-=======
         public void SequencePointsMultipleDocuments_01()
->>>>>>> 0760f14e
         {
             var sourceA =
 @"partial class Program
@@ -1298,29 +1291,12 @@
                 """,
                 format: Microsoft.CodeAnalysis.Emit.DebugInformationFormat.PortablePdb);
 
-<<<<<<< HEAD
-            // Disable testing with DebugInformationFormat.Pdb format for now (see https://github.com/dotnet/roslyn/issues/66260).
-            //WithRuntimeInstance(
-            //    comp,
-            //    references: null,
-            //    includeLocalSignatures: true,
-            //    includeIntrinsicAssembly: false,
-            //    validator: runtime =>
-            {
-                using (var runtime = RuntimeInstance.Create(
-                    comp,
-                    references: null,
-                    Microsoft.CodeAnalysis.Emit.DebugInformationFormat.PortablePdb,
-                    includeLocalSignatures: true,
-                    includeIntrinsicAssembly: false))
-=======
-            WithRuntimeInstance(
-                comp,
-                references: null,
-                includeLocalSignatures: true,
-                includeIntrinsicAssembly: false,
-                validator: runtime =>
->>>>>>> 0760f14e
+            WithRuntimeInstance(
+                comp,
+                references: null,
+                includeLocalSignatures: true,
+                includeIntrinsicAssembly: false,
+                validator: runtime =>
                 {
                     GetContextState(runtime, "Program..ctor", out var blocks, out var moduleVersionId, out var symReader, out var methodToken, out var localSignatureToken);
 
@@ -1357,10 +1333,6 @@
                     var locals = ArrayBuilder<LocalAndMethod>.GetInstance();
                     string typeName;
                     var assembly = context.CompileGetLocals(locals, argumentsOnly: false, typeName: out typeName, testData: testData);
-<<<<<<< HEAD
-
-=======
->>>>>>> 0760f14e
                     Assert.Equal(2, locals.Count);
                     VerifyLocal(testData, typeName, locals[0], "<>m0", "this", expectedILOpt: """
                         {
@@ -1380,10 +1352,6 @@
                             IL_0001:  ret
                         }
                         """);
-<<<<<<< HEAD
-                }
-            }
-=======
                     locals.Free();
                 });
         }
@@ -1568,7 +1536,6 @@
                         """);
                     locals.Free();
                 });
->>>>>>> 0760f14e
         }
     }
 }