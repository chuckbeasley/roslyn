--- conflicted
+++ resolved
@@ -19,15 +19,7 @@
     <PackageReference Include="Microsoft.VisualStudio.Utilities" Version="$(MicrosoftVisualStudioUtilitiesVersion)" />
   </ItemGroup>
   <ItemGroup>
-<<<<<<< HEAD
-    <Compile Update="PerfMargin\StatusIndicator.xaml.cs">
-      <DependentUpon>StatusIndicator.xaml</DependentUpon>
-    </Compile>
-  </ItemGroup>
-  <ItemGroup>
     <InternalsVisibleTo Include="Microsoft.VisualStudio.IntegrationTest.Utilities" />
-=======
->>>>>>> bc070497
     <InternalsVisibleTo Include="Roslyn.VisualStudio.DiagnosticsWindow" />
   </ItemGroup>
 </Project>