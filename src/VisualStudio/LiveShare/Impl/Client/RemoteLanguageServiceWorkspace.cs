﻿// Licensed to the .NET Foundation under one or more agreements.
// The .NET Foundation licenses this file to you under the MIT license.
// See the LICENSE file in the project root for more information.

using System;
using System.Collections.Immutable;
using System.ComponentModel.Composition;
using System.IO;
using System.Linq;
using System.Threading;
using System.Threading.Tasks;
using Microsoft.CodeAnalysis;
using Microsoft.CodeAnalysis.Diagnostics;
using Microsoft.CodeAnalysis.Editor.Shared.Utilities;
using Microsoft.CodeAnalysis.ErrorReporting;
using Microsoft.CodeAnalysis.Host.Mef;
using Microsoft.CodeAnalysis.LanguageServer;
using Microsoft.CodeAnalysis.Options;
using Microsoft.CodeAnalysis.Shared.Extensions;
using Microsoft.CodeAnalysis.SolutionCrawler;
using Microsoft.CodeAnalysis.Text;
using Microsoft.VisualStudio.Composition;
using Microsoft.VisualStudio.LanguageServices.Implementation.ProjectSystem;
using Microsoft.VisualStudio.LanguageServices.LiveShare.Client.Projects;
using Microsoft.VisualStudio.LiveShare;
using Microsoft.VisualStudio.Shell;
using Microsoft.VisualStudio.Shell.Interop;
using Microsoft.VisualStudio.Shell.TableManager;
using Microsoft.VisualStudio.Text;
using Microsoft.VisualStudio.Workspace.VSIntegration.Contracts;
using Roslyn.Utilities;
using LSP = Roslyn.LanguageServer.Protocol;
using Task = System.Threading.Tasks.Task;

namespace Microsoft.VisualStudio.LanguageServices.LiveShare.Client
{
    /// <summary>
    /// A Roslyn workspace that contains projects that exist on a remote machine.
    /// </summary>
    [Export(typeof(RemoteLanguageServiceWorkspace))]
    internal sealed class RemoteLanguageServiceWorkspace : CodeAnalysis.Workspace, IDisposable, IOpenTextBufferEventListener
    {
        /// <summary>
        /// Gate to make sure we only update the paths and trigger RDT one at a time.
        /// Guards <see cref="_remoteWorkspaceRootPaths"/> and <see cref="_registeredExternalPaths"/>
        /// </summary>
        private static readonly SemaphoreSlim s_RemotePathsGate = new SemaphoreSlim(initialCount: 1);

        private readonly IServiceProvider _serviceProvider;
        private readonly IThreadingContext _threadingContext;
        private readonly IGlobalOptionService _globalOptions;
        private readonly OpenTextBufferProvider _openTextBufferProvider;
        private readonly IVsFolderWorkspaceService _vsFolderWorkspaceService;

        private const string ExternalProjectName = "ExternalDocuments";

        // A collection of opened documents in RDT, indexed by the moniker of the document.
        private ImmutableDictionary<string, DocumentId> _openedDocs = ImmutableDictionary<string, DocumentId>.Empty;

        private CollaborationSession? _session;

        /// <summary>
        /// Stores the current base folder path(s) on the client that hold files retrieved from the host workspace(s).
        /// </summary>
        private ImmutableHashSet<string> _remoteWorkspaceRootPaths;

        /// <summary>
        /// Stores the current base folder path(s) on the client that holds registered external files.
        /// </summary>
        private ImmutableHashSet<string> _registeredExternalPaths;

        public bool IsRemoteSession => _session != null;

        /// <summary>
        /// Initializes a new instance of the <see cref="RemoteLanguageServiceWorkspace"/> class.
        /// </summary>
        [ImportingConstructor]
        [Obsolete(MefConstruction.ImportingConstructorMessage, error: true)]
        public RemoteLanguageServiceWorkspace(
            ExportProvider exportProvider,
            IGlobalOptionService globalOptions,
            OpenTextBufferProvider openTextBufferProvider,
            IVsFolderWorkspaceService vsFolderWorkspaceService,
            SVsServiceProvider serviceProvider,
<<<<<<< HEAD
            IGlobalOptionService globalOptions,
=======
            IDiagnosticService diagnosticService,
>>>>>>> 848c09cf
            ITableManagerProvider tableManagerProvider,
            IThreadingContext threadingContext)
            : base(VisualStudioMefHostServices.Create(exportProvider), WorkspaceKind.CloudEnvironmentClientWorkspace)
        {
            _serviceProvider = serviceProvider;

<<<<<<< HEAD
            GlobalOptions = globalOptions;
=======
            _remoteDiagnosticListTable = new RemoteDiagnosticListTable(threadingContext, serviceProvider, this, diagnosticService, tableManagerProvider);
>>>>>>> 848c09cf

            _openTextBufferProvider = openTextBufferProvider;
            _openTextBufferProvider.AddListener(this);
            _threadingContext = threadingContext;
            _globalOptions = globalOptions;
            _vsFolderWorkspaceService = vsFolderWorkspaceService;

            _remoteWorkspaceRootPaths = ImmutableHashSet<string>.Empty;
            _registeredExternalPaths = ImmutableHashSet<string>.Empty;
        }

<<<<<<< HEAD
        private IGlobalOptionService GlobalOptions { get; }

=======
>>>>>>> 848c09cf
        void IOpenTextBufferEventListener.OnOpenDocument(string moniker, ITextBuffer textBuffer, IVsHierarchy? hierarchy) => NotifyOnDocumentOpened(moniker, textBuffer);

        void IOpenTextBufferEventListener.OnDocumentOpenedIntoWindowFrame(string moniker, IVsWindowFrame windowFrame) { }

        void IOpenTextBufferEventListener.OnCloseDocument(string moniker) => NotifyOnDocumentClosing(moniker);

        void IOpenTextBufferEventListener.OnRefreshDocumentContext(string moniker, IVsHierarchy hierarchy)
        {
            // Handled by Add/Remove
        }

        void IOpenTextBufferEventListener.OnRenameDocument(string newMoniker, string oldMoniker, ITextBuffer textBuffer)
        {
            // Handled by Add/Remove.
        }

        public async Task SetSessionAsync(CollaborationSession session)
        {
            _session = session;

            StartSolutionCrawler();

            // Get the initial workspace roots and update any files that have been opened.
            await UpdatePathsToRemoteFilesAsync(session).ConfigureAwait(false);

            _vsFolderWorkspaceService.OnActiveWorkspaceChanged += OnActiveWorkspaceChangedAsync;
        }

        public string? GetRemoteExternalRoot(string filePath)
            => _registeredExternalPaths.SingleOrDefault(externalPath => filePath.StartsWith(externalPath));

        public string? GetRemoteWorkspaceRoot(string filePath)
            => _remoteWorkspaceRootPaths.SingleOrDefault(remoteWorkspaceRoot => filePath.StartsWith(remoteWorkspaceRoot));

        /// <summary>
        /// Event that gets triggered whenever the active workspace changes.  If we're in a live share session
        /// this means that the remote workpace roots have also changed and need to be updated.
        /// This will not be called concurrently.
        /// </summary>
        private async Task OnActiveWorkspaceChangedAsync(object? sender, EventArgs args)
        {
            if (IsRemoteSession)
            {
                await UpdatePathsToRemoteFilesAsync(_session!).ConfigureAwait(false);
            }
        }

        /// <summary>
        /// Retrieves the base folder paths for files on the client that have been retrieved from the remote host.
        /// Triggers a refresh of all open files so we make sure they are in the correct workspace.
        /// </summary>
        private async Task UpdatePathsToRemoteFilesAsync(CollaborationSession session)
        {
            var (remoteRootPaths, externalPaths) = await GetLocalPathsOfRemoteRootsAsync(session).ConfigureAwait(false);

            // Make sure we update our references to the remote roots and iterate RDT only one at a time.
            using (await s_RemotePathsGate.DisposableWaitAsync(CancellationToken.None).ConfigureAwait(false))
            {
                if (IsRemoteSession && (!_remoteWorkspaceRootPaths.Equals(remoteRootPaths) || !_registeredExternalPaths.Equals(externalPaths)))
                {
                    _remoteWorkspaceRootPaths = remoteRootPaths;
                    _registeredExternalPaths = externalPaths;
                    await RefreshAllFilesAsync().ConfigureAwait(false);
                }
            }
        }

        private static async Task<(ImmutableHashSet<string> remoteRootPaths, ImmutableHashSet<string> externalPaths)> GetLocalPathsOfRemoteRootsAsync(CollaborationSession session)
        {
            var roots = await session.ListRootsAsync(CancellationToken.None).ConfigureAwait(false);
            var localPathsOfRemoteRoots = roots.Select(root => session.ConvertSharedUriToLocalPath(root)).ToImmutableArray();

            var remoteRootPaths = ImmutableHashSet.CreateBuilder<string>();
            var externalPaths = ImmutableHashSet.CreateBuilder<string>();

            foreach (var localRoot in localPathsOfRemoteRoots)
            {
                // The local root is something like tmp\\xxx\\<workspace name>
                // The external root should be tmp\\xxx\\~external, so replace the workspace name with ~external.
#pragma warning disable CS8602 // Dereference of a possibly null reference. (Can localRoot be null here?)
                var splitRoot = localRoot.TrimEnd('\\').Split('\\');
#pragma warning restore CS8602 // Dereference of a possibly null reference.
                splitRoot[splitRoot.Length - 1] = "~external";
                var externalPath = string.Join("\\", splitRoot) + "\\";

                remoteRootPaths.Add(localRoot);
                externalPaths.Add(externalPath);
            }

            return (remoteRootPaths.ToImmutable(), externalPaths.ToImmutable());
        }

        public void EndSession()
        {
            _session = null;
            _vsFolderWorkspaceService.OnActiveWorkspaceChanged -= OnActiveWorkspaceChangedAsync;
            StopSolutionCrawler();

            // Clear the remote paths on end of session.  Live share handles closing all the files.
            using (s_RemotePathsGate.DisposableWait())
            {
                _remoteWorkspaceRootPaths = ImmutableHashSet<string>.Empty;
                _registeredExternalPaths = ImmutableHashSet<string>.Empty;
            }
        }

        /// <inheritdoc />
        public override bool CanOpenDocuments => true;

        /// <inheritdoc />
        public void NotifyOnDocumentOpened(string moniker, ITextBuffer textBuffer)
        {
            if (_openedDocs.ContainsKey(moniker))
            {
                return;
            }

            var document = GetOrAddDocument(moniker);

            if (document != null)
            {
                var textContainer = textBuffer.AsTextContainer();
                OnDocumentOpened(document.Id, textContainer);
                _openedDocs = _openedDocs.SetItem(moniker, document.Id);
            }
        }

        /// <summary>
        /// Iterates through the RDT and re-opens any files that are present.
        /// Used to update opened files after remote workspace roots change.
        /// </summary>
        public async Task RefreshAllFilesAsync()
        {
            await _threadingContext.JoinableTaskFactory.SwitchToMainThreadAsync(CancellationToken.None);
            var documents = _openTextBufferProvider.EnumerateDocumentSet();
            foreach (var (moniker, textBuffer, _) in documents)
            {
                NotifyOnDocumentOpened(moniker, textBuffer);
            }
        }

        public Document? GetOrAddDocument(string filePath)
        {
            var docId = CurrentSolution.GetDocumentIdsWithFilePath(filePath).FirstOrDefault();
            if (docId != null)
            {
                return CurrentSolution.GetDocument(docId);
            }

            if (!IsRemoteSession)
            {
                return null;
            }

            var language = GetLanguage(filePath);
            // Unsupported language.
            if (language == null)
            {
                return null;
            }

            // If the document is within the joined folder or it's a registered external file,
            // add it to the workspace, otherwise bail out.
            var remoteWorkspaceRoot = GetRemoteWorkspaceRoot(filePath);
            var remoteExternalRoot = GetRemoteExternalRoot(filePath);
            if (!string.IsNullOrEmpty(remoteWorkspaceRoot))
            {
                return AddDocumentToProject(filePath, language, Path.GetFileName(Path.GetDirectoryName(remoteWorkspaceRoot)));
            }
            else if (!string.IsNullOrEmpty(remoteExternalRoot))
            {
                return AddDocumentToProject(filePath, language, Path.GetFileName(Path.GetDirectoryName(remoteExternalRoot)));
            }
            else
            {
                return null;
            }
        }

        public Document? GetOrAddExternalDocument(string filePath, string language)
        {
            var docId = CurrentSolution.GetDocumentIdsWithFilePath(filePath).FirstOrDefault();
            if (docId != null)
            {
                return CurrentSolution.GetDocument(docId);
            }

            return AddDocumentToProject(filePath, language, ExternalProjectName);
        }

        public async Task<DocumentSpan?> GetDocumentSpanFromLocationAsync(LSP.Location location, CancellationToken cancellationToken)
        {
            var document = GetOrAddDocument(location.Uri.LocalPath);
            if (document == null)
            {
                return null;
            }

            var text = await document.GetValueTextAsync(cancellationToken).ConfigureAwait(false);

            // The protocol converter would have synced the file to disk but we the document snapshot that was in the workspace before the sync would have empty text.
            // So we need to read from disk in order to map from line\column to a textspan.
            if (string.IsNullOrEmpty(text.ToString()))
            {
                text = SourceText.From(File.ReadAllText(document.FilePath));

                // Some features like the FindRefs window try to get the text at the span without opening the document (for eg to classify the span).
                // So fork the document to get one with the text. Note that this new document will not be in the CurrentSolution and we don't intend to
                // apply it back. By fetching the file, the workspace will get updated anyway. The assumption here is that this document that we are
                // handing out is only used for simple inspection and it's version is never compared with the Workspace.CurrentSolution.
                document = document.WithText(text);
            }

            var textSpan = ProtocolConversions.RangeToTextSpan(location.Range, text);
            return new DocumentSpan(document, textSpan);
        }

        private Document AddDocumentToProject(string filePath, string language, string projectName)
        {
            var project = CurrentSolution.Projects.FirstOrDefault(p => p.Name == projectName && p.Language == language);
            if (project == null)
            {
                var projectInfo = ProjectInfo.Create(
                    new ProjectInfo.ProjectAttributes(
                        ProjectId.CreateNewId(),
                        VersionStamp.Create(),
                        name: projectName,
                        assemblyName: projectName,
                        language,
                        compilationOutputFilePaths: default,
                        checksumAlgorithm: SourceHashAlgorithms.Default));

                OnProjectAdded(projectInfo);
                project = CurrentSolution.GetRequiredProject(projectInfo.Id);
            }

            var docInfo = DocumentInfo.Create(
                DocumentId.CreateNewId(project.Id),
                name: Path.GetFileName(filePath),
                loader: new WorkspaceFileTextLoader(Services.SolutionServices, filePath, defaultEncoding: null),
                filePath: filePath);

            OnDocumentAdded(docInfo);
            return CurrentSolution.GetRequiredDocument(docInfo.Id);
        }

        private static string? GetLanguage(string filePath)
        {
            var fileExtension = Path.GetExtension(filePath).ToLower();

            if (fileExtension == ".cs")
            {
                return LanguageNames.CSharp;
            }
            else if (fileExtension is ".ts" or ".js")
            {
                return StringConstants.TypeScriptLanguageName;
            }
            else if (fileExtension == ".vb")
            {
                return LanguageNames.VisualBasic;
            }

            return null;
        }

        /// <inheritdoc />
        public void NotifyOnDocumentClosing(string moniker)
        {
            if (_openedDocs.TryGetValue(moniker, out var id))
            {
                // check if the doc is part of the current Roslyn workspace before notifying Roslyn.
                if (CurrentSolution.ContainsProject(id.ProjectId))
                {
                    OnDocumentClosed(id, new WorkspaceFileTextLoaderNoException(Services.SolutionServices, moniker, defaultEncoding: null));
                    _openedDocs = _openedDocs.Remove(moniker);
                }
            }
        }

        /// <inheritdoc />
        public override void OpenDocument(DocumentId documentId, bool activate = true)
        {
            if (_session == null)
            {
                return;
            }

            var doc = CurrentSolution.GetDocument(documentId);
            if (doc != null && doc.FilePath != null)
            {
                var svc = _serviceProvider.GetService(typeof(SVsUIShellOpenDocument)) as IVsUIShellOpenDocument;
                Report.IfNotPresent(svc);
                if (svc == null)
                {
                    return;
                }

                _threadingContext.JoinableTaskFactory.Run(async () =>
                {
#pragma warning disable CS8604 // Possible null reference argument. (Can ConvertLocalPathToSharedUri return null here?)
                    await _session.DownloadFileAsync(_session.ConvertLocalPathToSharedUri(doc.FilePath), CancellationToken.None).ConfigureAwait(true);
#pragma warning restore CS8604 // Possible null reference argument.
                });

                var logicalView = Guid.Empty;
                if (ErrorHandler.Succeeded(svc.OpenDocumentViaProject(doc.FilePath,
                                                                      ref logicalView,
                                                                      out var sp,
                                                                      out var hier,
                                                                      out var itemid,
                                                                      out var frame))
                    && frame != null)
                {
                    if (activate)
                    {
                        frame.Show();
                    }
                    else
                    {
                        frame.ShowNoActivate();
                    }

                    if (_openTextBufferProvider.IsFileOpen(doc.FilePath) && _openTextBufferProvider.TryGetBufferFromFilePath(doc.FilePath, out var buffer))
                    {
                        NotifyOnDocumentOpened(doc.FilePath, buffer);
                    }
                }
            }
        }

        /// <inheritdoc />
        public override bool CanApplyChange(ApplyChangesKind feature)
        {
            switch (feature)
            {
                case ApplyChangesKind.ChangeDocument:
                case ApplyChangesKind.AddDocument:
                case ApplyChangesKind.RemoveDocument:
                    return true;

                default:
                    return false;
            }
        }

        /// <inheritdoc />
        public void AddOpenedDocument(string filePath, DocumentId docId)
        {
            if (_openTextBufferProvider.IsFileOpen(filePath))
            {
                _openedDocs = _openedDocs.SetItem(filePath, docId);
            }
        }

        /// <inheritdoc />
        public void RemoveOpenedDocument(string filePath)
        {
            if (_openTextBufferProvider.IsFileOpen(filePath))
            {
                _openedDocs = _openedDocs.Remove(filePath);
            }
        }

        /// <inheritdoc/>
        protected override void Dispose(bool disposing)
            => base.Dispose(disposing);

        /// <summary>
        /// Marker class to easily group error reporting for missing live share text buffers.
        /// </summary>
        private class LiveShareTextBufferMissingException : Exception
        {
        }

        /// <inheritdoc />
        protected override void ApplyDocumentTextChanged(DocumentId documentId, SourceText text)
        {
            var document = CurrentSolution.GetDocument(documentId);
            if (document != null)
            {
                if (_openedDocs.Values.Contains(documentId) || IsDocumentOpen(documentId))
                {
                    var sourceText = document.GetTextSynchronously(CancellationToken.None);
                    var textContainer = sourceText.Container;
                    var textBuffer = textContainer.TryGetTextBuffer();

                    if (textBuffer == null)
                    {
                        // Text buffer is missing for opened Live Share document.
                        FatalError.ReportAndCatch(new LiveShareTextBufferMissingException());
                        return;
                    }

                    UpdateText(textBuffer, text);
                }
                else
                {
                    // The edits would get sent by the co-authoring service to the owner.
                    // The invisible editor saves the file on being disposed, which should get reflected  on the owner's side.
                    using (var invisibleEditor = new InvisibleEditor(_serviceProvider, document.FilePath!, hierarchy: null,
                                                 needsSave: true, needsUndoDisabled: false))
                    {
                        UpdateText(invisibleEditor.TextBuffer, text);
                    }
                }
            }
        }

        private static void UpdateText(ITextBuffer textBuffer, SourceText text)
        {
            using (var edit = textBuffer.CreateEdit(EditOptions.DefaultMinimalChange, reiteratedVersionNumber: null, editTag: null))
            {
                var oldSnapshot = textBuffer.CurrentSnapshot;
                var oldText = oldSnapshot.AsText();
                var changes = text.GetTextChanges(oldText);

                foreach (var change in changes)
                {
                    edit.Replace(change.Span.Start, change.Span.Length, change.NewText);
                }

                edit.Apply();
            }
        }

        private void StartSolutionCrawler()
        {
            if (_globalOptions.GetOption(SolutionCrawlerRegistrationService.EnableSolutionCrawler))
                DiagnosticProvider.Enable(this);
        }

        private void StopSolutionCrawler()
            => DiagnosticProvider.Disable(this);
    }
}<|MERGE_RESOLUTION|>--- conflicted
+++ resolved
@@ -82,22 +82,12 @@
             OpenTextBufferProvider openTextBufferProvider,
             IVsFolderWorkspaceService vsFolderWorkspaceService,
             SVsServiceProvider serviceProvider,
-<<<<<<< HEAD
-            IGlobalOptionService globalOptions,
-=======
             IDiagnosticService diagnosticService,
->>>>>>> 848c09cf
             ITableManagerProvider tableManagerProvider,
             IThreadingContext threadingContext)
             : base(VisualStudioMefHostServices.Create(exportProvider), WorkspaceKind.CloudEnvironmentClientWorkspace)
         {
             _serviceProvider = serviceProvider;
-
-<<<<<<< HEAD
-            GlobalOptions = globalOptions;
-=======
-            _remoteDiagnosticListTable = new RemoteDiagnosticListTable(threadingContext, serviceProvider, this, diagnosticService, tableManagerProvider);
->>>>>>> 848c09cf
 
             _openTextBufferProvider = openTextBufferProvider;
             _openTextBufferProvider.AddListener(this);
@@ -109,11 +99,6 @@
             _registeredExternalPaths = ImmutableHashSet<string>.Empty;
         }
 
-<<<<<<< HEAD
-        private IGlobalOptionService GlobalOptions { get; }
-
-=======
->>>>>>> 848c09cf
         void IOpenTextBufferEventListener.OnOpenDocument(string moniker, ITextBuffer textBuffer, IVsHierarchy? hierarchy) => NotifyOnDocumentOpened(moniker, textBuffer);
 
         void IOpenTextBufferEventListener.OnDocumentOpenedIntoWindowFrame(string moniker, IVsWindowFrame windowFrame) { }
