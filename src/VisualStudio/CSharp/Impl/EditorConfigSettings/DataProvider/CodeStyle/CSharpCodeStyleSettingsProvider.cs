--- conflicted
+++ resolved
@@ -272,15 +272,12 @@
 
             yield return CodeStyleSetting.Create(CSharpCodeStyleOptions.AllowBlankLineAfterTokenInConditionalExpression,
                 description: CSharpVSResources.Allow_blank_line_after_token_in_conditional_expression,
-<<<<<<< HEAD
-=======
                 editorConfigOptions,
                 visualStudioOptions,
                 updaterService, FileName);
 
             yield return CodeStyleSetting.Create(CSharpCodeStyleOptions.AllowBlankLineAfterTokenInArrowExpressionClause,
                 description: CSharpVSResources.Allow_blank_line_after_token_in_arrow_expression_clause,
->>>>>>> dde846ec
                 editorConfigOptions,
                 visualStudioOptions,
                 updaterService, FileName);
