--- conflicted
+++ resolved
@@ -81,11 +81,10 @@
 regular expression;
 Use enhanced colors;
 Editor Color Scheme;</source>
-<<<<<<< HEAD
-        <target state="translated">Visualizza suggerimenti per i nomi di parametro inline;
+        <target state="needs-review-translation">Visualizza suggerimenti per i nomi di parametro inline;
 Mostra diagnostica per file chiusi;
-Colora espressione regolare; 
-Evidenzia i componenti correlati sotto il cursore; 
+Colora espressione regolare;
+Evidenzia i componenti correlati sotto il cursore;
 Segnala espressioni regolari non valide;
 Abilita analisi della soluzione completa;
 Esegui analisi delle funzionalità dell'editor in processo esterno;
@@ -126,52 +125,6 @@
 Durante la generazione della proprietà;
 preferisci proprietà generate;
 preferisci proprietà automatiche;
-=======
-        <target state="new">Display inline hints;
-Show diagnostics for closed files;
-Colorize regular expression; 
-Highlight related components under cursor; 
-Report invalid regular expressions;
-Enable full solution analysis;
-Perform editor feature analysis in external process;
-Enable navigation to decompiled sources;
-Using directives;
-Place system directives first when sorting usings;
-Separate using directive groups;
-Suggest usings for types in reference assemblies;
-Suggest usings for types in NuGet packages;
-Highlighting;
-Highlight references to symbol under cursor;
-Highlight related keywords under cursor;
-Outlining;
-Enter outlining mode when files open;
-Show procedure line separators;
-Show outlining for declaration level constructs;
-Show outlining for code level constructs;
-Show outlining for comments and preprocessor regions;
-Collapse regions when collapsing to definitions;
-Fading;
-Fade out unused usings;
-Fade out unreachable code;
-Block Structure Guides;
-Show guides for declaration level constructs;
-Show guides for code level constructs;
-Editor Help;
-Generate XML documentation comments for ///;
-Insert * at the start of new lines when writing /* */ comments;
-Show preview for rename tracking;
-Split string literals on Enter;
-Report invalid placeholders in string.Format calls;
-Extract Method;
-Don't put ref or out on custom struct;
-Implement Interface or Abstract Class;
-When inserting properties, events and methods, place them;
-with other members of the same kind;
-at the end;
-When generating property;
-prefer throwing properties;
-prefer auto properties;
->>>>>>> d898e944
 regex;
 espressione regolare;
 Usa colori migliorati;
@@ -201,14 +154,14 @@
 place goto labels in leftmost column; 
 indent labels normally; 
 place goto labels one indent less than current;</source>
-        <target state="translated">Imposta rientro per contenuto del blocco; 
-imposta rientro per parentesi graffe di apertura e chiusura; 
-imposta rientro per contenuto case; 
-imposta rientro per contenuto case (quando è un blocco); 
-imposta rientro per etichette case; 
-imposta rientro per etichetta; 
-inserisci etichette goto nella colonna più a sinistra; 
-imposta rientro per etichette normalmente; 
+        <target state="needs-review-translation">Imposta rientro per contenuto del blocco;
+imposta rientro per parentesi graffe di apertura e chiusura;
+imposta rientro per contenuto case;
+imposta rientro per contenuto case (quando è un blocco);
+imposta rientro per etichette case;
+imposta rientro per etichetta;
+inserisci etichette goto nella colonna più a sinistra;
+imposta rientro per etichette normalmente;
 inserisci etichette goto con un livello di rientro inferiore al corrente;</target>
         <note>C# Formatting &gt; Indentation options page keywords</note>
       </trans-unit>
