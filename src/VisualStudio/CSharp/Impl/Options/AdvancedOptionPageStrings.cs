﻿// Licensed to the .NET Foundation under one or more agreements.
// The .NET Foundation licenses this file to you under the MIT license.
// See the LICENSE file in the project root for more information.

using Microsoft.CodeAnalysis.ColorSchemes;
using Microsoft.CodeAnalysis.SolutionCrawler;

namespace Microsoft.VisualStudio.LanguageServices.CSharp.Options
{
    internal static class AdvancedOptionPageStrings
    {
        public static string Option_Analysis
            => ServicesVSResources.Analysis;

        public static string Option_Run_background_code_analysis_for
            => ServicesVSResources.Run_background_code_analysis_for_colon;

        public static string Option_Background_Analysis_Scope_None
            => ServicesVSResources.None;

        public static string Option_Background_Analysis_Scope_Active_File
            => ServicesVSResources.Current_document;

        public static string Option_Background_Analysis_Scope_Open_Files
            => ServicesVSResources.Open_documents;

        public static string Option_Background_Analysis_Scope_Full_Solution
            => ServicesVSResources.Entire_solution;

        public static BackgroundAnalysisScope Option_Background_Analysis_Scope_None_Tag
            => BackgroundAnalysisScope.None;

        public static BackgroundAnalysisScope Option_Background_Analysis_Scope_Active_File_Tag
            => BackgroundAnalysisScope.ActiveFile;

        public static BackgroundAnalysisScope Option_Background_Analysis_Scope_Open_Files_Tag
            => BackgroundAnalysisScope.OpenFiles;

        public static BackgroundAnalysisScope Option_Background_Analysis_Scope_Full_Solution_Tag
            => BackgroundAnalysisScope.FullSolution;

        public static string Option_Enable_navigation_to_decompiled_sources
            => ServicesVSResources.Enable_navigation_to_decompiled_sources;

        public static string Option_Enable_pull_diagnostics_experimental_requires_restart
            => ServicesVSResources.Enable_pull_diagnostics_experimental_requires_restart;

        public static string Option_Enable_Razor_pull_diagnostics_experimental_requires_restart
            => ServicesVSResources.Enable_Razor_pull_diagnostics_experimental_requires_restart;

        public static string Option_run_code_analysis_in_separate_process
            => ServicesVSResources.Run_code_analysis_in_separate_process_requires_restart;

        public static string Option_Inline_Hints
            => ServicesVSResources.Inline_Hints;

        public static string Option_Display_all_hints_while_pressing_Alt_F1
            => ServicesVSResources.Display_all_hints_while_pressing_Alt_F1;

        public static string Option_Color_hints
            => ServicesVSResources.Color_hints;

        public static string Option_Display_inline_parameter_name_hints
            => ServicesVSResources.Display_inline_parameter_name_hints;

        public static string Option_Show_hints_for_literals
            => ServicesVSResources.Show_hints_for_literals;

        public static string Option_Show_hints_for_new_expressions
            => CSharpVSResources.Show_hints_for_new_expressions;

        public static string Option_Show_hints_for_everything_else
            => ServicesVSResources.Show_hints_for_everything_else;

        public static string Option_Show_hints_for_indexers
            => ServicesVSResources.Show_hints_for_indexers;

        public static string Option_Suppress_hints_when_parameter_name_matches_the_method_s_intent
            => ServicesVSResources.Suppress_hints_when_parameter_name_matches_the_method_s_intent;

        public static string Option_Suppress_hints_when_parameter_names_differ_only_by_suffix
            => ServicesVSResources.Suppress_hints_when_parameter_names_differ_only_by_suffix;

        public static string Option_Suppress_hints_when_argument_matches_parameter_name
            => ServicesVSResources.Suppress_hints_when_argument_matches_parameter_name;

        public static string Option_Display_inline_type_hints
            => ServicesVSResources.Display_inline_type_hints;

        public static string Option_Show_hints_for_variables_with_inferred_types
            => ServicesVSResources.Show_hints_for_variables_with_inferred_types;

        public static string Option_Show_hints_for_lambda_parameter_types
            => ServicesVSResources.Show_hints_for_lambda_parameter_types;

        public static string Option_Show_hints_for_implicit_object_creation
            => ServicesVSResources.Show_hints_for_implicit_object_creation;

        public static string Option_Display_diagnostics_inline_experimental
            => ServicesVSResources.Display_diagnostics_inline_experimental;

        public static string Option_at_the_end_of_the_line_of_code
            => ServicesVSResources.at_the_end_of_the_line_of_code;

        public static string Option_on_the_right_edge_of_the_editor_window
            => ServicesVSResources.on_the_right_edge_of_the_editor_window;

        public static string Option_RenameTrackingPreview
            => CSharpVSResources.Show_preview_for_rename_tracking;

        public static string Option_Split_string_literals_on_enter
            => CSharpVSResources.Split_string_literals_on_enter;

        public static string Option_DisplayLineSeparators
            => CSharpVSResources.Show_procedure_line_separators;

        public static string Option_Underline_reassigned_variables
            => ServicesVSResources.Underline_reassigned_variables;

        public static string Option_DontPutOutOrRefOnStruct
            => CSharpVSResources.Don_t_put_ref_or_out_on_custom_struct;

        public static string Option_EditorHelp
            => CSharpVSResources.Editor_Help;

        public static string Option_EnableHighlightKeywords
            => CSharpVSResources.Highlight_related_keywords_under_cursor;

        public static string Option_EnableHighlightReferences
            => CSharpVSResources.Highlight_references_to_symbol_under_cursor;

        public static string Option_EnterOutliningMode
            => CSharpVSResources.Enter_outlining_mode_when_files_open;

        public static string Option_ExtractMethod
            => CSharpVSResources.Extract_Method;

        public static string Option_Implement_Interface_or_Abstract_Class
            => ServicesVSResources.Implement_Interface_or_Abstract_Class;

        public static string Option_When_inserting_properties_events_and_methods_place_them
            => ServicesVSResources.When_inserting_properties_events_and_methods_place_them;

        public static string Option_with_other_members_of_the_same_kind
            => ServicesVSResources.with_other_members_of_the_same_kind;

        public static string Option_at_the_end
            => ServicesVSResources.at_the_end;

        public static string Option_When_generating_properties
            => ServicesVSResources.When_generating_properties;

        public static string Option_prefer_auto_properties
            => ServicesVSResources.codegen_prefer_auto_properties;

        public static string Option_prefer_throwing_properties
            => ServicesVSResources.prefer_throwing_properties;

        public static string Option_Comments
            => ServicesVSResources.Comments;

        public static string Option_GenerateXmlDocCommentsForTripleSlash
            => CSharpVSResources.Generate_XML_documentation_comments_for;

        public static string Option_InsertSlashSlashAtTheStartOfNewLinesWhenWritingSingleLineComments
            => CSharpVSResources.Insert_slash_slash_at_the_start_of_new_lines_when_writing_slash_slash_comments;

        public static string Option_InsertAsteriskAtTheStartOfNewLinesWhenWritingBlockComments
            => CSharpVSResources.Insert_at_the_start_of_new_lines_when_writing_comments;

        public static string Option_ShowRemarksInQuickInfo
            => CSharpVSResources.Show_remarks_in_Quick_Info;

        public static string Option_Highlighting
            => CSharpVSResources.Highlighting;

        public static string Option_OptimizeForSolutionSize
            => CSharpVSResources.Optimize_for_solution_size;

        public static string Option_OptimizeForSolutionSize_Large
            => CSharpVSResources.Large;

        public static string Option_OptimizeForSolutionSize_Regular
            => CSharpVSResources.Regular;

        public static string Option_OptimizeForSolutionSize_Small
            => CSharpVSResources.Small;

        public static string Option_Quick_Actions
            => ServicesVSResources.Quick_Actions;

        public static string Option_Compute_Quick_Actions_asynchronously_experimental
            => ServicesVSResources.Compute_Quick_Actions_asynchronously_experimental;

        public static string Option_Outlining
            => ServicesVSResources.Outlining;

        public static string Option_Show_outlining_for_declaration_level_constructs
            => ServicesVSResources.Show_outlining_for_declaration_level_constructs;

        public static string Option_Show_outlining_for_code_level_constructs
            => ServicesVSResources.Show_outlining_for_code_level_constructs;

        public static string Option_Show_outlining_for_comments_and_preprocessor_regions
            => ServicesVSResources.Show_outlining_for_comments_and_preprocessor_regions;

        public static string Option_Collapse_regions_when_collapsing_to_definitions
            => ServicesVSResources.Collapse_regions_when_collapsing_to_definitions;

        public static string Option_Block_Structure_Guides
            => ServicesVSResources.Block_Structure_Guides;

        public static string Option_Show_guides_for_declaration_level_constructs
            => ServicesVSResources.Show_guides_for_declaration_level_constructs;

        public static string Option_Show_guides_for_code_level_constructs
            => ServicesVSResources.Show_guides_for_code_level_constructs;

        public static string Option_Fading
            => ServicesVSResources.Fading;

        public static string Option_Fade_out_unused_usings
            => CSharpVSResources.Fade_out_unused_usings;

        public static string Option_Fade_out_unreachable_code
            => ServicesVSResources.Fade_out_unreachable_code;

        public static string Option_Performance
            => CSharpVSResources.Performance;

        public static string Option_PlaceSystemNamespaceFirst
            => CSharpVSResources.Place_System_directives_first_when_sorting_usings;

        public static string Option_SeparateImportGroups
            => CSharpVSResources.Separate_using_directive_groups;

        public static string Option_Using_Directives
            => CSharpVSResources.Using_Directives;

        public static string Option_Suggest_usings_for_types_in_reference_assemblies
            => CSharpVSResources.Suggest_usings_for_types_in_dotnet_framework_assemblies;

        public static string Option_Suggest_usings_for_types_in_NuGet_packages
            => CSharpVSResources.Suggest_usings_for_types_in_NuGet_packages;

        public static string Option_Add_missing_using_directives_on_paste
            => CSharpVSResources.Add_missing_using_directives_on_paste;

        public static string Option_Report_invalid_placeholders_in_string_dot_format_calls
            => CSharpVSResources.Report_invalid_placeholders_in_string_dot_format_calls;

        public static string Option_Regular_Expressions
            => ServicesVSResources.Regular_Expressions;

        public static string Option_Colorize_regular_expressions
            => ServicesVSResources.Colorize_regular_expressions;

        public static string Option_Report_invalid_regular_expressions
            => ServicesVSResources.Report_invalid_regular_expressions;

        public static string Option_Highlight_related_components_under_cursor
            => ServicesVSResources.Highlight_related_components_under_cursor;

        public static string Option_Show_completion_list
            => ServicesVSResources.Show_completion_list;

        public static string Option_Editor_Color_Scheme
            => ServicesVSResources.Editor_Color_Scheme;

        public static string Editor_color_scheme_options_are_only_available_when_using_a_color_theme_bundled_with_Visual_Studio_The_color_theme_can_be_configured_from_the_Environment_General_options_page
            => ServicesVSResources.Editor_color_scheme_options_are_only_available_when_using_a_color_theme_bundled_with_Visual_Studio_The_color_theme_can_be_configured_from_the_Environment_General_options_page;

        public static string Some_color_scheme_colors_are_being_overridden_by_changes_made_in_the_Environment_Fonts_and_Colors_options_page_Choose_Use_Defaults_in_the_Fonts_and_Colors_page_to_revert_all_customizations
            => ServicesVSResources.Some_color_scheme_colors_are_being_overridden_by_changes_made_in_the_Environment_Fonts_and_Colors_options_page_Choose_Use_Defaults_in_the_Fonts_and_Colors_page_to_revert_all_customizations;

        public static string Edit_color_scheme
            => ServicesVSResources.Editor_Color_Scheme;

        public static string Option_Color_Scheme_VisualStudio2019
            => ServicesVSResources.Visual_Studio_2019;

        public static string Option_Color_Scheme_VisualStudio2017
            => ServicesVSResources.Visual_Studio_2017;

        public static ColorSchemeName Color_Scheme_VisualStudio2019_Tag
            => ColorSchemeName.VisualStudio2019;

        public static ColorSchemeName Color_Scheme_VisualStudio2017_Tag
            => ColorSchemeName.VisualStudio2017;

        public static string Option_Show_Remove_Unused_References_command_in_Solution_Explorer_experimental
            => ServicesVSResources.Show_Remove_Unused_References_command_in_Solution_Explorer_experimental;

        public static string Enable_all_features_in_opened_files_from_source_generators_experimental
            => ServicesVSResources.Enable_all_features_in_opened_files_from_source_generators_experimental;

        public static string Option_Enable_file_logging_for_diagnostics
            => ServicesVSResources.Enable_file_logging_for_diagnostics;

        public static string Option_Skip_analyzers_for_implicitly_triggered_builds
            => ServicesVSResources.Skip_analyzers_for_implicitly_triggered_builds;

        public static string Show_inheritance_margin
            => ServicesVSResources.Show_inheritance_margin;

        public static string Combine_inheritance_margin_with_indicator_margin
            => ServicesVSResources.Combine_inheritance_margin_with_indicator_margin;

        public static string Option_JSON_strings =>
            ServicesVSResources.JSON_strings;

        public static string Option_Colorize_JSON_strings =>
            ServicesVSResources.Colorize_JSON_strings;

        public static string Option_Report_invalid_JSON_strings =>
            ServicesVSResources.Report_invalid_JSON_strings;

        public static string Inheritance_Margin
            => ServicesVSResources.Inheritance_Margin;

        public static string Stack_Trace_Explorer
            => ServicesVSResources.Stack_Trace_Explorer;

        public static string Option_Automatically_open_stack_trace_explorer_on_focus
            => ServicesVSResources.Automatically_open_stack_trace_explorer_on_focus;

<<<<<<< HEAD
        public static string Option_Fix_text_pasted_into_string_literals
            => ServicesVSResources.Fix_text_pasted_into_string_literals;
=======
        public static string Option_Go_To_Definition
            => ServicesVSResources.Go_To_Definition;

        public static string Option_Navigate_asynchronously_exerimental
            => ServicesVSResources.Navigate_asynchronously_exerimental;
>>>>>>> 48ae7ea0
    }
}<|MERGE_RESOLUTION|>--- conflicted
+++ resolved
@@ -324,15 +324,13 @@
         public static string Option_Automatically_open_stack_trace_explorer_on_focus
             => ServicesVSResources.Automatically_open_stack_trace_explorer_on_focus;
 
-<<<<<<< HEAD
         public static string Option_Fix_text_pasted_into_string_literals
             => ServicesVSResources.Fix_text_pasted_into_string_literals;
-=======
+
         public static string Option_Go_To_Definition
             => ServicesVSResources.Go_To_Definition;
 
         public static string Option_Navigate_asynchronously_exerimental
             => ServicesVSResources.Navigate_asynchronously_exerimental;
->>>>>>> 48ae7ea0
     }
 }