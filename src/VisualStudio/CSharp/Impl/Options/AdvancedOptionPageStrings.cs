--- conflicted
+++ resolved
@@ -177,12 +177,6 @@
         public static string Option_OptimizeForSolutionSize_Small
             => CSharpVSResources.Small;
 
-<<<<<<< HEAD
-        public static string Option_Quick_Actions
-            => ServicesVSResources.Quick_Actions;
-
-=======
->>>>>>> 25202409
         public static string Option_Outlining
             => ServicesVSResources.Outlining;
 
