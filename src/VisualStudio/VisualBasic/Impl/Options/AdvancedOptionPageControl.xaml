--- conflicted
+++ resolved
@@ -28,8 +28,6 @@
                                               x:Name="Background_analysis_scope_full_solution"
                                               Content="{x:Static local:AdvancedOptionPageStrings.Option_Background_Analysis_Scope_Full_Solution}"/>
                     </StackPanel>
-<<<<<<< HEAD
-=======
                     <StackPanel>
                         <CheckBox x:Name="DisplayDiagnosticsInline"
                               Content="{x:Static local:AdvancedOptionPageStrings.Option_Display_diagnostics_inline_experimental}"/>
@@ -42,7 +40,6 @@
                                      Content="{x:Static local:AdvancedOptionPageStrings.Option_on_the_right_edge_of_the_editor_window}"/>
                         </StackPanel>
                     </StackPanel>
->>>>>>> 67d940c4
                     <CheckBox x:Name="Run_code_analysis_in_separate_process"
                               Content="{x:Static local:AdvancedOptionPageStrings.Option_run_code_analysis_in_separate_process}" />
                     <CheckBox x:Name="Show_Remove_Unused_References_command_in_Solution_Explorer_experimental"
