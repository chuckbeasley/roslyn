﻿// Copyright (c) Microsoft.  All Rights Reserved.  Licensed under the Apache License, Version 2.0.  See License.txt in the project root for license information.

using System;
using System.Collections.Generic;
using System.Linq;
using System.Threading;
using System.Threading.Tasks;
using Microsoft.CodeAnalysis;
using Microsoft.CodeAnalysis.Editor.UnitTests.Workspaces;
using Microsoft.CodeAnalysis.Remote;
using Microsoft.CodeAnalysis.Remote.DebugUtil;
using Microsoft.CodeAnalysis.SolutionCrawler;
using Microsoft.CodeAnalysis.Text;
using Roslyn.Test.Utilities;
using Roslyn.Utilities;
using Roslyn.VisualStudio.Next.UnitTests.Mocks;
using Xunit;

namespace Roslyn.VisualStudio.Next.UnitTests.Remote
{
    public class SolutionServiceTests
    {
        [Fact, Trait(Traits.Feature, Traits.Features.RemoteHost)]
        public async Task TestCreation()
        {
            var code = @"class Test { void Method() { } }";

            using (var workspace = TestWorkspace.CreateCSharp(code))
            {
                var solution = workspace.CurrentSolution;
                var service = await GetSolutionServiceAsync(solution);

                var solutionChecksum = await solution.State.GetChecksumAsync(CancellationToken.None);
                var synched = await service.GetSolutionAsync(solutionChecksum, CancellationToken.None);

                Assert.Equal(solutionChecksum, await synched.State.GetChecksumAsync(CancellationToken.None));
            }
        }

        [Fact, Trait(Traits.Feature, Traits.Features.RemoteHost)]
        public async Task TestGetSolutionWithPrimaryFlag()
        {
<<<<<<< HEAD
            var code = @"class Test { void Method() { } }";

            using (var workspace = TestWorkspace.CreateCSharp(code))
=======
            var code1 = @"class Test1 { void Method() { } }";

            using (var workspace = TestWorkspace.CreateCSharp(code1))
>>>>>>> ddd68b6e
            {
                var solution = workspace.CurrentSolution;
                var solutionChecksum = await solution.State.GetChecksumAsync(CancellationToken.None);

<<<<<<< HEAD
                var service1 = await GetSolutionServiceAsync(solution);
                var synched1 = await service1.GetSolutionAsync(solutionChecksum, CancellationToken.None);
                Assert.Equal(solutionChecksum, await synched1.State.GetChecksumAsync(CancellationToken.None));
                Assert.True(synched1.Workspace is TemporaryWorkspace);

                var service2 = await GetSolutionServiceAsync(solution);
                var synched2 = await service2.GetSolutionAsync(solutionChecksum, primary: true, cancellationToken: CancellationToken.None);
                Assert.Equal(solutionChecksum, await synched2.State.GetChecksumAsync(CancellationToken.None));
                Assert.True(synched2.Workspace is RemoteWorkspace);
=======
                var service = await GetSolutionServiceAsync(solution);
                var synched = await service.GetSolutionAsync(solutionChecksum, CancellationToken.None);
                Assert.Equal(solutionChecksum, await synched.State.GetChecksumAsync(CancellationToken.None));
                Assert.True(synched.Workspace is TemporaryWorkspace);
            }

            var code2 = @"class Test2 { void Method() { } }";

            using (var workspace = TestWorkspace.CreateCSharp(code2))
            {
                var solution = workspace.CurrentSolution;
                var solutionChecksum = await solution.State.GetChecksumAsync(CancellationToken.None);

                var service = await GetSolutionServiceAsync(solution);
                var synched = await service.GetSolutionAsync(solutionChecksum, primary: true, cancellationToken: CancellationToken.None);
                Assert.Equal(solutionChecksum, await synched.State.GetChecksumAsync(CancellationToken.None));
                Assert.True(synched.Workspace is RemoteWorkspace);
>>>>>>> ddd68b6e
            }
        }

        [Fact, Trait(Traits.Feature, Traits.Features.RemoteHost)]
        public async Task TestStrongNameProvider()
        {
            var workspace = new AdhocWorkspace();

            var filePath = typeof(SolutionServiceTests).Assembly.Location;

            workspace.AddProject(
                ProjectInfo.Create(
                    ProjectId.CreateNewId(), VersionStamp.Create(), "test", "test.dll", LanguageNames.CSharp,
                    filePath: filePath, outputFilePath: filePath));

            var service = await GetSolutionServiceAsync(workspace.CurrentSolution);

            var solutionChecksum = await workspace.CurrentSolution.State.GetChecksumAsync(CancellationToken.None);
            var solution = await service.GetSolutionAsync(solutionChecksum, CancellationToken.None);

            var compilationOptions = solution.Projects.First().CompilationOptions;

            Assert.True(compilationOptions.StrongNameProvider is DesktopStrongNameProvider);
            Assert.True(compilationOptions.XmlReferenceResolver is XmlFileResolver);

            var dirName = PathUtilities.GetDirectoryName(filePath);
            var array = new[] { dirName, dirName };
            Assert.Equal(Hash.CombineValues(array, StringComparer.Ordinal), compilationOptions.StrongNameProvider.GetHashCode());
            Assert.Equal(((XmlFileResolver)compilationOptions.XmlReferenceResolver).BaseDirectory, dirName);
        }

        [Fact, Trait(Traits.Feature, Traits.Features.RemoteHost)]
        public async Task TestStrongNameProviderEmpty()
        {
            var workspace = new AdhocWorkspace();

            var filePath = "testLocation";

            workspace.AddProject(
                ProjectInfo.Create(
                    ProjectId.CreateNewId(), VersionStamp.Create(), "test", "test.dll", LanguageNames.CSharp,
                    filePath: filePath, outputFilePath: filePath));

            var service = await GetSolutionServiceAsync(workspace.CurrentSolution);

            var solutionChecksum = await workspace.CurrentSolution.State.GetChecksumAsync(CancellationToken.None);
            var solution = await service.GetSolutionAsync(solutionChecksum, CancellationToken.None);

            var compilationOptions = solution.Projects.First().CompilationOptions;

            Assert.True(compilationOptions.StrongNameProvider is DesktopStrongNameProvider);
            Assert.True(compilationOptions.XmlReferenceResolver is XmlFileResolver);

            var array = new string[] { };
            Assert.Equal(Hash.CombineValues(array, StringComparer.Ordinal), compilationOptions.StrongNameProvider.GetHashCode());
            Assert.Equal(((XmlFileResolver)compilationOptions.XmlReferenceResolver).BaseDirectory, null);
        }

        [Fact, Trait(Traits.Feature, Traits.Features.RemoteHost)]
        public async Task TestCache()
        {
            var code = @"class Test { void Method() { } }";

            using (var workspace = TestWorkspace.CreateCSharp(code))
            {
                var solution = workspace.CurrentSolution;
                var service = await GetSolutionServiceAsync(solution);

                var solutionChecksum = await solution.State.GetChecksumAsync(CancellationToken.None);

                var first = await service.GetSolutionAsync(solutionChecksum, CancellationToken.None);
                var second = await service.GetSolutionAsync(solutionChecksum, CancellationToken.None);

                // same instance from cache
                Assert.True(object.ReferenceEquals(first, second));
                Assert.True(first.Workspace is TemporaryWorkspace);
            }
        }

        [Fact, Trait(Traits.Feature, Traits.Features.RemoteHost)]
        public async Task TestUpdatePrimaryWorkspace()
        {
            var code = @"class Test { void Method() { } }";

            await VerifySolutionUpdate(code, s => s.WithDocumentText(s.Projects.First().DocumentIds.First(), SourceText.From(code + " ")));
        }

        [Fact, Trait(Traits.Feature, Traits.Features.RemoteHost)]
        public async Task TestUpdateProjectInfo()
        {
            var code = @"class Test { void Method() { } }";

            await VerifySolutionUpdate(code, s => s.Projects.First().WithAssemblyName("test2").Solution);
        }

        [Fact, Trait(Traits.Feature, Traits.Features.RemoteHost)]
        public async Task TestUpdateDocumentInfo()
        {
            var code = @"class Test { void Method() { } }";

            await VerifySolutionUpdate(code, s => s.WithDocumentFolders(s.Projects.First().Documents.First().Id, new[] { "test" }));
        }

        [Fact, Trait(Traits.Feature, Traits.Features.RemoteHost)]
        public async Task TestHasAllInformation()
        {
            var code = @"class Test { void Method() { } }";

            await VerifySolutionUpdate(code, s => s.WithHasAllInformation(s.ProjectIds.First(), false));
        }

        [Fact, Trait(Traits.Feature, Traits.Features.RemoteHost)]
        public async Task TestAddUpdateRemoveProjects()
        {
            var code = @"class Test { void Method() { } }";

            await VerifySolutionUpdate(code, s =>
            {
                var existingProjectId = s.ProjectIds.First();

                s = s.AddProject("newProject", "newProject", LanguageNames.CSharp).Solution;

                var project = s.GetProject(existingProjectId);
                project = project.WithCompilationOptions(project.CompilationOptions.WithModuleName("modified"));

                var existingDocumentId = project.DocumentIds.First();

                project = project.AddDocument("newDocument", SourceText.From("// new text")).Project;

                var document = project.GetDocument(existingDocumentId);

                document = document.WithSourceCodeKind(SourceCodeKind.Script);

                return document.Project.Solution;
            });
        }

        [Fact, Trait(Traits.Feature, Traits.Features.RemoteHost)]
        public async Task TestAdditionalDocument()
        {
            var code = @"class Test { void Method() { } }";
            using (var workspace = TestWorkspace.CreateCSharp(code))
            {
                var projectId = workspace.CurrentSolution.ProjectIds.First();
                var additionalDocumentId = DocumentId.CreateNewId(projectId);
                var additionalDocumentInfo = DocumentInfo.Create(
                    additionalDocumentId, "additionalFile",
                    loader: TextLoader.From(TextAndVersion.Create(SourceText.From("test"), VersionStamp.Create())));

                await VerifySolutionUpdate(workspace, s =>
                {
                    return s.AddAdditionalDocument(additionalDocumentInfo);
                });

                workspace.OnAdditionalDocumentAdded(additionalDocumentInfo);

                await VerifySolutionUpdate(workspace, s =>
                {
                    return s.WithAdditionalDocumentText(additionalDocumentId, SourceText.From("changed"));
                });

                await VerifySolutionUpdate(workspace, s =>
                {
                    return s.RemoveAdditionalDocument(additionalDocumentId);
                });
            }
        }

        [Fact, Trait(Traits.Feature, Traits.Features.RemoteHost)]
        public async Task TestDocument()
        {
            var code = @"class Test { void Method() { } }";

            using (var workspace = TestWorkspace.CreateCSharp(code))
            {
                var projectId = workspace.CurrentSolution.ProjectIds.First();
                var documentId = DocumentId.CreateNewId(projectId);
                var documentInfo = DocumentInfo.Create(
                    documentId, "sourceFile",
                    loader: TextLoader.From(TextAndVersion.Create(SourceText.From("class A { }"), VersionStamp.Create())));

                await VerifySolutionUpdate(workspace, s =>
                {
                    return s.AddDocument(documentInfo);
                });

                workspace.OnDocumentAdded(documentInfo);

                await VerifySolutionUpdate(workspace, s =>
                {
                    return s.WithDocumentText(documentId, SourceText.From("class Changed { }"));
                });

                await VerifySolutionUpdate(workspace, s =>
                {
                    return s.RemoveDocument(documentId);
                });
            }
        }

        [Fact, Trait(Traits.Feature, Traits.Features.RemoteHost)]
        public async Task TestRemoteWorkspaceSolutionCrawler()
        {
            var code = @"class Test { void Method() { } }";

            // create base solution
            using (var workspace = TestWorkspace.CreateCSharp(code))
            {
                // create solution service
                var solution = workspace.CurrentSolution;
                var service = await GetSolutionServiceAsync(solution);

                // update primary workspace
                var solutionChecksum = await solution.State.GetChecksumAsync(CancellationToken.None);
                await service.UpdatePrimaryWorkspaceAsync(solutionChecksum, CancellationToken.None);

                // get solution in remote host
                var oopSolution = await service.GetSolutionAsync(solutionChecksum, CancellationToken.None);
                Assert.True(oopSolution.Workspace is RemoteWorkspace);

                // get solution cralwer in remote host
                var solutionCrawlerService = oopSolution.Workspace.Services.GetService<ISolutionCrawlerRegistrationService>() as SolutionCrawlerRegistrationService;
                Assert.NotNull(solutionCrawlerService);

                // check remote workspace has enabled solution crawler in remote host
                var testAnalyzerProvider = new TestAnalyzerProvider();
                solutionCrawlerService.AddAnalyzerProvider(
                    testAnalyzerProvider,
                    new IncrementalAnalyzerProviderMetadata("Test", highPriorityForActiveFile: false, workspaceKinds: WorkspaceKind.RemoteWorkspace));

                // check our solution crawler has ran
                Assert.True(await testAnalyzerProvider.Analyzer.Called);

                testAnalyzerProvider.Analyzer.Reset();

                // update remote workspace
                var remoteWorkspace = (RemoteWorkspace)oopSolution.Workspace;
                remoteWorkspace.UpdateSolution(oopSolution.WithDocumentText(oopSolution.Projects.First().Documents.First().Id, SourceText.From(code + " class Test2 { }")));

                // check solution update correctly ran solution crawler
                Assert.True(await testAnalyzerProvider.Analyzer.Called);
            }
        }

        private static async Task VerifySolutionUpdate(string code, Func<Solution, Solution> newSolutionGetter)
        {
            using (var workspace = TestWorkspace.CreateCSharp(code))
            {
                await VerifySolutionUpdate(workspace, newSolutionGetter);
            }
        }

        private static async Task VerifySolutionUpdate(TestWorkspace workspace, Func<Solution, Solution> newSolutionGetter)
        {
            var map = new Dictionary<Checksum, object>();

            var solution = workspace.CurrentSolution;
            var service = await GetSolutionServiceAsync(solution, map);

            var solutionChecksum = await solution.State.GetChecksumAsync(CancellationToken.None);

            // update primary workspace
            await service.UpdatePrimaryWorkspaceAsync(solutionChecksum, CancellationToken.None);
            var first = await service.GetSolutionAsync(solutionChecksum, CancellationToken.None);

            Assert.Equal(solutionChecksum, await first.State.GetChecksumAsync(CancellationToken.None));
            Assert.True(object.ReferenceEquals(PrimaryWorkspace.Workspace.PrimaryBranchId, first.BranchId));

            // get new solution
            var newSolution = newSolutionGetter(solution);
            var newSolutionChecksum = await newSolution.State.GetChecksumAsync(CancellationToken.None);
            newSolution.AppendAssetMap(map);

            // get solution without updating primary workspace
            var second = await service.GetSolutionAsync(newSolutionChecksum, CancellationToken.None);

            Assert.Equal(newSolutionChecksum, await second.State.GetChecksumAsync(CancellationToken.None));
            Assert.False(object.ReferenceEquals(PrimaryWorkspace.Workspace.PrimaryBranchId, second.BranchId));

            // do same once updating primary workspace
            await service.UpdatePrimaryWorkspaceAsync(newSolutionChecksum, CancellationToken.None);
            var third = await service.GetSolutionAsync(newSolutionChecksum, CancellationToken.None);

            Assert.Equal(newSolutionChecksum, await third.State.GetChecksumAsync(CancellationToken.None));
            Assert.True(object.ReferenceEquals(PrimaryWorkspace.Workspace.PrimaryBranchId, third.BranchId));
        }

        private static async Task<SolutionService> GetSolutionServiceAsync(Solution solution, Dictionary<Checksum, object> map = null)
        {
            // make sure checksum is calculated
            await solution.State.GetChecksumAsync(CancellationToken.None);

            map = map ?? new Dictionary<Checksum, object>();
            solution.AppendAssetMap(map);

            var sessionId = 0;
            var storage = new AssetStorage();
            var source = new TestAssetSource(storage, sessionId, map);
            var service = new SolutionService(new AssetService(sessionId, storage));

            return service;
        }

        private class TestAnalyzerProvider : IIncrementalAnalyzerProvider
        {
            public readonly TestAnalyzer Analyzer = new TestAnalyzer();

            public IIncrementalAnalyzer CreateIncrementalAnalyzer(Workspace workspace)
            {
                return Analyzer;
            }

            public class TestAnalyzer : IncrementalAnalyzerBase
            {
                private TaskCompletionSource<bool> _source = new TaskCompletionSource<bool>();

                public override Task AnalyzeDocumentAsync(Document document, SyntaxNode bodyOpt, InvocationReasons reasons, CancellationToken cancellationToken)
                {
                    _source.SetResult(true);
                    return SpecializedTasks.EmptyTask;
                }

                public Task<bool> Called => _source.Task;

                public void Reset()
                {
                    _source = new TaskCompletionSource<bool>();
                }
            }
        }
    }
}<|MERGE_RESOLUTION|>--- conflicted
+++ resolved
@@ -40,30 +40,13 @@
         [Fact, Trait(Traits.Feature, Traits.Features.RemoteHost)]
         public async Task TestGetSolutionWithPrimaryFlag()
         {
-<<<<<<< HEAD
-            var code = @"class Test { void Method() { } }";
-
-            using (var workspace = TestWorkspace.CreateCSharp(code))
-=======
             var code1 = @"class Test1 { void Method() { } }";
 
             using (var workspace = TestWorkspace.CreateCSharp(code1))
->>>>>>> ddd68b6e
-            {
-                var solution = workspace.CurrentSolution;
-                var solutionChecksum = await solution.State.GetChecksumAsync(CancellationToken.None);
-
-<<<<<<< HEAD
-                var service1 = await GetSolutionServiceAsync(solution);
-                var synched1 = await service1.GetSolutionAsync(solutionChecksum, CancellationToken.None);
-                Assert.Equal(solutionChecksum, await synched1.State.GetChecksumAsync(CancellationToken.None));
-                Assert.True(synched1.Workspace is TemporaryWorkspace);
-
-                var service2 = await GetSolutionServiceAsync(solution);
-                var synched2 = await service2.GetSolutionAsync(solutionChecksum, primary: true, cancellationToken: CancellationToken.None);
-                Assert.Equal(solutionChecksum, await synched2.State.GetChecksumAsync(CancellationToken.None));
-                Assert.True(synched2.Workspace is RemoteWorkspace);
-=======
+            {
+                var solution = workspace.CurrentSolution;
+                var solutionChecksum = await solution.State.GetChecksumAsync(CancellationToken.None);
+
                 var service = await GetSolutionServiceAsync(solution);
                 var synched = await service.GetSolutionAsync(solutionChecksum, CancellationToken.None);
                 Assert.Equal(solutionChecksum, await synched.State.GetChecksumAsync(CancellationToken.None));
@@ -81,7 +64,6 @@
                 var synched = await service.GetSolutionAsync(solutionChecksum, primary: true, cancellationToken: CancellationToken.None);
                 Assert.Equal(solutionChecksum, await synched.State.GetChecksumAsync(CancellationToken.None));
                 Assert.True(synched.Workspace is RemoteWorkspace);
->>>>>>> ddd68b6e
             }
         }
 
