{
  "dependencies": {
    "EnvDTE": "8.0.0",
    "EnvDTE80": "8.0.0",
    "Microsoft.Build": "15.1.0-preview-000458-02",
    "Microsoft.VisualStudio.Shell.15.0": "15.0.26127-alpha",
    "Microsoft.VisualStudio.Shell.Interop.14.0.DesignTime": "14.3.25407",
<<<<<<< HEAD
    "Microsoft.VisualStudio.ComponentModelHost": "15.0.26014-alpha",
    "Microsoft.VisualStudio.Composition": "15.0.66-rc",
    "Microsoft.VisualStudio.Diagnostics.PerformanceProvider": "15.0.26014-alpha",
    "Microsoft.VisualStudio.ImageCatalog": "15.0.26014-alpha",
    "Microsoft.VisualStudio.Text.UI": "15.0.26014-alpha",
    "Microsoft.VisualStudio.Text.UI.Wpf": "15.0.26014-alpha"
=======
    "Microsoft.VisualStudio.ComponentModelHost": "15.0.26127-alpha",
    "Microsoft.VisualStudio.Diagnostics.PerformanceProvider": "15.0.26127-alpha",
    "Microsoft.VisualStudio.ImageCatalog": "15.0.26127-alpha",
    "Microsoft.VisualStudio.Text.UI": "15.0.26127-alpha",
    "Microsoft.VisualStudio.Text.UI.Wpf": "15.0.26127-alpha"
>>>>>>> 844a7bc3
  },
  "frameworks": {
    "net46": {}
  }
}<|MERGE_RESOLUTION|>--- conflicted
+++ resolved
@@ -5,20 +5,12 @@
     "Microsoft.Build": "15.1.0-preview-000458-02",
     "Microsoft.VisualStudio.Shell.15.0": "15.0.26127-alpha",
     "Microsoft.VisualStudio.Shell.Interop.14.0.DesignTime": "14.3.25407",
-<<<<<<< HEAD
-    "Microsoft.VisualStudio.ComponentModelHost": "15.0.26014-alpha",
+    "Microsoft.VisualStudio.ComponentModelHost": "15.0.26127-alpha",
     "Microsoft.VisualStudio.Composition": "15.0.66-rc",
-    "Microsoft.VisualStudio.Diagnostics.PerformanceProvider": "15.0.26014-alpha",
-    "Microsoft.VisualStudio.ImageCatalog": "15.0.26014-alpha",
-    "Microsoft.VisualStudio.Text.UI": "15.0.26014-alpha",
-    "Microsoft.VisualStudio.Text.UI.Wpf": "15.0.26014-alpha"
-=======
-    "Microsoft.VisualStudio.ComponentModelHost": "15.0.26127-alpha",
     "Microsoft.VisualStudio.Diagnostics.PerformanceProvider": "15.0.26127-alpha",
     "Microsoft.VisualStudio.ImageCatalog": "15.0.26127-alpha",
     "Microsoft.VisualStudio.Text.UI": "15.0.26127-alpha",
     "Microsoft.VisualStudio.Text.UI.Wpf": "15.0.26127-alpha"
->>>>>>> 844a7bc3
   },
   "frameworks": {
     "net46": {}
