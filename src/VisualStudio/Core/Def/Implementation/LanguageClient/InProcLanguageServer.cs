--- conflicted
+++ resolved
@@ -331,13 +331,8 @@
         /// This dictionary stores the previously computed diagnostics for the published file so that we can
         /// union the currently computed diagnostics (e.g. for dA) with previously computed diagnostics (e.g. from dB).
         /// </summary>
-<<<<<<< HEAD
-        private readonly Dictionary<Uri, Dictionary<DocumentId, ImmutableArray<LSP.Diagnostic>>> _publishedFileToDiagnostics =
-            new Dictionary<Uri, Dictionary<DocumentId, ImmutableArray<LSP.Diagnostic>>>();
-=======
         private readonly Dictionary<Uri, Dictionary<DocumentId, ImmutableArray<LanguageServer.Protocol.Diagnostic>>> _publishedFileToDiagnostics =
             new();
->>>>>>> a09cdaa9
 
         /// <summary>
         /// Stores the mapping of a document to the uri(s) of diagnostics previously produced for this document.  When
