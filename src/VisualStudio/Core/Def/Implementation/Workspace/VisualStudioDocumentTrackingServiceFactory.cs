--- conflicted
+++ resolved
@@ -38,11 +38,8 @@
             private readonly object _gate = new();
             private int _subscriptions = 0;
             private EventHandler<DocumentId?>? _activeDocumentChangedEventHandler;
-<<<<<<< HEAD
-=======
 
             public bool SupportsDocumentTracking => true;
->>>>>>> 46cbaab3
 
             public event EventHandler<DocumentId?> ActiveDocumentChanged
             {
