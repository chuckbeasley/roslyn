﻿// Licensed to the .NET Foundation under one or more agreements.
// The .NET Foundation licenses this file to you under the MIT license.
// See the LICENSE file in the project root for more information.

using System.Windows;
using Microsoft.CodeAnalysis.Editor.Host;
using Microsoft.CodeAnalysis.Editor.Shared.Utilities;
using Microsoft.VisualStudio.Text.Classification;
using Microsoft.VisualStudio.Text.Editor;
using Microsoft.VisualStudio.Text.Formatting;
using Microsoft.VisualStudio.Utilities;
using Roslyn.Utilities;

namespace Microsoft.VisualStudio.LanguageServices.Implementation.InheritanceMargin
{
    internal sealed class InheritanceGlyphFactory : IGlyphFactory
    {
        private readonly IThreadingContext _threadingContext;
        private readonly IStreamingFindUsagesPresenter _streamingFindUsagesPresenter;
        private readonly ClassificationTypeMap _classificationTypeMap;
        private readonly IClassificationFormatMap _classificationFormatMap;
<<<<<<< HEAD
        private readonly IUIThreadOperationExecutor _operationExecutor;
=======
        private readonly IWaitIndicator _waitIndicator;
        private readonly IWpfTextView _textView;
>>>>>>> 2111fe2c

        public InheritanceGlyphFactory(
            IThreadingContext threadingContext,
            IStreamingFindUsagesPresenter streamingFindUsagesPresenter,
            ClassificationTypeMap classificationTypeMap,
            IClassificationFormatMap classificationFormatMap,
<<<<<<< HEAD
            IUIThreadOperationExecutor operationExecutor)
=======
            IWaitIndicator waitIndicator,
            IWpfTextView textView)
>>>>>>> 2111fe2c
        {
            _threadingContext = threadingContext;
            _streamingFindUsagesPresenter = streamingFindUsagesPresenter;
            _classificationTypeMap = classificationTypeMap;
            _classificationFormatMap = classificationFormatMap;
<<<<<<< HEAD
            _operationExecutor = operationExecutor;
=======
            _waitIndicator = waitIndicator;
            _textView = textView;
>>>>>>> 2111fe2c
        }

        public UIElement? GenerateGlyph(IWpfTextViewLine line, IGlyphTag tag)
        {
            if (tag is InheritanceMarginTag inheritanceMarginTag)
            {
                var membersOnLine = inheritanceMarginTag.MembersOnLine;
                Contract.ThrowIfTrue(membersOnLine.IsEmpty);

                // ZoomLevel of textView is percentage based. (e.g. 20 -> 400 means 20% -> 400%)
                // and the scaleFactor of CrispImage is 1 based. (e.g 1 means 100%)
                var scaleFactor = _textView.ZoomLevel / 100;
                return new MarginGlyph.InheritanceMargin(
                    _threadingContext,
                    _streamingFindUsagesPresenter,
                    _classificationTypeMap,
                    _classificationFormatMap,
<<<<<<< HEAD
                    _operationExecutor,
                    inheritanceMarginTag);
=======
                    _waitIndicator,
                    inheritanceMarginTag,
                    scaleFactor);
>>>>>>> 2111fe2c
            }

            return null;
        }
    }
}<|MERGE_RESOLUTION|>--- conflicted
+++ resolved
@@ -19,35 +19,23 @@
         private readonly IStreamingFindUsagesPresenter _streamingFindUsagesPresenter;
         private readonly ClassificationTypeMap _classificationTypeMap;
         private readonly IClassificationFormatMap _classificationFormatMap;
-<<<<<<< HEAD
         private readonly IUIThreadOperationExecutor _operationExecutor;
-=======
-        private readonly IWaitIndicator _waitIndicator;
         private readonly IWpfTextView _textView;
->>>>>>> 2111fe2c
 
         public InheritanceGlyphFactory(
             IThreadingContext threadingContext,
             IStreamingFindUsagesPresenter streamingFindUsagesPresenter,
             ClassificationTypeMap classificationTypeMap,
             IClassificationFormatMap classificationFormatMap,
-<<<<<<< HEAD
-            IUIThreadOperationExecutor operationExecutor)
-=======
-            IWaitIndicator waitIndicator,
+            IUIThreadOperationExecutor operationExecutor,
             IWpfTextView textView)
->>>>>>> 2111fe2c
         {
             _threadingContext = threadingContext;
             _streamingFindUsagesPresenter = streamingFindUsagesPresenter;
             _classificationTypeMap = classificationTypeMap;
             _classificationFormatMap = classificationFormatMap;
-<<<<<<< HEAD
             _operationExecutor = operationExecutor;
-=======
-            _waitIndicator = waitIndicator;
             _textView = textView;
->>>>>>> 2111fe2c
         }
 
         public UIElement? GenerateGlyph(IWpfTextViewLine line, IGlyphTag tag)
@@ -65,14 +53,9 @@
                     _streamingFindUsagesPresenter,
                     _classificationTypeMap,
                     _classificationFormatMap,
-<<<<<<< HEAD
                     _operationExecutor,
-                    inheritanceMarginTag);
-=======
-                    _waitIndicator,
                     inheritanceMarginTag,
                     scaleFactor);
->>>>>>> 2111fe2c
             }
 
             return null;
