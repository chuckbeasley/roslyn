--- conflicted
+++ resolved
@@ -11,12 +11,7 @@
     [Export(typeof(FileChangeWatcherProvider))]
     internal sealed class FileChangeWatcherProvider
     {
-<<<<<<< HEAD
-        private readonly TaskCompletionSource<IVsFileChangeEx> _fileChangeService = new TaskCompletionSource<IVsFileChangeEx>(TaskCreationOptions.RunContinuationsAsynchronously);
-=======
         private readonly TaskCompletionSource<IVsAsyncFileChangeEx> _fileChangeService = new TaskCompletionSource<IVsAsyncFileChangeEx>(TaskCreationOptions.RunContinuationsAsynchronously);
-        private readonly Lazy<FileChangeWatcher> _fileChangeWatcher;
->>>>>>> fe2c2a83
 
         [ImportingConstructor]
         public FileChangeWatcherProvider(IThreadingContext threadingContext, [Import(typeof(SVsServiceProvider))] Shell.IAsyncServiceProvider serviceProvider)
@@ -29,15 +24,9 @@
                 {
                     await threadingContext.JoinableTaskFactory.SwitchToMainThreadAsync();
 
-<<<<<<< HEAD
-                    var fileChangeService = (IVsFileChangeEx)await serviceProvider.GetServiceAsync(typeof(SVsFileChangeEx)).ConfigureAwait(true);
+                    var fileChangeService = (IVsAsyncFileChangeEx)await serviceProvider.GetServiceAsync(typeof(SVsFileChangeEx)).ConfigureAwait(true);
                     _fileChangeService.SetResult(fileChangeService);
                 });
-=======
-        internal void SetFileChangeService(IVsAsyncFileChangeEx fileChangeService)
-        {
-            _fileChangeService.TrySetResult(fileChangeService);
->>>>>>> fe2c2a83
         }
 
         public FileChangeWatcher Watcher { get; }
