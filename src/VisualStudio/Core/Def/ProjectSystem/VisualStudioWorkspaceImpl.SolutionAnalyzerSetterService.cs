--- conflicted
+++ resolved
@@ -35,11 +35,7 @@
                 => _workspace = workspace;
 
             public void SetAnalyzerReferences(ImmutableArray<AnalyzerReference> references)
-<<<<<<< HEAD
-                => _workspace.ApplyChangeToWorkspace(w => w.SetCurrentSolutionAndUnifyLinkedDocumentContents(s => s.WithAnalyzerReferences(references), WorkspaceChangeKind.SolutionChanged));
-=======
-                => _workspace.ProjectSystemProjectFactory.ApplyChangeToWorkspace(w => w.SetCurrentSolution(s => s.WithAnalyzerReferences(references), WorkspaceChangeKind.SolutionChanged));
->>>>>>> 8e24ffd7
+                => _workspace.ProjectSystemProjectFactory.ApplyChangeToWorkspace(w => w.SetCurrentSolutionAndUnifyLinkedDocumentContents(s => s.WithAnalyzerReferences(references), WorkspaceChangeKind.SolutionChanged));
         }
     }
 }