--- conflicted
+++ resolved
@@ -522,14 +522,6 @@
         <target state="translated">種類</target>
         <note />
       </trans-unit>
-<<<<<<< HEAD
-=======
-      <trans-unit id="Language_client_initialization_failed">
-        <source>{0} failed to initialize. Status = {1}. Exception = {2}</source>
-        <target state="translated">{0} を初期化できませんでした。状態 = {1}。例外 = {2}</target>
-        <note>{0} is the language server name.  Status is the status of the initialization.  Exception is the exception encountered during initialization.</note>
-      </trans-unit>
->>>>>>> 2eddced2
       <trans-unit id="Live_analysis_VSIX_extension">
         <source>Live analysis (VSIX extension)</source>
         <target state="translated">ライブ分析 (VSIX 拡張機能)</target>
