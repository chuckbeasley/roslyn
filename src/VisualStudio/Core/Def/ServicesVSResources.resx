--- conflicted
+++ resolved
@@ -537,7 +537,6 @@
   <data name="Package_uninstall_failed_0" xml:space="preserve">
     <value>Package uninstall failed: {0}</value>
   </data>
-<<<<<<< HEAD
   <data name="IntellisenseBuildFailedMessage" xml:space="preserve">
     <value>Error encountered while loading the project. Some project features, such as full solution analysis for the failed project and projects that depend on it, have been disabled.</value>
   </data>
@@ -557,7 +556,7 @@
   </data>
   <data name="IntellisenseBuildFailedDescriptionExtra" xml:space="preserve">
     <value>Additional information:</value>
-=======
+  </data>
   <data name="Installing_0_failed_Additional_information_1" xml:space="preserve">
     <value>Installing '{0}' failed.
 
@@ -567,6 +566,5 @@
     <value>Uninstalling '{0}' failed.
 
 Additional information: {1}</value>
->>>>>>> 3c726667
   </data>
 </root>