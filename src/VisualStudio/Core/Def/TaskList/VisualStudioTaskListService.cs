﻿// Licensed to the .NET Foundation under one or more agreements.
// The .NET Foundation licenses this file to you under the MIT license.
// See the LICENSE file in the project root for more information.

using System;
using System.Collections.Concurrent;
using System.Collections.Generic;
using System.Collections.Immutable;
using System.Composition;
using System.Linq;
using System.Threading;
using System.Threading.Tasks;
using Microsoft.CodeAnalysis;
using Microsoft.CodeAnalysis.Collections;
using Microsoft.CodeAnalysis.Diagnostics;
using Microsoft.CodeAnalysis.Editor.Shared.Utilities;
using Microsoft.CodeAnalysis.Editor.TaskList;
using Microsoft.CodeAnalysis.ErrorReporting;
using Microsoft.CodeAnalysis.Host;
using Microsoft.CodeAnalysis.Host.Mef;
using Microsoft.CodeAnalysis.Options;
using Microsoft.CodeAnalysis.PooledObjects;
using Microsoft.CodeAnalysis.Shared.TestHooks;
using Microsoft.CodeAnalysis.SolutionCrawler;
using Microsoft.VisualStudio.LanguageServices.Implementation.ProjectSystem;
using Microsoft.VisualStudio.LanguageServices.Implementation.TableDataSource;
using Microsoft.VisualStudio.Shell;
using Microsoft.VisualStudio.Shell.Interop;
using Microsoft.VisualStudio.Shell.TableManager;
using Roslyn.Utilities;
using TaskListItem = Microsoft.CodeAnalysis.TaskList.TaskListItem;

namespace Microsoft.VisualStudio.LanguageServices.TaskList;

[Export(typeof(VisualStudioTaskListService)), Shared]
internal class VisualStudioTaskListService : ITaskListProvider
{
    private readonly IThreadingContext _threadingContext;
    private readonly VisualStudioWorkspaceImpl _workspace;
    private readonly IGlobalOptionService _globalOptions;
    private readonly ITableManagerProvider _tableManagerProvider;
    private readonly IAsyncServiceProvider _asyncServiceProvider;

    public event EventHandler<TaskListUpdatedArgs>? TaskListUpdated;

    private readonly ConcurrentDictionary<DocumentId, ImmutableArray<TaskListItem>> _documentToTaskListItems = [];

    /// <summary>
    /// Queue where we enqueue the information we get from OOP to process in batch in the future.
    /// </summary>
    private readonly AsyncBatchingWorkQueue<(DocumentId documentId, ImmutableArray<TaskListItem> items)> _workQueue;

    [ImportingConstructor]
    [Obsolete(MefConstruction.ImportingConstructorMessage, error: true)]
    public VisualStudioTaskListService(
        IThreadingContext threadingContext,
        VisualStudioWorkspaceImpl workspace,
        IGlobalOptionService globalOptions,
        ITableManagerProvider tableManagerProvider,
        SVsServiceProvider asyncServiceProvider,
        IAsynchronousOperationListenerProvider asynchronousOperationListenerProvider,
        [ImportMany] IEnumerable<Lazy<IEventListener, EventListenerMetadata>> eventListeners)
    {
        _threadingContext = threadingContext;
        _workspace = workspace;
        _globalOptions = globalOptions;
        _tableManagerProvider = tableManagerProvider;
        _asyncServiceProvider = (IAsyncServiceProvider)asyncServiceProvider;

        _workQueue = new AsyncBatchingWorkQueue<(DocumentId documentId, ImmutableArray<TaskListItem> items)>(
            TimeSpan.FromSeconds(1),
            ProcessTaskListItemsAsync,
            asynchronousOperationListenerProvider.GetListener(FeatureAttribute.TaskList),
            threadingContext.DisposalToken);
    }

    public void Start(VisualStudioWorkspace workspace)
    {
        // Fire and forget.
        _ = StartAsync(workspace);
    }

    private async Task StartAsync(VisualStudioWorkspace workspace)
    {
        // Have to catch all exceptions coming through here as this is called from a
        // fire-and-forget method and we want to make sure nothing leaks out.
        try
        {
            // Don't bother doing anything until the workspace has actually loaded.  We don't want to add to any
            // startup costs by doing work too early.
            var workspaceStatus = workspace.Services.GetRequiredService<IWorkspaceStatusService>();
            await workspaceStatus.WaitUntilFullyLoadedAsync(_threadingContext.DisposalToken).ConfigureAwait(false);

            // Wait until the task list is actually visible so that we don't perform pointless work analyzing files
            // when the user would not even see the results.  When we actually do register the analyzer (in
            // _listener.Start below), solution-crawler will reanalyze everything with this analyzer, so it will
            // still find and present all the relevant items to the user.
            await WaitUntilTaskListActivatedAsync().ConfigureAwait(false);

            // Now that we've started, create the actual VS todo list and have them hookup to us.
            _ = new VisualStudioTaskListTable(workspace, _threadingContext, _tableManagerProvider, this);

            // Now that we've hooked everything up, kick off the work to actually start computing and reporting items.
            RegisterIncrementalAnalyzerAndStartComputingTaskListItems();
        }
        catch (OperationCanceledException)
        {
            // Cancellation is normal (during VS closing).  Just ignore.
        }
        catch (Exception e) when (FatalError.ReportAndCatch(e))
        {
            // Otherwise report a watson for any other exception.  Don't bring down VS.  This is
            // a BG service we don't want impacting the user experience.
        }
    }

    private async Task WaitUntilTaskListActivatedAsync()
    {
        var cancellationToken = _threadingContext.DisposalToken;
        await _threadingContext.JoinableTaskFactory.SwitchToMainThreadAsync(cancellationToken);
        var taskList = await _asyncServiceProvider.GetServiceAsync<SVsTaskList, ITaskList>(_threadingContext.JoinableTaskFactory).ConfigureAwait(true);

        var control = taskList.TableControl.Control;

        // if control is already visible, we can proceed to collect task list items.
        if (control.IsVisible)
            return;

        // otherwise, wait for it to become visible.
        var taskSource = new TaskCompletionSource<bool>();
        control.IsVisibleChanged += Control_IsVisibleChanged;

        await taskSource.Task.ConfigureAwait(false);

        return;

        void Control_IsVisibleChanged(object sender, System.Windows.DependencyPropertyChangedEventArgs e)
        {
            if (control.IsVisible)
            {
                control.IsVisibleChanged -= Control_IsVisibleChanged;
                taskSource.TrySetResult(true);
            }
        }
    }

    public ImmutableArray<TaskListItem> GetTaskListItems(Workspace workspace, DocumentId documentId, CancellationToken cancellationToken)
        => _documentToTaskListItems.TryGetValue(documentId, out var values)
            ? values
            : ImmutableArray<TaskListItem>.Empty;

    private void RegisterIncrementalAnalyzerAndStartComputingTaskListItems()
    {
        // If we're in pull-diagnostics mode, then todo-comments will be handled by LSP.
        var diagnosticMode = _globalOptions.GetDiagnosticMode();
        if (diagnosticMode == DiagnosticMode.LspPull)
            return;

        // Do not register if solution crawler is explicitly off.
        if (!_globalOptions.GetOption(SolutionCrawlerRegistrationService.EnableSolutionCrawler))
            return;

        var services = _workspace.Services.SolutionServices;
        var registrationService = services.GetRequiredService<ISolutionCrawlerRegistrationService>();
        var analyzerProvider = new TaskListIncrementalAnalyzerProvider(_globalOptions, this);

        registrationService.AddAnalyzerProvider(
            analyzerProvider,
            new IncrementalAnalyzerProviderMetadata(
                nameof(TaskListIncrementalAnalyzerProvider),
                highPriorityForActiveFile: false,
                workspaceKinds: WorkspaceKind.Host));
    }

    /// <summary>
    /// Callback from the OOP service back into us.
    /// </summary>
    public ValueTask ReportTaskListItemsAsync(DocumentId documentId, ImmutableArray<TaskListItem> items, CancellationToken cancellationToken)
    {
        try
        {
<<<<<<< HEAD
            _workQueue.AddWork((documentId, items));
            return ValueTaskFactory.CompletedTask;
=======
            // If we're in pull-diagnostics mode, then todo-comments will be handled by LSP.
            var diagnosticMode = _globalOptions.GetDiagnosticMode();
            if (diagnosticMode == DiagnosticMode.LspPull)
                return;

            // Do not register if solution crawler is explicitly off.
            if (!_globalOptions.GetOption(SolutionCrawlerRegistrationService.EnableSolutionCrawler))
                return;

            var services = _workspace.Services.SolutionServices;
            var registrationService = services.GetRequiredService<ISolutionCrawlerRegistrationService>();
            var analyzerProvider = new TaskListIncrementalAnalyzerProvider(_globalOptions, this);

            registrationService.AddAnalyzerProvider(
                analyzerProvider,
                new IncrementalAnalyzerProviderMetadata(
                    nameof(TaskListIncrementalAnalyzerProvider),
                    highPriorityForActiveFile: false,
                    workspaceKinds: [WorkspaceKind.Host]));
>>>>>>> 815f0269
        }
        catch (Exception e) when (FatalError.ReportAndPropagateUnlessCanceled(e, cancellationToken))
        {
            // report NFW before returning back to the remote process
            throw ExceptionUtilities.Unreachable();
        }
    }

    private ValueTask ProcessTaskListItemsAsync(
        ImmutableSegmentedList<(DocumentId documentId, ImmutableArray<TaskListItem> items)> docAndCommentsArray, CancellationToken cancellationToken)
    {
        cancellationToken.ThrowIfCancellationRequested();

        using var _1 = ArrayBuilder<(DocumentId documentId, ImmutableArray<TaskListItem> items)>.GetInstance(out var filteredArray);
        AddFilteredItems(docAndCommentsArray, filteredArray);

        foreach (var (documentId, newItems) in filteredArray)
        {
            var oldComments = _documentToTaskListItems.TryGetValue(documentId, out var oldBoxedInfos)
                ? oldBoxedInfos
                : ImmutableArray<TaskListItem>.Empty;

            // only one thread can be executing ProcessTodoCommentInfosAsync at a time,
            // so it's safe to remove/add here.
            if (newItems.IsEmpty)
            {
                _documentToTaskListItems.TryRemove(documentId, out _);
            }
            else
            {
                _documentToTaskListItems[documentId] = newItems;
            }

            // If we have someone listening for updates, and our new items are different from
            // our old ones, then notify them of the change.
            var taskListUpdated = this.TaskListUpdated;
            if (TaskListUpdated != null && !oldComments.SequenceEqual(newItems))
                TaskListUpdated?.Invoke(this, new TaskListUpdatedArgs(documentId, _workspace.CurrentSolution, documentId, newItems));
        }

        return ValueTaskFactory.CompletedTask;
    }

    private static void AddFilteredItems(
        ImmutableSegmentedList<(DocumentId documentId, ImmutableArray<TaskListItem> items)> array,
        ArrayBuilder<(DocumentId documentId, ImmutableArray<TaskListItem> items)> filteredArray)
    {
        using var _ = PooledHashSet<DocumentId>.GetInstance(out var seenDocumentIds);

        // Walk the list of todo comments in reverse, and skip any items for a document once
        // we've already seen it once.  That way, we're only reporting the most up to date
        // information for a document, and we're skipping the stale information.
        for (var i = array.Count - 1; i >= 0; i--)
        {
            var info = array[i];
            if (seenDocumentIds.Add(info.documentId))
                filteredArray.Add(info);
        }
    }
}<|MERGE_RESOLUTION|>--- conflicted
+++ resolved
@@ -30,159 +30,127 @@
 using Roslyn.Utilities;
 using TaskListItem = Microsoft.CodeAnalysis.TaskList.TaskListItem;
 
-namespace Microsoft.VisualStudio.LanguageServices.TaskList;
-
-[Export(typeof(VisualStudioTaskListService)), Shared]
-internal class VisualStudioTaskListService : ITaskListProvider
+namespace Microsoft.VisualStudio.LanguageServices.TaskList
 {
-    private readonly IThreadingContext _threadingContext;
-    private readonly VisualStudioWorkspaceImpl _workspace;
-    private readonly IGlobalOptionService _globalOptions;
-    private readonly ITableManagerProvider _tableManagerProvider;
-    private readonly IAsyncServiceProvider _asyncServiceProvider;
-
-    public event EventHandler<TaskListUpdatedArgs>? TaskListUpdated;
-
-    private readonly ConcurrentDictionary<DocumentId, ImmutableArray<TaskListItem>> _documentToTaskListItems = [];
-
-    /// <summary>
-    /// Queue where we enqueue the information we get from OOP to process in batch in the future.
-    /// </summary>
-    private readonly AsyncBatchingWorkQueue<(DocumentId documentId, ImmutableArray<TaskListItem> items)> _workQueue;
-
-    [ImportingConstructor]
-    [Obsolete(MefConstruction.ImportingConstructorMessage, error: true)]
-    public VisualStudioTaskListService(
-        IThreadingContext threadingContext,
-        VisualStudioWorkspaceImpl workspace,
-        IGlobalOptionService globalOptions,
-        ITableManagerProvider tableManagerProvider,
-        SVsServiceProvider asyncServiceProvider,
-        IAsynchronousOperationListenerProvider asynchronousOperationListenerProvider,
-        [ImportMany] IEnumerable<Lazy<IEventListener, EventListenerMetadata>> eventListeners)
+    [Export(typeof(VisualStudioTaskListService)), Shared]
+    internal class VisualStudioTaskListService : ITaskListProvider
     {
-        _threadingContext = threadingContext;
-        _workspace = workspace;
-        _globalOptions = globalOptions;
-        _tableManagerProvider = tableManagerProvider;
-        _asyncServiceProvider = (IAsyncServiceProvider)asyncServiceProvider;
-
-        _workQueue = new AsyncBatchingWorkQueue<(DocumentId documentId, ImmutableArray<TaskListItem> items)>(
-            TimeSpan.FromSeconds(1),
-            ProcessTaskListItemsAsync,
-            asynchronousOperationListenerProvider.GetListener(FeatureAttribute.TaskList),
-            threadingContext.DisposalToken);
-    }
-
-    public void Start(VisualStudioWorkspace workspace)
-    {
-        // Fire and forget.
-        _ = StartAsync(workspace);
-    }
-
-    private async Task StartAsync(VisualStudioWorkspace workspace)
-    {
-        // Have to catch all exceptions coming through here as this is called from a
-        // fire-and-forget method and we want to make sure nothing leaks out.
-        try
-        {
-            // Don't bother doing anything until the workspace has actually loaded.  We don't want to add to any
-            // startup costs by doing work too early.
-            var workspaceStatus = workspace.Services.GetRequiredService<IWorkspaceStatusService>();
-            await workspaceStatus.WaitUntilFullyLoadedAsync(_threadingContext.DisposalToken).ConfigureAwait(false);
-
-            // Wait until the task list is actually visible so that we don't perform pointless work analyzing files
-            // when the user would not even see the results.  When we actually do register the analyzer (in
-            // _listener.Start below), solution-crawler will reanalyze everything with this analyzer, so it will
-            // still find and present all the relevant items to the user.
-            await WaitUntilTaskListActivatedAsync().ConfigureAwait(false);
-
-            // Now that we've started, create the actual VS todo list and have them hookup to us.
-            _ = new VisualStudioTaskListTable(workspace, _threadingContext, _tableManagerProvider, this);
-
-            // Now that we've hooked everything up, kick off the work to actually start computing and reporting items.
-            RegisterIncrementalAnalyzerAndStartComputingTaskListItems();
-        }
-        catch (OperationCanceledException)
-        {
-            // Cancellation is normal (during VS closing).  Just ignore.
-        }
-        catch (Exception e) when (FatalError.ReportAndCatch(e))
-        {
-            // Otherwise report a watson for any other exception.  Don't bring down VS.  This is
-            // a BG service we don't want impacting the user experience.
-        }
-    }
-
-    private async Task WaitUntilTaskListActivatedAsync()
-    {
-        var cancellationToken = _threadingContext.DisposalToken;
-        await _threadingContext.JoinableTaskFactory.SwitchToMainThreadAsync(cancellationToken);
-        var taskList = await _asyncServiceProvider.GetServiceAsync<SVsTaskList, ITaskList>(_threadingContext.JoinableTaskFactory).ConfigureAwait(true);
-
-        var control = taskList.TableControl.Control;
-
-        // if control is already visible, we can proceed to collect task list items.
-        if (control.IsVisible)
+        private readonly IThreadingContext _threadingContext;
+        private readonly VisualStudioWorkspaceImpl _workspace;
+        private readonly IGlobalOptionService _globalOptions;
+        private readonly ITableManagerProvider _tableManagerProvider;
+        private readonly IAsyncServiceProvider _asyncServiceProvider;
+
+        public event EventHandler<TaskListUpdatedArgs>? TaskListUpdated;
+
+        private readonly ConcurrentDictionary<DocumentId, ImmutableArray<TaskListItem>> _documentToTaskListItems = [];
+
+        /// <summary>
+        /// Queue where we enqueue the information we get from OOP to process in batch in the future.
+        /// </summary>
+        private readonly AsyncBatchingWorkQueue<(DocumentId documentId, ImmutableArray<TaskListItem> items)> _workQueue;
+
+        [ImportingConstructor]
+        [Obsolete(MefConstruction.ImportingConstructorMessage, error: true)]
+        public VisualStudioTaskListService(
+            IThreadingContext threadingContext,
+            VisualStudioWorkspaceImpl workspace,
+            IGlobalOptionService globalOptions,
+            ITableManagerProvider tableManagerProvider,
+            SVsServiceProvider asyncServiceProvider,
+            IAsynchronousOperationListenerProvider asynchronousOperationListenerProvider,
+            [ImportMany] IEnumerable<Lazy<IEventListener, EventListenerMetadata>> eventListeners)
+        {
+            _threadingContext = threadingContext;
+            _workspace = workspace;
+            _globalOptions = globalOptions;
+            _tableManagerProvider = tableManagerProvider;
+            _asyncServiceProvider = (IAsyncServiceProvider)asyncServiceProvider;
+
+            _workQueue = new AsyncBatchingWorkQueue<(DocumentId documentId, ImmutableArray<TaskListItem> items)>(
+                TimeSpan.FromSeconds(1),
+                ProcessTaskListItemsAsync,
+                asynchronousOperationListenerProvider.GetListener(FeatureAttribute.TaskList),
+                threadingContext.DisposalToken);
+        }
+
+        public void Start(VisualStudioWorkspace workspace)
+        {
+            // Fire and forget.
+            _ = StartAsync(workspace);
+        }
+
+        private async Task StartAsync(VisualStudioWorkspace workspace)
+        {
+            // Have to catch all exceptions coming through here as this is called from a
+            // fire-and-forget method and we want to make sure nothing leaks out.
+            try
+            {
+                // Don't bother doing anything until the workspace has actually loaded.  We don't want to add to any
+                // startup costs by doing work too early.
+                var workspaceStatus = workspace.Services.GetRequiredService<IWorkspaceStatusService>();
+                await workspaceStatus.WaitUntilFullyLoadedAsync(_threadingContext.DisposalToken).ConfigureAwait(false);
+
+                // Wait until the task list is actually visible so that we don't perform pointless work analyzing files
+                // when the user would not even see the results.  When we actually do register the analyzer (in
+                // _listener.Start below), solution-crawler will reanalyze everything with this analyzer, so it will
+                // still find and present all the relevant items to the user.
+                await WaitUntilTaskListActivatedAsync().ConfigureAwait(false);
+
+                // Now that we've started, create the actual VS todo list and have them hookup to us.
+                _ = new VisualStudioTaskListTable(workspace, _threadingContext, _tableManagerProvider, this);
+
+                // Now that we've hooked everything up, kick off the work to actually start computing and reporting items.
+                RegisterIncrementalAnalyzerAndStartComputingTaskListItems();
+            }
+            catch (OperationCanceledException)
+            {
+                // Cancellation is normal (during VS closing).  Just ignore.
+            }
+            catch (Exception e) when (FatalError.ReportAndCatch(e))
+            {
+                // Otherwise report a watson for any other exception.  Don't bring down VS.  This is
+                // a BG service we don't want impacting the user experience.
+            }
+        }
+
+        private async Task WaitUntilTaskListActivatedAsync()
+        {
+            var cancellationToken = _threadingContext.DisposalToken;
+            await _threadingContext.JoinableTaskFactory.SwitchToMainThreadAsync(cancellationToken);
+            var taskList = await _asyncServiceProvider.GetServiceAsync<SVsTaskList, ITaskList>(_threadingContext.JoinableTaskFactory).ConfigureAwait(true);
+
+            var control = taskList.TableControl.Control;
+
+            // if control is already visible, we can proceed to collect task list items.
+            if (control.IsVisible)
+                return;
+
+            // otherwise, wait for it to become visible.
+            var taskSource = new TaskCompletionSource<bool>();
+            control.IsVisibleChanged += Control_IsVisibleChanged;
+
+            await taskSource.Task.ConfigureAwait(false);
+
             return;
 
-        // otherwise, wait for it to become visible.
-        var taskSource = new TaskCompletionSource<bool>();
-        control.IsVisibleChanged += Control_IsVisibleChanged;
-
-        await taskSource.Task.ConfigureAwait(false);
-
-        return;
-
-        void Control_IsVisibleChanged(object sender, System.Windows.DependencyPropertyChangedEventArgs e)
-        {
-            if (control.IsVisible)
-            {
-                control.IsVisibleChanged -= Control_IsVisibleChanged;
-                taskSource.TrySetResult(true);
-            }
-        }
-    }
-
-    public ImmutableArray<TaskListItem> GetTaskListItems(Workspace workspace, DocumentId documentId, CancellationToken cancellationToken)
-        => _documentToTaskListItems.TryGetValue(documentId, out var values)
-            ? values
-            : ImmutableArray<TaskListItem>.Empty;
-
-    private void RegisterIncrementalAnalyzerAndStartComputingTaskListItems()
-    {
-        // If we're in pull-diagnostics mode, then todo-comments will be handled by LSP.
-        var diagnosticMode = _globalOptions.GetDiagnosticMode();
-        if (diagnosticMode == DiagnosticMode.LspPull)
-            return;
-
-        // Do not register if solution crawler is explicitly off.
-        if (!_globalOptions.GetOption(SolutionCrawlerRegistrationService.EnableSolutionCrawler))
-            return;
-
-        var services = _workspace.Services.SolutionServices;
-        var registrationService = services.GetRequiredService<ISolutionCrawlerRegistrationService>();
-        var analyzerProvider = new TaskListIncrementalAnalyzerProvider(_globalOptions, this);
-
-        registrationService.AddAnalyzerProvider(
-            analyzerProvider,
-            new IncrementalAnalyzerProviderMetadata(
-                nameof(TaskListIncrementalAnalyzerProvider),
-                highPriorityForActiveFile: false,
-                workspaceKinds: WorkspaceKind.Host));
-    }
-
-    /// <summary>
-    /// Callback from the OOP service back into us.
-    /// </summary>
-    public ValueTask ReportTaskListItemsAsync(DocumentId documentId, ImmutableArray<TaskListItem> items, CancellationToken cancellationToken)
-    {
-        try
-        {
-<<<<<<< HEAD
-            _workQueue.AddWork((documentId, items));
-            return ValueTaskFactory.CompletedTask;
-=======
+            void Control_IsVisibleChanged(object sender, System.Windows.DependencyPropertyChangedEventArgs e)
+            {
+                if (control.IsVisible)
+                {
+                    control.IsVisibleChanged -= Control_IsVisibleChanged;
+                    taskSource.TrySetResult(true);
+                }
+            }
+        }
+
+        public ImmutableArray<TaskListItem> GetTaskListItems(Workspace workspace, DocumentId documentId, CancellationToken cancellationToken)
+            => _documentToTaskListItems.TryGetValue(documentId, out var values)
+                ? values
+                : ImmutableArray<TaskListItem>.Empty;
+
+        private void RegisterIncrementalAnalyzerAndStartComputingTaskListItems()
+        {
             // If we're in pull-diagnostics mode, then todo-comments will be handled by LSP.
             var diagnosticMode = _globalOptions.GetDiagnosticMode();
             if (diagnosticMode == DiagnosticMode.LspPull)
@@ -202,64 +170,75 @@
                     nameof(TaskListIncrementalAnalyzerProvider),
                     highPriorityForActiveFile: false,
                     workspaceKinds: [WorkspaceKind.Host]));
->>>>>>> 815f0269
-        }
-        catch (Exception e) when (FatalError.ReportAndPropagateUnlessCanceled(e, cancellationToken))
-        {
-            // report NFW before returning back to the remote process
-            throw ExceptionUtilities.Unreachable();
-        }
-    }
-
-    private ValueTask ProcessTaskListItemsAsync(
-        ImmutableSegmentedList<(DocumentId documentId, ImmutableArray<TaskListItem> items)> docAndCommentsArray, CancellationToken cancellationToken)
-    {
-        cancellationToken.ThrowIfCancellationRequested();
-
-        using var _1 = ArrayBuilder<(DocumentId documentId, ImmutableArray<TaskListItem> items)>.GetInstance(out var filteredArray);
-        AddFilteredItems(docAndCommentsArray, filteredArray);
-
-        foreach (var (documentId, newItems) in filteredArray)
-        {
-            var oldComments = _documentToTaskListItems.TryGetValue(documentId, out var oldBoxedInfos)
-                ? oldBoxedInfos
-                : ImmutableArray<TaskListItem>.Empty;
-
-            // only one thread can be executing ProcessTodoCommentInfosAsync at a time,
-            // so it's safe to remove/add here.
-            if (newItems.IsEmpty)
-            {
-                _documentToTaskListItems.TryRemove(documentId, out _);
-            }
-            else
-            {
-                _documentToTaskListItems[documentId] = newItems;
-            }
-
-            // If we have someone listening for updates, and our new items are different from
-            // our old ones, then notify them of the change.
-            var taskListUpdated = this.TaskListUpdated;
-            if (TaskListUpdated != null && !oldComments.SequenceEqual(newItems))
-                TaskListUpdated?.Invoke(this, new TaskListUpdatedArgs(documentId, _workspace.CurrentSolution, documentId, newItems));
-        }
-
-        return ValueTaskFactory.CompletedTask;
-    }
-
-    private static void AddFilteredItems(
-        ImmutableSegmentedList<(DocumentId documentId, ImmutableArray<TaskListItem> items)> array,
-        ArrayBuilder<(DocumentId documentId, ImmutableArray<TaskListItem> items)> filteredArray)
-    {
-        using var _ = PooledHashSet<DocumentId>.GetInstance(out var seenDocumentIds);
-
-        // Walk the list of todo comments in reverse, and skip any items for a document once
-        // we've already seen it once.  That way, we're only reporting the most up to date
-        // information for a document, and we're skipping the stale information.
-        for (var i = array.Count - 1; i >= 0; i--)
-        {
-            var info = array[i];
-            if (seenDocumentIds.Add(info.documentId))
-                filteredArray.Add(info);
+        }
+
+        /// <summary>
+        /// Callback from the OOP service back into us.
+        /// </summary>
+        public ValueTask ReportTaskListItemsAsync(DocumentId documentId, ImmutableArray<TaskListItem> items, CancellationToken cancellationToken)
+        {
+            try
+            {
+                _workQueue.AddWork((documentId, items));
+                return ValueTaskFactory.CompletedTask;
+            }
+            catch (Exception e) when (FatalError.ReportAndPropagateUnlessCanceled(e, cancellationToken))
+            {
+                // report NFW before returning back to the remote process
+                throw ExceptionUtilities.Unreachable();
+            }
+        }
+
+        private ValueTask ProcessTaskListItemsAsync(
+            ImmutableSegmentedList<(DocumentId documentId, ImmutableArray<TaskListItem> items)> docAndCommentsArray, CancellationToken cancellationToken)
+        {
+            cancellationToken.ThrowIfCancellationRequested();
+
+            using var _1 = ArrayBuilder<(DocumentId documentId, ImmutableArray<TaskListItem> items)>.GetInstance(out var filteredArray);
+            AddFilteredItems(docAndCommentsArray, filteredArray);
+
+            foreach (var (documentId, newItems) in filteredArray)
+            {
+                var oldComments = _documentToTaskListItems.TryGetValue(documentId, out var oldBoxedInfos)
+                    ? oldBoxedInfos
+                    : ImmutableArray<TaskListItem>.Empty;
+
+                // only one thread can be executing ProcessTodoCommentInfosAsync at a time,
+                // so it's safe to remove/add here.
+                if (newItems.IsEmpty)
+                {
+                    _documentToTaskListItems.TryRemove(documentId, out _);
+                }
+                else
+                {
+                    _documentToTaskListItems[documentId] = newItems;
+                }
+
+                // If we have someone listening for updates, and our new items are different from
+                // our old ones, then notify them of the change.
+                var taskListUpdated = this.TaskListUpdated;
+                if (TaskListUpdated != null && !oldComments.SequenceEqual(newItems))
+                    TaskListUpdated?.Invoke(this, new TaskListUpdatedArgs(documentId, _workspace.CurrentSolution, documentId, newItems));
+            }
+
+            return ValueTaskFactory.CompletedTask;
+        }
+
+        private static void AddFilteredItems(
+            ImmutableSegmentedList<(DocumentId documentId, ImmutableArray<TaskListItem> items)> array,
+            ArrayBuilder<(DocumentId documentId, ImmutableArray<TaskListItem> items)> filteredArray)
+        {
+            using var _ = PooledHashSet<DocumentId>.GetInstance(out var seenDocumentIds);
+
+            // Walk the list of todo comments in reverse, and skip any items for a document once
+            // we've already seen it once.  That way, we're only reporting the most up to date
+            // information for a document, and we're skipping the stale information.
+            for (var i = array.Count - 1; i >= 0; i--)
+            {
+                var info = array[i];
+                if (seenDocumentIds.Add(info.documentId))
+                    filteredArray.Add(info);
+            }
         }
     }
 }