--- conflicted
+++ resolved
@@ -2,7 +2,6 @@
 // The .NET Foundation licenses this file to you under the MIT license.
 // See the LICENSE file in the project root for more information.
 
-<<<<<<< HEAD
 using System;
 using System.Collections.Generic;
 using System.Collections.Immutable;
@@ -10,26 +9,18 @@
 using System.Linq;
 using System.Threading;
 using System.Threading.Tasks;
+using Microsoft.VisualStudio.Extensibility.Testing;
 using Microsoft.VisualStudio.Shell;
 using Microsoft.VisualStudio.Shell.Interop;
 using Microsoft.VisualStudio.Shell.TableControl;
 using Microsoft.VisualStudio.Shell.TableManager;
 using Microsoft.VisualStudio.Threading;
-=======
-using Microsoft.VisualStudio.Extensibility.Testing;
->>>>>>> 1138ef8a
 
 namespace Roslyn.VisualStudio.IntegrationTests.InProcess
 {
     [TestService]
     internal partial class ErrorListInProcess
     {
-<<<<<<< HEAD
-        public ErrorListInProcess(TestServices testServices)
-            : base(testServices)
-        {
-        }
-
         public Task ShowErrorListAsync(CancellationToken cancellationToken)
             => ShowErrorListAsync(ErrorSource.Build | ErrorSource.Other, minimumSeverity: __VSERRORCATEGORY.EC_WARNING, cancellationToken);
 
@@ -107,7 +98,5 @@
             var args = await errorList.TableControl.ForceUpdateAsync().WithCancellation(cancellationToken);
             return args.AllEntries.ToImmutableArray();
         }
-=======
->>>>>>> 1138ef8a
     }
 }