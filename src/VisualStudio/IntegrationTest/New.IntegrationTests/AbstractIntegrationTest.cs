﻿// Licensed to the .NET Foundation under one or more agreements.
// The .NET Foundation licenses this file to you under the MIT license.
// See the LICENSE file in the project root for more information.

using System.Diagnostics;
using System.Linq;
using System.Text;
using System.Threading.Tasks;
using Microsoft.CodeAnalysis;
using Microsoft.CodeAnalysis.Shared.TestHooks;
using Microsoft.VisualStudio.Extensibility.Testing;
using Microsoft.VisualStudio.Shell.Interop;
using Xunit;
using Xunit.Harness;

namespace Roslyn.VisualStudio.IntegrationTests
{
    [IdeSettings(MinVersion = VisualStudioVersion.VS2022, RootSuffix = "RoslynDev", MaxAttempts = 2)]
    public abstract class AbstractIntegrationTest : AbstractIdeIntegrationTest
    {
        private static AsynchronousOperationListenerProvider? s_listenerProvider;

        protected const string ProjectName = "TestProj";
        protected const string SolutionName = "TestSolution";

        static AbstractIntegrationTest()
        {
            Trace.Listeners.Clear();
            Trace.Listeners.Add(new ThrowingTraceListener());

            IdeStateCollector.RegisterCustomState(
                "Pending asynchronous operations",
                () =>
                {
                    if (s_listenerProvider is null)
                        return "Unknown";

                    var messageBuilder = new StringBuilder();
                    foreach (var group in s_listenerProvider.GetTokens().GroupBy(token => token.Listener.FeatureName))
                    {
                        messageBuilder.AppendLine($"Feature '{group.Key}'");
                        foreach (var token in group)
                        {
                            messageBuilder.AppendLine($"  {token}");
                        }
                    }

                    return messageBuilder.ToString();
                });
        }

        protected AbstractIntegrationTest()
        {
            WorkspaceInProcess.EnableAsynchronousOperationTracking();
        }

        public override async Task InitializeAsync()
        {
            await base.InitializeAsync();

            s_listenerProvider ??= await TestServices.Shell.GetComponentModelServiceAsync<AsynchronousOperationListenerProvider>(HangMitigatingCancellationToken);

            if (await TestServices.SolutionExplorer.IsSolutionOpenAsync(HangMitigatingCancellationToken))
            {
                var dte = await TestServices.Shell.GetRequiredGlobalServiceAsync<SDTE, EnvDTE.DTE>(HangMitigatingCancellationToken);
                if (dte.Debugger.CurrentMode != EnvDTE.dbgDebugMode.dbgDesignMode)
                {
                    dte.Debugger.TerminateAll();
                }

                await TestServices.SolutionExplorer.CloseSolutionAsync(HangMitigatingCancellationToken);
            }

            await TestServices.StateReset.ResetGlobalOptionsAsync(HangMitigatingCancellationToken);
            await TestServices.StateReset.ResetHostSettingsAsync(HangMitigatingCancellationToken);

            await TestServices.Workarounds.WaitForGitHubCoPilotAsync(HangMitigatingCancellationToken);
<<<<<<< HEAD
=======
        }

        public override async Task DisposeAsync()
        {
            await TestServices.StateReset.CloseActiveWindowsAsync(HangMitigatingCancellationToken);

            var dte = await TestServices.Shell.GetRequiredGlobalServiceAsync<SDTE, EnvDTE.DTE>(HangMitigatingCancellationToken);
            if (dte.Debugger.CurrentMode != EnvDTE.dbgDebugMode.dbgDesignMode)
            {
                dte.Debugger.TerminateAll();
                await TestServices.Workspace.WaitForAllAsyncOperationsAsync(
                    [
                        FeatureAttribute.Workspace,
                        FeatureAttribute.EditAndContinue,
                    ],
                    HangMitigatingCancellationToken);
            }

            await base.DisposeAsync();
>>>>>>> 2b3426c4
        }
    }
}<|MERGE_RESOLUTION|>--- conflicted
+++ resolved
@@ -75,8 +75,6 @@
             await TestServices.StateReset.ResetHostSettingsAsync(HangMitigatingCancellationToken);
 
             await TestServices.Workarounds.WaitForGitHubCoPilotAsync(HangMitigatingCancellationToken);
-<<<<<<< HEAD
-=======
         }
 
         public override async Task DisposeAsync()
@@ -96,7 +94,6 @@
             }
 
             await base.DisposeAsync();
->>>>>>> 2b3426c4
         }
     }
 }