﻿// Licensed to the .NET Foundation under one or more agreements.
// The .NET Foundation licenses this file to you under the MIT license.
// See the LICENSE file in the project root for more information.

using System;
using System.ComponentModel.Composition;
using Microsoft.CodeAnalysis.Diagnostics;
using Microsoft.CodeAnalysis.Editor;
using Microsoft.CodeAnalysis.Host.Mef;
using Microsoft.CodeAnalysis.LanguageServer;
using Microsoft.CodeAnalysis.Shared.TestHooks;
using Microsoft.VisualStudio.LanguageServer.Client;
using Microsoft.VisualStudio.LanguageServer.Protocol;
using Microsoft.VisualStudio.LanguageServices.Implementation.LanguageClient;
using Microsoft.VisualStudio.LanguageServices.Xaml.LanguageServer;
using Microsoft.VisualStudio.Shell.Interop;
using Microsoft.VisualStudio.Utilities;
using VSShell = Microsoft.VisualStudio.Shell;

namespace Microsoft.VisualStudio.LanguageServices.Xaml
{
    [DisableUserExperience(true)] // Remove this when we are ready to use LSP everywhere
    [ContentType(ContentTypeNames.XamlContentType)]
    [Export(typeof(ILanguageClient))]
    internal class XamlInProcLanguageClient : AbstractInProcLanguageClient
    {
        [ImportingConstructor]
        [Obsolete(MefConstruction.ImportingConstructorMessage, true)]
        public XamlInProcLanguageClient(
            XamlRequestDispatcherFactory xamlDispatcherFactory,
            VisualStudioWorkspace workspace,
            IDiagnosticService diagnosticService,
            IAsynchronousOperationListenerProvider listenerProvider,
            ILspWorkspaceRegistrationService lspWorkspaceRegistrationService,
            [Import(typeof(SAsyncServiceProvider))] VSShell.IAsyncServiceProvider asyncServiceProvider)
<<<<<<< HEAD
            : base(languageServerProtocol, workspace, diagnosticService, listenerProvider, lspWorkspaceRegistrationService, asyncServiceProvider, diagnosticsClientName: null)
=======
            : base(xamlDispatcherFactory, workspace, diagnosticService, listenerProvider, lspWorkspaceRegistrationService, asyncServiceProvider, diagnosticsClientName: null)
>>>>>>> 1e368cfd
        {
        }

        /// <summary>
        /// Gets the name of the language client (displayed in yellow bars).
        /// </summary>
        public override string Name => "XAML Language Server Client";

        protected internal override VSServerCapabilities GetCapabilities()
            => new VSServerCapabilities
            {
                CompletionProvider = new CompletionOptions { ResolveProvider = true, TriggerCharacters = new string[] { "<", " ", ":", ".", "=", "\"", "'", "{", ",", "(" } },
                HoverProvider = true,
                FoldingRangeProvider = new FoldingRangeOptions { },
                DocumentFormattingProvider = true,
                DocumentRangeFormattingProvider = true,
                DocumentOnTypeFormattingProvider = new DocumentOnTypeFormattingOptions { FirstTriggerCharacter = ">", MoreTriggerCharacter = new string[] { "\n" } },
                OnAutoInsertProvider = new DocumentOnAutoInsertOptions { TriggerCharacters = new[] { "=", "/", ">" } },
                TextDocumentSync = new TextDocumentSyncOptions
                {
                    Change = TextDocumentSyncKind.None,
                    OpenClose = false
                },
                SupportsDiagnosticRequests = true,
            };
    }
}<|MERGE_RESOLUTION|>--- conflicted
+++ resolved
@@ -33,11 +33,7 @@
             IAsynchronousOperationListenerProvider listenerProvider,
             ILspWorkspaceRegistrationService lspWorkspaceRegistrationService,
             [Import(typeof(SAsyncServiceProvider))] VSShell.IAsyncServiceProvider asyncServiceProvider)
-<<<<<<< HEAD
-            : base(languageServerProtocol, workspace, diagnosticService, listenerProvider, lspWorkspaceRegistrationService, asyncServiceProvider, diagnosticsClientName: null)
-=======
             : base(xamlDispatcherFactory, workspace, diagnosticService, listenerProvider, lspWorkspaceRegistrationService, asyncServiceProvider, diagnosticsClientName: null)
->>>>>>> 1e368cfd
         {
         }
 
