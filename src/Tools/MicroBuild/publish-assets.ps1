--- conflicted
+++ resolved
@@ -40,12 +40,9 @@
         "dev15.0.x" { } 
         "dev15.1.x" { } 
         "dev15.2.x" { } 
-        "dev15.3-preview1" { } 
-<<<<<<< HEAD
+        "dev15.3-preview1" { }
+        "dev15.3-preview2" { } 
         "dev16" { } 
-=======
-        "dev15.3-preview2" { }
->>>>>>> 17c27d0e
         "master" { } 
         "dev15.6" { }
         "post-dev15" { } 
