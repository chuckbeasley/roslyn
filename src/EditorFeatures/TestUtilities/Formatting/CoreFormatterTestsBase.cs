--- conflicted
+++ resolved
@@ -37,30 +37,6 @@
             var actualIndentation = provider.GetDesiredIndentation(indentationLineFromBuffer);
 
             Assert.Equal(expectedIndentation, actualIndentation.Value);
-<<<<<<< HEAD
-=======
-
-            TestBlankLineIndentationService(
-                workspace, textView, indentationLineFromBuffer.LineNumber,
-                expectedBlankLineIndentation ?? expectedIndentation.Value);
-        }
-
-        protected void TestBlankLineIndentationService(
-            TestWorkspace workspace, ITextView textView,
-            int indentationLine, int expectedIndentation)
-        {
-            var snapshot = workspace.Documents.First().TextBuffer.CurrentSnapshot;
-            var indentationLineFromBuffer = snapshot.GetLineFromLineNumber(indentationLine);
-
-            var document = workspace.CurrentSolution.Projects.Single().Documents.Single();
-            var blankLineIndenter = document.GetLanguageService<IIndentationService>();
-            var indentStyle = workspace.Options.GetOption(FormattingOptions.SmartIndent, GetLanguageName());
-            var blankLineIndentResult = blankLineIndenter.GetBlankLineIndentation(
-                document, indentationLine, indentStyle, CancellationToken.None);
-
-            var blankLineIndentation = blankLineIndentResult.GetIndentation(textView, indentationLineFromBuffer);
-            Assert.Equal(expectedIndentation, blankLineIndentation);
->>>>>>> 773917d8
         }
 
         protected void TestIndentation(TestWorkspace workspace, int indentationLine, int? expectedIndentation)
