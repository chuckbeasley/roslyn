﻿// Licensed to the .NET Foundation under one or more agreements.
// The .NET Foundation licenses this file to you under the MIT license.
// See the LICENSE file in the project root for more information.

#nullable disable

using System.Collections.Immutable;
using System.Threading;
using System.Threading.Tasks;
using Microsoft.CodeAnalysis.Shared.Collections;
using Microsoft.CodeAnalysis.Structure;
using Xunit;

namespace Microsoft.CodeAnalysis.Editor.UnitTests.Structure
{
    public abstract class AbstractSyntaxNodeStructureProviderTests<TSyntaxNode> : AbstractSyntaxStructureProviderTests
        where TSyntaxNode : SyntaxNode
    {
        internal abstract AbstractSyntaxStructureProvider CreateProvider();

        internal sealed override async Task<ImmutableArray<BlockSpan>> GetBlockSpansWorkerAsync(Document document, int position)
        {
            var root = await document.GetSyntaxRootAsync(CancellationToken.None);
            var token = root.FindToken(position, findInsideTrivia: true);
            var node = token.Parent.FirstAncestorOrSelf<TSyntaxNode>();
            Assert.NotNull(node);

            // We prefer ancestor nodes if the position is on the edge of the located node's span.
            while (node.Parent is TSyntaxNode)
            {
                if ((position == node.SpanStart && position == node.Parent.SpanStart) ||
                    (position == node.Span.End && position == node.Parent.Span.End))
                {
                    node = (TSyntaxNode)node.Parent;
                }
                else
                {
                    break;
                }
            }

            var outliner = CreateProvider();
<<<<<<< HEAD
            using var actualRegions = TemporaryArray<BlockSpan>.Empty;
            outliner.CollectBlockSpans(document, node, ref actualRegions.AsRef(), CancellationToken.None);
=======
            var actualRegions = ArrayBuilder<BlockSpan>.GetInstance();
            var optionProvider = new BlockStructureOptionProvider(
                document.Project.Solution.Options,
                isMetadataAsSource: document.Project.Solution.Workspace.Kind == CodeAnalysis.WorkspaceKind.MetadataAsSource);
            outliner.CollectBlockSpans(node, actualRegions, optionProvider, CancellationToken.None);
>>>>>>> 72e1f823

            // TODO: Determine why we get null outlining spans.
            return actualRegions.ToImmutableAndClear();
        }
    }
}<|MERGE_RESOLUTION|>--- conflicted
+++ resolved
@@ -40,16 +40,11 @@
             }
 
             var outliner = CreateProvider();
-<<<<<<< HEAD
             using var actualRegions = TemporaryArray<BlockSpan>.Empty;
-            outliner.CollectBlockSpans(document, node, ref actualRegions.AsRef(), CancellationToken.None);
-=======
-            var actualRegions = ArrayBuilder<BlockSpan>.GetInstance();
             var optionProvider = new BlockStructureOptionProvider(
                 document.Project.Solution.Options,
                 isMetadataAsSource: document.Project.Solution.Workspace.Kind == CodeAnalysis.WorkspaceKind.MetadataAsSource);
-            outliner.CollectBlockSpans(node, actualRegions, optionProvider, CancellationToken.None);
->>>>>>> 72e1f823
+            outliner.CollectBlockSpans(node, ref actualRegions.AsRef(), optionProvider, CancellationToken.None);
 
             // TODO: Determine why we get null outlining spans.
             return actualRegions.ToImmutableAndClear();
