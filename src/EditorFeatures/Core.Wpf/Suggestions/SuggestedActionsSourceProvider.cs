--- conflicted
+++ resolved
@@ -58,11 +58,7 @@
         private readonly IGlobalOptionService _globalOptions;
         public readonly ICodeActionEditHandlerService EditHandler;
         public readonly IAsynchronousOperationListener OperationListener;
-<<<<<<< HEAD
-        public readonly ImmutableArray<Lazy<ISuggestedActionCallback>> ActionCallbacks;
-=======
         public readonly IUIThreadOperationExecutor UIThreadOperationExecutor;
->>>>>>> 967d9222
 
         public readonly ImmutableArray<Lazy<IImageIdService, OrderableMetadata>> ImageIdServices;
 
@@ -73,10 +69,7 @@
             ICodeRefactoringService codeRefactoringService,
             ICodeFixService codeFixService,
             ICodeActionEditHandlerService editHandler,
-<<<<<<< HEAD
-=======
             IUIThreadOperationExecutor uiThreadOperationExecutor,
->>>>>>> 967d9222
             ISuggestedActionCategoryRegistryService suggestedActionCategoryRegistry,
             IAsynchronousOperationListenerProvider listenerProvider,
             IGlobalOptionService globalOptions,
@@ -88,10 +81,7 @@
             _suggestedActionCategoryRegistry = suggestedActionCategoryRegistry;
             _globalOptions = globalOptions;
             EditHandler = editHandler;
-<<<<<<< HEAD
-=======
             UIThreadOperationExecutor = uiThreadOperationExecutor;
->>>>>>> 967d9222
             OperationListener = listenerProvider.GetListener(FeatureAttribute.LightBulb);
 
             ImageIdServices = ExtensionOrderer.Order(imageIdServices).ToImmutableArray();
