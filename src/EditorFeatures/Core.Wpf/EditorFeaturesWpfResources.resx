--- conflicted
+++ resolved
@@ -126,7 +126,33 @@
   <data name="Downloading_IntelliSense_index_for_0" xml:space="preserve">
     <value>Downloading IntelliSense index for {0}</value>
   </data>
-<<<<<<< HEAD
+  <data name="Regex_Comment" xml:space="preserve">
+    <value>Regex - Comment</value>
+  </data>
+  <data name="Regex_Character_Class" xml:space="preserve">
+    <value>Regex - Character Class</value>
+  </data>
+  <data name="Regex_Alternation" xml:space="preserve">
+    <value>Regex - Alternation</value>
+  </data>
+  <data name="Regex_Anchor" xml:space="preserve">
+    <value>Regex - Anchor</value>
+  </data>
+  <data name="Regex_Quantifier" xml:space="preserve">
+    <value>Regex - Quantifier</value>
+  </data>
+  <data name="Regex_SelfEscapedCharacter" xml:space="preserve">
+    <value>Regex - Self Escaped Character</value>
+  </data>
+  <data name="Regex_Grouping" xml:space="preserve">
+    <value>Regex - Grouping</value>
+  </data>
+  <data name="Regex_Text" xml:space="preserve">
+    <value>Regex - Text</value>
+  </data>
+  <data name="Regex_OtherEscape" xml:space="preserve">
+    <value>Regex - Other Escape</value>
+  </data>
   <data name="JSON_Property_Name" xml:space="preserve">
     <value>JSON Property Name</value>
   </data>
@@ -159,33 +185,5 @@
   </data>
   <data name="JSON_Constructor_Name" xml:space="preserve">
     <value>JSON Constructor Name</value>
-=======
-  <data name="Regex_Comment" xml:space="preserve">
-    <value>Regex - Comment</value>
-  </data>
-  <data name="Regex_Character_Class" xml:space="preserve">
-    <value>Regex - Character Class</value>
-  </data>
-  <data name="Regex_Alternation" xml:space="preserve">
-    <value>Regex - Alternation</value>
-  </data>
-  <data name="Regex_Anchor" xml:space="preserve">
-    <value>Regex - Anchor</value>
-  </data>
-  <data name="Regex_Quantifier" xml:space="preserve">
-    <value>Regex - Quantifier</value>
-  </data>
-  <data name="Regex_SelfEscapedCharacter" xml:space="preserve">
-    <value>Regex - Self Escaped Character</value>
-  </data>
-  <data name="Regex_Grouping" xml:space="preserve">
-    <value>Regex - Grouping</value>
-  </data>
-  <data name="Regex_Text" xml:space="preserve">
-    <value>Regex - Text</value>
-  </data>
-  <data name="Regex_OtherEscape" xml:space="preserve">
-    <value>Regex - Other Escape</value>
->>>>>>> b5e36269
   </data>
 </root>