﻿// Licensed to the .NET Foundation under one or more agreements.
// The .NET Foundation licenses this file to you under the MIT license.
// See the LICENSE file in the project root for more information.

using System;
using System.Collections.Generic;
using System.Collections.Immutable;
using System.ComponentModel.Composition;
using System.Diagnostics;
using Microsoft.CodeAnalysis.Diagnostics;
using Microsoft.CodeAnalysis.EditAndContinue;
using Microsoft.CodeAnalysis.Editor.Shared.Tagging;
using Microsoft.CodeAnalysis.Editor.Shared.Utilities;
using Microsoft.CodeAnalysis.Editor.Tagging;
using Microsoft.CodeAnalysis.Host.Mef;
using Microsoft.CodeAnalysis.Options;
using Microsoft.CodeAnalysis.Shared.TestHooks;
using Microsoft.CodeAnalysis.Workspaces;
using Microsoft.VisualStudio.Text;
using Microsoft.VisualStudio.Text.Adornments;
using Microsoft.VisualStudio.Text.Classification;
using Microsoft.VisualStudio.Text.Editor;
using Microsoft.VisualStudio.Text.Tagging;
using Microsoft.VisualStudio.Utilities;
using Roslyn.Utilities;

namespace Microsoft.CodeAnalysis.Editor.InlineDiagnostics
{
    [Export(typeof(ITaggerProvider))]
    [ContentType(ContentTypeNames.RoslynContentType)]
    [TagType(typeof(InlineDiagnosticsTag))]
    internal sealed class InlineDiagnosticsTaggerProvider : AbstractDiagnosticsAdornmentTaggerProvider<InlineDiagnosticsTag>
    {
        private readonly IEditorFormatMap _editorFormatMap;
        private readonly IClassificationFormatMapService _classificationFormatMapService;
        private readonly IClassificationTypeRegistryService _classificationTypeRegistryService;

        protected sealed override ImmutableArray<IOption> Options { get; } = ImmutableArray.Create<IOption>(InlineDiagnosticsOptions.EnableInlineDiagnostics);
        protected sealed override ImmutableArray<IOption> FeatureOptions { get; } = ImmutableArray.Create<IOption>(InlineDiagnosticsOptions.Location);

        [ImportingConstructor]
        [Obsolete(MefConstruction.ImportingConstructorMessage, error: true)]
        public InlineDiagnosticsTaggerProvider(
            IThreadingContext threadingContext,
            IDiagnosticService diagnosticService,
            IDiagnosticAnalyzerService analyzerService,
            IGlobalOptionService globalOptions,
            [Import(AllowDefault = true)] ITextBufferVisibilityTracker? visibilityTracker,
            IAsynchronousOperationListenerProvider listenerProvider,
            IEditorFormatMapService editorFormatMapService,
            IClassificationFormatMapService classificationFormatMapService,
            IClassificationTypeRegistryService classificationTypeRegistryService)
            : base(threadingContext, diagnosticService, analyzerService, globalOptions, visibilityTracker, listenerProvider)
        {
            _editorFormatMap = editorFormatMapService.GetEditorFormatMap("text");
            _classificationFormatMapService = classificationFormatMapService;
            _classificationTypeRegistryService = classificationTypeRegistryService;
        }

<<<<<<< HEAD
        protected internal override bool SupportsDiagnosticMode(DiagnosticMode mode)
=======
        protected sealed override bool SupportsDiagnosticMode(DiagnosticMode mode)
>>>>>>> 4b579bbe
        {
            // We support inline diagnostics in both push and pull (since lsp doesn't support inline diagnostics yet).
            return true;
        }

<<<<<<< HEAD
        protected internal override bool IncludeDiagnostic(DiagnosticData diagnostic)
=======
        protected sealed override bool IncludeDiagnostic(DiagnosticData diagnostic)
>>>>>>> 4b579bbe
        {
            return
                diagnostic.Severity is DiagnosticSeverity.Warning or DiagnosticSeverity.Error &&
                !string.IsNullOrWhiteSpace(diagnostic.Message) &&
                !diagnostic.IsSuppressed;
        }

        protected override InlineDiagnosticsTag? CreateTag(Workspace workspace, DiagnosticData diagnostic)
        {
            Debug.Assert(!string.IsNullOrWhiteSpace(diagnostic.Message));
            var errorType = GetErrorTypeFromDiagnostic(diagnostic);
            if (errorType is null)
            {
                return null;
            }

            if (diagnostic.DocumentId is null)
            {
                return null;
            }

            var project = workspace.CurrentSolution.GetProject(diagnostic.DocumentId.ProjectId);
            if (project is null)
            {
                return null;
            }

            var locationOption = GlobalOptions.GetOption(InlineDiagnosticsOptions.Location, project.Language);
            var navigateService = workspace.Services.GetRequiredService<INavigateToLinkService>();
            return new InlineDiagnosticsTag(errorType, diagnostic, _editorFormatMap, _classificationFormatMapService,
                _classificationTypeRegistryService, locationOption, navigateService);
        }

        private static string? GetErrorTypeFromDiagnostic(DiagnosticData diagnostic)
        {
            if (diagnostic.Severity == DiagnosticSeverity.Error)
            {
                return diagnostic.CustomTags.Contains(WellKnownDiagnosticTags.EditAndContinue)
                    ? EditAndContinueErrorTypeDefinition.Name
                    : PredefinedErrorTypeNames.SyntaxError;
            }
            else if (diagnostic.Severity == DiagnosticSeverity.Warning)
            {
                return PredefinedErrorTypeNames.Warning;
            }
            else
            {
                return null;
            }
        }

        /// <summary>
        /// TODO: is there anything we can do better here? Inline diagnostic tags are not really data, but more UI
        /// elements with specific controls, positions and events attached to them.  There doesn't seem to be a safe way
        /// to reuse any of these currently.  Ideally we could do something similar to inline-hints where there's a data
        /// tagger portion (which is async and has clean equality semantics), and then the UI portion which just
        /// translates those data-tags to the UI tags.
        /// <para>
        /// Doing direct equality means we'll always end up regenerating all tags.  But hopefully there won't be that
        /// many in a document to matter.
        /// </para>
        /// </summary>
        protected sealed override bool TagEquals(InlineDiagnosticsTag tag1, InlineDiagnosticsTag tag2)
            => tag1 == tag2;
    }
}<|MERGE_RESOLUTION|>--- conflicted
+++ resolved
@@ -57,21 +57,13 @@
             _classificationTypeRegistryService = classificationTypeRegistryService;
         }
 
-<<<<<<< HEAD
-        protected internal override bool SupportsDiagnosticMode(DiagnosticMode mode)
-=======
         protected sealed override bool SupportsDiagnosticMode(DiagnosticMode mode)
->>>>>>> 4b579bbe
         {
             // We support inline diagnostics in both push and pull (since lsp doesn't support inline diagnostics yet).
             return true;
         }
 
-<<<<<<< HEAD
-        protected internal override bool IncludeDiagnostic(DiagnosticData diagnostic)
-=======
         protected sealed override bool IncludeDiagnostic(DiagnosticData diagnostic)
->>>>>>> 4b579bbe
         {
             return
                 diagnostic.Severity is DiagnosticSeverity.Warning or DiagnosticSeverity.Error &&
