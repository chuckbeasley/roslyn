--- conflicted
+++ resolved
@@ -14,10 +14,8 @@
 using Microsoft.CodeAnalysis.Editor.Shared.Utilities;
 using Microsoft.CodeAnalysis.Editor.Undo;
 using Microsoft.CodeAnalysis.ErrorReporting;
-using Microsoft.CodeAnalysis.Experiments;
 using Microsoft.CodeAnalysis.Host;
 using Microsoft.CodeAnalysis.Internal.Log;
-using Microsoft.CodeAnalysis.LanguageServices;
 using Microsoft.CodeAnalysis.Notification;
 using Microsoft.CodeAnalysis.Options;
 using Microsoft.CodeAnalysis.Rename;
@@ -294,15 +292,6 @@
             AssertIsForeground();
 
             var asyncToken = _asyncListener.BeginAsyncOperation("UpdateReferencesTask");
-
-<<<<<<< HEAD
-                    var locations = _workspace.IgnoreUnchangeableDocumentsWhenApplyingChanges ? t.Result.Locations.Where(l => l.Document.CanApplyChange()) : t.Result.Locations;
-                    RaiseSessionSpansUpdated(locations.ToImmutableArray());
-                },
-                _cancellationTokenSource.Token,
-                TaskContinuationOptions.OnlyOnRanToCompletion | TaskContinuationOptions.ExecuteSynchronously,
-                TaskScheduler.Default).CompletesAsyncOperation(asyncToken);
-=======
             _allRenameLocationsTask = ThreadingContext.JoinableTaskFactory.RunAsync(async () =>
             {
                 var inlineRenameLocations = await findRenameLocationsTask.JoinAsync().ConfigureAwaitRunInline();
@@ -314,13 +303,16 @@
                 await ThreadingContext.JoinableTaskFactory.SwitchToMainThreadAsync(alwaysYield: true, _cancellationTokenSource.Token);
                 _cancellationTokenSource.Token.ThrowIfCancellationRequested();
 
-                RaiseSessionSpansUpdated(inlineRenameLocations.Locations.ToImmutableArray());
+                var locations = _workspace.IgnoreUnchangeableDocumentsWhenApplyingChanges
+                                ? inlineRenameLocations.Locations.Where(l => l.Document.CanApplyChange())
+                                : inlineRenameLocations.Locations;
+
+                RaiseSessionSpansUpdated(locations.ToImmutableArray());
 
                 return inlineRenameLocations;
             });
 
             _allRenameLocationsTask.Task.CompletesAsyncOperation(asyncToken);
->>>>>>> 485649c3
 
             UpdateConflictResolutionTask();
             QueueApplyReplacements();
