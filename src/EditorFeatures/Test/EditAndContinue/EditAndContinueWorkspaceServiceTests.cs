--- conflicted
+++ resolved
@@ -788,18 +788,14 @@
             var sourceDesignTimeOnly2 = (language == LanguageNames.CSharp) ? "class B2 { }" : "Class C2 : End Class";
 
             var dir = Temp.CreateDirectory();
-<<<<<<< HEAD
 
             var extension = (language == LanguageNames.CSharp) ? ".cs" : ".vb";
 
             var sourceFileName = "a" + extension;
-            var sourceFilePath = dir.CreateFile(sourceFileName).WriteAllText(source).Path;
+            var sourceFilePath = dir.CreateFile(sourceFileName).WriteAllText(sourceA, Encoding.UTF8).Path;
 
             var designTimeOnlyFileName = "b.g.i" + extension;
             var designTimeOnlyFilePath = Path.Combine(dir.Path, designTimeOnlyFileName);
-=======
-            var sourceFileA = dir.CreateFile("a.cs").WriteAllText(sourceA, Encoding.UTF8);
->>>>>>> 00d4d0ed
 
             using var _ = CreateWorkspace(out var solution, out var service);
 
@@ -813,14 +809,8 @@
 
             solution = solution.
                 AddProject(projectId, "test", "test", language).
-<<<<<<< HEAD
                 AddMetadataReferences(projectId, TargetFrameworkUtil.GetReferences(TargetFramework.Mscorlib40)).
-                AddDocument(documentId, sourceFileName, SourceText.From(source, Encoding.UTF8), filePath: sourceFilePath);
-=======
-                AddDocument(documentAId, "a.xx", CreateText(sourceA), filePath: sourceFileA.Path).
-                AddDocument(documentBId, "b.g.i.xx", CreateText(sourceB), filePath: Path.Combine(dir.Path, "b.g.i.xx")).
-                AddMetadataReferences(projectId, TargetFrameworkUtil.GetReferences(TargetFramework.Mscorlib40));
->>>>>>> 00d4d0ed
+                AddDocument(documentId, sourceFileName, CreateText(source), filePath: sourceFilePath);
 
             if (!designTimeOnlyAddedAfterSessionStarts)
             {
@@ -838,13 +828,8 @@
             // make sure renames are not supported:
             _debuggerService.GetCapabilitiesImpl = () => ImmutableArray.Create("Baseline");
 
-<<<<<<< HEAD
             var openDocumentIds = open ? ImmutableArray.Create(designTimeOnlyDocumentId) : ImmutableArray<DocumentId>.Empty;
-            var sessionId = await service.StartDebuggingSessionAsync(solution, _debuggerService, captureMatchingDocuments: openDocumentIds, captureAllMatchingDocuments: false, reportDiagnostics: true, CancellationToken.None);
-=======
-            var openDocumentIds = open ? ImmutableArray.Create(documentBId) : ImmutableArray<DocumentId>.Empty;
             var sessionId = await service.StartDebuggingSessionAsync(solution, _debuggerService, NullPdbMatchingSourceTextProvider.Instance, captureMatchingDocuments: openDocumentIds, captureAllMatchingDocuments: false, reportDiagnostics: true, CancellationToken.None);
->>>>>>> 00d4d0ed
             var debuggingSession = service.GetTestAccessor().GetDebuggingSession(sessionId);
 
             if (designTimeOnlyAddedAfterSessionStarts)
@@ -863,11 +848,7 @@
             EnterBreakState(debuggingSession, activeStatements);
 
             // change the source (rude edit):
-<<<<<<< HEAD
-            solution = solution.WithDocumentText(designTimeOnlyDocumentId, SourceText.From(sourceDesignTimeOnly2));
-=======
-            solution = solution.WithDocumentText(documentBId, CreateText(sourceB2));
->>>>>>> 00d4d0ed
+            solution = solution.WithDocumentText(designTimeOnlyDocumentId, CreateText(sourceB2));
 
             var designTimeOnlyDocument2 = solution.GetDocument(designTimeOnlyDocumentId);
 
