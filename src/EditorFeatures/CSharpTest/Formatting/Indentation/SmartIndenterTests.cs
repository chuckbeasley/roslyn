﻿// Licensed to the .NET Foundation under one or more agreements.
// The .NET Foundation licenses this file to you under the MIT license.
// See the LICENSE file in the project root for more information.

#nullable disable

using System.Linq;
using Microsoft.CodeAnalysis.CSharp;
using Microsoft.CodeAnalysis.Editor.UnitTests;
using Microsoft.CodeAnalysis.Editor.UnitTests.Workspaces;
using Microsoft.CodeAnalysis.Formatting;
using Microsoft.CodeAnalysis.Formatting.Rules;
using Microsoft.CodeAnalysis.Indentation;
using Microsoft.CodeAnalysis.Options;
using Microsoft.CodeAnalysis.Test.Utilities;
using Microsoft.VisualStudio.Text;
using Microsoft.VisualStudio.Text.Editor;
using Roslyn.Test.Utilities;
using Xunit;
using Xunit.Abstractions;
using static Microsoft.CodeAnalysis.Formatting.FormattingOptions2;
using IndentStyle = Microsoft.CodeAnalysis.Formatting.FormattingOptions2.IndentStyle;

namespace Microsoft.CodeAnalysis.Editor.CSharp.UnitTests.Formatting.Indentation
{
    public partial class SmartIndenterTests : CSharpFormatterTestsBase
    {
        private static readonly TestComposition s_compositionWithTestFormattingRules = EditorTestCompositions.EditorFeatures
            .AddParts(typeof(TestFormattingRuleFactoryServiceFactory));

        public SmartIndenterTests(ITestOutputHelper output) : base(output) { }

        [WpfFact]
        [Trait(Traits.Feature, Traits.Features.SmartIndent)]
        public void EmptyFile()
        {
            AssertSmartIndent(
                code: string.Empty,
                indentationLine: 0,
                expectedIndentation: 0);
        }

        [WpfFact]
        [Trait(Traits.Feature, Traits.Features.SmartIndent)]
        public void NoPreviousLine()
        {
            var code = @"#region Test

#warning 0
#undef SYMBOL
#define SYMBOL
#if false
#elif true
#else
#endif
#pragma warning disable 99999
#goo

#endregion

";
            AssertSmartIndent(
                code,
                indentationLine: 13,
                expectedIndentation: 0);
        }

        [WpfFact]
        [Trait(Traits.Feature, Traits.Features.SmartIndent)]
        public void EndOfFileInactive()
        {
            var code = @"
    // Line 1
#if false
#endif

";
            AssertSmartIndent(
                code,
                indentationLine: 4,
                expectedIndentation: 0);
        }

        [WpfFact]
        [Trait(Traits.Feature, Traits.Features.SmartIndent)]
        public void EndOfFileInactive2()
        {
            var code = @"
    // Line 1
#if false
#endif
// Line 2

";
            AssertSmartIndent(
                code,
                indentationLine: 5,
                expectedIndentation: 0);
        }

        [WpfFact]
        [Trait(Traits.Feature, Traits.Features.SmartIndent)]
        public void Comments()
        {
            var code = @"using System;

class Class
{
    // Comments
    /// Xml Comments

";
            AssertSmartIndent(
                code,
                indentationLine: 6,
                expectedIndentation: 4);
        }

        [WpfFact]
        [Trait(Traits.Feature, Traits.Features.SmartIndent)]
        public void TestExplicitNoneIndentStyle()
        {
            var code = @"using System;

class Class
{
    // Comments
    /// Xml Comments

";
            AssertSmartIndent(
                code,
                indentationLine: 6,
                expectedIndentation: 0,
                indentStyle: IndentStyle.None);
        }

        [WpfFact]
        [Trait(Traits.Feature, Traits.Features.SmartIndent)]
        public void UsingDirective()
        {
            var code = @"using System;

";
            AssertSmartIndent(
                code,
                indentationLine: 1,
                expectedIndentation: 0);
        }

        [WpfFact]
        [Trait(Traits.Feature, Traits.Features.SmartIndent)]
        public void DottedName()
        {
            var code = @"using System.

";
            AssertSmartIndent(
                code,
                indentationLine: 1,
                expectedIndentation: 4);
        }

        [WpfFact]
        [Trait(Traits.Feature, Traits.Features.SmartIndent)]
        public void Namespace()
        {
            var code = @"using System;

namespace NS

";
            AssertSmartIndent(
                code,
                indentationLine: 3,
                expectedIndentation: 4);

            AssertSmartIndent(
                code,
                indentationLine: 4,
                expectedIndentation: 4);
        }

        [WpfFact]
        [Trait(Traits.Feature, Traits.Features.SmartIndent)]
        public void NamespaceDottedName()
        {
            var code = @"using System;

namespace NS.

";
            AssertSmartIndent(
                code,
                indentationLine: 3,
                expectedIndentation: 4);
        }

        [WpfFact]
        [Trait(Traits.Feature, Traits.Features.SmartIndent)]
        public void NamespaceBody()
        {
            var code = @"using System;

namespace NS
{

";
            AssertSmartIndent(
                code,
                indentationLine: 4,
                expectedIndentation: 4);
        }

        [WpfFact]
        [Trait(Traits.Feature, Traits.Features.SmartIndent)]
        public void FileScopedNamespace()
        {
            var code = @"using System;

namespace NS;


";
            AssertSmartIndent(
                code,
                indentationLine: 1,
                expectedIndentation: 0);

            AssertSmartIndent(
                code,
                indentationLine: 2,
                expectedIndentation: 0);

            AssertSmartIndent(
                code,
                indentationLine: 4,
                expectedIndentation: 0);
        }

        [WpfFact]
        [Trait(Traits.Feature, Traits.Features.SmartIndent)]
        public void Class()
        {
            var code = @"using System;

namespace NS
{
    class Class

";
            AssertSmartIndent(
                code,
                indentationLine: 5,
                expectedIndentation: 8);
        }

        [WpfFact]
        [Trait(Traits.Feature, Traits.Features.SmartIndent)]
        public void ClassBody()
        {
            var code = @"using System;

namespace NS
{
    class Class
    {

";
            AssertSmartIndent(
                code,
                indentationLine: 6,
                expectedIndentation: 8);
        }

        [WpfFact]
        [Trait(Traits.Feature, Traits.Features.SmartIndent)]
        public void Method()
        {
            var code = @"using System;

namespace NS
{
    class Class
    {
        void Method()

";

            AssertSmartIndent(
                code,
                indentationLine: 7,
                expectedIndentation: 12);
        }

        [WpfFact]
        [Trait(Traits.Feature, Traits.Features.SmartIndent)]
        public void MethodBody()
        {
            var code = @"using System;

namespace NS
{
    class Class
    {
        void Method()
        {

";

            AssertSmartIndent(
                code,
                indentationLine: 8,
                expectedIndentation: 12);
        }

        [WpfFact]
        [Trait(Traits.Feature, Traits.Features.SmartIndent)]
        public void Property()
        {
            var code = @"using System;

namespace NS
{
    class Class
    {
        public static string Name

";

            AssertSmartIndent(
                code,
                indentationLine: 7,
                expectedIndentation: 12);
        }

        [WpfFact]
        [Trait(Traits.Feature, Traits.Features.SmartIndent)]
        public void PropertyGetBody()
        {
            var code = @"using System;

namespace NS
{
    class Class
    {
        private string name;
        public string Names
        {
            get

";
            AssertSmartIndent(
                code,
                indentationLine: 10,
                expectedIndentation: 16);
        }

        [WpfFact]
        [Trait(Traits.Feature, Traits.Features.SmartIndent)]
        public void PropertySetBody()
        {
            var code = @"using System;

namespace NS
{
    class Class
    {
        private static string name;
        public static string Names
        {
            set

";

            AssertSmartIndent(
                code,
                indentationLine: 10,
                expectedIndentation: 16);
        }

        [WpfFact]
        [Trait(Traits.Feature, Traits.Features.SmartIndent)]
        public void Statement()
        {
            var code = @"using System;

namespace NS
{
    class Class
    {
        void Method()
        {
            int i = 10;

";

            AssertSmartIndent(
                code,
                indentationLine: 9,
                expectedIndentation: 12);
        }

        [WpfFact]
        [Trait(Traits.Feature, Traits.Features.SmartIndent)]
        public void FieldInitializer()
        {
            var code = @"class C
{
    int i = 2;
";

            AssertSmartIndent(
                code,
                indentationLine: 3,
                expectedIndentation: 4);
        }

        [WpfFact]
        [Trait(Traits.Feature, Traits.Features.SmartIndent)]
        public void FieldInitializerWithNamespace()
        {
            var code = @"namespace NS
{
    class C
    {
        C c = new C();

";

            AssertSmartIndent(
                code,
                indentationLine: 5,
                expectedIndentation: 8);
        }

        [WpfFact]
        [Trait(Traits.Feature, Traits.Features.SmartIndent)]
        public void MethodCall()
        {
            var code = @"class c
{
    void Method()
    {
        M(
            a: 1, 
            b: 1);
    }
}";

            AssertSmartIndent(
                code,
                indentationLine: 5,
                expectedIndentation: 12);
            AssertSmartIndent(
                code,
                indentationLine: 6,
                expectedIndentation: 12);
            AssertSmartIndent(
                code,
                indentationLine: 7,
                expectedIndentation: 4);
        }

        [WpfFact]
        [Trait(Traits.Feature, Traits.Features.SmartIndent)]
        public void Switch()
        {
            var code = @"using System;

namespace NS
{
    class Class
    {
        void Method()
        {
            switch (10)

";

            AssertSmartIndent(
                code,
                indentationLine: 9,
                expectedIndentation: 16);
        }

        [WpfFact]
        [Trait(Traits.Feature, Traits.Features.SmartIndent)]
        public void SwitchBody()
        {
            var code = @"using System;

namespace NS
{
    class Class
    {
        void Method()
        {
            switch (10)
            {

";

            AssertSmartIndent(
                code,
                indentationLine: 10,
                expectedIndentation: 16);
        }

        [WpfFact]
        [Trait(Traits.Feature, Traits.Features.SmartIndent)]
        public void SwitchCase()
        {
            var code = @"using System;

namespace NS
{
    class Class
    {
        void Method()
        {
            switch (10)
            {
                case 10 :

";

            AssertSmartIndent(
                code,
                indentationLine: 11,
                expectedIndentation: 20);
        }

        [WpfFact]
        [Trait(Traits.Feature, Traits.Features.SmartIndent)]
        public void ExtendedPropertyPattern()
        {
            var code = @"
class C
{
    void M()
    {
        _ = this is
        {

";
            AssertSmartIndent(
                code,
                indentationLine: 7,
                expectedIndentation: 12);
        }

        [WpfFact]
        [Trait(Traits.Feature, Traits.Features.SmartIndent)]
        public void ExtendedPropertyPattern_WithPattern()
        {
            var code = @"
class C
{
    void M()
    {
        _ = this is
        {

            A.B: 1,

";
            AssertSmartIndent(
                code,
                indentationLine: 7,
                expectedIndentation: 12);
            AssertSmartIndent(
                code,
                indentationLine: 9,
                expectedIndentation: 12);
        }

        [WpfFact]
        [Trait(Traits.Feature, Traits.Features.SmartIndent)]
        public void Block()
        {
            var code = @"using System;

namespace NS
{
    class Class
    {
        void Method()
        {
            switch (10)
            {
                case 10 :
                    {

";

            AssertSmartIndent(
                code,
                indentationLine: 12,
                expectedIndentation: 24);
        }

        [WpfFact]
        [Trait(Traits.Feature, Traits.Features.SmartIndent)]
        public void MultilineStatement1()
        {
            var code = @"using System;

namespace NS
{
    class Class
    {
        void Method()
        {
            int i = 10 +

";

            AssertSmartIndent(
                code,
                indentationLine: 9,
                expectedIndentation: 16);
        }

        [WpfFact]
        [Trait(Traits.Feature, Traits.Features.SmartIndent)]
        public void MultilineStatement2()
        {
            var code = @"using System;

namespace NS
{
    class Class
    {
        void Method()
        {
            int i = 10 +
                    20 +

";

            AssertSmartIndent(
                code,
                indentationLine: 10,
                expectedIndentation: 20);
        }

        // Bug number 902477
        [WpfFact]
        [Trait(Traits.Feature, Traits.Features.SmartIndent)]
        public void Comments2()
        {
            var code = @"class Class
{
    void Method()
    {
        if (true) // Test

    }
}
";
            AssertSmartIndent(
                code,
                indentationLine: 5,
                expectedIndentation: 12);
        }

        [WpfFact]
        [Trait(Traits.Feature, Traits.Features.SmartIndent)]
        public void AfterCompletedBlock()
        {
            var code = @"class Program
{
    static void Main(string[] args)
    {
        foreach(var a in x) {}

    }
}

";
            AssertSmartIndent(
                code,
                indentationLine: 5,
                expectedIndentation: 8);
        }

        [WpfFact]
        [Trait(Traits.Feature, Traits.Features.SmartIndent)]
        public void AfterCompletedBlockNestedInOtherBlock()
        {
            var code = @"class Program
{
    static void Main(string[] args)
    {
        foreach(var a in x) {{}

        }
    }
}

";
            AssertSmartIndent(
                code,
                indentationLine: 5,
                expectedIndentation: 12);
        }

        [WpfFact]
        [Trait(Traits.Feature, Traits.Features.SmartIndent)]
        public void AfterTopLevelAttribute()
        {
            var code = @"class Program
{
    [Attr]

}

";
            AssertSmartIndent(
                code,
                indentationLine: 3,
                expectedIndentation: 4);
        }

        [WorkItem(537802, "http://vstfdevdiv:8080/DevDiv2/DevDiv/_workitems/edit/537802")]
        [WpfFact]
        [Trait(Traits.Feature, Traits.Features.SmartIndent)]
        public void EmbeddedStatement()
        {
            var code = @"class Program
{
    static void Main(string[] args)
    {
        if (true)
            Console.WriteLine(1);

    }
}

";
            AssertSmartIndent(
                code,
                indentationLine: 6,
                expectedIndentation: 8);
        }

        [WpfTheory(Skip = "https://github.com/dotnet/roslyn/issues/50063")]
        [Trait(Traits.Feature, Traits.Features.SmartIndent)]
        [WorkItem(50063, "https://github.com/dotnet/roslyn/issues/50063")]
        [InlineData("do")]
        [InlineData("for (;;)")]
        [InlineData("if (true)")]
        [InlineData("void localFunction()")]
        [InlineData("static void localFunction()")]
        public void EmbeddedStatement2(string statement)
        {
            var code = $@"class Program
{{
    static void Main(string[] args)
    {{
{statement}

    }}
}}

";
            AssertSmartIndent(
                code,
                indentationLine: 5,
                expectedIndentation: 4);
        }

        [WorkItem(537883, "http://vstfdevdiv:8080/DevDiv2/DevDiv/_workitems/edit/537883")]
        [WpfFact]
        [Trait(Traits.Feature, Traits.Features.SmartIndent)]
        public void EnterAfterComment()
        {
            var code = @"class Program
{
    static void Main(string[] args)
    {
        int a; // enter

    }
}

";
            AssertSmartIndent(
                code,
                indentationLine: 5,
                expectedIndentation: 8);
        }

        [WorkItem(538121, "http://vstfdevdiv:8080/DevDiv2/DevDiv/_workitems/edit/538121")]
        [WpfFact]
        [Trait(Traits.Feature, Traits.Features.SmartIndent)]
        public void NestedBlock1()
        {
            var code = @"class Program
{
    static void Main(string[] args)
    {
        {

    }
}

";
            AssertSmartIndent(
                code,
                indentationLine: 5,
                expectedIndentation: 12);
        }

        [WpfFact]
        [Trait(Traits.Feature, Traits.Features.SmartIndent)]
        public void NestedEmbeddedStatement1()
        {
            var code = @"class Program
{
    static void Main(string[] args)
    {
        if (true)
            if (true)
                if (true)
                    args = null;

    }
}
";
            AssertSmartIndent(
                code,
                indentationLine: 8,
                expectedIndentation: 8);
        }

        [WpfFact]
        [Trait(Traits.Feature, Traits.Features.SmartIndent)]
        public void NestedEmbeddedStatement2()
        {
            var code = @"class Program
{
    static void Main(string[] args)
    {
        if (true)
            if (true)
                if (true)
                    { }

    }
}
";

            AssertSmartIndent(
                code,
                indentationLine: 8,
                expectedIndentation: 8);
        }

        [WpfFact]
        [Trait(Traits.Feature, Traits.Features.SmartIndent)]
        public void NestedEmbeddedStatement3()
        {
            var code = @"class Program
{
    static void Main(string[] args)
    {
        if (true)
            if (true)
                if (true)
                    { return; }

    }
}
";

            AssertSmartIndent(
                code,
                indentationLine: 8,
                expectedIndentation: 8);
        }

        [WpfFact]
        [Trait(Traits.Feature, Traits.Features.SmartIndent)]
        public void NestedEmbeddedStatement4()
        {
            var code = @"class Program
{
    static void Main(string[] args)
    {
        if (true)
            if (true)
                if (true)
                    args = null;

";

            AssertSmartIndent(
                code,
                indentationLine: 8,
                expectedIndentation: 8);
        }

        [WpfFact]
        [Trait(Traits.Feature, Traits.Features.SmartIndent)]
        public void NestedEmbeddedStatement5()
        {
            var code = @"class Program
{
    static void Main(string[] args)
    {
        if (true)
            if (true)
                if (true)
                    { }

";

            AssertSmartIndent(
                code,
                indentationLine: 8,
                expectedIndentation: 8);
        }

        [WpfFact]
        [Trait(Traits.Feature, Traits.Features.SmartIndent)]
        public void NestedEmbeddedStatement6()
        {
            var code = @"class Program
{
    static void Main(string[] args)
    {
        if (true)
            if (true)
                if (true)
                    { return; }

";

            AssertSmartIndent(
                code,
                indentationLine: 8,
                expectedIndentation: 8);
        }

        [WpfFact]
        [Trait(Traits.Feature, Traits.Features.SmartIndent)]
        public void NestedEmbeddedStatement7()
        {
            var code = @"class Program
{
    static void Main(string[] args)
    {
        if (true)
            if (true)
                if (true)
                    return;
                else
                    return;

";

            AssertSmartIndent(
                code,
                indentationLine: 10,
                expectedIndentation: 8);
        }

        [WpfFact]
        [Trait(Traits.Feature, Traits.Features.SmartIndent)]
        public void NestedEmbeddedStatement8()
        {
            var code = @"class Program
{
    static void Main(string[] args)
    {
        if (true)
            if (true)
                if (true)
                    return;
                else
                    return;

    }
}";

            AssertSmartIndent(
                code,
                indentationLine: 10,
                expectedIndentation: 8);
        }

        [WpfFact]
        [Trait(Traits.Feature, Traits.Features.SmartIndent)]
        public void Label1()
        {
            var code = @"class Program
{
    static void Main(string[] args)
    {
    Label:
        Console.WriteLine(1);

    }
}

";

            AssertSmartIndent(
                code,
                indentationLine: 6,
                expectedIndentation: 8);
        }

        [WpfFact]
        [Trait(Traits.Feature, Traits.Features.SmartIndent)]
        public void Label2()
        {
            var code = @"class Program
{
    static void Main(string[] args)
    {
    Label: Console.WriteLine(1);

    }
}

";
            AssertSmartIndent(
                code,
                indentationLine: 5,
                expectedIndentation: 8);
        }

        [WpfFact]
        [Trait(Traits.Feature, Traits.Features.SmartIndent)]
        public void Label3()
        {
            var code = @"class Program
{
    static void Main(string[] args)
    {
        switch(args.GetType())
        {
            case 1:
                Console.WriteLine(1);

    }
}

";
            AssertSmartIndent(
                code,
                indentationLine: 8,
                expectedIndentation: 16);
        }

        [WpfFact]
        [Trait(Traits.Feature, Traits.Features.SmartIndent)]
        public void Label4()
        {
            var code = @"class Program
{
    static void Main(string[] args)
    {
        switch(args.GetType())
        {
            case 1: Console.WriteLine(1);

    }
}

";
            AssertSmartIndent(
                code,
                indentationLine: 7,
                expectedIndentation: 16);
        }

        [WpfFact]
        [Trait(Traits.Feature, Traits.Features.SmartIndent)]
        public void Label5()
        {
            var code = @"class Program
{
    static void Main(string[] args)
    {
        switch(args.GetType())
        {
            case 1:

    }
}

";
            AssertSmartIndent(
                code,
                indentationLine: 7,
                expectedIndentation: 16);
        }

        [WpfFact]
        [Trait(Traits.Feature, Traits.Features.SmartIndent)]
        public void Label6()
        {
            var code = @"class Program
{
    static void Main(string[] args)
    {
    Label:

    }
}

";
            AssertSmartIndent(
                code,
                indentationLine: 5,
                expectedIndentation: 8);
        }

        [WpfFact]
        [Trait(Traits.Feature, Traits.Features.SmartIndent)]
        public void QueryExpression1()
        {
            var code = @"class Program
{
    static void Main(string[] args)
    {
        var a = from c in

    }
}

";
            AssertSmartIndent(
                code,
                indentationLine: 5,
                expectedIndentation: 20);
        }

        [WpfFact]
        [Trait(Traits.Feature, Traits.Features.SmartIndent)]
        public void QueryExpression2()
        {
            var code = @"class Program
{
    static void Main(string[] args)
    {
        var a = from c in b

    }
}

";
            AssertSmartIndent(
                code,
                indentationLine: 5,
                expectedIndentation: 16);
        }

        [WpfFact]
        [Trait(Traits.Feature, Traits.Features.SmartIndent)]
        public void QueryExpression3()
        {
            var code = @"class Program
{
    static void Main(string[] args)
    {
        var a = from c in b.

    }
}

";
            AssertSmartIndent(
                code,
                indentationLine: 5,
                expectedIndentation: 16);
        }

        [WpfFact]
        [Trait(Traits.Feature, Traits.Features.SmartIndent)]
        public void QueryExpression4()
        {
            var code = @"class Program
{
    static void Main(string[] args)
    {
        var a = from c in b where c > 10

    }
}

";
            AssertSmartIndent(
                code,
                indentationLine: 5,
                expectedIndentation: 16);
        }

        [WpfFact]
        [Trait(Traits.Feature, Traits.Features.SmartIndent)]
        public void QueryExpression5()
        {
            var code = @"class Program
{
    static void Main(string[] args)
    {
        var a = from c in
                    from b in G

    }
}

";
            AssertSmartIndent(
                code,
                indentationLine: 6,
                expectedIndentation: 20);
        }

        [WpfFact]
        [Trait(Traits.Feature, Traits.Features.SmartIndent)]
        public void QueryExpression6()
        {
            var code = @"class Program
{
    static void Main(string[] args)
    {
        var a = from c in
                    from b in G
                    select b

    }
}

";
            AssertSmartIndent(
                code,
                indentationLine: 7,
                expectedIndentation: 20);
        }

        [WpfFact, WorkItem(538779, "http://vstfdevdiv:8080/DevDiv2/DevDiv/_workitems/edit/538779")]
        [Trait(Traits.Feature, Traits.Features.SmartIndent)]
        public void QueryExpression7()
        {
            var code = @"class Program
{
    static void Main(string[] args)
    {
        var q = from string s in args

                where s == null
                select s;
    }
}

";
            AssertSmartIndent(
                code,
                indentationLine: 5,
                expectedIndentation: 16);
        }

        [WpfFact, WorkItem(538779, "http://vstfdevdiv:8080/DevDiv2/DevDiv/_workitems/edit/538779")]
        [Trait(Traits.Feature, Traits.Features.SmartIndent)]
        public void QueryExpression8()
        {
            var code = @"class Program
{
    static void Main(string[] args)
    {
        var q = from string s in args.
                              b.c.

                where s == null
                select s;
    }
}

";
            AssertSmartIndent(
                code,
                indentationLine: 6,
                expectedIndentation: 30);
        }

        [WpfFact, WorkItem(538780, "http://vstfdevdiv:8080/DevDiv2/DevDiv/_workitems/edit/538780")]
        [Trait(Traits.Feature, Traits.Features.SmartIndent)]
        public void QueryExpression9()
        {
            var code = @"class Program
{
    static void Main(string[] args)
    {
        var q = from string s in args
                where s == null

                select s;
    }
}

";
            AssertSmartIndent(
                code,
                indentationLine: 6,
                expectedIndentation: 16);
        }

        [WpfFact, WorkItem(538780, "http://vstfdevdiv:8080/DevDiv2/DevDiv/_workitems/edit/538780")]
        [Trait(Traits.Feature, Traits.Features.SmartIndent)]
        public void QueryExpression10()
        {
            var code = @"class Program
{
    static void Main(string[] args)
    {
        var q = from string s in args
                where s == null
                        == 1

                select s;
    }
}

";
            AssertSmartIndent(
                code,
                indentationLine: 7,
                expectedIndentation: 24);
        }

        [WorkItem(538333, "http://vstfdevdiv:8080/DevDiv2/DevDiv/_workitems/edit/538333")]
        [WpfFact]
        [Trait(Traits.Feature, Traits.Features.SmartIndent)]
        public void Statement1()
        {
            var code = @"class Program
{
    void Test() { }

}";
            AssertSmartIndent(
                code,
                indentationLine: 3,
                expectedIndentation: 4);
        }

        [WorkItem(538933, "http://vstfdevdiv:8080/DevDiv2/DevDiv/_workitems/edit/538933")]
        [WpfFact]
        [Trait(Traits.Feature, Traits.Features.SmartIndent)]
        public void EndOfFile1()
        {
            var code = @"class Program
{
    void Test() 
    {
        int i;


";
            AssertSmartIndent(
                code,
                indentationLine: 6,
                expectedIndentation: 8);
        }

        [WorkItem(539059, "http://vstfdevdiv:8080/DevDiv2/DevDiv/_workitems/edit/539059")]
        [WpfFact]
        [Trait(Traits.Feature, Traits.Features.SmartIndent)]
        public void VerbatimString()
        {
            var code = @"class Program
{
    void Test() 
    {
        var goo = @""Goo

";
            AssertSmartIndent(
                code,
                indentationLine: 5,
                expectedIndentation: 0);
        }

        [WpfFact]
        [Trait(Traits.Feature, Traits.Features.SmartIndent)]
        public void RawString1()
        {
            var code = @"class Program
{
    void Test() 
    {
        var goo = """"""

            """""";
    }
}
";
            AssertSmartIndent(
                code,
                indentationLine: 5,
                expectedIndentation: 12);
        }

        [WpfFact]
        [Trait(Traits.Feature, Traits.Features.SmartIndent)]
        public void RawString2()
        {
            var code = @"class Program
{
    void Test() 
    {
        var goo = """"""
            Goo

            """"""

";
            AssertSmartIndent(
                code,
                indentationLine: 6,
                expectedIndentation: 12);
        }

        [WpfFact]
        [Trait(Traits.Feature, Traits.Features.SmartIndent)]
        public void RawString3()
        {
            var code = @"class Program
{
    void Test() 
    {
        var goo = """"""
        Goo

            """"""

";
            AssertSmartIndent(
                code,
                indentationLine: 6,
                expectedIndentation: 12);
        }

        [WpfFact]
        [Trait(Traits.Feature, Traits.Features.SmartIndent)]
        [WorkItem(60946, "https://github.com/dotnet/roslyn/issues/60946")]
        public void RawString4()
        {
            var code = @"class Program
{
    void Test() 
    {
        var goo = """"""
                Goo

            """"""

";
            AssertSmartIndent(
                code,
                indentationLine: 6,
                expectedIndentation: 16);
        }

        [WpfFact]
        [Trait(Traits.Feature, Traits.Features.SmartIndent)]
        [WorkItem(60946, "https://github.com/dotnet/roslyn/issues/60946")]
        public void RawString5()
        {
            var code = @"class Program
{
    void Test() 
    {
        var goo = """"""
                Goo


            """"""

";
            AssertSmartIndent(
                code,
                indentationLine: 7,
                expectedIndentation: 16);
        }

        [WpfFact]
        [Trait(Traits.Feature, Traits.Features.SmartIndent)]
        public void RawString6()
        {
            var code = @"var goo = """"""

    """""";
";

            AssertSmartIndent(
                code,
                indentationLine: 1,
                expectedIndentation: 4);
            AssertSmartIndent(
                code,
                indentationLine: 0,
                expectedIndentation: 0);
        }

        [WpfFact]
        [Trait(Traits.Feature, Traits.Features.SmartIndent)]
        public void InterpolatedRawString1()
        {
            var code = @"class Program
{
    void Test() 
    {
        var goo = $""""""

            """""";
    }
}
";
            AssertSmartIndent(
                code,
                indentationLine: 5,
                expectedIndentation: 12);
        }

        [WpfFact]
        [Trait(Traits.Feature, Traits.Features.SmartIndent)]
        public void InterpolatedRawString2()
        {
            var code = @"class Program
{
    void Test() 
    {
        var goo = $""""""
            Goo

            """"""

";
            AssertSmartIndent(
                code,
                indentationLine: 6,
                expectedIndentation: 12);
        }

        [WpfFact]
        [Trait(Traits.Feature, Traits.Features.SmartIndent)]
        public void InterpolatedRawString3()
        {
            var code = @"class Program
{
    void Test() 
    {
        var goo = $""""""
        Goo

            """"""

";
            AssertSmartIndent(
                code,
                indentationLine: 6,
                expectedIndentation: 12);
        }

        [WpfFact]
        [Trait(Traits.Feature, Traits.Features.SmartIndent)]
        [WorkItem(60946, "https://github.com/dotnet/roslyn/issues/60946")]
        public void InterpolatedRawString4()
        {
            var code = @"class Program
{
    void Test() 
    {
        var goo = $""""""
                Goo

            """"""

";
            AssertSmartIndent(
                code,
                indentationLine: 6,
                expectedIndentation: 16);
        }

        [WpfFact]
        [Trait(Traits.Feature, Traits.Features.SmartIndent)]
        [WorkItem(60946, "https://github.com/dotnet/roslyn/issues/60946")]
        public void InterpolatedRawString5()
        {
            var code = @"class Program
{
    void Test() 
    {
        var goo = $""""""
                Goo


            """"""

";
            AssertSmartIndent(
                code,
                indentationLine: 7,
                expectedIndentation: 16);
        }

        [WpfFact]
        [Trait(Traits.Feature, Traits.Features.SmartIndent)]
        public void InterpolatedRawString6()
        {
            var code = @"var goo = $""""""

    """""";
";

            AssertSmartIndent(
                code,
                indentationLine: 1,
                expectedIndentation: 4);
            AssertSmartIndent(
                code,
                indentationLine: 0,
                expectedIndentation: 0);
        }

        [WpfFact]
        [Trait(Traits.Feature, Traits.Features.SmartIndent)]
        [WorkItem(60946, "https://github.com/dotnet/roslyn/issues/60946")]
        public void InterpolatedRawString7()
        {
            var code = @"class Program
{
    void Test() 
    {
        var goo = $""""""
                Goo{nameof(goo)}


            """"""

";

            AssertSmartIndent(
                code,
                indentationLine: 6,
                expectedIndentation: 16);
            AssertSmartIndent(
                code,
                indentationLine: 7,
                expectedIndentation: 16);
        }

        [WpfFact]
        [Trait(Traits.Feature, Traits.Features.SmartIndent)]
        [WorkItem(60946, "https://github.com/dotnet/roslyn/issues/60946")]
        public void InterpolatedRawString8()
        {
            var code = @"class Program
{
    void Test() 
    {
        var goo = $""""""
                Goo{
nameof(goo)}


            """"""

";

            AssertSmartIndent(
                code,
                indentationLine: 7,
                expectedIndentation: 16);
            AssertSmartIndent(
                code,
                indentationLine: 8,
                expectedIndentation: 16);
        }

        [WpfFact, WorkItem(539892, "http://vstfdevdiv:8080/DevDiv2/DevDiv/_workitems/edit/539892")]
        [Trait(Traits.Feature, Traits.Features.SmartIndent)]
        public void Bug5994()
        {
            var code = @"using System;
using System.Collections.Generic;
using System.Linq;

class Program
{
    static void Main(string[] args)
    {
        var studentQuery =
            from student in students
               group student by (avg == 0 ? 0 : avg / 10) into g

            ;
    }
}
";

            AssertSmartIndent(
                code,
                indentationLine: 11,
                expectedIndentation: 15);
        }

        [WpfFact, WorkItem(539990, "http://vstfdevdiv:8080/DevDiv2/DevDiv/_workitems/edit/539990")]
        [Trait(Traits.Feature, Traits.Features.SmartIndent)]
        public void Bug6124()
        {
            var code = @"class Program
{
    void Main()
    {
        var commandLine = string.Format(
            "",
            0,
            42,
            string.Format("",
                0,
                0),

            0);
    }
}";

            AssertSmartIndent(
                code,
                indentationLine: 11,
                expectedIndentation: 12);
        }

        [WpfFact, WorkItem(539990, "http://vstfdevdiv:8080/DevDiv2/DevDiv/_workitems/edit/539990")]
        [Trait(Traits.Feature, Traits.Features.SmartIndent)]
        public void Bug6124_1()
        {
            var code = @"class Program
{
    void Main()
    {
        var commandLine = string.Format(
            "",
            0,
            42,
            string.Format("",
                0,
                0

),
            0);
    }
}";

            AssertSmartIndent(
                code,
                indentationLine: 11,
                expectedIndentation: 16);
        }

        [WpfFact]
        [Trait(Traits.Feature, Traits.Features.SmartIndent)]
        public void AfterIfWithSingleStatementInTopLevelMethod_Bug7291_1()
        {
            var code = @"int fact(int x)
{
    if (x < 1)
        return 1;

";
            AssertSmartIndent(
                code,
                indentationLine: 4,
                expectedIndentation: 4,
                options: Options.Script);
        }

        [WpfFact]
        [Trait(Traits.Feature, Traits.Features.SmartIndent)]
        public void AfterIfWithSingleStatementInTopLevelMethod_Bug7291_2()
        {
            var code = @"int fact(int x)
{
    if (x < 1)
        return 1;

}
";
            AssertSmartIndent(
                code,
                indentationLine: 4,
                expectedIndentation: 4,
                options: Options.Script);
        }

        [WorkItem(540634, "http://vstfdevdiv:8080/DevDiv2/DevDiv/_workitems/edit/540634")]
        [WorkItem(544268, "http://vstfdevdiv:8080/DevDiv2/DevDiv/_workitems/edit/544268")]
        [WpfFact, Trait(Traits.Feature, Traits.Features.SmartIndent)]
        public void FirstArgumentInArgumentList()
        {
            var code = @"class Program
{
    public Program(
        string a,
        int b,
        bool c)
        : this(
            a,
            new Program(

                "",
                3,
                true),
            b,
            c)
    {
    }
}";
            AssertSmartIndent(
                code,
                indentationLine: 9,
                expectedIndentation: 16);
        }

        [WpfFact]
        [Trait(Traits.Feature, Traits.Features.SmartIndent)]
        public void ForLoop()
        {
            var code = @"class Program
{
    static void Main(string[] args)
    {
        for (;      
        ;) { }
    }
}";
            AssertSmartIndent(
                code,
                indentationLine: 5,
                expectedIndentation: 12);
        }

        [WpfFact]
        [Trait(Traits.Feature, Traits.Features.SmartIndent)]
        public void CallBaseCtor()
        {
            var code = @"class Program
{
    public Program() :           
    base() { }
}";

            AssertSmartIndent(
                code,
                indentationLine: 3,
                expectedIndentation: 8);
        }

        [WpfFact]
        [Trait(Traits.Feature, Traits.Features.SmartIndent)]
        public void MultipleDeclarations()
        {
            var code = @"class Program
{
    static void Main(string[] args)
    {
        int i,
        j = 42;
    }
}";

            AssertSmartIndent(
                code,
                indentationLine: 5,
                expectedIndentation: 12);
        }

        [WpfFact]
        [Trait(Traits.Feature, Traits.Features.SmartIndent)]
        public void CloseBracket()
        {
            var code = @"class Program
{
    static void Main(string[] args)
    {
        var i = new int[1]
        ;
    }
}";

            AssertSmartIndent(
                code,
                indentationLine: 5,
                expectedIndentation: 12);
        }

        [WpfFact]
        [Trait(Traits.Feature, Traits.Features.SmartIndent)]
        public void SwitchLabel()
        {
            var code = @"class Program
{
    static void Main(string[] args)
    {
        switch (args[0])
        {
            case ""goo"":

            case ""bar"":
                break;
        }
    }
}";
            AssertSmartIndent(
                code,
                indentationLine: 7,
                expectedIndentation: 16);
        }

        [WpfFact]
        [Trait(Traits.Feature, Traits.Features.SmartIndent)]
        public void TypeParameters()
        {
            var code = @"class Program
{
    static void Goo<T1,                 
T2>() { }
}";
            AssertSmartIndent(
                code,
                indentationLine: 3,
                expectedIndentation: 8);
        }

        [WpfFact, WorkItem(542428, "http://vstfdevdiv:8080/DevDiv2/DevDiv/_workitems/edit/542428")]
        [Trait(Traits.Feature, Traits.Features.SmartIndent)]
        public void TypeArguments()
        {
            var code = @"class Program
{
        static void Goo<T1, T2>(T1 t1, T2 t2) { }

        static void Main(string[] args)
        {
            Goo<int, 
            int>(4, 2);
        }
}";
            AssertSmartIndent(
                code,
                indentationLine: 7,
                expectedIndentation: 16);
        }

        [WpfFact, WorkItem(542983, "http://vstfdevdiv:8080/DevDiv2/DevDiv/_workitems/edit/542983")]
        [Trait(Traits.Feature, Traits.Features.SmartIndent)]
        public void ConstructorInitializer1()
        {
            var code = @"public class Asset
{
    public Asset() : this(

";
            AssertSmartIndent(
                code,
                indentationLine: 3,
                expectedIndentation: 8);
        }

        [WpfFact, WorkItem(542983, "http://vstfdevdiv:8080/DevDiv2/DevDiv/_workitems/edit/542983")]
        [Trait(Traits.Feature, Traits.Features.SmartIndent)]
        public void ConstructorInitializer2()
        {
            var code = @"public class Asset
{
    public Asset()
        : this(

";
            AssertSmartIndent(
                code,
                indentationLine: 4,
                expectedIndentation: 14);
        }

        [WpfFact, WorkItem(542983, "http://vstfdevdiv:8080/DevDiv2/DevDiv/_workitems/edit/542983")]
        [Trait(Traits.Feature, Traits.Features.SmartIndent)]
        public void ConstructorInitializer3()
        {
            var code = @"public class Asset
{
    public Asset() :
        this(

";
            AssertSmartIndent(
                code,
                indentationLine: 4,
                expectedIndentation: 12);
        }

        [WpfFact, WorkItem(543131, "http://vstfdevdiv:8080/DevDiv2/DevDiv/_workitems/edit/543131")]
        [Trait(Traits.Feature, Traits.Features.SmartIndent)]
        public void LockStatement1()
        {
            var code = @"using System;
class Program
{
    static object lockObj = new object();
    static int Main()
    {
        int sum = 0;
        lock (lockObj)
            try
            { sum = 0; }

        return sum;
    }
}";
            AssertSmartIndent(
                code,
                indentationLine: 10,
                expectedIndentation: 12);
        }

        [WpfFact, WorkItem(543533, "http://vstfdevdiv:8080/DevDiv2/DevDiv/_workitems/edit/543533")]
        [Trait(Traits.Feature, Traits.Features.SmartIndent)]
        public void ConstructorInitializer()
        {
            var code = @"public class Asset
{
    public Asset() :

";
            AssertSmartIndent(
                code,
                indentationLine: 3,
                expectedIndentation: 8);
        }

        [WpfFact, WorkItem(952803, "http://vstfdevdiv:8080/DevDiv2/DevDiv/_workitems/edit/952803")]
        [Trait(Traits.Feature, Traits.Features.SmartIndent)]
        public void ArrayInitializer()
        {
            var code = @"using System.Collections.ObjectModel;

class Program
{
    static void Main(string[] args)
    {
        new ReadOnlyCollection<int>(new int[]
        {

        });
    }
}
";
            AssertSmartIndent(
                code,
                indentationLine: 8,
                expectedIndentation: 12);
        }

        [WpfFact, WorkItem(543563, "http://vstfdevdiv:8080/DevDiv2/DevDiv/_workitems/edit/543563")]
        [Trait(Traits.Feature, Traits.Features.SmartIndent)]
        public void LambdaEmbededInExpression()
        {
            var code = @"using System;
using System.Collections.Generic;
using System.Linq;
 
class Program
{
    static void Main(string[] args)
    {
        using (var var = new GooClass(() =>
        {

        }))
        {
            var var2 = var;
        }
    }
}
 
class GooClass : IDisposable
{
    public GooClass(Action a)
    {
    }
 
    public void Dispose()
    {
        throw new NotImplementedException();
    }
}";
            AssertSmartIndent(
                code,
                indentationLine: 10,
                expectedIndentation: 12);
        }

        [WpfFact, WorkItem(543563, "http://vstfdevdiv:8080/DevDiv2/DevDiv/_workitems/edit/543563")]
        [Trait(Traits.Feature, Traits.Features.SmartIndent)]
        public void LambdaEmbededInExpression_1()
        {
            var code = @"class Program
{
    static void Main(string[] args)
    {
        using (var var = new GooClass(() =>

    }
}";
            AssertSmartIndent(
                code,
                indentationLine: 5,
                expectedIndentation: 16);
        }

        [WpfFact, WorkItem(543563, "http://vstfdevdiv:8080/DevDiv2/DevDiv/_workitems/edit/543563")]
        [Trait(Traits.Feature, Traits.Features.SmartIndent)]
        public void LambdaEmbededInExpression_3()
        {
            var code = @"using System;

class Program
{
    static void Main(string[] args)
    {
        using (var var = new GooClass(() =>
        {

        }))
        {
            var var2 = var;
        }
    }
}

class GooClass : IDisposable
{
    public GooClass(Action a)
    {
    }

    public void Dispose()
    {
        throw new NotImplementedException();
    }
}";
            AssertSmartIndent(
                code,
                indentationLine: 8,
                expectedIndentation: 12);
        }

        [WpfFact, WorkItem(543563, "http://vstfdevdiv:8080/DevDiv2/DevDiv/_workitems/edit/543563")]
        [Trait(Traits.Feature, Traits.Features.SmartIndent)]
        public void LambdaEmbededInExpression_2()
        {
            var code = @"class Program
{
    static void Main(string[] args)
    {
        using (var var = new GooClass(
            () =>

    }
}";
            AssertSmartIndent(
                code,
                indentationLine: 6,
                expectedIndentation: 16);
        }

        [WpfFact, WorkItem(543563, "http://vstfdevdiv:8080/DevDiv2/DevDiv/_workitems/edit/543563")]
        [Trait(Traits.Feature, Traits.Features.SmartIndent)]
        public void LambdaEmbededInExpression_4()
        {
            var code = @"using System;
class Class
{
    public void Method()
    {
        OtherMethod(() =>
        {
            var aaa = new object(); if (aaa != null)
            {
                var bbb = new object();

            }
        });
    }
    private void OtherMethod(Action action) { }
}";
            AssertSmartIndent(
                code,
                indentationLine: 10,
                expectedIndentation: 16);
        }

<<<<<<< HEAD
        [WpfFact]
        [Trait(Traits.Feature, Traits.Features.SmartIndent)]
        public void LambdaDefaultParameter_EnterAfterParamList()
        {
            var code = @"class Program
{
    public void Main()
    {
        var lam = (int x = 7) =>
        
    }
}";
            AssertSmartIndent(
                code,
                indentationLine: 5,
                expectedIndentation: 8);
        }

        [WpfFact]
        [Trait(Traits.Feature, Traits.Features.SmartIndent)]
        public void LambdaDefaultParameter_EnterAfterEquals()
        {
            var code = @"class Program
{
    public void Main()
    {
        var lam = (int x =
    }
}";
            AssertSmartIndent(
                code,
                indentationLine: 5,
                expectedIndentation: 12);
        }

        [WpfFact]
        [Trait(Traits.Feature, Traits.Features.SmartIndent)]
        public void LambdaDefaultParameter_EnterBeforeEquals()
        {
            var code = @"class Program
{
    public void Main()
    {
        var lam = (int x
                    = 10,
                    int y
                    = 20) => x + y;
    }
}";
            AssertSmartIndent(
                code,
                indentationLine: 5,
                expectedIndentation: 12);

            AssertSmartIndent(
                code,
                indentationLine: 6,
                expectedIndentation: 20);

            AssertSmartIndent(
                code,
                indentationLine: 7,
                expectedIndentation: 20);
        }

        [WpfFact]
        [WorkItem(530074, "http://vstfdevdiv:8080/DevDiv2/DevDiv/_workitems/edit/530074")]
=======
        [WpfFact, WorkItem(530074, "http://vstfdevdiv:8080/DevDiv2/DevDiv/_workitems/edit/530074")]
>>>>>>> d04c23b6
        [Trait(Traits.Feature, Traits.Features.SmartIndent)]
        public void EnterInArgumentList1()
        {
            var code = @"class Program
{
    static void Main(string[] args)
    {
        Main(args,

    }
}";
            AssertSmartIndent(
                code,
                indentationLine: 5,
                expectedIndentation: 12);
        }

        [WpfFact, WorkItem(530074, "http://vstfdevdiv:8080/DevDiv2/DevDiv/_workitems/edit/530074")]
        [Trait(Traits.Feature, Traits.Features.SmartIndent)]
        public void EnterInArgumentList2()
        {
            var code = @"class Program
{
    static void Main(string[] args)
    {
        Main(args,
)
    }
}";
            AssertSmartIndent(
                code,
                indentationLine: 5,
                expectedIndentation: 12);
        }

        [WpfFact, WorkItem(806266, "http://vstfdevdiv:8080/DevDiv2/DevDiv/_workitems/edit/806266")]
        [Trait(Traits.Feature, Traits.Features.SmartIndent)]
        public void EnterInArgumentList3()
        {
            var code = @"class Program
{
    static void Main(string[] args)
    {
        var s = string.Format(1,

    }
}";
            AssertSmartIndent(
                code,
                indentationLine: 5,
                expectedIndentation: 12);
        }

        [WorkItem(9216, "DevDiv_Projects/Roslyn")]
        [WpfFact, Trait(Traits.Feature, Traits.Features.SmartIndent)]
        public void FollowPreviousLineInMultilineStatements()
        {
            var code = @"class Program
{
    static void Main(string[] args)
    {
        var accessibleConstructors = normalType.InstanceConstructors
                                       .Where(c => c.IsAccessibleWithin(within))
                                       .Where(s => s.IsEditorBrowsable(document.ShouldHideAdvancedMembers(), semanticModel.Compilation))
.Sort(symbolDisplayService, invocationExpression.GetLocation(), semanticModel);
    }
}";
            AssertSmartIndent(code, indentationLine: 7, expectedIndentation: 39);
        }

        [WorkItem(648068, "http://vstfdevdiv:8080/DevDiv2/DevDiv/_workitems/edit/648068")]
        [WorkItem(674611, "http://vstfdevdiv:8080/DevDiv2/DevDiv/_workitems/edit/674611")]
        [WpfFact, Trait(Traits.Feature, Traits.Features.SmartIndent), Trait(Traits.Feature, Traits.Features.Venus)]
        public void AtBeginningOfSpanInNugget()
        {
            var markup = @"class Program
{
    static void Main(string[] args)
    {
#line ""Goo.aspx"", 27
            {|S1:[|
$$Console.WriteLine();|]|}
#line default
#line hidden
    }
}";
            AssertSmartIndentInProjection(
                markup, BaseIndentationOfNugget + 4);
        }

        [WpfFact, Trait(Traits.Feature, Traits.Features.SmartIndent), Trait(Traits.Feature, Traits.Features.Venus)]
        public void AtEndOfSpanInNugget()
        {
            var markup = @"class Program
{
    static void Main(string[] args)
    {
#line ""Goo.aspx"", 27
            {|S1:[|Console.WriteLine();
$$|]|}
#line default
#line hidden
    }
}";
            AssertSmartIndentInProjection(
                markup, BaseIndentationOfNugget + 4);
        }

        [WpfFact, Trait(Traits.Feature, Traits.Features.SmartIndent), Trait(Traits.Feature, Traits.Features.Venus)]
        public void InMiddleOfSpanAtStartOfNugget()
        {
            var markup = @"class Program
{
    static void Main(string[] args)
    {
#line ""Goo.aspx"", 27
            {|S1:[|Console.Wri
$$teLine();|]|}
#line default
#line hidden
    }
}";

            // Again, it doesn't matter where Console _is_ in this case -we format based on
            // where we think it _should_ be.  So the position is one indent level past the base
            // for the nugget (where we think the statement should be), plus one more since it is
            // a continuation
            AssertSmartIndentInProjection(
                markup, BaseIndentationOfNugget + 8);
        }

        [WpfFact, Trait(Traits.Feature, Traits.Features.SmartIndent), Trait(Traits.Feature, Traits.Features.Venus)]
        public void InMiddleOfSpanInsideOfNugget()
        {
            var markup = @"class Program
{
    static void Main(string[] args)
    {
#line ""Goo.aspx"", 27
            {|S1:[|
              Console.Wri
$$teLine();|]|}
#line default
#line hidden
    }
}";

            // Again, it doesn't matter where Console _is_ in this case -we format based on
            // where we think it _should_ be.  So the position is one indent level past the base
            // for the nugget (where we think the statement should be), plus one more since it is
            // a continuation
            AssertSmartIndentInProjection(
                markup, BaseIndentationOfNugget + 8);
        }

        [WpfFact, Trait(Traits.Feature, Traits.Features.SmartIndent), Trait(Traits.Feature, Traits.Features.Venus)]
        public void AfterStatementInNugget()
        {
            var markup = @"class Program
{
    static void Main(string[] args)
    {
#line ""Goo.aspx"", 27
            {|S1:[|
              Console.WriteLine();
$$
            |]|}
#line default
#line hidden
    }
}";
            AssertSmartIndentInProjection(
                markup, BaseIndentationOfNugget + 4);
        }

        [WpfFact, Trait(Traits.Feature, Traits.Features.SmartIndent), Trait(Traits.Feature, Traits.Features.Venus)]
        public void AfterStatementOnFirstLineOfNugget()
        {
            var markup = @"class Program
{
    static void Main(string[] args)
    {
#line ""Goo.aspx"", 27
            {|S1:[|Console.WriteLine();
$$
|]|}
#line default
#line hidden
    }
}";

            // TODO: Fix this to indent relative to the previous statement,
            // instead of relative to the containing scope.  I.e. Format like:
            //     <%Console.WriteLine();
            //       Console.WriteLine(); %>
            // instead of
            //     <%Console.WriteLine();
            //         Console.WriteLine(); %>
            // C# had the desired behavior in Dev12, where VB had the same behavior
            // as Roslyn has.  The Roslyn formatting engine currently always formats
            // each statement independently, so let's not change that just for Venus
            AssertSmartIndentInProjection(
                markup, BaseIndentationOfNugget + 4);
        }

        [WpfFact, Trait(Traits.Feature, Traits.Features.SmartIndent), Trait(Traits.Feature, Traits.Features.Venus)]
        public void InQueryOnFistLineOfNugget()
        {
            var markup = @"class Program
{
    static void Main(string[] args)
    {
#line ""Goo.aspx"", 27
            {|S1:[|var q = from
$$
|]|}
#line default
#line hidden
    }
}";
            AssertSmartIndentInProjection(
                markup, BaseIndentationOfNugget + 8);
        }

        [WpfFact, Trait(Traits.Feature, Traits.Features.SmartIndent), Trait(Traits.Feature, Traits.Features.Venus)]
        public void InQueryInNugget()
        {
            var markup = @"class Program
{
    static void Main(string[] args)
    {
#line ""Goo.aspx"", 27
            {|S1:[|
              var q = from
$$
|]|}
#line default
#line hidden
    }
}";
            AssertSmartIndentInProjection(
                markup, BaseIndentationOfNugget + 8);
        }

        [WorkItem(9216, "DevDiv_Projects/Roslyn")]
        [WpfFact, Trait(Traits.Feature, Traits.Features.SmartIndent), Trait(Traits.Feature, Traits.Features.Venus)]
        public void InsideBracesInNugget()
        {
            var markup = @"class Program
{
    static void Main(string[] args)
    {
#line ""Goo.aspx"", 27
                    {|S1:[|if (true)
        {
$$
        }|]|}
#line default
#line hidden
    }
}";
            AssertSmartIndentInProjection(markup, BaseIndentationOfNugget + 8);
        }

        [WorkItem(9216, "DevDiv_Projects/Roslyn")]
        [WpfFact, Trait(Traits.Feature, Traits.Features.SmartIndent), Trait(Traits.Feature, Traits.Features.Venus)]
        public void AfterEmbeddedStatementOnFirstLineOfNugget()
        {
            var markup = @"class Program
        {
            static void Main(string[] args)
            {
        #line ""Goo.aspx"", 27
                            {|S1:[|if (true)
                {
                }
                $$
|]|}
        #line default
        #line hidden
            }
        }";

            // In this case, we align the next statement with the "if" (though we _don't_
            // align the braces with it :S)
            AssertSmartIndentInProjection(markup,
                expectedIndentation: BaseIndentationOfNugget + 2);
        }

        [WorkItem(9216, "DevDiv_Projects/Roslyn")]
        [WpfFact, Trait(Traits.Feature, Traits.Features.SmartIndent), Trait(Traits.Feature, Traits.Features.Venus)]
        public void AfterEmbeddedStatementInNugget()
        {
            var markup = @"class Program
        {
            static void Main(string[] args)
            {
        #line ""Goo.aspx"", 27
                            {|S1:[|
            if (true)
            {
            }
$$
|]|}
        #line default
        #line hidden
            }
        }";

            // In this case we align with the "if", - the base indentation we pass in doesn't matter.
            AssertSmartIndentInProjection(markup,
                expectedIndentation: BaseIndentationOfNugget + 4);
        }

        // this is the special case where the smart indenter 
        // aligns with the base or base + 4th position.
        [WpfFact, Trait(Traits.Feature, Traits.Features.SmartIndent), Trait(Traits.Feature, Traits.Features.Venus)]
        public void AfterSwitchStatementAtEndOfNugget()
        {
            var markup = @"
class Program
{
    static void Main(string[] args)
    {
#line ""Goo.aspx"", 27
            {|S1:[|switch (10)
            {
                case 10:
$$
            }|]|}
#line default
#line hidden
    }
}";

            // It's yuck that I saw differences depending on where the end of the nugget is
            // but I did, so lets add a test.
            AssertSmartIndentInProjection(markup,
                expectedIndentation: BaseIndentationOfNugget + 12);
        }

        // this is the special case where the smart indenter 
        // aligns with the base or base + 4th position.
        [WpfFact, Trait(Traits.Feature, Traits.Features.SmartIndent), Trait(Traits.Feature, Traits.Features.Venus)]
        public void AfterSwitchStatementInNugget()
        {
            var markup = @"
class Program
{
    static void Main(string[] args)
    {
#line ""Goo.aspx"", 27
            {|S1:[|switch (10)
            {
                case 10:
$$
            }
|]|}
#line default
#line hidden
    }
}";

            AssertSmartIndentInProjection(markup,
                expectedIndentation: BaseIndentationOfNugget + 12);
        }

        [WpfFact, WorkItem(529876, "http://vstfdevdiv:8080/DevDiv2/DevDiv/_workitems/edit/529876"), Trait(Traits.Feature, Traits.Features.SmartIndent), Trait(Traits.Feature, Traits.Features.Venus)]
        public void InEmptyNugget()
        {
            var markup = @"class Program
        {
            static void Main(string[] args)
            {
        #line ""Goo.aspx"", 27
            {|S1:[|
$$|]|}
        #line default
        #line hidden
            }
        }";

            AssertSmartIndentInProjection(markup,
                expectedIndentation: BaseIndentationOfNugget + 4);
        }

        [WorkItem(1190278, "http://vstfdevdiv:8080/DevDiv2/DevDiv/_workitems/edit/1190278")]
        [WpfFact, Trait(Traits.Feature, Traits.Features.SmartIndent), Trait(Traits.Feature, Traits.Features.Venus)]
        public void GetNextTokenForFormattingSpanCalculationIncludesZeroWidthToken_CS()
        {
            var markup = @"//------------------------------------------------------------------------------
// <auto-generated>
//     This code was generated by a tool.
//     Runtime Version:4.0.30319.42000
//
//     Changes to this file may cause incorrect behavior and will be lost if
//     the code is regenerated.
// </auto-generated>
//------------------------------------------------------------------------------

namespace ASP {
using System;
using System.Collections.Generic;
using System.IO;
using System.Linq;
using System.Net;
using System.Web;
using System.Web.Helpers;
using System.Web.Security;
using System.Web.UI;
using System.Web.WebPages;
using System.Web.WebPages.Html;
using WebMatrix.Data;
using WebMatrix.WebData;
using Microsoft.Web.WebPages.OAuth;
using DotNetOpenAuth.AspNet;

public class _Page_Default_cshtml : System.Web.WebPages.WebPage {
#line hidden
public _Page_Default_cshtml() {
}
protected System.Web.HttpApplication ApplicationInstance {
get {
return ((System.Web.HttpApplication)(Context.ApplicationInstance));
}
}
public override void Execute() {

#line 1 ""C:\Users\basoundr\Documents\Visual Studio 2015\WebSites\WebSite6\Default.cshtml""

    {|S1:[|public class LanguagePreference
        {

        }

if (!File.Exists(physicalPath))
{
    Context.Response.SetStatus(HttpStatusCode.NotFound);
    return;
}
$$
    string[] languages = Context.Request.UserLanguages;

if(languages == null || languages.Length == 0)
{

    Response.Redirect()
    }

|]|}
#line default
#line hidden
}
}
}";

            AssertSmartIndentInProjection(markup,
                expectedIndentation: 16);
        }

        [WpfFact, WorkItem(530948, "http://vstfdevdiv:8080/DevDiv2/DevDiv/_workitems/edit/530948"), Trait(Traits.Feature, Traits.Features.SmartIndent)]
        public void CommaSeparatedListEnumMembers()
        {
            var code = @"enum MyEnum
{
    e1,

}";

            AssertSmartIndent(
                code,
                indentationLine: 3,
                expectedIndentation: 4);
        }

        [WpfFact, WorkItem(530796, "http://vstfdevdiv:8080/DevDiv2/DevDiv/_workitems/edit/530796"), Trait(Traits.Feature, Traits.Features.SmartIndent)]
        public void RelativeIndentationForBracesInExpression()
        {
            var code = @"class C
{
    void M(C c)
    {
        M(new C()
        {

        });
    }
}
";

            AssertSmartIndent(
                code,
                indentationLine: 6,
                expectedIndentation: 12);
        }

        [WpfFact, WorkItem(584599, "http://vstfdevdiv:8080/DevDiv2/DevDiv/_workitems/edit/584599"), Trait(Traits.Feature, Traits.Features.SmartIndent)]
        public void SwitchSection()
        {
            var code = @"class C
{
    void Method()
    {
        switch (i)
        {

            case 1:

            case 2:

                int i2 = 10;

            case 4:

        }
    }
}";

            AssertSmartIndent(
                code,
                indentationLine: 6,
                expectedIndentation: 12);

            AssertSmartIndent(
                code,
                indentationLine: 8,
                expectedIndentation: 16);

            AssertSmartIndent(
                code,
                indentationLine: 10,
                expectedIndentation: 16);

            AssertSmartIndent(
                code,
                indentationLine: 12,
                expectedIndentation: 16);

            AssertSmartIndent(
                code,
                indentationLine: 14,
                expectedIndentation: 16);
        }

        [WpfFact, WorkItem(584599, "http://vstfdevdiv:8080/DevDiv2/DevDiv/_workitems/edit/584599"), Trait(Traits.Feature, Traits.Features.SmartIndent)]
        public void SwitchSection2()
        {
            var code = @"class C
{
    void Method()
    {
        switch (i)
        {
            // test

            case 1:
                // test

            case 2:
                // test

                int i2 = 10;
            // test

            case 4:
            // test

        }
    }
}";

            AssertSmartIndent(
                code,
                indentationLine: 7,
                expectedIndentation: 12);

            AssertSmartIndent(
                code,
                indentationLine: 10,
                expectedIndentation: 16);

            AssertSmartIndent(
                code,
                indentationLine: 13,
                expectedIndentation: 16);

            AssertSmartIndent(
                code,
                indentationLine: 16,
                expectedIndentation: 12);

            AssertSmartIndent(
                code,
                indentationLine: 19,
                expectedIndentation: 12);
        }

        [WpfFact, WorkItem(584599, "http://vstfdevdiv:8080/DevDiv2/DevDiv/_workitems/edit/584599"), Trait(Traits.Feature, Traits.Features.SmartIndent)]
        public void CommentAtTheEndOfLine()
        {
            var code = @"using System;

class Program
{
    static void Main(string[] args)
    {
        Console.WriteLine(); /* this is a comment */
                             // that I would like to keep


        // properly indented
    }
}";

            AssertSmartIndent(
                code,
                indentationLine: 8,
                expectedIndentation: 29);

            AssertSmartIndent(
                code,
                indentationLine: 9,
                expectedIndentation: 8);
        }

        [WpfFact, WorkItem(912735, "http://vstfdevdiv:8080/DevDiv2/DevDiv/_workitems/edit/912735"), Trait(Traits.Feature, Traits.Features.SmartIndent)]
        public void CommentAtTheEndOfLineWithExecutableAfterCaret()
        {
            var code = @"using System;

class Program
{
    static void Main(string[] args)
    {
        // A
        // B


        return;
    }
}";

            AssertSmartIndent(
                code,
                indentationLine: 8,
                expectedIndentation: 8);

            AssertSmartIndent(
                code,
                indentationLine: 9,
                expectedIndentation: 8);
        }

        [WpfFact, WorkItem(912735, "http://vstfdevdiv:8080/DevDiv2/DevDiv/_workitems/edit/912735"), Trait(Traits.Feature, Traits.Features.SmartIndent)]
        public void CommentAtTheEndOfLineInsideInitializer()
        {
            var code = @"using System;
using System.Collections.Generic;

class Program
{
    static void Main(string[] args)
    {
        var s = new List<string>
                        {
                            """",
                                    """",/*sdfsdfsdfsdf*/
                                       // dfsdfsdfsdfsdf


                        };
    }
}";

            AssertSmartIndent(
                code,
                indentationLine: 12,
                expectedIndentation: 39);

            AssertSmartIndent(
                code,
                indentationLine: 13,
                expectedIndentation: 36);
        }

        [WorkItem(5495, "https://github.com/dotnet/roslyn/issues/5495")]
        [WpfFact, Trait(Traits.Feature, Traits.Features.SmartIndent)]
        public void AfterBadQueryContinuationWithSelectOrGroupClause()
        {
            var code = @"using System.Collections.Generic;
using System.Linq;

namespace ConsoleApplication1
{
    class AutomapperConfig
    {
        public static IEnumerable<string> ConfigureMappings(string name)
        {
            List<User> anEntireSlewOfItems = new List<User>();
            List<UserViewModel> viewModels = new List<UserViewModel>();

            var items = (from m in anEntireSlewOfItems into man

             join at in viewModels on m.id equals at.id
             join c in viewModels on m.name equals c.name
             join ct in viewModels on m.phonenumber equals ct.phonenumber
             where m.id == 1 &&
                 m.name == name
             select new { M = true, I = at, AT = at }).ToList();
            //Mapper.CreateMap<User, UserViewModel>()
            //    .ForMember(t => t.)
        }
    }

    class User
    {
        public int id { get; set; }
        public string name { get; set; }
        public int phonenumber { get; set; }
    }

    class UserViewModel
    {
        public int id { get; set; }
        public string name { get; set; }
        public int phonenumber { get; set; }
    }
}";

            AssertSmartIndent(
                code,
                indentationLine: 13,
                expectedIndentation: 25);
        }

        [WorkItem(5495, "https://github.com/dotnet/roslyn/issues/5495")]
        [WpfFact, Trait(Traits.Feature, Traits.Features.SmartIndent)]
        public void AfterPartialFromClause()
        {
            var code = @"
using System.Linq;

class C
{
    void M()
    {
        var q = from x

    }
}
";
            AssertSmartIndent(
                code,
                indentationLine: 8,
                expectedIndentation: 16);
        }

        [WorkItem(5635, "https://github.com/dotnet/roslyn/issues/5635")]
        [WpfFact, Trait(Traits.Feature, Traits.Features.SmartIndent)]
        public void ConstructorInitializerMissingBaseOrThisKeyword()
        {
            var code = @"
class C
{
     C(string s)
         :

}
";

            AssertSmartIndent(
                code,
                indentationLine: 5,
                expectedIndentation: 8);
        }

        [WpfFact, Trait(Traits.Feature, Traits.Features.SmartIndent)]
        public void CreateIndentOperationForBrokenBracketedArgumentList()
        {
            var code = @"
class Program
{
    static void M()
    {
        string (userInput == ""Y"")

    }
}
";

            AssertSmartIndent(
                code,
                indentationLine: 6,
                expectedIndentation: 12);
        }

        [WpfFact, Trait(Traits.Feature, Traits.Features.SmartIndent)]
        public void PatternPropertyIndentFirst()
        {
            var code = @"
class C
{
    void M(object o)
    {
        var y = o is Point
        {

        }
    }
}";

            AssertSmartIndent(
                code,
                indentationLine: 7,
                expectedIndentation: 12);
        }

        [WpfFact, Trait(Traits.Feature, Traits.Features.SmartIndent)]
        public void PatternPropertyIndentSecond()
        {
            var code = @"
class C
{
    void M(object o)
    {
        var y = o is Point
        {
            X is 4,

        }
    }
}";

            AssertSmartIndent(
                code,
                indentationLine: 8,
                expectedIndentation: 12);
        }

        [WpfFact, Trait(Traits.Feature, Traits.Features.SmartIndent)]
        public void PatternPropertyIndentNestedFirst()
        {
            var code = @"
class C
{
    void M(object o)
    {
        var y = o is Point
        {
            X is Widget 
            {

            },

        }
    }
}";

            AssertSmartIndent(
                code,
                indentationLine: 9,
                expectedIndentation: 16);
        }

        [WpfFact, Trait(Traits.Feature, Traits.Features.SmartIndent)]
        public void PatternPropertyIndentNestedSecond()
        {
            var code = @"
class C
{
    void M(object o)
    {
        var y = o is Point
        {
            X is Widget 
            {
                Y is 42,

            },
        }
    }
}";

            AssertSmartIndent(
                code,
                indentationLine: 10,
                expectedIndentation: 16);
        }

        [WpfFact, WorkItem(33253, "https://github.com/dotnet/roslyn/issues/33253")]
        [Trait(Traits.Feature, Traits.Features.SmartIndent)]
        public void EnterAfterFluentSequences_1()
        {
            var code = @"public class Test
{
    public void Test()
    {
        new List<DateTime>()
            .Where(d => d.Kind == DateTimeKind.Local ||
                        d.Kind == DateTimeKind.Utc)

            .ToArray();
    }
}";

            AssertSmartIndent(
                code: code,
                indentationLine: 7,
                expectedIndentation: 12);
        }

        [WpfFact, WorkItem(33253, "https://github.com/dotnet/roslyn/issues/33253")]
        [Trait(Traits.Feature, Traits.Features.SmartIndent)]
        public void EnterAfterFluentSequences_2()
        {
            var code = @"public class Test
{
    public void Test()
    {
        new List<DateTime>()
                .Where(d => d.Kind == DateTimeKind.Local ||
                            d.Kind == DateTimeKind.Utc)

                .ToArray();
    }
}";

            AssertSmartIndent(
                code: code,
                indentationLine: 7,
                expectedIndentation: 16);
        }

        [WpfFact, WorkItem(33253, "https://github.com/dotnet/roslyn/issues/33253")]
        [Trait(Traits.Feature, Traits.Features.SmartIndent)]
        public void EnterAfterFluentSequences_3()
        {
            var code = @"public class Test
{
    public void Test()
    {
        new List<DateTime>().Where(d => d.Kind == DateTimeKind.Local ||
                                        d.Kind == DateTimeKind.Utc)

                            .ToArray();
    }
}";

            AssertSmartIndent(
                code: code,
                indentationLine: 6,
                expectedIndentation: 12);
        }

        [WpfFact, WorkItem(33253, "https://github.com/dotnet/roslyn/issues/33253")]
        [Trait(Traits.Feature, Traits.Features.SmartIndent)]
        public void EnterAfterFluentSequences_4()
        {
            var code = @"public class Test
{
    public void Test()
    {
        new List<DateTime>().Where(d => d.Kind == DateTimeKind.Local || d.Kind == DateTimeKind.Utc)

            .ToArray();
    }
}";

            AssertSmartIndent(
                code: code,
                indentationLine: 5,
                expectedIndentation: 12);
        }

        [WorkItem(28752, "https://github.com/dotnet/roslyn/issues/28752")]
        [WpfFact, Trait(Traits.Feature, Traits.Features.SmartIndent)]
        public void EnterAfterBlankLineAfterCommentedOutCode1()
        {
            var code = @"class Test
{
    public void Test()
    {
        // comment


    }
}";

            AssertSmartIndent(
                code: code,
                indentationLine: 5,
                expectedIndentation: 8);

            AssertSmartIndent(
                code: code,
                indentationLine: 6,
                expectedIndentation: 8);
        }

        [WorkItem(28752, "https://github.com/dotnet/roslyn/issues/28752")]
        [WpfFact, Trait(Traits.Feature, Traits.Features.SmartIndent)]
        public void EnterAfterBlankLineAfterCommentedOutCode2()
        {
            var code = @"
class T
{
    // comment



    // comment
    int i = 1;
}";

            AssertSmartIndent(
                code: code,
                indentationLine: 4,
                expectedIndentation: 4);

            AssertSmartIndent(
                code: code,
                indentationLine: 5,
                expectedIndentation: 4);

            AssertSmartIndent(
                code: code,
                indentationLine: 6,
                expectedIndentation: 4);
        }

        [WorkItem(38819, "https://github.com/dotnet/roslyn/issues/38819")]
        [WpfFact]
        [Trait(Traits.Feature, Traits.Features.SmartIndent)]
        public void IndentationOfReturnInFileWithTabs1()
        {
            var code = @"
public class Example
{
	public void Test(object session)
	{
		if (session == null)
return;
	}
}";
            // Ensure the test code doesn't get switched to spaces
            Assert.Contains("\t\tif (session == null)", code);
            AssertSmartIndent(
                code,
                indentationLine: 6,
                expectedIndentation: 12,
                useTabs: true,
                options: null,
                indentStyle: IndentStyle.Smart);
        }

        [WpfFact]
        [Trait(Traits.Feature, Traits.Features.SmartIndent)]
        public void Operator()
        {
            var code = @"using System;

namespace NS
{
    class Class
    {
        public static Class operator +(Class x, Class y)

";

            AssertSmartIndent(
                code,
                indentationLine: 7,
                expectedIndentation: 12);
        }

        [WpfFact]
        [Trait(Traits.Feature, Traits.Features.SmartIndent)]
        public void CastOperator()
        {
            var code = @"using System;

namespace NS
{
    class Class
    {
        public static explicit operator Class(int x)

";

            AssertSmartIndent(
                code,
                indentationLine: 7,
                expectedIndentation: 12);
        }

        [WpfFact]
        [Trait(Traits.Feature, Traits.Features.SmartIndent)]
        public void OperatorBody()
        {
            var code = @"using System;

namespace NS
{
    class Class
    {
        public static Class operator +(Class x, Class y)
        {

";

            AssertSmartIndent(
                code,
                indentationLine: 8,
                expectedIndentation: 12);
        }

        [WpfFact]
        [Trait(Traits.Feature, Traits.Features.SmartIndent)]
        public void CastOperatorBody()
        {
            var code = @"using System;

namespace NS
{
    class Class
    {
        public static explicit operator Class(int x)
        {

";

            AssertSmartIndent(
                code,
                indentationLine: 8,
                expectedIndentation: 12);
        }

        [WpfFact]
        [Trait(Traits.Feature, Traits.Features.SmartIndent)]
        public void CheckedOperator()
        {
            var code = @"using System;

namespace NS
{
    class Class
    {
        public static Class operator checked +(Class x, Class y)

";

            AssertSmartIndent(
                code,
                indentationLine: 7,
                expectedIndentation: 12,
                options: CSharpParseOptions.Default.WithLanguageVersion(LanguageVersion.Preview));
        }

        [WpfFact]
        [Trait(Traits.Feature, Traits.Features.SmartIndent)]
        public void ExplicitCastCheckedOperator()
        {
            var code = @"using System;

namespace NS
{
    class Class
    {
        public static explicit operator checked Class(int x)

";

            AssertSmartIndent(
                code,
                indentationLine: 7,
                expectedIndentation: 12,
                options: CSharpParseOptions.Default.WithLanguageVersion(LanguageVersion.Preview));
        }

        [WpfFact]
        [Trait(Traits.Feature, Traits.Features.SmartIndent)]
        public void CheckedOperatorBody()
        {
            var code = @"using System;

namespace NS
{
    class Class
    {
        public static Class operator checked +(Class x, Class y)
        {

";

            AssertSmartIndent(
                code,
                indentationLine: 8,
                expectedIndentation: 12,
                options: CSharpParseOptions.Default.WithLanguageVersion(LanguageVersion.Preview));
        }

        [WpfFact]
        [Trait(Traits.Feature, Traits.Features.SmartIndent)]
        public void ExplicitCastCheckedOperatorBody()
        {
            var code = @"using System;

namespace NS
{
    class Class
    {
        public static explicit operator checked Class(int x)
        {

";

            AssertSmartIndent(
                code,
                indentationLine: 8,
                expectedIndentation: 12,
                options: CSharpParseOptions.Default.WithLanguageVersion(LanguageVersion.Preview));
        }

        [WpfFact]
        [Trait(Traits.Feature, Traits.Features.SmartIndent)]
        public void UnsignedRightShift()
        {
            var code = @"using System;

namespace NS
{
    class Class
    {
        public static Class operator >>>(Class x, Class y)

";

            AssertSmartIndent(
                code,
                indentationLine: 7,
                expectedIndentation: 12);
        }

        [WpfFact]
        [Trait(Traits.Feature, Traits.Features.SmartIndent)]
        public void UnsignedRightShiftBody()
        {
            var code = @"using System;

namespace NS
{
    class Class
    {
        public static Class operator >>>(Class x, Class y)
        {

";

            AssertSmartIndent(
                code,
                indentationLine: 8,
                expectedIndentation: 12);
        }

        private static void AssertSmartIndentInProjection(
            string markup,
            int expectedIndentation,
            CSharpParseOptions options = null,
            IndentStyle indentStyle = IndentStyle.Smart)
        {
            AssertSmartIndentInProjection(markup, expectedIndentation, useTabs: false, options, indentStyle);
            AssertSmartIndentInProjection(markup.Replace("    ", "\t"), expectedIndentation, useTabs: true, options, indentStyle);
        }

        private static void AssertSmartIndentInProjection(
            string markup,
            int expectedIndentation,
            bool useTabs,
            CSharpParseOptions options,
            IndentStyle indentStyle)
        {
            var optionsSet = options != null
                    ? new[] { options }
                    : new[] { Options.Regular, Options.Script };

            foreach (var option in optionsSet)
            {
                using var workspace = TestWorkspace.CreateCSharp(markup, parseOptions: option, composition: s_compositionWithTestFormattingRules);

                var subjectDocument = workspace.Documents.Single();

                var projectedDocument =
                    workspace.CreateProjectionBufferDocument(HtmlMarkup, workspace.Documents);

                var provider = (TestFormattingRuleFactoryServiceFactory.Factory)workspace.Services.GetService<IHostDependentFormattingRuleFactoryService>();
                provider.BaseIndentation = BaseIndentationOfNugget;
                provider.TextSpan = subjectDocument.SelectedSpans.Single();

                var editorOptionsService = workspace.GetService<EditorOptionsService>();

                var indentationLine = projectedDocument.GetTextBuffer().CurrentSnapshot.GetLineFromPosition(projectedDocument.CursorPosition.Value);
                var textView = projectedDocument.GetTextView();
                var buffer = subjectDocument.GetTextBuffer();
                var point = textView.BufferGraph.MapDownToBuffer(indentationLine.Start, PointTrackingMode.Negative, buffer, PositionAffinity.Predecessor);

                var editorOptions = editorOptionsService.Factory.GetOptions(buffer);
                editorOptions.SetOptionValue(DefaultOptions.IndentStyleId, indentStyle.ToEditorIndentStyle());
                editorOptions.SetOptionValue(DefaultOptions.ConvertTabsToSpacesOptionId, !useTabs);

                TestIndentation(
                    point.Value,
                    expectedIndentation,
                    textView,
                    subjectDocument,
                    editorOptionsService);
            }
        }

        private void AssertSmartIndent(
            string code,
            int indentationLine,
            int? expectedIndentation,
            CSharpParseOptions options = null,
            IndentStyle indentStyle = IndentStyle.Smart)
        {
            AssertSmartIndent(code, indentationLine, expectedIndentation, useTabs: false, options, indentStyle);
            AssertSmartIndent(code.Replace("    ", "\t"), indentationLine, expectedIndentation, useTabs: true, options, indentStyle);
        }

        private void AssertSmartIndent(
            string code,
            int indentationLine,
            int? expectedIndentation,
            bool useTabs,
            CSharpParseOptions options,
            IndentStyle indentStyle)
        {
            var optionsSet = options != null
                ? new[] { options }
                : new[] { Options.Regular, Options.Script };

            foreach (var option in optionsSet)
            {
                using var workspace = TestWorkspace.CreateCSharp(code, parseOptions: option);

                TestIndentation(workspace, indentationLine, expectedIndentation, indentStyle, useTabs);
            }
        }

        private void AssertSmartIndent(
            string code,
            int? expectedIndentation,
            CSharpParseOptions options = null,
            IndentStyle indentStyle = IndentStyle.Smart)
        {
            AssertSmartIndent(code, expectedIndentation, useTabs: false, options, indentStyle);
            AssertSmartIndent(code.Replace("    ", "\t"), expectedIndentation, useTabs: true, options, indentStyle);
        }

        private void AssertSmartIndent(
            string code,
            int? expectedIndentation,
            bool useTabs,
            CSharpParseOptions options,
            IndentStyle indentStyle)
        {
            var optionsSet = options != null
                ? new[] { options }
                : new[] { Options.Regular, Options.Script };

            foreach (var option in optionsSet)
            {
                using var workspace = TestWorkspace.CreateCSharp(code, parseOptions: option);

                var wpfTextView = workspace.Documents.First().GetTextView();
                var line = wpfTextView.TextBuffer.CurrentSnapshot.GetLineFromPosition(wpfTextView.Caret.Position.BufferPosition).LineNumber;
                TestIndentation(workspace, line, expectedIndentation, indentStyle, useTabs);
            }
        }
    }
}<|MERGE_RESOLUTION|>--- conflicted
+++ resolved
@@ -2207,7 +2207,6 @@
                 expectedIndentation: 16);
         }
 
-<<<<<<< HEAD
         [WpfFact]
         [Trait(Traits.Feature, Traits.Features.SmartIndent)]
         public void LambdaDefaultParameter_EnterAfterParamList()
@@ -2273,11 +2272,7 @@
                 expectedIndentation: 20);
         }
 
-        [WpfFact]
-        [WorkItem(530074, "http://vstfdevdiv:8080/DevDiv2/DevDiv/_workitems/edit/530074")]
-=======
         [WpfFact, WorkItem(530074, "http://vstfdevdiv:8080/DevDiv2/DevDiv/_workitems/edit/530074")]
->>>>>>> d04c23b6
         [Trait(Traits.Feature, Traits.Features.SmartIndent)]
         public void EnterInArgumentList1()
         {
