--- conflicted
+++ resolved
@@ -99,7 +99,6 @@
         }
 
         [Fact, Trait(Traits.Feature, Traits.Features.CodeActionsInlineDeclaration)]
-<<<<<<< HEAD
         [WorkItem(29935, "https://github.com/dotnet/roslyn/issues/29935")]
         public async Task FixAllInDocumentSymbolResolution()
         {
@@ -140,7 +139,11 @@
     void A(out string s, out string s2)
     {
         s = s2 = string.Empty;
-=======
+    }
+}");
+        }
+
+        [Fact, Trait(Traits.Feature, Traits.Features.CodeActionsInlineDeclaration)]
         [WorkItem(28323, "https://github.com/dotnet/roslyn/issues/28323")]
         public async Task FixAllInDocument4()
         {
@@ -364,8 +367,7 @@
 {
     void M()
     {
-        // trailing
-        /* leading */
+        /* leading */ // trailing
         int.TryParse(v, out int i1);
         int.TryParse(v, out int i2);
     }
@@ -423,7 +425,6 @@
         int.TryParse(v, out int i1);
         int.TryParse(v, out int i2);
         dummy = 42;
->>>>>>> fc965b58
     }
 }");
         }
