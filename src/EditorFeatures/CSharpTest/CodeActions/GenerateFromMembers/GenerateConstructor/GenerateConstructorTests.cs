﻿// Copyright (c) Microsoft.  All Rights Reserved.  Licensed under the Apache License, Version 2.0.  See License.txt in the project root for license information.

using System.Collections.Generic;
using System.Threading.Tasks;
using Microsoft.CodeAnalysis.CSharp.CodeRefactorings.GenerateFromMembers.GenerateConstructor;
using Microsoft.CodeAnalysis.Options;
using Microsoft.CodeAnalysis.Simplification;
using Roslyn.Test.Utilities;
using Xunit;

namespace Microsoft.CodeAnalysis.Editor.CSharp.UnitTests.CodeRefactorings.GenerateFromMembers.GenerateConstructor
{
    public class GenerateConstructorTests : AbstractCSharpCodeActionTest
    {
        protected override object CreateCodeRefactoringProvider(Workspace workspace)
        {
            return new GenerateConstructorCodeRefactoringProvider();
        }

<<<<<<< HEAD
        [WpfFact, Trait(Traits.Feature, Traits.Features.CodeActionsGenerateConstructor)]
        public async Task TestSingleField()
=======
        [Fact, Trait(Traits.Feature, Traits.Features.CodeActionsGenerateConstructor)]
        public void TestSingleField()
>>>>>>> 70cc7bbe
        {
            await TestAsync(
@"using System . Collections . Generic ; class Z { [|int a ;|] } ",
@"using System . Collections . Generic ; class Z { int a ; public Z ( int a ) { this . a = a ; } } ",
index: 0);
        }

<<<<<<< HEAD
        [WpfFact, Trait(Traits.Feature, Traits.Features.CodeActionsGenerateConstructor)]
        public async Task TestMultipleFields()
=======
        [Fact, Trait(Traits.Feature, Traits.Features.CodeActionsGenerateConstructor)]
        public void TestMultipleFields()
>>>>>>> 70cc7bbe
        {
            await TestAsync(
@"using System . Collections . Generic ; class Z { [|int a ; string b ;|] } ",
@"using System . Collections . Generic ; class Z { int a ; string b ; public Z ( int a , string b ) { this . a = a ; this . b = b ; } } ",
index: 0);
        }

<<<<<<< HEAD
        [WpfFact, Trait(Traits.Feature, Traits.Features.CodeActionsGenerateConstructor)]
        public async Task TestSecondField()
=======
        [Fact, Trait(Traits.Feature, Traits.Features.CodeActionsGenerateConstructor)]
        public void TestSecondField()
>>>>>>> 70cc7bbe
        {
            await TestAsync(
@"using System . Collections . Generic ; class Z { int a ; [|string b ;|] public Z ( int a ) { this . a = a ; } } ",
@"using System . Collections . Generic ; class Z { int a ; string b ; public Z ( string b ) { this . b = b ; } public Z ( int a ) { this . a = a ; } } ",
index: 0);
        }

<<<<<<< HEAD
        [WpfFact, Trait(Traits.Feature, Traits.Features.CodeActionsGenerateConstructor)]
        public async Task TestFieldAssigningConstructor()
=======
        [Fact, Trait(Traits.Feature, Traits.Features.CodeActionsGenerateConstructor)]
        public void TestFieldAssigningConstructor()
>>>>>>> 70cc7bbe
        {
            await TestAsync(
@"using System . Collections . Generic ; class Z { [|int a ; string b ;|] public Z ( int a ) { this . a = a ; } } ",
@"using System . Collections . Generic ; class Z { int a ; string b ; public Z ( int a ) { this . a = a ; } public Z ( int a , string b ) { this . a = a ; this . b = b ; } } ",
index: 0);
        }

<<<<<<< HEAD
        [WpfFact, Trait(Traits.Feature, Traits.Features.CodeActionsGenerateConstructor)]
        public async Task TestFieldAssigningConstructor2()
=======
        [Fact, Trait(Traits.Feature, Traits.Features.CodeActionsGenerateConstructor)]
        public void TestFieldAssigningConstructor2()
>>>>>>> 70cc7bbe
        {
            await TestAsync(
@"using System . Collections . Generic ; class Z { [|int a ; string b ;|] public Z ( int a ) { this . a = a ; } } ",
@"using System . Collections . Generic ; class Z { int a ; string b ; public Z ( int a ) { this . a = a ; } public Z ( int a , string b ) { this . a = a ; this . b = b ; } } ",
index: 0);
        }

<<<<<<< HEAD
        [WpfFact, Trait(Traits.Feature, Traits.Features.CodeActionsGenerateConstructor)]
        public async Task TestDelegatingConstructor()
=======
        [Fact, Trait(Traits.Feature, Traits.Features.CodeActionsGenerateConstructor)]
        public void TestDelegatingConstructor()
>>>>>>> 70cc7bbe
        {
            await TestAsync(
@"using System . Collections . Generic ; class Z { [|int a ; string b ;|] public Z ( int a ) { this . a = a ; } } ",
@"using System . Collections . Generic ; class Z { int a ; string b ; public Z ( int a ) { this . a = a ; } public Z ( int a , string b ) : this ( a ) { this . b = b ; } } ",
index: 1);
        }

<<<<<<< HEAD
        [WpfFact, Trait(Traits.Feature, Traits.Features.CodeActionsGenerateConstructor)]
        public async Task TestMissingWithExistingConstructor()
=======
        [Fact, Trait(Traits.Feature, Traits.Features.CodeActionsGenerateConstructor)]
        public void TestMissingWithExistingConstructor()
>>>>>>> 70cc7bbe
        {
            await TestMissingAsync(
@"using System . Collections . Generic ; class Z { [|int a ; string b ;|] public Z ( int a ) { this . a = a ; } public Z ( int a , string b ) { this . a = a ; this . b = b ; } } ");
        }

<<<<<<< HEAD
        [WpfFact, Trait(Traits.Feature, Traits.Features.CodeActionsGenerateConstructor)]
        public async Task TestMultipleProperties()
=======
        [Fact, Trait(Traits.Feature, Traits.Features.CodeActionsGenerateConstructor)]
        public void TestMultipleProperties()
>>>>>>> 70cc7bbe
        {
            await TestAsync(
@"class Z { [|public int A { get ; private set ; } public string B { get ; private set ; }|] } ",
@"class Z { public Z ( int a , string b ) {  A = a ;  B = b ; } public int A { get ; private set ; } public string B { get ; private set ; } } ",
index: 0);
        }

<<<<<<< HEAD
        [WpfFact, Trait(Traits.Feature, Traits.Features.CodeActionsGenerateConstructor)]
        public async Task TestMultiplePropertiesWithQualification()
=======
        [Fact, Trait(Traits.Feature, Traits.Features.CodeActionsGenerateConstructor)]
        public void TestMultiplePropertiesWithQualification()
>>>>>>> 70cc7bbe
        {
            await TestAsync(
@"class Z { [|public int A { get ; private set ; } public string B { get ; private set ; }|] } ",
@"class Z { public Z ( int a , string b ) { this . A = a ; this . B = b ; } public int A { get ; private set ; } public string B { get ; private set ; } } ",
index: 0, options: new Dictionary<OptionKey, object> { { new OptionKey(SimplificationOptions.QualifyMemberAccessWithThisOrMe, "C#"), true } });
        }

<<<<<<< HEAD
        [WpfFact, Trait(Traits.Feature, Traits.Features.CodeActionsGenerateConstructor)]
        public async Task TestStruct()
=======
        [Fact, Trait(Traits.Feature, Traits.Features.CodeActionsGenerateConstructor)]
        public void TestStruct()
>>>>>>> 70cc7bbe
        {
            await TestAsync(
@"using System . Collections . Generic ; struct S { [|int i ;|] } ",
@"using System . Collections . Generic ; struct S { int i ; public S ( int i ) { this . i = i ; } } ",
index: 0);
        }

<<<<<<< HEAD
        [WpfFact, Trait(Traits.Feature, Traits.Features.CodeActionsGenerateConstructor)]
        public async Task TestStruct1()
=======
        [Fact, Trait(Traits.Feature, Traits.Features.CodeActionsGenerateConstructor)]
        public void TestStruct1()
>>>>>>> 70cc7bbe
        {
            await TestAsync(
@"using System . Collections . Generic ; struct S { [|int i { get; set; }|] } ",
@"using System . Collections . Generic ; struct S { public S ( int i ) : this() { this . i = i ; } int i { get; set; } } ",
index: 0);
        }

<<<<<<< HEAD
        [WpfFact, Trait(Traits.Feature, Traits.Features.CodeActionsGenerateConstructor)]
        public async Task TestStruct2()
=======
        [Fact, Trait(Traits.Feature, Traits.Features.CodeActionsGenerateConstructor)]
        public void TestStruct2()
>>>>>>> 70cc7bbe
        {
            await TestAsync(
@"using System . Collections . Generic ; struct S { int i { get; set; } [|int y;|] } ",
@"using System . Collections . Generic ; struct S { int i { get; set; } int y; public S ( int y ) : this() { this . y = y ; } } ",
index: 0);
        }

<<<<<<< HEAD
        [WpfFact, Trait(Traits.Feature, Traits.Features.CodeActionsGenerateConstructor)]
        public async Task TestStruct3()
=======
        [Fact, Trait(Traits.Feature, Traits.Features.CodeActionsGenerateConstructor)]
        public void TestStruct3()
>>>>>>> 70cc7bbe
        {
            await TestAsync(
@"using System . Collections . Generic ; struct S { [|int i { get; set; }|] int y; } ",
@"using System . Collections . Generic ; struct S { int i { get; set; } int y; public S ( int i ) : this() { this . i = i ; } } ",
index: 0);
        }

<<<<<<< HEAD
        [WpfFact, Trait(Traits.Feature, Traits.Features.CodeActionsGenerateConstructor)]
        public async Task TestGenericType()
=======
        [Fact, Trait(Traits.Feature, Traits.Features.CodeActionsGenerateConstructor)]
        public void TestGenericType()
>>>>>>> 70cc7bbe
        {
            await TestAsync(
@"using System . Collections . Generic ; class Program < T > { [|int i ;|] } ",
@"using System . Collections . Generic ; class Program < T > { int i ; public Program ( int i ) { this . i = i ; } } ",
index: 0);
        }

<<<<<<< HEAD
        [WpfFact, Trait(Traits.Feature, Traits.Features.CodeActionsGenerateConstructor)]
        public async Task TestSmartTagText1()
=======
        [Fact, Trait(Traits.Feature, Traits.Features.CodeActionsGenerateConstructor)]
        public void TestSmartTagText1()
>>>>>>> 70cc7bbe
        {
            await TestSmartTagTextAsync(
@"using System.Collections.Generic; class Program { [|bool b; HashSet<string> s;|] }",
string.Format(FeaturesResources.GenerateConstructor, "Program", "bool, HashSet<string>"));
        }

<<<<<<< HEAD
        [WpfFact, Trait(Traits.Feature, Traits.Features.CodeActionsGenerateConstructor)]
        public async Task TestSmartTagText2()
=======
        [Fact, Trait(Traits.Feature, Traits.Features.CodeActionsGenerateConstructor)]
        public void TestSmartTagText2()
>>>>>>> 70cc7bbe
        {
            await TestSmartTagTextAsync(
@"using System . Collections . Generic ; class Program { [|bool b ; HashSet < string > s ;|] public Program ( bool b ) { this . b = b ; } } ",
string.Format(FeaturesResources.GenerateFieldAssigningConstructor, "Program", "bool, HashSet<string>"));
        }

<<<<<<< HEAD
        [WpfFact, Trait(Traits.Feature, Traits.Features.CodeActionsGenerateConstructor)]
        public async Task TestSmartTagText3()
=======
        [Fact, Trait(Traits.Feature, Traits.Features.CodeActionsGenerateConstructor)]
        public void TestSmartTagText3()
>>>>>>> 70cc7bbe
        {
            await TestSmartTagTextAsync(
@"using System . Collections . Generic ; class Program { [|bool b ; HashSet < string > s ;|] public Program ( bool b ) { this . b = b ; } } ",
string.Format(FeaturesResources.GenerateDelegatingConstructor, "Program", "bool, HashSet<string>"),
index: 1);
        }

<<<<<<< HEAD
        [WpfFact, Trait(Traits.Feature, Traits.Features.CodeActionsGenerateConstructor)]
        public async Task TestContextualKeywordName()
=======
        [Fact, Trait(Traits.Feature, Traits.Features.CodeActionsGenerateConstructor)]
        public void TestContextualKeywordName()
>>>>>>> 70cc7bbe
        {
            await TestAsync(
@"class Program { [|int yield ;|] } ",
@"class Program { int yield ; public Program ( int yield ) { this . yield = yield ; } } ");
        }
    }
}<|MERGE_RESOLUTION|>--- conflicted
+++ resolved
@@ -1,4 +1,4 @@
-﻿// Copyright (c) Microsoft.  All Rights Reserved.  Licensed under the Apache License, Version 2.0.  See License.txt in the project root for license information.
+// Copyright (c) Microsoft.  All Rights Reserved.  Licensed under the Apache License, Version 2.0.  See License.txt in the project root for license information.
 
 using System.Collections.Generic;
 using System.Threading.Tasks;
@@ -17,13 +17,8 @@
             return new GenerateConstructorCodeRefactoringProvider();
         }
 
-<<<<<<< HEAD
         [WpfFact, Trait(Traits.Feature, Traits.Features.CodeActionsGenerateConstructor)]
         public async Task TestSingleField()
-=======
-        [Fact, Trait(Traits.Feature, Traits.Features.CodeActionsGenerateConstructor)]
-        public void TestSingleField()
->>>>>>> 70cc7bbe
         {
             await TestAsync(
 @"using System . Collections . Generic ; class Z { [|int a ;|] } ",
@@ -31,13 +26,8 @@
 index: 0);
         }
 
-<<<<<<< HEAD
         [WpfFact, Trait(Traits.Feature, Traits.Features.CodeActionsGenerateConstructor)]
         public async Task TestMultipleFields()
-=======
-        [Fact, Trait(Traits.Feature, Traits.Features.CodeActionsGenerateConstructor)]
-        public void TestMultipleFields()
->>>>>>> 70cc7bbe
         {
             await TestAsync(
 @"using System . Collections . Generic ; class Z { [|int a ; string b ;|] } ",
@@ -45,13 +35,8 @@
 index: 0);
         }
 
-<<<<<<< HEAD
         [WpfFact, Trait(Traits.Feature, Traits.Features.CodeActionsGenerateConstructor)]
         public async Task TestSecondField()
-=======
-        [Fact, Trait(Traits.Feature, Traits.Features.CodeActionsGenerateConstructor)]
-        public void TestSecondField()
->>>>>>> 70cc7bbe
         {
             await TestAsync(
 @"using System . Collections . Generic ; class Z { int a ; [|string b ;|] public Z ( int a ) { this . a = a ; } } ",
@@ -59,13 +44,8 @@
 index: 0);
         }
 
-<<<<<<< HEAD
         [WpfFact, Trait(Traits.Feature, Traits.Features.CodeActionsGenerateConstructor)]
         public async Task TestFieldAssigningConstructor()
-=======
-        [Fact, Trait(Traits.Feature, Traits.Features.CodeActionsGenerateConstructor)]
-        public void TestFieldAssigningConstructor()
->>>>>>> 70cc7bbe
         {
             await TestAsync(
 @"using System . Collections . Generic ; class Z { [|int a ; string b ;|] public Z ( int a ) { this . a = a ; } } ",
@@ -73,13 +53,8 @@
 index: 0);
         }
 
-<<<<<<< HEAD
         [WpfFact, Trait(Traits.Feature, Traits.Features.CodeActionsGenerateConstructor)]
         public async Task TestFieldAssigningConstructor2()
-=======
-        [Fact, Trait(Traits.Feature, Traits.Features.CodeActionsGenerateConstructor)]
-        public void TestFieldAssigningConstructor2()
->>>>>>> 70cc7bbe
         {
             await TestAsync(
 @"using System . Collections . Generic ; class Z { [|int a ; string b ;|] public Z ( int a ) { this . a = a ; } } ",
@@ -87,13 +62,8 @@
 index: 0);
         }
 
-<<<<<<< HEAD
         [WpfFact, Trait(Traits.Feature, Traits.Features.CodeActionsGenerateConstructor)]
         public async Task TestDelegatingConstructor()
-=======
-        [Fact, Trait(Traits.Feature, Traits.Features.CodeActionsGenerateConstructor)]
-        public void TestDelegatingConstructor()
->>>>>>> 70cc7bbe
         {
             await TestAsync(
 @"using System . Collections . Generic ; class Z { [|int a ; string b ;|] public Z ( int a ) { this . a = a ; } } ",
@@ -101,25 +71,15 @@
 index: 1);
         }
 
-<<<<<<< HEAD
         [WpfFact, Trait(Traits.Feature, Traits.Features.CodeActionsGenerateConstructor)]
         public async Task TestMissingWithExistingConstructor()
-=======
-        [Fact, Trait(Traits.Feature, Traits.Features.CodeActionsGenerateConstructor)]
-        public void TestMissingWithExistingConstructor()
->>>>>>> 70cc7bbe
         {
             await TestMissingAsync(
 @"using System . Collections . Generic ; class Z { [|int a ; string b ;|] public Z ( int a ) { this . a = a ; } public Z ( int a , string b ) { this . a = a ; this . b = b ; } } ");
         }
 
-<<<<<<< HEAD
         [WpfFact, Trait(Traits.Feature, Traits.Features.CodeActionsGenerateConstructor)]
         public async Task TestMultipleProperties()
-=======
-        [Fact, Trait(Traits.Feature, Traits.Features.CodeActionsGenerateConstructor)]
-        public void TestMultipleProperties()
->>>>>>> 70cc7bbe
         {
             await TestAsync(
 @"class Z { [|public int A { get ; private set ; } public string B { get ; private set ; }|] } ",
@@ -127,13 +87,8 @@
 index: 0);
         }
 
-<<<<<<< HEAD
         [WpfFact, Trait(Traits.Feature, Traits.Features.CodeActionsGenerateConstructor)]
         public async Task TestMultiplePropertiesWithQualification()
-=======
-        [Fact, Trait(Traits.Feature, Traits.Features.CodeActionsGenerateConstructor)]
-        public void TestMultiplePropertiesWithQualification()
->>>>>>> 70cc7bbe
         {
             await TestAsync(
 @"class Z { [|public int A { get ; private set ; } public string B { get ; private set ; }|] } ",
@@ -141,13 +96,8 @@
 index: 0, options: new Dictionary<OptionKey, object> { { new OptionKey(SimplificationOptions.QualifyMemberAccessWithThisOrMe, "C#"), true } });
         }
 
-<<<<<<< HEAD
         [WpfFact, Trait(Traits.Feature, Traits.Features.CodeActionsGenerateConstructor)]
         public async Task TestStruct()
-=======
-        [Fact, Trait(Traits.Feature, Traits.Features.CodeActionsGenerateConstructor)]
-        public void TestStruct()
->>>>>>> 70cc7bbe
         {
             await TestAsync(
 @"using System . Collections . Generic ; struct S { [|int i ;|] } ",
@@ -155,13 +105,8 @@
 index: 0);
         }
 
-<<<<<<< HEAD
         [WpfFact, Trait(Traits.Feature, Traits.Features.CodeActionsGenerateConstructor)]
         public async Task TestStruct1()
-=======
-        [Fact, Trait(Traits.Feature, Traits.Features.CodeActionsGenerateConstructor)]
-        public void TestStruct1()
->>>>>>> 70cc7bbe
         {
             await TestAsync(
 @"using System . Collections . Generic ; struct S { [|int i { get; set; }|] } ",
@@ -169,13 +114,8 @@
 index: 0);
         }
 
-<<<<<<< HEAD
         [WpfFact, Trait(Traits.Feature, Traits.Features.CodeActionsGenerateConstructor)]
         public async Task TestStruct2()
-=======
-        [Fact, Trait(Traits.Feature, Traits.Features.CodeActionsGenerateConstructor)]
-        public void TestStruct2()
->>>>>>> 70cc7bbe
         {
             await TestAsync(
 @"using System . Collections . Generic ; struct S { int i { get; set; } [|int y;|] } ",
@@ -183,13 +123,8 @@
 index: 0);
         }
 
-<<<<<<< HEAD
         [WpfFact, Trait(Traits.Feature, Traits.Features.CodeActionsGenerateConstructor)]
         public async Task TestStruct3()
-=======
-        [Fact, Trait(Traits.Feature, Traits.Features.CodeActionsGenerateConstructor)]
-        public void TestStruct3()
->>>>>>> 70cc7bbe
         {
             await TestAsync(
 @"using System . Collections . Generic ; struct S { [|int i { get; set; }|] int y; } ",
@@ -197,13 +132,8 @@
 index: 0);
         }
 
-<<<<<<< HEAD
         [WpfFact, Trait(Traits.Feature, Traits.Features.CodeActionsGenerateConstructor)]
         public async Task TestGenericType()
-=======
-        [Fact, Trait(Traits.Feature, Traits.Features.CodeActionsGenerateConstructor)]
-        public void TestGenericType()
->>>>>>> 70cc7bbe
         {
             await TestAsync(
 @"using System . Collections . Generic ; class Program < T > { [|int i ;|] } ",
@@ -211,39 +141,24 @@
 index: 0);
         }
 
-<<<<<<< HEAD
         [WpfFact, Trait(Traits.Feature, Traits.Features.CodeActionsGenerateConstructor)]
         public async Task TestSmartTagText1()
-=======
-        [Fact, Trait(Traits.Feature, Traits.Features.CodeActionsGenerateConstructor)]
-        public void TestSmartTagText1()
->>>>>>> 70cc7bbe
         {
             await TestSmartTagTextAsync(
 @"using System.Collections.Generic; class Program { [|bool b; HashSet<string> s;|] }",
 string.Format(FeaturesResources.GenerateConstructor, "Program", "bool, HashSet<string>"));
         }
 
-<<<<<<< HEAD
         [WpfFact, Trait(Traits.Feature, Traits.Features.CodeActionsGenerateConstructor)]
         public async Task TestSmartTagText2()
-=======
-        [Fact, Trait(Traits.Feature, Traits.Features.CodeActionsGenerateConstructor)]
-        public void TestSmartTagText2()
->>>>>>> 70cc7bbe
         {
             await TestSmartTagTextAsync(
 @"using System . Collections . Generic ; class Program { [|bool b ; HashSet < string > s ;|] public Program ( bool b ) { this . b = b ; } } ",
 string.Format(FeaturesResources.GenerateFieldAssigningConstructor, "Program", "bool, HashSet<string>"));
         }
 
-<<<<<<< HEAD
         [WpfFact, Trait(Traits.Feature, Traits.Features.CodeActionsGenerateConstructor)]
         public async Task TestSmartTagText3()
-=======
-        [Fact, Trait(Traits.Feature, Traits.Features.CodeActionsGenerateConstructor)]
-        public void TestSmartTagText3()
->>>>>>> 70cc7bbe
         {
             await TestSmartTagTextAsync(
 @"using System . Collections . Generic ; class Program { [|bool b ; HashSet < string > s ;|] public Program ( bool b ) { this . b = b ; } } ",
@@ -251,13 +166,8 @@
 index: 1);
         }
 
-<<<<<<< HEAD
         [WpfFact, Trait(Traits.Feature, Traits.Features.CodeActionsGenerateConstructor)]
         public async Task TestContextualKeywordName()
-=======
-        [Fact, Trait(Traits.Feature, Traits.Features.CodeActionsGenerateConstructor)]
-        public void TestContextualKeywordName()
->>>>>>> 70cc7bbe
         {
             await TestAsync(
 @"class Program { [|int yield ;|] } ",
