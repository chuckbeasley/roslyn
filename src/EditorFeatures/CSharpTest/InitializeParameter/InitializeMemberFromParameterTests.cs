﻿// Licensed to the .NET Foundation under one or more agreements.
// The .NET Foundation licenses this file to you under the MIT license.
// See the LICENSE file in the project root for more information.

using System.Threading.Tasks;
using Microsoft.CodeAnalysis.CodeRefactorings;
using Microsoft.CodeAnalysis.CodeStyle;
using Microsoft.CodeAnalysis.CSharp.Formatting;
using Microsoft.CodeAnalysis.CSharp.InitializeParameter;
using Microsoft.CodeAnalysis.Editor.CSharp.UnitTests.CodeRefactorings;
using Microsoft.CodeAnalysis.Editor.UnitTests.Diagnostics.NamingStyles;
using Microsoft.CodeAnalysis.Test.Utilities;
using Roslyn.Test.Utilities;
using Xunit;

namespace Microsoft.CodeAnalysis.Editor.CSharp.UnitTests.InitializeParameter
{
    public partial class InitializeMemberFromParameterTests : AbstractCSharpCodeActionTest
    {
        protected override CodeRefactoringProvider CreateCodeRefactoringProvider(Workspace workspace, TestParameters parameters)
            => new CSharpInitializeMemberFromParameterCodeRefactoringProvider();

        private readonly NamingStylesTestOptionSets options = new NamingStylesTestOptionSets(LanguageNames.CSharp);

        [Fact, Trait(Traits.Feature, Traits.Features.CodeActionsInitializeParameter)]
        public async Task TestInitializeFieldWithSameName()
        {
            await TestInRegularAndScript1Async(
@"
class C
{
    private string s;

    public C([||]string s)
    {
    }
}",
@"
class C
{
    private string s;

    public C(string s)
    {
        this.s = s;
    }
}");
        }

        [Fact, Trait(Traits.Feature, Traits.Features.CodeActionsInitializeParameter)]
        public async Task TestEndOfParameter1()
        {
            await TestInRegularAndScript1Async(
@"
class C
{
    private string s;

    public C(string s[||])
    {
    }
}",
@"
class C
{
    private string s;

    public C(string s)
    {
        this.s = s;
    }
}");
        }

        [Fact, Trait(Traits.Feature, Traits.Features.CodeActionsInitializeParameter)]
        public async Task TestEndOfParameter2()
        {
            await TestInRegularAndScript1Async(
@"
class C
{
    private string s;

    public C(string s[||], string t)
    {
    }
}",
@"
class C
{
    private string s;

    public C(string s, string t)
    {
        this.s = s;
    }
}");
        }

        [Fact, Trait(Traits.Feature, Traits.Features.CodeActionsInitializeParameter)]
        public async Task TestInitializeFieldWithUnderscoreName()
        {
            await TestInRegularAndScript1Async(
@"
class C
{
    private string _s;

    public C([||]string s)
    {
    }
}",
@"
class C
{
    private string _s;

    public C(string s)
    {
        _s = s;
    }
}");
        }

        [Fact, Trait(Traits.Feature, Traits.Features.CodeActionsInitializeParameter)]
        public async Task TestInitializeWritableProperty()
        {
            await TestInRegularAndScript1Async(
@"
class C
{
    private string S { get; }

    public C([||]string s)
    {
    }
}",
@"
class C
{
    private string S { get; }

    public C(string s)
    {
        S = s;
    }
}");
        }

        [Fact, Trait(Traits.Feature, Traits.Features.CodeActionsInitializeParameter)]
        public async Task TestInitializeFieldWithDifferentName()
        {
            await TestInRegularAndScriptAsync(
@"
class C
{
    private string t;

    public C([||]string s)
    {
    }
}",
@"
class C
{
    private string t;

    public C(string s)
    {
        S = s;
    }

    public string S { get; }
}");
        }

        [Fact, Trait(Traits.Feature, Traits.Features.CodeActionsInitializeParameter)]
        public async Task TestInitializeNonWritableProperty()
        {
            await TestInRegularAndScript1Async(
@"
class C
{
    private string S => null;

    public C([||]string s)
    {
    }
}",
@"
class C
{
    private string S => null;

    public string S1 { get; }

    public C(string s)
    {
        S1 = s;
    }
}");
        }

        [Fact, Trait(Traits.Feature, Traits.Features.CodeActionsInitializeParameter)]
        public async Task TestInitializeDoesNotUsePropertyWithUnrelatedName()
        {
            await TestInRegularAndScriptAsync(
@"
class C
{
    private string T { get; }

    public C([||]string s)
    {
    }
}",
@"
class C
{
    private string T { get; }
    public string S { get; }

    public C(string s)
    {
        S = s;
    }
}");
        }

        [Fact, Trait(Traits.Feature, Traits.Features.CodeActionsInitializeParameter)]
        public async Task TestInitializeFieldWithWrongType1()
        {
            await TestInRegularAndScript1Async(
@"
class C
{
    private int s;

    public C([||]string s)
    {
    }
}",
@"
class C
{
    private int s;

    public C(string s)
    {
        S = s;
    }

    public string S { get; }
}");
        }

        [Fact, Trait(Traits.Feature, Traits.Features.CodeActionsInitializeParameter)]
        public async Task TestInitializeFieldWithWrongType2()
        {
            await TestInRegularAndScript1Async(
@"
class C
{
    private int s;

    public C([||]string s)
    {
    }
}",
@"
class C
{
    private readonly string s1;
    private int s;

    public C(string s)
    {
        s1 = s;
    }
}", index: 1);
        }

        [Fact, Trait(Traits.Feature, Traits.Features.CodeActionsInitializeParameter)]
        public async Task TestInitializeFieldWithConvertibleType()
        {
            await TestInRegularAndScriptAsync(
@"
class C
{
    private object s;

    public C([||]string s)
    {
    }
}",
@"
class C
{
    private object s;

    public C(string s)
    {
        this.s = s;
    }
}");
        }

        [Fact, Trait(Traits.Feature, Traits.Features.CodeActionsInitializeParameter)]
        public async Task TestWhenAlreadyInitialized1()
        {
            await TestMissingInRegularAndScriptAsync(
@"
class C
{
    private int s;
    private int x;

    public C([||]string s)
    {
        x = s;
    }
}");
        }

        [Fact, Trait(Traits.Feature, Traits.Features.CodeActionsInitializeParameter)]
        public async Task TestWhenAlreadyInitialized2()
        {
            await TestMissingInRegularAndScriptAsync(
@"
class C
{
    private int s;
    private int x;

    public C([||]string s)
    {
        x = s ?? throw new Exception();
    }
}");
        }

        [Fact, Trait(Traits.Feature, Traits.Features.CodeActionsInitializeParameter)]
        public async Task TestWhenAlreadyInitialized3()
        {
            await TestInRegularAndScript1Async(
@"
class C
{
    private int s;

    public C([||]string s)
    {
        s = 0;
    }
}",

@"
class C
{
    private int s;

    public C([||]string s)
    {
        s = 0;
        S = s;
    }

    public string S { get; }
}");
        }

        [Fact, Trait(Traits.Feature, Traits.Features.CodeActionsInitializeParameter)]
        public async Task TestInsertionLocation1()
        {
            await TestInRegularAndScript1Async(
@"
class C
{
    private string s;
    private string t;

    public C([||]string s, string t)
    {
        this.t = t;   
    }
}",
@"
class C
{
    private string s;
    private string t;

    public C(string s, string t)
    {
        this.s = s;
        this.t = t;   
    }
}");
        }

        [Fact, Trait(Traits.Feature, Traits.Features.CodeActionsInitializeParameter)]
        public async Task TestInsertionLocation2()
        {
            await TestInRegularAndScript1Async(
@"
class C
{
    private string s;
    private string t;

    public C(string s, [||]string t)
    {
        this.s = s;   
    }
}",
@"
class C
{
    private string s;
    private string t;

    public C(string s, string t)
    {
        this.s = s;
        this.t = t;
    }
}");
        }

        [Fact, Trait(Traits.Feature, Traits.Features.CodeActionsInitializeParameter)]
        public async Task TestInsertionLocation3()
        {
            await TestInRegularAndScript1Async(
@"
class C
{
    private string s;

    public C([||]string s)
    {
        if (true) { } 
    }
}",
@"
class C
{
    private string s;

    public C(string s)
    {
        if (true) { }

        this.s = s;
    }
}");
        }

        [Fact, Trait(Traits.Feature, Traits.Features.CodeActionsInitializeParameter)]
        public async Task TestNotInMethod()
        {
            await TestMissingInRegularAndScriptAsync(
@"
class C
{
    private string s;

    public void M([||]string s)
    {
    }
}");
        }

        [Fact, Trait(Traits.Feature, Traits.Features.CodeActionsInitializeParameter)]
        public async Task TestInsertionLocation4()
        {
            await TestInRegularAndScript1Async(
@"
class C
{
    private string s;
    private string t;

    public C(string s, [||]string t)
        => this.s = s;   
}",
@"
class C
{
    private string s;
    private string t;

    public C(string s, string t)
    {
        this.s = s;
        this.t = t;
    }
}");
        }

        [Fact, Trait(Traits.Feature, Traits.Features.CodeActionsInitializeParameter)]
        public async Task TestInsertionLocation5()
        {
            await TestInRegularAndScript1Async(
@"
class C
{
    private string s;
    private string t;

    public C([||]string s, string t)
        => this.t = t;   
}",
@"
class C
{
    private string s;
    private string t;

    public C(string s, string t)
    {
        this.s = s;
        this.t = t;
    }
}");
        }

        [Fact, Trait(Traits.Feature, Traits.Features.CodeActionsInitializeParameter)]
        public async Task TestInsertionLocation6()
        {
            await TestInRegularAndScript1Async(
@"
class C
{
    public C(string s, [||]string t)
    {
        S = s;   
    }

    public string S { get; }
}",
@"
class C
{
    public C(string s, string t)
    {
        S = s;
        T = t;
    }

    public string S { get; }
    public string T { get; }
}");
        }

        [Fact, Trait(Traits.Feature, Traits.Features.CodeActionsInitializeParameter)]
        public async Task TestInsertionLocation7()
        {
            await TestInRegularAndScript1Async(
@"
class C
{
    public C([||]string s, string t)
    {
        T = t;   
    }

    public string T { get; }
}",
@"
class C
{
    public C(string s, string t)
    {
        S = s;
        T = t;   
    }

    public string S { get; }
    public string T { get; }
}");
        }

        [WorkItem(19956, "https://github.com/dotnet/roslyn/issues/19956")]
        [Fact, Trait(Traits.Feature, Traits.Features.CodeActionsInitializeParameter)]
        public async Task TestNoBlock()
        {
            await TestInRegularAndScript1Async(
@"
class C
{
    private string s;

    public C(string s[||])
}",
@"
class C
{
    private string s;

    public C(string s)
    {
        this.s = s;
    }
}");
        }

        [WorkItem(29190, "https://github.com/dotnet/roslyn/issues/29190")]
        [Fact, Trait(Traits.Feature, Traits.Features.CodeActionsInitializeParameter)]
        public async Task TestInitializeFieldWithParameterNameSelected1()
        {
            await TestInRegularAndScript1Async(
@"
class C
{
    private string s;

    public C(string [|s|])
    {
    }
}",
@"
class C
{
    private string s;

    public C(string s)
    {
        this.s = s;
    }
}");
        }

        [WorkItem(29190, "https://github.com/dotnet/roslyn/issues/29190")]
        [Fact, Trait(Traits.Feature, Traits.Features.CodeActionsInitializeParameter)]
        public async Task TestInitializeField_ParameterNameSelected2()
        {
            await TestInRegularAndScript1Async(
@"
class C
{
    private string s;

    public C(string [|s|], int i)
    {
    }
}",
@"
class C
{
    private string s;

    public C(string s, int i)
    {
        this.s = s;
    }
}");
        }

        [Fact, Trait(Traits.Feature, Traits.Features.CodeActionsInitializeParameter)]
        public async Task TestInitializeClassProperty_RequiredAccessibilityOmitIfDefault()
        {
            await TestInRegularAndScript1Async(
@"
class C
{
    readonly int test = 5;

    public C(int test, int [|test2|])
    {
    }
}",
@"
class C
{
    readonly int test = 5;

    public C(int test, int test2)
    {
        Test2 = test2;
    }

    public int Test2 { get; }
}", index: 0, parameters: OmitIfDefault_Warning);
        }

        [Fact, Trait(Traits.Feature, Traits.Features.CodeActionsInitializeParameter)]
        public async Task TestInitializeClassProperty_RequiredAccessibilityNever()
        {
            await TestInRegularAndScript1Async(
@"
class C
{
    readonly int test = 5;

    public C(int test, int [|test2|])
    {
    }
}",
@"
class C
{
    readonly int test = 5;

    public C(int test, int test2)
    {
        Test2 = test2;
    }

    public int Test2 { get; }
}", index: 0, parameters: Never_Warning);
        }

        [Fact, Trait(Traits.Feature, Traits.Features.CodeActionsInitializeParameter)]
        public async Task TestInitializeClassProperty_RequiredAccessibilityAlways()
        {
            await TestInRegularAndScript1Async(
@"
class C
{
    readonly int test = 5;

    public C(int test, int [|test2|])
    {
    }
}",
@"
class C
{
    readonly int test = 5;

    public C(int test, int test2)
    {
        Test2 = test2;
    }

    public int Test2 { get; }
}", index: 0, parameters: Always_Warning);
        }

        [Fact, Trait(Traits.Feature, Traits.Features.CodeActionsInitializeParameter)]
        public async Task TestInitializeClassField_RequiredAccessibilityOmitIfDefault()
        {
            await TestInRegularAndScript1Async(
@"
class C
{
    readonly int test = 5;

    public C(int test, int [|test2|])
    {
    }
}",
@"
class C
{
    readonly int test = 5;
    readonly int test2;

    public C(int test, int test2)
    {
        this.test2 = test2;
    }
}", index: 1, parameters: OmitIfDefault_Warning);
        }

        [Fact, Trait(Traits.Feature, Traits.Features.CodeActionsInitializeParameter)]
        public async Task TestInitializeClassField_RequiredAccessibilityNever()
        {
            await TestInRegularAndScript1Async(
@"
class C
{
    readonly int test = 5;

    public C(int test, int [|test2|])
    {
    }
}",
@"
class C
{
    readonly int test = 5;
    readonly int test2;

    public C(int test, int test2)
    {
        this.test2 = test2;
    }
}", index: 1, parameters: Never_Warning);
        }

        [Fact, Trait(Traits.Feature, Traits.Features.CodeActionsInitializeParameter)]
        public async Task TestInitializeClassField_RequiredAccessibilityAlways()
        {
            await TestInRegularAndScript1Async(
@"
class C
{
    readonly int test = 5;

    public C(int test, int [|test2|])
    {
    }
}",
@"
class C
{
    readonly int test = 5;
    private readonly int test2;

    public C(int test, int test2)
    {
        this.test2 = test2;
    }
}", index: 1, parameters: Always_Warning);
        }

        [Fact, Trait(Traits.Feature, Traits.Features.CodeActionsInitializeParameter)]
        public async Task TestInitializeStructProperty_RequiredAccessibilityOmitIfDefault()
        {
            await TestInRegularAndScript1Async(
@"
struct S
{
    public Test(int [|test|])
    {
    }
}",
@"
struct S
{
    public Test(int test)
    {
        Test = test;
    }

    public int Test { get; }
}", index: 0, parameters: OmitIfDefault_Warning);
        }

        [Fact, Trait(Traits.Feature, Traits.Features.CodeActionsInitializeParameter)]
        public async Task TestInitializeStructProperty_RequiredAccessibilityNever()
        {
            await TestInRegularAndScript1Async(
@"
struct S
{
    public Test(int [|test|])
    {
    }
}",
@"
struct S
{
    public Test(int test)
    {
        Test = test;
    }

    public int Test { get; }
}", index: 0, parameters: Never_Warning);
        }

        [Fact, Trait(Traits.Feature, Traits.Features.CodeActionsInitializeParameter)]
        public async Task TestInitializeStructProperty_RequiredAccessibilityAlways()
        {
            await TestInRegularAndScript1Async(
@"
struct S
{
    public Test(int [|test|])
    {
    }
}",
@"
struct S
{
    public Test(int test)
    {
        Test = test;
    }

    public int Test { get; }
}", index: 0, parameters: Always_Warning);
        }

        [Fact, Trait(Traits.Feature, Traits.Features.CodeActionsInitializeParameter)]
        public async Task TestInitializeStructField_RequiredAccessibilityOmitIfDefault()
        {
            await TestInRegularAndScript1Async(
@"
struct S
{
    public Test(int [|test|])
    {
    }
}",
@"
struct S
{
    readonly int test;

    public Test(int test)
    {
        this.test = test;
    }
}", index: 1, parameters: OmitIfDefault_Warning);
        }

        [Fact, Trait(Traits.Feature, Traits.Features.CodeActionsInitializeParameter)]
        public async Task TestInitializeStructField_RequiredAccessibilityNever()
        {
            await TestInRegularAndScript1Async(
@"
struct S
{
    public Test(int [|test|])
    {
    }
}",
@"
struct S
{
    readonly int test;

    public Test(int test)
    {
        this.test = test;
    }
}", index: 1, parameters: Never_Warning);
        }

        [Fact, Trait(Traits.Feature, Traits.Features.CodeActionsInitializeParameter)]
        public async Task TestInitializeStructField_RequiredAccessibilityAlways()
        {
            await TestInRegularAndScript1Async(
@"
struct S
{
    public Test(int [|test|])
    {
    }
}",
@"
struct S
{
    private readonly int test;

    public Test(int test)
    {
        this.test = test;
    }
}", index: 1, parameters: Always_Warning);
        }

        [Fact, Trait(Traits.Feature, Traits.Features.CodeActionsInitializeParameter)]
        public async Task TestNoParameterNamingStyle_CreateAndInitField()
        {
            await TestInRegularAndScript1Async(
    @"
class C
{
    public C([||]string s)
    {
    }
}",
    @"
class C
{
    private readonly string _s;

    public C(string s)
    {
        _s = s;
    }
}", index: 1, parameters: new TestParameters(options: options.FieldNamesAreCamelCaseWithUnderscorePrefix));
        }

        [Fact, Trait(Traits.Feature, Traits.Features.CodeActionsInitializeParameter)]
        public async Task TestCommonParameterNamingStyle_CreateAndInitField()
        {
            await TestInRegularAndScript1Async(
    @"
class C
{
    public C([||]string t_s)
    {
    }
}",
    @"
class C
{
    private readonly string _s;

    public C(string t_s)
    {
        _s = t_s;
    }
}", index: 1, parameters: new TestParameters(options: options.FieldNamesAreCamelCaseWithUnderscorePrefix));
        }

        [Fact, Trait(Traits.Feature, Traits.Features.CodeActionsInitializeParameter)]
        public async Task TestSpecifiedParameterNamingStyle_CreateAndInitField()
        {
            await TestInRegularAndScript1Async(
    @"
class C
{
    public C([||]string p_s_End)
    {
    }
}",
    @"
class C
{
    private readonly string _s;

    public C(string p_s_End)
    {
        _s = p_s_End;
    }
}", index: 1, parameters: new TestParameters(options: options.MergeStyles(options.FieldNamesAreCamelCaseWithUnderscorePrefix, options.ParameterNamesAreCamelCaseWithPUnderscorePrefixAndUnderscoreEndSuffix, LanguageNames.CSharp)));
        }

        [Fact, Trait(Traits.Feature, Traits.Features.CodeActionsInitializeParameter)]
        public async Task TestCommonAndSpecifiedParameterNamingStyle_CreateAndInitField()
        {
            await TestInRegularAndScript1Async(
    @"
class C
{
    public C([||]string t_p_s_End)
    {
    }
}",
    @"
class C
{
    private readonly string _s;

    public C(string t_p_s_End)
    {
        _s = t_p_s_End;
    }
}", index: 1, parameters: new TestParameters(options: options.MergeStyles(options.FieldNamesAreCamelCaseWithUnderscorePrefix, options.ParameterNamesAreCamelCaseWithPUnderscorePrefixAndUnderscoreEndSuffix, LanguageNames.CSharp)));
        }

        [Fact, Trait(Traits.Feature, Traits.Features.CodeActionsInitializeParameter)]
        public async Task TestCommonAndSpecifiedParameterNamingStyle2_CreateAndInitField()
        {
            await TestInRegularAndScript1Async(
    @"
class C
{
    public C([||]string p_t_s)
    {
    }
}",
        @"
class C
{
    private readonly string _s;

    public C([||]string p_t_s)
    {
        _s = p_t_s;
    }
}", index: 1, parameters: new TestParameters(options: options.MergeStyles(options.FieldNamesAreCamelCaseWithUnderscorePrefix, options.ParameterNamesAreCamelCaseWithPUnderscorePrefix, LanguageNames.CSharp)));
        }

        [Fact, Trait(Traits.Feature, Traits.Features.CodeActionsInitializeParameter)]
        public async Task TestNoParameterNamingStyle_CreateAndInitProperty()
        {
            await TestInRegularAndScript1Async(
    @"
class C
{
    public C([||]string s)
    {
    }
}",
    @"
class C
{
    public C(string s)
    {
        S = s;
    }

    public string S { get; }
}", parameters: new TestParameters(options: options.PropertyNamesArePascalCase));
        }

        [Fact, Trait(Traits.Feature, Traits.Features.CodeActionsInitializeParameter)]
        public async Task TestCommonParameterNamingStyle_CreateAndInitProperty()
        {
            await TestInRegularAndScript1Async(
    @"
class C
{
    public C([||]string t_s)
    {
    }
}",
    @"
class C
{
    public C(string t_s)
    {
        S = t_s;
    }

    public string S { get; }
}", parameters: new TestParameters(options: options.PropertyNamesArePascalCase));
        }

        [Fact, Trait(Traits.Feature, Traits.Features.CodeActionsInitializeParameter)]
        public async Task TestSpecifiedParameterNamingStyle_CreateAndInitProperty()
        {
            await TestInRegularAndScript1Async(
    @"
class C
{
    public C([||]string p_s_End)
    {
    }
}",
    @"
class C
{
    public C(string p_s_End)
    {
        S = p_s_End;
    }

    public string S { get; }
}", parameters: new TestParameters(options: options.MergeStyles(options.PropertyNamesArePascalCase, options.ParameterNamesAreCamelCaseWithPUnderscorePrefixAndUnderscoreEndSuffix, LanguageNames.CSharp)));
        }

        [Fact, Trait(Traits.Feature, Traits.Features.CodeActionsInitializeParameter)]
        public async Task TestCommonAndSpecifiedParameterNamingStyle_CreateAndInitProperty()
        {
            await TestInRegularAndScript1Async(
    @"
class C
{
    public C([||]string t_p_s_End)
    {
    }
}",
    @"
class C
{
    public C(string t_p_s_End)
    {
        S = t_p_s_End;
    }

    public string S { get; }
}", parameters: new TestParameters(options: options.MergeStyles(options.PropertyNamesArePascalCase, options.ParameterNamesAreCamelCaseWithPUnderscorePrefixAndUnderscoreEndSuffix, LanguageNames.CSharp)));
        }

        [Fact, Trait(Traits.Feature, Traits.Features.CodeActionsInitializeParameter)]
        public async Task TestCommonAndSpecifiedParameterNamingStyle2_CreateAndInitProperty()
        {
            await TestInRegularAndScript1Async(
    @"
class C
{
    public C([||]string p_t_s_End)
    {
    }
}",
        @"
class C
{
    public C([||]string p_t_s_End)
    {
        S = p_t_s_End;
    }

    public string S { get; }
}", parameters: new TestParameters(options: options.MergeStyles(options.PropertyNamesArePascalCase, options.ParameterNamesAreCamelCaseWithPUnderscorePrefixAndUnderscoreEndSuffix, LanguageNames.CSharp)));
        }

        [Fact, Trait(Traits.Feature, Traits.Features.CodeActionsInitializeParameter)]
        public async Task TestNoParameterNamingStyle_InitializeField()
        {
            await TestInRegularAndScript1Async(
    @"
class C
{
    private readonly string _s;

    public C([||]string s)
    {
    }
}",
    @"
class C
{
    private readonly string _s;

    public C(string s)
    {
        _s = s;
    }
}", index: 0, parameters: new TestParameters(options: options.FieldNamesAreCamelCaseWithUnderscorePrefix));
        }

        [Fact, Trait(Traits.Feature, Traits.Features.CodeActionsInitializeParameter)]
        public async Task TestCommonParameterNamingStyle_InitializeField()
        {
            await TestInRegularAndScript1Async(
    @"
class C
{
    private readonly string _s;

    public C([||]string t_s)
    {
    }
}",
    @"
class C
{
    private readonly string _s;

    public C(string t_s)
    {
        _s = t_s;
    }
}", index: 0, parameters: new TestParameters(options: options.FieldNamesAreCamelCaseWithUnderscorePrefix));
        }

        [Fact, Trait(Traits.Feature, Traits.Features.CodeActionsInitializeParameter)]
        public async Task TestSpecifiedParameterNamingStyle_InitializeField()
        {
            await TestInRegularAndScript1Async(
    @"
class C
{
    private readonly string _s;

    public C([||]string p_s_End)
    {
    }
}",
    @"
class C
{
    private readonly string _s;

    public C(string p_s_End)
    {
        _s = p_s_End;
    }
}", index: 0, parameters: new TestParameters(options: options.MergeStyles(options.FieldNamesAreCamelCaseWithUnderscorePrefix, options.ParameterNamesAreCamelCaseWithPUnderscorePrefixAndUnderscoreEndSuffix, LanguageNames.CSharp)));
        }

        [Fact, Trait(Traits.Feature, Traits.Features.CodeActionsInitializeParameter)]
        public async Task TestCommonAndSpecifiedParameterNamingStyle_InitializeField()
        {
            await TestInRegularAndScript1Async(
    @"
class C
{
    private readonly string _s;

    public C([||]string t_p_s_End)
    {
    }
}",
    @"
class C
{
    private readonly string _s;

    public C(string t_p_s_End)
    {
        _s = t_p_s_End;
    }
}", index: 0, parameters: new TestParameters(options: options.MergeStyles(options.FieldNamesAreCamelCaseWithUnderscorePrefix, options.ParameterNamesAreCamelCaseWithPUnderscorePrefixAndUnderscoreEndSuffix, LanguageNames.CSharp)));
        }

        [Fact, Trait(Traits.Feature, Traits.Features.CodeActionsInitializeParameter)]
        public async Task TestCommonAndSpecifiedParameterNamingStyle2_InitializeField()
        {
            await TestInRegularAndScript1Async(
    @"
class C
{
    private readonly string _s;

    public C([||]string p_t_s_End)
    {
    }
}",
        @"
class C
{
    private readonly string _s;

    public C([||]string p_t_s_End)
    {
        _s = p_t_s_End;
    }
}", index: 0, parameters: new TestParameters(options: options.MergeStyles(options.FieldNamesAreCamelCaseWithUnderscorePrefix, options.ParameterNamesAreCamelCaseWithPUnderscorePrefixAndUnderscoreEndSuffix, LanguageNames.CSharp)));
        }

        [Fact, Trait(Traits.Feature, Traits.Features.CodeActionsInitializeParameter)]
        public async Task TestNoParameterNamingStyle_InitializeProperty()
        {
            await TestInRegularAndScript1Async(
    @"
class C
{
    public C([||]string s)
    {
    }

    public string S { get; }
}",
    @"
class C
{
    public C(string s)
    {
        S = s;
    }

    public string S { get; }
}", parameters: new TestParameters(options: options.PropertyNamesArePascalCase));
        }

        [Fact, Trait(Traits.Feature, Traits.Features.CodeActionsInitializeParameter)]
        public async Task TestCommonParameterNamingStyle_InitializeProperty()
        {
            await TestInRegularAndScript1Async(
    @"
class C
{
    public C([||]string t_s)
    {
    }

    public string S { get; }
}",
    @"
class C
{
    public C(string t_s)
    {
        S = t_s;
    }

    public string S { get; }
}", parameters: new TestParameters(options: options.PropertyNamesArePascalCase));
        }

        [Fact, Trait(Traits.Feature, Traits.Features.CodeActionsInitializeParameter)]
        public async Task TestSpecifiedParameterNamingStyle_InitializeProperty()
        {
            await TestInRegularAndScript1Async(
    @"
class C
{
    public C([||]string p_s_End)
    {
    }

    public string S { get; }
}",
    @"
class C
{
    public C(string p_s_End)
    {
        S = p_s_End;
    }

    public string S { get; }
}", parameters: new TestParameters(options: options.MergeStyles(options.PropertyNamesArePascalCase, options.ParameterNamesAreCamelCaseWithPUnderscorePrefixAndUnderscoreEndSuffix, LanguageNames.CSharp)));
        }

        [Fact, Trait(Traits.Feature, Traits.Features.CodeActionsInitializeParameter)]
        public async Task TestCommonAndSpecifiedParameterNamingStyle_InitializeProperty()
        {
            await TestInRegularAndScript1Async(
    @"
class C
{
    public C([||]string t_p_s_End)
    {
    }

    public string S { get; }
}",
    @"
class C
{
    public C(string t_p_s_End)
    {
        S = t_p_s_End;
    }

    public string S { get; }
}", parameters: new TestParameters(options: options.MergeStyles(options.PropertyNamesArePascalCase, options.ParameterNamesAreCamelCaseWithPUnderscorePrefixAndUnderscoreEndSuffix, LanguageNames.CSharp)));
        }

        [Fact, Trait(Traits.Feature, Traits.Features.CodeActionsInitializeParameter)]
        public async Task TestCommonAndSpecifiedParameterNamingStyle2_InitializeProperty()
        {
            await TestInRegularAndScript1Async(
    @"
class C
{
    public C([||]string p_t_s_End)
    {
    }

    public string S { get; }
}",
        @"
class C
{
    public C([||]string p_t_s_End)
    {
        S = p_t_s_End;
    }

    public string S { get; }
}", parameters: new TestParameters(options: options.MergeStyles(options.PropertyNamesArePascalCase, options.ParameterNamesAreCamelCaseWithPUnderscorePrefixAndUnderscoreEndSuffix, LanguageNames.CSharp)));
        }

        [Fact, Trait(Traits.Feature, Traits.Features.CodeActionsInitializeParameter)]
        public async Task TestBaseNameEmpty()
        {
            await TestMissingAsync(
    @"
class C
{
    public C([||]string p__End)
    {
    }

    public string S { get; }
}", parameters: new TestParameters(options: options.MergeStyles(options.PropertyNamesArePascalCase, options.ParameterNamesAreCamelCaseWithPUnderscorePrefixAndUnderscoreEndSuffix, LanguageNames.CSharp)));
        }

        [Fact, Trait(Traits.Feature, Traits.Features.CodeActionsInitializeParameter)]
        public async Task TestSomeBaseNamesEmpty()
        {
            // Currently, this case does not offer a refactoring because selecting multiple parameters 
            // is not supported. If multiple parameters are supported in the future, this case should 
            // be updated to verify that only the parameter name that does not have an empty base is offered.
            await TestMissingAsync(
    @"
class C
{
    public C([|string p__End, string p_test_t|])
    {
    }
}", parameters: new TestParameters(options: options.MergeStyles(options.PropertyNamesArePascalCase, options.ParameterNamesAreCamelCaseWithPUnderscorePrefixAndUnderscoreEndSuffix, LanguageNames.CSharp)));
        }

        private TestParameters OmitIfDefault_Warning => new TestParameters(options: Option(CodeStyleOptions2.RequireAccessibilityModifiers, AccessibilityModifiersRequired.OmitIfDefault, NotificationOption2.Warning));
        private TestParameters Never_Warning => new TestParameters(options: Option(CodeStyleOptions2.RequireAccessibilityModifiers, AccessibilityModifiersRequired.Never, NotificationOption2.Warning));
        private TestParameters Always_Warning => new TestParameters(options: Option(CodeStyleOptions2.RequireAccessibilityModifiers, AccessibilityModifiersRequired.Always, NotificationOption2.Warning));

        [Fact, Trait(Traits.Feature, Traits.Features.CodeActionsInitializeParameter)]
        public async Task TestCreateFieldWithTopLevelNullability()
        {
            await TestInRegularAndScript1Async(
    @"
#nullable enable
class C
{
    public C([||]string? s)
    {
    }
}",
    @"
#nullable enable
class C
{
    private readonly string? _s;

    public C(string? s)
    {
        _s = s;
    }
}", index: 1, parameters: new TestParameters(options: options.FieldNamesAreCamelCaseWithUnderscorePrefix));
        }

        [Fact, Trait(Traits.Feature, Traits.Features.CodeActionsInitializeParameter)]
        public async Task TestCreatePropertyWithTopLevelNullability()
        {
            await TestInRegularAndScript1Async(
    @"
#nullable enable
class C
{
    public C([||]string? s)
    {
    }
}",
    @"
#nullable enable
class C
{
    public C(string? s)
    {
        S = s;
    }

    public string? S { get; }
}", parameters: new TestParameters(options: options.PropertyNamesArePascalCase));
        }

        [WorkItem(24526, "https://github.com/dotnet/roslyn/issues/24526")]
        [Fact, Trait(Traits.Feature, Traits.Features.CodeActionsInitializeParameter)]
        public async Task TestSingleLineBlock_BraceOnNextLine()
        {
            await TestInRegularAndScript1Async(
@"
class C
{
    public C([||]string s) { }
}",
@"
class C
{
    public C(string s)
    {
        S = s;
    }

    public string S { get; }
}");
        }

        [WorkItem(24526, "https://github.com/dotnet/roslyn/issues/24526")]
        [Fact, Trait(Traits.Feature, Traits.Features.CodeActionsInitializeParameter)]
        public async Task TestSingleLineBlock_BraceOnSameLine()
        {
            await TestInRegularAndScriptAsync(
@"
class C
{
    public C([||]string s) { }
}",
@"
class C
{
    public C(string s) {
        S = s;
    }

    public string S { get; }
}", options: this.Option(CSharpFormattingOptions2.NewLinesForBracesInMethods, false));
        }

        [WorkItem(23308, "https://github.com/dotnet/roslyn/issues/23308")]
        [Fact, Trait(Traits.Feature, Traits.Features.CodeActionsInitializeParameter)]
        public async Task TestGenerateFieldIfParameterFollowsExistingFieldAssignment()
        {
            await TestInRegularAndScript1Async(
@"
class C
{
    private readonly string s;

    public C(string s, [||]int i)
    {
        this.s = s;
    }
}",
@"
class C
{
    private readonly string s;
    private readonly int i;

    public C(string s, int i)
    {
        this.s = s;
        this.i = i;
    }
}");
        }

        [WorkItem(23308, "https://github.com/dotnet/roslyn/issues/23308")]
        [Fact, Trait(Traits.Feature, Traits.Features.CodeActionsInitializeParameter)]
        public async Task TestGenerateFieldIfParameterPrecedesExistingFieldAssignment()
        {
            await TestInRegularAndScript1Async(
@"
class C
{
    private readonly string s;

    public C([||]int i, string s)
    {
        this.s = s;
    }
}",
@"
class C
{
    private readonly int i;
    private readonly string s;

    public C(int i, string s)
    {
        this.i = i;
        this.s = s;
    }
}");
<<<<<<< HEAD
=======
        }

        [WorkItem(41824, "https://github.com/dotnet/roslyn/issues/41824")]
        [Fact, Trait(Traits.Feature, Traits.Features.CodeActionsInitializeParameter)]
        public async Task TestMissingInArgList()
        {
            await TestMissingInRegularAndScriptAsync(
@"
class C
{
    private static void M()
    {
        M2(__arglist(1, 2, 3, 5, 6));
    }

    public static void M2([||]__arglist)
    {
    }
}");
        }

        [WorkItem(35665, "https://github.com/dotnet/roslyn/issues/35665")]
        [Fact, Trait(Traits.Feature, Traits.Features.CodeActionsInitializeParameter)]
        public async Task TestGenerateRemainingFields1()
        {
            await TestInRegularAndScript1Async(
@"
class C
{
    public C([||]int i, int j, int k)
    {
    }
}",
@"
class C
{
    private readonly int i;
    private readonly int j;
    private readonly int k;

    public C(int i, int j, int k)
    {
        this.i = i;
        this.j = j;
        this.k = k;
    }
}", index: 3);
        }

        [WorkItem(35665, "https://github.com/dotnet/roslyn/issues/35665")]
        [Fact, Trait(Traits.Feature, Traits.Features.CodeActionsInitializeParameter)]
        public async Task TestGenerateRemainingFields2()
        {
            await TestInRegularAndScript1Async(
@"
class C
{
    private readonly int i;

    public C(int i, [||]int j, int k)
    {
        this.i = i;
    }
}",
@"
class C
{
    private readonly int i;
    private readonly int j;
    private readonly int k;

    public C(int i, int j, int k)
    {
        this.i = i;
        this.j = j;
        this.k = k;
    }
}", index: 2);
        }

        [WorkItem(35665, "https://github.com/dotnet/roslyn/issues/35665")]
        [Fact, Trait(Traits.Feature, Traits.Features.CodeActionsInitializeParameter)]
        public async Task TestGenerateRemainingFields3()
        {
            await TestInRegularAndScript1Async(
@"
class C
{
    private readonly int j;

    public C([||]int i, int j, int k)
    {
        this.j = j;
    }
}",
@"
class C
{
    private readonly int i;
    private readonly int j;
    private readonly int k;

    public C(int i, int j, int k)
    {
        this.i = i;
        this.j = j;
        this.k = k;
    }
}", index: 2);
        }

        [WorkItem(35665, "https://github.com/dotnet/roslyn/issues/35665")]
        [Fact, Trait(Traits.Feature, Traits.Features.CodeActionsInitializeParameter)]
        public async Task TestGenerateRemainingFields4()
        {
            await TestInRegularAndScript1Async(
@"
class C
{
    private readonly int k;

    public C([||]int i, int j, int k)
    {
        this.k = k;
    }
}",
@"
class C
{
    private readonly int i;
    private readonly int j;
    private readonly int k;

    public C(int i, int j, int k)
    {
        this.i = i;
        this.j = j;
        this.k = k;
    }
}", index: 2);
        }

        [WorkItem(35665, "https://github.com/dotnet/roslyn/issues/35665")]
        [Fact, Trait(Traits.Feature, Traits.Features.CodeActionsInitializeParameter)]
        public async Task TestGenerateRemainingProperties1()
        {
            await TestInRegularAndScript1Async(
@"
class C
{
    public C([||]int i, int j, int k)
    {
    }
}",
@"
class C
{
    public C(int i, int j, int k)
    {
        I = i;
        J = j;
        K = k;
    }

    public int I { get; }
    public int J { get; }
    public int K { get; }
}", index: 2);
        }

        [WorkItem(35665, "https://github.com/dotnet/roslyn/issues/35665")]
        [Fact, Trait(Traits.Feature, Traits.Features.CodeActionsInitializeParameter)]
        public async Task TestGenerateRemainingProperties2()
        {
            await TestInRegularAndScript1Async(
@"
class C
{
    private readonly int i;

    public C(int i, [||]int j, int k)
    {
        this.i = i;
    }
}",
@"
class C
{
    private readonly int i;

    public C(int i, int j, int k)
    {
        this.i = i;
        J = j;
        K = k;
    }

    public int J { get; }
    public int K { get; }
}", index: 3);
        }

        [WorkItem(35665, "https://github.com/dotnet/roslyn/issues/35665")]
        [Fact, Trait(Traits.Feature, Traits.Features.CodeActionsInitializeParameter)]
        public async Task TestGenerateRemainingProperties3()
        {
            await TestInRegularAndScript1Async(
@"
class C
{
    private readonly int j;

    public C([||]int i, int j, int k)
    {
        this.j = j;
    }
}",
@"
class C
{
    private readonly int j;

    public C(int i, int j, int k)
    {
        I = i;
        this.j = j;
        K = k;
    }

    public int I { get; }
    public int K { get; }
}", index: 3);
        }

        [WorkItem(35665, "https://github.com/dotnet/roslyn/issues/35665")]
        [Fact, Trait(Traits.Feature, Traits.Features.CodeActionsInitializeParameter)]
        public async Task TestGenerateRemainingProperties4()
        {
            await TestInRegularAndScript1Async(
@"
class C
{
    private readonly int k;

    public C([||]int i, int j, int k)
    {
        this.k = k;
    }
}",
@"
class C
{
    private readonly int k;

    public C(int i, int j, int k)
    {
        I = i;
        J = j;
        this.k = k;
    }

    public int I { get; }
    public int J { get; }
}", index: 3);
>>>>>>> d73229b4
        }
    }
}<|MERGE_RESOLUTION|>--- conflicted
+++ resolved
@@ -1617,8 +1617,6 @@
         this.s = s;
     }
 }");
-<<<<<<< HEAD
-=======
         }
 
         [WorkItem(41824, "https://github.com/dotnet/roslyn/issues/41824")]
@@ -1883,7 +1881,6 @@
     public int I { get; }
     public int J { get; }
 }", index: 3);
->>>>>>> d73229b4
         }
     }
 }