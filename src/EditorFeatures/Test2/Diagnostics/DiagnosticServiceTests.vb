--- conflicted
+++ resolved
@@ -2232,13 +2232,8 @@
                 Dim incrementalAnalyzer = diagnosticService.CreateIncrementalAnalyzer(workspace)
                 Dim diagnostics = Await diagnosticService.GetDiagnosticsForIdsAsync(
                     project.Solution, project.Id, documentId:=Nothing, diagnosticIds:=Nothing, shouldIncludeAnalyzer:=Nothing,
-<<<<<<< HEAD
                     includeLocalDocumentDiagnostics:=True, includeNonLocalDocumentDiagnostics:=True, CancellationToken.None)
-                Assert.Equal(0, diagnostics.Length)
-=======
-                    includeSuppressedDiagnostics:=False, includeLocalDocumentDiagnostics:=True, includeNonLocalDocumentDiagnostics:=True, CancellationToken.None)
                 Assert.Empty(diagnostics)
->>>>>>> 9cab90a4
             End Using
         End Function
 
