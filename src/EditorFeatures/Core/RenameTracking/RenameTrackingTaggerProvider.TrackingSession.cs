--- conflicted
+++ resolved
@@ -135,11 +135,8 @@
 
             async Task<bool> DetermineIfNewIdentifierBindsAsync(Task<TriggerIdentifierKind> isRenamableIdentifierTask)
             {
-<<<<<<< HEAD
-=======
                 // Ensure we do this work on a BG thread.
                 await TaskScheduler.Default;
->>>>>>> f827454b
                 var isRenamableIdentifier = await isRenamableIdentifierTask.ConfigureAwait(false);
                 return isRenamableIdentifier != TriggerIdentifierKind.NotRenamable &&
                     TriggerIdentifierKind.RenamableReference == await DetermineIfRenamableIdentifierAsync(
