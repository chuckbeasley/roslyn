﻿// Copyright (c) Microsoft.  All Rights Reserved.  Licensed under the Apache License, Version 2.0.  See License.txt in the project root for license information.

using System;
using System.Collections.Generic;
using System.Collections.Immutable;
using System.Linq;
using System.Threading;
using Microsoft.CodeAnalysis.Editor.Shared.Tagging;
using Microsoft.CodeAnalysis.Editor.Shared.Threading;
using Microsoft.CodeAnalysis.Editor.Shared.Utilities;
using Microsoft.CodeAnalysis.Options;
using Microsoft.CodeAnalysis.Shared.TestHooks;
using Microsoft.CodeAnalysis.Text;
using Microsoft.VisualStudio.Text;
using Microsoft.VisualStudio.Text.Editor;
using Microsoft.VisualStudio.Text.Tagging;
using Roslyn.Utilities;

namespace Microsoft.CodeAnalysis.Editor.Tagging
{
    internal partial class AbstractAsynchronousTaggerProvider<TTag>
    {
        private sealed partial class TagSource : ForegroundThreadAffinitizedObject
        {
            #region Fields that can be accessed from either thread

            /// <summary>
            /// The async worker we defer to handle foreground/background thread management for this
            /// tagger. Note: some operations we perform on this must be uncancellable.  Specifically,
            /// once we've updated our internal state we need to *ensure* that the UI eventually gets in
            /// sync with it. As such, we allow cancellation of our tasks *until* we update our state.
            /// From that point on, we must proceed and execute the tasks.
            /// </summary>
            private readonly AsynchronousSerialWorkQueue _workQueue;

            private readonly AbstractAsynchronousTaggerProvider<TTag> _dataSource;

            private IEqualityComparer<ITagSpan<TTag>> _tagSpanComparer;

            /// <summary>
            /// async operation notifier
            /// </summary>
            private readonly IAsynchronousOperationListener _asyncListener;

            /// <summary>
            /// foreground notification service
            /// </summary>
            private readonly IForegroundNotificationService _notificationService;

            #endregion

            #region Fields that can only be accessed from the foreground thread

            private readonly ITextView _textViewOpt;
            private readonly ITextBuffer _subjectBuffer;

            /// <summary>
            /// Our tagger event source that lets us know when we should call into the tag producer for
            /// new tags.
            /// </summary>
            private readonly ITaggerEventSource _eventSource;

            /// <summary>
            /// During the time that we are paused from updating the UI, we will use these tags instead.
            /// </summary>
            private ImmutableDictionary<ITextBuffer, TagSpanIntervalTree<TTag>> _previousCachedTagTrees;

            /// <summary>
            /// accumulated text changes since last tag calculation
            /// </summary>
            private TextChangeRange? _accumulatedTextChanges_doNotAccessDirectly;
            private ImmutableDictionary<ITextBuffer, TagSpanIntervalTree<TTag>> _cachedTagTrees_doNotAccessDirectly;
            private object _state_doNotAccessDirecty;
            private bool _upToDate_doNotAccessDirectly = false;

            #endregion

            public event Action<ICollection<KeyValuePair<ITextBuffer, DiffResult>>> TagsChangedForBuffer;

            public event EventHandler Paused;
            public event EventHandler Resumed;

<<<<<<< HEAD
            /// <summary>
            /// A cancellation source we use for the initial tagging computation.  We only cancel
            /// if our ref count actually reaches 0.  Otherwise, we always try to compute the initial
            /// set of tags for our view/buffer.
            /// </summary>
            private readonly CancellationTokenSource _initialComputationCancellationTokenSource = new CancellationTokenSource();
=======
            public TaggerDelay AddedTagNotificationDelay => _dataSource.AddedTagNotificationDelay;
            public TaggerDelay RemovedTagNotificationDelay => _dataSource.RemovedTagNotificationDelay;
>>>>>>> 0d379e2a

            public TagSource(
                ITextView textViewOpt,
                ITextBuffer subjectBuffer,
                AbstractAsynchronousTaggerProvider<TTag> dataSource,
                IAsynchronousOperationListener asyncListener,
                IForegroundNotificationService notificationService)
            {
                if (dataSource.SpanTrackingMode == SpanTrackingMode.Custom)
                {
                    throw new ArgumentException("SpanTrackingMode.Custom not allowed.", "spanTrackingMode");
                }

                _subjectBuffer = subjectBuffer;
                _textViewOpt = textViewOpt;
                _dataSource = dataSource;
                _asyncListener = asyncListener;
                _notificationService = notificationService;
                _tagSpanComparer = new TagSpanComparer(_dataSource.TagComparer);

                DebugRecordInitialStackTrace();

                _workQueue = new AsynchronousSerialWorkQueue(asyncListener);
                this.CachedTagTrees = ImmutableDictionary.Create<ITextBuffer, TagSpanIntervalTree<TTag>>();

                _eventSource = CreateEventSource();

                Connect();

                // Kick off a task to immediately compute the initial set of tags. This work should 
                // not be cancellable (except if we get completely released), even if more events come 
                // in.  That way we can get the initial set of results for the buffer as quickly as 
                // possible, without kicking the work  down the road.
                var initialTagsCancellationToken = _initialComputationCancellationTokenSource.Token;
                if (_workQueue.IsForeground())
                {
                    RecomputeTagsForeground(cancellationTokenOpt: initialTagsCancellationToken);
                }
                else
                {
                    RegisterNotification(
                        () => RecomputeTagsForeground(cancellationTokenOpt: initialTagsCancellationToken),
                        delay: 0,
                        cancellationToken: initialTagsCancellationToken);
                }
            }

            private ITaggerEventSource CreateEventSource()
            {
                var eventSource = _dataSource.CreateEventSource(_textViewOpt, _subjectBuffer);

                // If there are any options specified for this tagger, then also hook up event
                // notifications for when those options change.
                var optionChangedEventSources =
                    _dataSource.Options.Concat<IOption>(_dataSource.PerLanguageOptions)
                        .Select(o => TaggerEventSources.OnOptionChanged(_subjectBuffer, o, TaggerDelay.NearImmediate)).ToList();

                if (optionChangedEventSources.Count == 0)
                {
                    // No options specified for this tagger.  So just keep the event source as is.
                    return eventSource;
                }

                optionChangedEventSources.Add(eventSource);
                return TaggerEventSources.Compose(optionChangedEventSources);
            }

            private TextChangeRange? AccumulatedTextChanges
            {
                get
                {
                    _workQueue.AssertIsForeground();
                    return _accumulatedTextChanges_doNotAccessDirectly;
                }

                set
                {
                    _workQueue.AssertIsForeground();
                    _accumulatedTextChanges_doNotAccessDirectly = value;
                }
            }

            private ImmutableDictionary<ITextBuffer, TagSpanIntervalTree<TTag>> CachedTagTrees
            {
                get
                {
                    _workQueue.AssertIsForeground();
                    return _cachedTagTrees_doNotAccessDirectly;
                }

                set
                {
                    _workQueue.AssertIsForeground();
                    _cachedTagTrees_doNotAccessDirectly = value;
                }
            }

            private object State
            {
                get
                {
                    _workQueue.AssertIsForeground();
                    return _state_doNotAccessDirecty;
                }

                set
                {
                    _workQueue.AssertIsForeground();
                    _state_doNotAccessDirecty = value;
                }
            }

            private bool UpToDate
            {
                get
                {
                    _workQueue.AssertIsForeground();
                    return _upToDate_doNotAccessDirectly;
                }

                set
                {
                    _workQueue.AssertIsForeground();
                    _upToDate_doNotAccessDirectly = value;
                }
            }

            public void RegisterNotification(Action action, int delay, CancellationToken cancellationToken)
                => _notificationService.RegisterNotification(action, delay, _asyncListener.BeginAsyncOperation("TagSource"), cancellationToken);

            private void RecalculateTagsOnChanged(TaggerEventArgs e)
            {
                // First, cancel any previous requests (either still queued, or started).  We no longer
                // want to continue it if new changes have come in.
                _workQueue.CancelCurrentWork();
<<<<<<< HEAD
                RegisterNotification(
                    () => RecomputeTagsForeground(cancellationTokenOpt: null),
                    (int)e.Delay.ComputeTimeDelay().TotalMilliseconds,
=======

                RegisterNotification(
                    RecomputeTagsForeground,
                    (int)e.Delay.ComputeTimeDelay(_subjectBuffer).TotalMilliseconds,
>>>>>>> 0d379e2a
                    _workQueue.CancellationToken);
            }

            private void Connect()
            {
                _workQueue.AssertIsForeground();

                _eventSource.Changed += OnEventSourceChanged;
                _eventSource.UIUpdatesResumed += OnUIUpdatesResumed;
                _eventSource.UIUpdatesPaused += OnUIUpdatesPaused;

                if (_dataSource.TextChangeBehavior.HasFlag(TaggerTextChangeBehavior.TrackTextChanges))
                {
                    _subjectBuffer.Changed += OnSubjectBufferChanged;
                }

                if (_dataSource.CaretChangeBehavior.HasFlag(TaggerCaretChangeBehavior.RemoveAllTagsOnCaretMoveOutsideOfTag))
                {
                    if (_textViewOpt == null)
                    {
                        throw new ArgumentException(
                            nameof(_dataSource.CaretChangeBehavior) + " can only be specified for an " + nameof(IViewTaggerProvider));
                    }

                    _textViewOpt.Caret.PositionChanged += OnCaretPositionChanged;
                }

                // Tell the interaction object to start issuing events.
                _eventSource.Connect();
            }

            public void Disconnect()
            {
                _workQueue.AssertIsForeground();
                _workQueue.CancelCurrentWork();

                // Tell the interaction object to stop issuing events.
                _eventSource.Disconnect();

                if (_dataSource.CaretChangeBehavior.HasFlag(TaggerCaretChangeBehavior.RemoveAllTagsOnCaretMoveOutsideOfTag))
                {
                    _textViewOpt.Caret.PositionChanged -= OnCaretPositionChanged;
                }

                if (_dataSource.TextChangeBehavior.HasFlag(TaggerTextChangeBehavior.TrackTextChanges))
                {
                    _subjectBuffer.Changed -= OnSubjectBufferChanged;
                }

                _eventSource.UIUpdatesPaused -= OnUIUpdatesPaused;
                _eventSource.UIUpdatesResumed -= OnUIUpdatesResumed;
                _eventSource.Changed -= OnEventSourceChanged;
            }

            private void RaiseTagsChanged(ITextBuffer buffer, DiffResult difference)
            {
                this.AssertIsForeground();
                if (difference.Count == 0)
                {
                    // nothing changed.
                    return;
                }

                RaiseTagsChanged(SpecializedCollections.SingletonCollection(
                    new KeyValuePair<ITextBuffer, DiffResult>(buffer, difference)));
            }

            private void RaiseTagsChanged(ICollection<KeyValuePair<ITextBuffer, DiffResult>> collection)
            {
                TagsChangedForBuffer?.Invoke(collection);
            }

            private void RaisePaused()
            {
                this.Paused?.Invoke(this, EventArgs.Empty);
            }

            private void RaiseResumed()
            {
                this.Resumed?.Invoke(this, EventArgs.Empty);
            }

            private static T NextOrDefault<T>(IEnumerator<T> enumerator)
            {
                return enumerator.MoveNext() ? enumerator.Current : default(T);
            }

            /// <summary>
            /// Return all the spans that appear in only one of "latestSpans" or "previousSpans".
            /// </summary>
            private static DiffResult Difference<T>(IEnumerable<ITagSpan<T>> latestSpans, IEnumerable<ITagSpan<T>> previousSpans, IEqualityComparer<T> comparer)
                where T : ITag
            {
                using (var addedPool = SharedPools.Default<List<SnapshotSpan>>().GetPooledObject())
                using (var removedPool = SharedPools.Default<List<SnapshotSpan>>().GetPooledObject())
                using (var latestEnumerator = latestSpans.GetEnumerator())
                using (var previousEnumerator = previousSpans.GetEnumerator())
                {
                    var added = addedPool.Object;
                    var removed = removedPool.Object;

                    var latest = NextOrDefault(latestEnumerator);
                    var previous = NextOrDefault(previousEnumerator);

                    while (latest != null && previous != null)
                    {
                        var latestSpan = latest.Span;
                        var previousSpan = previous.Span;

                        if (latestSpan.Start < previousSpan.Start)
                        {
                            added.Add(latestSpan);
                            latest = NextOrDefault(latestEnumerator);
                        }
                        else if (previousSpan.Start < latestSpan.Start)
                        {
                            removed.Add(previousSpan);
                            previous = NextOrDefault(previousEnumerator);
                        }
                        else
                        {
                            // If the starts are the same, but the ends are different, report the larger
                            // region to be conservative.
                            if (previousSpan.End > latestSpan.End)
                            {
                                removed.Add(previousSpan);
                                latest = NextOrDefault(latestEnumerator);
                            }
                            else if (latestSpan.End > previousSpan.End)
                            {
                                added.Add(latestSpan);
                                previous = NextOrDefault(previousEnumerator);
                            }
                            else
                            {
                                if (!comparer.Equals(latest.Tag, previous.Tag))
                                {
                                    added.Add(latestSpan);
                                }

                                latest = NextOrDefault(latestEnumerator);
                                previous = NextOrDefault(previousEnumerator);
                            }
                        }
                    }

                    while (latest != null)
                    {
                        added.Add(latest.Span);
                        latest = NextOrDefault(latestEnumerator);
                    }

                    while (previous != null)
                    {
                        removed.Add(previous.Span);
                        previous = NextOrDefault(previousEnumerator);
                    }

                    return new DiffResult(added, removed);
                }
            }
        }
    }
}<|MERGE_RESOLUTION|>--- conflicted
+++ resolved
@@ -80,17 +80,15 @@
             public event EventHandler Paused;
             public event EventHandler Resumed;
 
-<<<<<<< HEAD
             /// <summary>
             /// A cancellation source we use for the initial tagging computation.  We only cancel
             /// if our ref count actually reaches 0.  Otherwise, we always try to compute the initial
             /// set of tags for our view/buffer.
             /// </summary>
             private readonly CancellationTokenSource _initialComputationCancellationTokenSource = new CancellationTokenSource();
-=======
+
             public TaggerDelay AddedTagNotificationDelay => _dataSource.AddedTagNotificationDelay;
             public TaggerDelay RemovedTagNotificationDelay => _dataSource.RemovedTagNotificationDelay;
->>>>>>> 0d379e2a
 
             public TagSource(
                 ITextView textViewOpt,
@@ -226,16 +224,9 @@
                 // First, cancel any previous requests (either still queued, or started).  We no longer
                 // want to continue it if new changes have come in.
                 _workQueue.CancelCurrentWork();
-<<<<<<< HEAD
                 RegisterNotification(
                     () => RecomputeTagsForeground(cancellationTokenOpt: null),
-                    (int)e.Delay.ComputeTimeDelay().TotalMilliseconds,
-=======
-
-                RegisterNotification(
-                    RecomputeTagsForeground,
                     (int)e.Delay.ComputeTimeDelay(_subjectBuffer).TotalMilliseconds,
->>>>>>> 0d379e2a
                     _workQueue.CancellationToken);
             }
 
