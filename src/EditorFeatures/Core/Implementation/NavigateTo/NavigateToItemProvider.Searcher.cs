--- conflicted
+++ resolved
@@ -88,21 +88,6 @@
 
             private async Task SearchAsyncWorker(Project project)
             {
-<<<<<<< HEAD
-                try
-                {
-                    await SearchAsyncWorker(project).ConfigureAwait(false);
-                }
-                finally
-                {
-                    _progress.ItemCompleted();
-                }
-            }
-
-            private async Task SearchAsyncWorker(Project project)
-            {
-=======
->>>>>>> 4cdc3d8b
                 if (_searchCurrentDocument && _currentDocument?.Project != project)
                 {
                     return;
