﻿// Licensed to the .NET Foundation under one or more agreements.
// The .NET Foundation licenses this file to you under the MIT license.
// See the LICENSE file in the project root for more information.

using System;
using System.Collections.Immutable;
using System.Linq;
using System.Threading;
using System.Threading.Tasks;
using Microsoft.CodeAnalysis.Editor;
using Microsoft.CodeAnalysis.Editor.Shared.Preview;
using Microsoft.CodeAnalysis.Editor.Shared.Tagging;
using Microsoft.CodeAnalysis.Editor.Shared.Utilities;
using Microsoft.CodeAnalysis.Editor.Tagging;
using Microsoft.CodeAnalysis.ErrorReporting;
using Microsoft.CodeAnalysis.Options;
using Microsoft.CodeAnalysis.Shared.Extensions;
using Microsoft.CodeAnalysis.Shared.TestHooks;
using Microsoft.CodeAnalysis.Text;
using Microsoft.CodeAnalysis.Text.Shared.Extensions;
using Microsoft.CodeAnalysis.Workspaces;
using Microsoft.VisualStudio.Text;
using Microsoft.VisualStudio.Text.Editor;
using Microsoft.VisualStudio.Text.Tagging;

namespace Microsoft.CodeAnalysis.Diagnostics
{
    /// <summary>
    /// Base type for all taggers that interact with the <see cref="IDiagnosticAnalyzerService"/> and produce tags for
    /// the diagnostics with different UI presentations.
    /// </summary>
    internal abstract partial class AbstractDiagnosticsTaggerProvider<TTag> : AsynchronousTaggerProvider<TTag>
        where TTag : ITag
    {
        private readonly IDiagnosticService _diagnosticService;
        private readonly IDiagnosticAnalyzerService _analyzerService;

        protected AbstractDiagnosticsTaggerProvider(
            IThreadingContext threadingContext,
            IDiagnosticService diagnosticService,
            IDiagnosticAnalyzerService analyzerService,
            IGlobalOptionService globalOptions,
            ITextBufferVisibilityTracker? visibilityTracker,
            IAsynchronousOperationListener listener)
            : base(threadingContext, globalOptions, visibilityTracker, listener)
        {
            _diagnosticService = diagnosticService;
            _analyzerService = analyzerService;
        }

        protected internal abstract bool IsEnabled { get; }
        protected internal abstract bool IncludeDiagnostic(DiagnosticData data);
        protected internal abstract ITagSpan<TTag>? CreateTagSpan(Workspace workspace, SnapshotSpan span, DiagnosticData data);

        protected override TaggerDelay EventChangeDelay => TaggerDelay.Short;
        protected override TaggerDelay AddedTagNotificationDelay => TaggerDelay.OnIdle;

        protected override ITaggerEventSource CreateEventSource(ITextView? textView, ITextBuffer subjectBuffer)
        {
            // OnTextChanged is added for diagnostics in source generated files: it's possible that the analyzer driver
            // executed on content which was produced by a source generator but is not yet reflected in an open text
            // buffer for that generated file. In this case, we need to update the tags after the buffer updates (which
            // triggers a text changed event) to ensure diagnostics are positioned correctly.
            return TaggerEventSources.Compose(
                TaggerEventSources.OnDocumentActiveContextChanged(subjectBuffer),
                TaggerEventSources.OnWorkspaceRegistrationChanged(subjectBuffer),
                TaggerEventSources.OnDiagnosticsChanged(subjectBuffer, _diagnosticService),
                TaggerEventSources.OnTextChanged(subjectBuffer));
        }

        /// <summary>
        /// Get the <see cref="DiagnosticDataLocation"/> that should have the tag applied to it.
        /// In most cases, this is the <see cref="DiagnosticData.DataLocation"/> but overrides can change it (e.g. unnecessary classifications).
        /// </summary>
        /// <param name="diagnosticData">the diagnostic containing the location(s).</param>
        /// <returns>an array of locations that should have the tag applied.</returns>
        protected internal virtual ImmutableArray<DiagnosticDataLocation> GetLocationsToTag(DiagnosticData diagnosticData)
            => diagnosticData.DataLocation is not null ? ImmutableArray.Create(diagnosticData.DataLocation) : ImmutableArray<DiagnosticDataLocation>.Empty;

        protected override Task ProduceTagsAsync(
            TaggerContext<TTag> context, DocumentSnapshotSpan spanToTag, int? caretPosition, CancellationToken cancellationToken)
        {
            return ProduceTagsAsync(context, spanToTag, cancellationToken);
        }

        private async Task ProduceTagsAsync(
            TaggerContext<TTag> context, DocumentSnapshotSpan spanToTag, CancellationToken cancellationToken)
        {
            if (!this.IsEnabled)
                return;

            var document = spanToTag.Document;
            if (document == null)
                return;

            var snapshot = spanToTag.SnapshotSpan.Snapshot;

            var workspace = document.Project.Solution.Workspace;

            // See if we've marked any spans as those we want to suppress diagnostics for.
            // This can happen for buffers used in the preview workspace where some feature
            // is generating code that it doesn't want errors shown for.
            var buffer = snapshot.TextBuffer;
            var suppressedDiagnosticsSpans = (NormalizedSnapshotSpanCollection?)null;
            buffer?.Properties.TryGetProperty(PredefinedPreviewTaggerKeys.SuppressDiagnosticsSpansKey, out suppressedDiagnosticsSpans);

<<<<<<< HEAD
            var sourceText = editorSnapshot.AsText();
=======
            var sourceText = snapshot.AsText();

>>>>>>> 2f149a3c
            try
            {
                var diagnostics = await _analyzerService.GetDiagnosticsForSpanAsync(
                    document, range: null, cancellationToken: cancellationToken).ConfigureAwait(false);

                var requestedSpan = spanToTag.SnapshotSpan;

                foreach (var diagnosticData in diagnostics)
                {
                    if (this.IncludeDiagnostic(diagnosticData))
                    {
                        // We're going to be retrieving the diagnostics against the last time the engine
                        // computed them against this document *id*.  That might have been a different
                        // version of the document vs what we're looking at now.  But that's ok:
                        // 
                        // 1) GetExistingOrCalculatedTextSpan will ensure that the diagnostics spans are
                        //    contained within 'editorSnapshot'.
                        // 2) We'll eventually hear about an update to the diagnostics for this document
                        //    for whatever edits happened between the last time and this current snapshot.
                        //    So we'll eventually reach a point where the diagnostics exactly match the
                        //    editorSnapshot.

                        var diagnosticSpans = this.GetLocationsToTag(diagnosticData)
                            .Select(loc => loc.UnmappedFileSpan.GetClampedTextSpan(sourceText).ToSnapshotSpan(snapshot));
                        foreach (var diagnosticSpan in diagnosticSpans)
                        {
                            if (diagnosticSpan.IntersectsWith(requestedSpan) && !IsSuppressed(suppressedDiagnosticsSpans, diagnosticSpan))
                            {
                                var tagSpan = this.CreateTagSpan(workspace, diagnosticSpan, diagnosticData);
                                if (tagSpan != null)
                                    context.AddTag(tagSpan);
                            }
                        }
                    }
                }
            }
            catch (ArgumentOutOfRangeException ex) when (FatalError.ReportAndCatch(ex))
            {
                // https://devdiv.visualstudio.com/DefaultCollection/DevDiv/_workitems?id=428328&_a=edit&triage=false
                // explicitly report NFW to find out what is causing us for out of range. stop crashing on such
                // occasions
                return;
            }
        }

        private static bool IsSuppressed(NormalizedSnapshotSpanCollection? suppressedSpans, SnapshotSpan span)
            => suppressedSpans != null && suppressedSpans.IntersectsWith(span);
    }
}<|MERGE_RESOLUTION|>--- conflicted
+++ resolved
@@ -104,12 +104,8 @@
             var suppressedDiagnosticsSpans = (NormalizedSnapshotSpanCollection?)null;
             buffer?.Properties.TryGetProperty(PredefinedPreviewTaggerKeys.SuppressDiagnosticsSpansKey, out suppressedDiagnosticsSpans);
 
-<<<<<<< HEAD
-            var sourceText = editorSnapshot.AsText();
-=======
             var sourceText = snapshot.AsText();
 
->>>>>>> 2f149a3c
             try
             {
                 var diagnostics = await _analyzerService.GetDiagnosticsForSpanAsync(
