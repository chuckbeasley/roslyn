﻿// Licensed to the .NET Foundation under one or more agreements.
// The .NET Foundation licenses this file to you under the MIT license.
// See the LICENSE file in the project root for more information.

using Microsoft.VisualStudio.Commanding;
using Microsoft.VisualStudio.Text.Editor.Commanding.Commands;

namespace Microsoft.CodeAnalysis.Editor.Implementation.InlineRename;

internal abstract partial class AbstractRenameCommandHandler :
    ICommandHandler<UndoCommandArgs>, ICommandHandler<RedoCommandArgs>
{
    public CommandState GetCommandState(UndoCommandArgs args)
        => GetCommandState();

    public CommandState GetCommandState(RedoCommandArgs args)
        => GetCommandState();

    public bool ExecuteCommand(UndoCommandArgs args, CommandExecutionContext context)
    {
<<<<<<< HEAD
        if (_renameService.ActiveSession == null)
        {
            return false;
        }
=======
        if (renameService.ActiveSession != null)
        {
            for (var i = 0; i < args.Count && renameService.ActiveSession != null; i++)
            {
                renameService.ActiveSession.UndoManager.Undo(args.SubjectBuffer);
            }
>>>>>>> 9d80b772

        if (_renameService.ActiveSession.IsCommitInProgress)
        {
            // When rename commit is in progress, handle the command so it won't change the workspace
            return true;
        }

        for (var i = 0; i < args.Count && _renameService.ActiveSession != null; i++)
        {
            _renameService.ActiveSession.UndoManager.Undo(args.SubjectBuffer);
        }

        return true;
    }

    public bool ExecuteCommand(RedoCommandArgs args, CommandExecutionContext context)
    {
<<<<<<< HEAD
        if (_renameService.ActiveSession == null)
        {
            return false;
        }
=======
        if (renameService.ActiveSession != null)
        {
            for (var i = 0; i < args.Count && renameService.ActiveSession != null; i++)
            {
                renameService.ActiveSession.UndoManager.Redo(args.SubjectBuffer);
            }
>>>>>>> 9d80b772

        if (_renameService.ActiveSession.IsCommitInProgress)
        {
            // When rename commit is in progress, handle the command so it won't change the workspace
            return true;
        }

        for (var i = 0; i < args.Count && _renameService.ActiveSession != null; i++)
        {
            _renameService.ActiveSession.UndoManager.Redo(args.SubjectBuffer);
        }

        return true;
    }
}<|MERGE_RESOLUTION|>--- conflicted
+++ resolved
@@ -18,29 +18,20 @@
 
     public bool ExecuteCommand(UndoCommandArgs args, CommandExecutionContext context)
     {
-<<<<<<< HEAD
-        if (_renameService.ActiveSession == null)
+        if (renameService.ActiveSession == null)
         {
             return false;
         }
-=======
-        if (renameService.ActiveSession != null)
-        {
-            for (var i = 0; i < args.Count && renameService.ActiveSession != null; i++)
-            {
-                renameService.ActiveSession.UndoManager.Undo(args.SubjectBuffer);
-            }
->>>>>>> 9d80b772
 
-        if (_renameService.ActiveSession.IsCommitInProgress)
+        if (renameService.ActiveSession.IsCommitInProgress)
         {
             // When rename commit is in progress, handle the command so it won't change the workspace
             return true;
         }
 
-        for (var i = 0; i < args.Count && _renameService.ActiveSession != null; i++)
+        for (var i = 0; i < args.Count && renameService.ActiveSession != null; i++)
         {
-            _renameService.ActiveSession.UndoManager.Undo(args.SubjectBuffer);
+            renameService.ActiveSession.UndoManager.Undo(args.SubjectBuffer);
         }
 
         return true;
@@ -48,29 +39,21 @@
 
     public bool ExecuteCommand(RedoCommandArgs args, CommandExecutionContext context)
     {
-<<<<<<< HEAD
-        if (_renameService.ActiveSession == null)
+        if (renameService.ActiveSession == null)
         {
             return false;
         }
-=======
-        if (renameService.ActiveSession != null)
-        {
-            for (var i = 0; i < args.Count && renameService.ActiveSession != null; i++)
-            {
-                renameService.ActiveSession.UndoManager.Redo(args.SubjectBuffer);
-            }
->>>>>>> 9d80b772
 
-        if (_renameService.ActiveSession.IsCommitInProgress)
+
+        if (renameService.ActiveSession.IsCommitInProgress)
         {
             // When rename commit is in progress, handle the command so it won't change the workspace
             return true;
         }
 
-        for (var i = 0; i < args.Count && _renameService.ActiveSession != null; i++)
+        for (var i = 0; i < args.Count && renameService.ActiveSession != null; i++)
         {
-            _renameService.ActiveSession.UndoManager.Redo(args.SubjectBuffer);
+            renameService.ActiveSession.UndoManager.Redo(args.SubjectBuffer);
         }
 
         return true;
