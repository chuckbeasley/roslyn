﻿// Licensed to the .NET Foundation under one or more agreements.
// The .NET Foundation licenses this file to you under the MIT license.
// See the LICENSE file in the project root for more information.

using System.Collections.Immutable;
using Microsoft.CodeAnalysis.CodeStyle;
using Microsoft.CodeAnalysis.Diagnostics;
using Microsoft.CodeAnalysis.LanguageService;
using Microsoft.CodeAnalysis.Operations;
using Microsoft.CodeAnalysis.Shared.Extensions;

namespace Microsoft.CodeAnalysis.UseCompoundAssignment
{
    internal abstract class AbstractUseCompoundAssignmentDiagnosticAnalyzer<
        TSyntaxKind,
        TAssignmentSyntax,
        TBinaryExpressionSyntax>
        : AbstractBuiltInCodeStyleDiagnosticAnalyzer
        where TSyntaxKind : struct
        where TAssignmentSyntax : SyntaxNode
        where TBinaryExpressionSyntax : SyntaxNode
    {
        private readonly ISyntaxFacts _syntaxFacts;

        /// <summary>
        /// Maps from a binary expression kind (like AddExpression) to the corresponding assignment
        /// form (like AddAssignmentExpression).
        /// </summary>
        private readonly ImmutableDictionary<TSyntaxKind, TSyntaxKind> _binaryToAssignmentMap;

        private readonly DiagnosticDescriptor _incrementDescriptor;

        private readonly DiagnosticDescriptor _decrementDescriptor;

        protected AbstractUseCompoundAssignmentDiagnosticAnalyzer(
            ISyntaxFacts syntaxFacts,
            ImmutableArray<(TSyntaxKind exprKind, TSyntaxKind assignmentKind, TSyntaxKind tokenKind)> kinds)
            : base(IDEDiagnosticIds.UseCompoundAssignmentDiagnosticId,
                   EnforceOnBuildValues.UseCompoundAssignment,
                   CodeStyleOptions2.PreferCompoundAssignment,
                   new LocalizableResourceString(
                       nameof(AnalyzersResources.Use_compound_assignment), AnalyzersResources.ResourceManager, typeof(AnalyzersResources)))
        {
            _syntaxFacts = syntaxFacts;
            UseCompoundAssignmentUtilities.GenerateMaps(kinds, out _binaryToAssignmentMap, out _);

            var useIncrementMessage = new LocalizableResourceString(
                nameof(AnalyzersResources.Use_increment_operator), AnalyzersResources.ResourceManager, typeof(AnalyzersResources));
            _incrementDescriptor = CreateDescriptorWithId(
                IDEDiagnosticIds.UseCompoundAssignmentDiagnosticId,
                EnforceOnBuildValues.UseCompoundAssignment,
                hasAnyCodeStyleOption: true,
                useIncrementMessage, useIncrementMessage);

            var useDecrementMessage = new LocalizableResourceString(
                nameof(AnalyzersResources.Use_decrement_operator), AnalyzersResources.ResourceManager, typeof(AnalyzersResources));
            _decrementDescriptor = CreateDescriptorWithId(
                IDEDiagnosticIds.UseCompoundAssignmentDiagnosticId,
                EnforceOnBuildValues.UseCompoundAssignment,
                hasAnyCodeStyleOption: true,
                useDecrementMessage, useDecrementMessage);
        }

        protected abstract TSyntaxKind GetAnalysisKind();
        protected abstract bool IsSupported(TSyntaxKind assignmentKind, ParseOptions options);
        protected abstract int TryGetIncrementOrDecrement(TSyntaxKind opKind, object constantValue);

        public override DiagnosticAnalyzerCategory GetAnalyzerCategory()
            => DiagnosticAnalyzerCategory.SemanticSpanAnalysis;

        protected override void InitializeWorker(AnalysisContext context)
            => context.RegisterSyntaxNodeAction(AnalyzeAssignment, GetAnalysisKind());

        private void AnalyzeAssignment(SyntaxNodeAnalysisContext context)
        {
            var assignment = (TAssignmentSyntax)context.Node;
            var cancellationToken = context.CancellationToken;

            var syntaxTree = assignment.SyntaxTree;
            var option = context.GetAnalyzerOptions().PreferCompoundAssignment;
            if (!option.Value || ShouldSkipAnalysis(context, option.Notification))
            {
                // Bail immediately if the user has disabled this feature.
                return;
            }

            _syntaxFacts.GetPartsOfAssignmentExpressionOrStatement(assignment,
                out var assignmentLeft, out var assignmentToken, out var assignmentRight);

            assignmentRight = _syntaxFacts.WalkDownParentheses(assignmentRight);

            // has to be of the form:  a = b op c
            // op has to be a form we could convert into op=
            if (assignmentRight is not TBinaryExpressionSyntax binaryExpression)
            {
                return;
            }

            var binaryKind = _syntaxFacts.SyntaxKinds.Convert<TSyntaxKind>(binaryExpression.RawKind);
            if (!_binaryToAssignmentMap.ContainsKey(binaryKind))
            {
                return;
            }

            // Requires at least C# 8 for Coalesce compound expression
            if (!IsSupported(binaryKind, syntaxTree.Options))
            {
                return;
            }

            _syntaxFacts.GetPartsOfBinaryExpression(binaryExpression,
                out var binaryLeft, out var binaryRight);

            // has to be of the form:   expr = expr op ...
            if (!_syntaxFacts.AreEquivalent(assignmentLeft, binaryLeft))
            {
                return;
            }

            // Don't offer if this is `x = x + 1` inside an obj initializer like:
            // `new Point { x = x + 1 }` or
            // `new () { x = x + 1 }` or
            // `p with { x = x + 1 }`
            if (_syntaxFacts.IsMemberInitializerNamedAssignmentIdentifier(assignmentLeft))
            {
                return;
            }

            // Don't offer if this is `x = x ?? throw new Exception()`
            if (_syntaxFacts.IsThrowExpression(binaryRight))
            {
                return;
            }

            // Syntactically looks promising.  But we can only safely do this if 'expr'
            // is side-effect-free since we will be changing the number of times it is
            // executed from twice to once.
            var semanticModel = context.SemanticModel;
            if (!UseCompoundAssignmentUtilities.IsSideEffectFree(
                    _syntaxFacts, assignmentLeft, semanticModel, cancellationToken))
            {
                return;
            }

            var constant = semanticModel.GetConstantValue(binaryRight, cancellationToken).Value;
            if (constant != null)
            {
                var incrementOrDecrement = TryGetIncrementOrDecrement(binaryKind, constant);
                if (incrementOrDecrement == 1)
                {
<<<<<<< HEAD
                    context.ReportDiagnostic(DiagnosticHelper.Create(
                        _incrementDescriptor,
                        assignmentToken.GetLocation(),
                        option.Notification,
                        additionalLocations: ImmutableArray.Create(assignment.GetLocation()),
                        properties: ImmutableDictionary.Create<string, string?>()
                            .Add(UseCompoundAssignmentUtilities.Increment, UseCompoundAssignmentUtilities.Increment)));
                    return;
                }
                else if (incrementOrDecrement == -1)
                {
                    context.ReportDiagnostic(DiagnosticHelper.Create(
                        _decrementDescriptor,
                        assignmentToken.GetLocation(),
                        option.Notification,
                        additionalLocations: ImmutableArray.Create(assignment.GetLocation()),
                        properties: ImmutableDictionary.Create<string, string?>()
                            .Add(UseCompoundAssignmentUtilities.Decrement, UseCompoundAssignmentUtilities.Decrement)));
                    return;
=======
                    var operation = (IBinaryOperation)semanticModel.GetRequiredOperation(binaryExpression, cancellationToken);

                    // We can suggest using increment operator only if it is a built-in one (in such case `OperatorMethod` is null)
                    // or if increment operator is defined in the containing type
                    if (operation.OperatorMethod is null ||
                        operation.OperatorMethod.ContainingType.GetMembers(WellKnownMemberNames.IncrementOperatorName).Length > 0)
                    {
                        context.ReportDiagnostic(DiagnosticHelper.Create(
                            _incrementDescriptor,
                            assignmentToken.GetLocation(),
                            option.Notification.Severity,
                            additionalLocations: ImmutableArray.Create(assignment.GetLocation()),
                            properties: ImmutableDictionary.Create<string, string?>()
                                .Add(UseCompoundAssignmentUtilities.Increment, UseCompoundAssignmentUtilities.Increment)));
                        return;
                    }
                }
                else if (incrementOrDecrement == -1)
                {
                    var operation = (IBinaryOperation)semanticModel.GetRequiredOperation(binaryExpression, cancellationToken);

                    // We can suggest using decrement operator only if it is a built-in one (in such case `OperatorMethod` is null)
                    // or if decrement operator is defined in the containing type
                    if (operation.OperatorMethod is null ||
                        operation.OperatorMethod.ContainingType.GetMembers(WellKnownMemberNames.DecrementOperatorName).Length > 0)
                    {
                        context.ReportDiagnostic(DiagnosticHelper.Create(
                            _decrementDescriptor,
                            assignmentToken.GetLocation(),
                            option.Notification.Severity,
                            additionalLocations: ImmutableArray.Create(assignment.GetLocation()),
                            properties: ImmutableDictionary.Create<string, string?>()
                                .Add(UseCompoundAssignmentUtilities.Decrement, UseCompoundAssignmentUtilities.Decrement)));
                        return;
                    }
>>>>>>> 585fed54
                }
            }

            context.ReportDiagnostic(DiagnosticHelper.Create(
                Descriptor,
                assignmentToken.GetLocation(),
                option.Notification,
                additionalLocations: ImmutableArray.Create(assignment.GetLocation()),
                properties: null));
        }
    }
}<|MERGE_RESOLUTION|>--- conflicted
+++ resolved
@@ -148,27 +148,6 @@
                 var incrementOrDecrement = TryGetIncrementOrDecrement(binaryKind, constant);
                 if (incrementOrDecrement == 1)
                 {
-<<<<<<< HEAD
-                    context.ReportDiagnostic(DiagnosticHelper.Create(
-                        _incrementDescriptor,
-                        assignmentToken.GetLocation(),
-                        option.Notification,
-                        additionalLocations: ImmutableArray.Create(assignment.GetLocation()),
-                        properties: ImmutableDictionary.Create<string, string?>()
-                            .Add(UseCompoundAssignmentUtilities.Increment, UseCompoundAssignmentUtilities.Increment)));
-                    return;
-                }
-                else if (incrementOrDecrement == -1)
-                {
-                    context.ReportDiagnostic(DiagnosticHelper.Create(
-                        _decrementDescriptor,
-                        assignmentToken.GetLocation(),
-                        option.Notification,
-                        additionalLocations: ImmutableArray.Create(assignment.GetLocation()),
-                        properties: ImmutableDictionary.Create<string, string?>()
-                            .Add(UseCompoundAssignmentUtilities.Decrement, UseCompoundAssignmentUtilities.Decrement)));
-                    return;
-=======
                     var operation = (IBinaryOperation)semanticModel.GetRequiredOperation(binaryExpression, cancellationToken);
 
                     // We can suggest using increment operator only if it is a built-in one (in such case `OperatorMethod` is null)
@@ -179,7 +158,7 @@
                         context.ReportDiagnostic(DiagnosticHelper.Create(
                             _incrementDescriptor,
                             assignmentToken.GetLocation(),
-                            option.Notification.Severity,
+                            option.Notification,
                             additionalLocations: ImmutableArray.Create(assignment.GetLocation()),
                             properties: ImmutableDictionary.Create<string, string?>()
                                 .Add(UseCompoundAssignmentUtilities.Increment, UseCompoundAssignmentUtilities.Increment)));
@@ -198,13 +177,12 @@
                         context.ReportDiagnostic(DiagnosticHelper.Create(
                             _decrementDescriptor,
                             assignmentToken.GetLocation(),
-                            option.Notification.Severity,
+                            option.Notification,
                             additionalLocations: ImmutableArray.Create(assignment.GetLocation()),
                             properties: ImmutableDictionary.Create<string, string?>()
                                 .Add(UseCompoundAssignmentUtilities.Decrement, UseCompoundAssignmentUtilities.Decrement)));
                         return;
                     }
->>>>>>> 585fed54
                 }
             }
 
