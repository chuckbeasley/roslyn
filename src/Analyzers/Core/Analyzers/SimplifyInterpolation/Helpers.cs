﻿// Licensed to the .NET Foundation under one or more agreements.
// The .NET Foundation licenses this file to you under the MIT license.
// See the LICENSE file in the project root for more information.

using System.Collections.Generic;
using System.Collections.Immutable;
using System.Linq;
using Microsoft.CodeAnalysis.EmbeddedLanguages.VirtualChars;
using Microsoft.CodeAnalysis.LanguageServices;
using Microsoft.CodeAnalysis.Operations;
using Microsoft.CodeAnalysis.Shared.Extensions;
using Microsoft.CodeAnalysis.Text;
using Roslyn.Utilities;

namespace Microsoft.CodeAnalysis.SimplifyInterpolation
{
    internal static class Helpers
    {
        private static SyntaxNode GetPreservedInterpolationExpressionSyntax<TConditionalExpressionSyntax, TParenthesizedExpressionSyntax>(
            IOperation operation)
            where TConditionalExpressionSyntax : SyntaxNode
            where TParenthesizedExpressionSyntax : SyntaxNode
        {
            return operation.Syntax switch
            {
                TConditionalExpressionSyntax { Parent: TParenthesizedExpressionSyntax parent } => parent,
                var syntax => syntax,
            };
        }

        public static void UnwrapInterpolation<TInterpolationSyntax, TExpressionSyntax, TConditionalExpressionSyntax, TParenthesizedExpressionSyntax>(
            IVirtualCharService virtualCharService, ISyntaxFacts syntaxFacts, IInterpolationOperation interpolation,
            out TExpressionSyntax? unwrapped, out TExpressionSyntax? alignment, out bool negate,
            out string? formatString, out ImmutableArray<Location> unnecessaryLocations)
            where TInterpolationSyntax : SyntaxNode
            where TExpressionSyntax : SyntaxNode
            where TConditionalExpressionSyntax : TExpressionSyntax
            where TParenthesizedExpressionSyntax : TExpressionSyntax
        {
            alignment = null;
            negate = false;
            formatString = null;

            var unnecessarySpans = new List<TextSpan>();

            var expression = Unwrap(interpolation.Expression);
            if (interpolation.Alignment == null)
            {
                UnwrapAlignmentPadding<TExpressionSyntax, TConditionalExpressionSyntax, TParenthesizedExpressionSyntax>(
                    expression, out expression, out alignment, out negate, unnecessarySpans);
            }

            if (interpolation.FormatString == null)
            {
                UnwrapFormatString<TConditionalExpressionSyntax, TParenthesizedExpressionSyntax>(
                    virtualCharService, syntaxFacts, expression, out expression, out formatString, unnecessarySpans);
            }

            unwrapped = GetPreservedInterpolationExpressionSyntax<TConditionalExpressionSyntax, TParenthesizedExpressionSyntax>(expression) as TExpressionSyntax;

            unnecessaryLocations =
                unnecessarySpans.OrderBy(t => t.Start)
                                .SelectAsArray(interpolation.Syntax.SyntaxTree.GetLocation);
        }

        private static IOperation Unwrap(IOperation expression)
        {
            while (true)
            {
                switch (expression)
                {
                    case IParenthesizedOperation parenthesized:
                        expression = parenthesized.Operand;
                        continue;
                    case IConversionOperation { IsImplicit: true } conversion:
                        expression = conversion.Operand;
                        continue;
                    default:
                        return expression;
                }
            }
        }

        private static void UnwrapFormatString<TConditionalExpressionSyntax, TParenthesizedExpressionSyntax>(
            IVirtualCharService virtualCharService, ISyntaxFacts syntaxFacts, IOperation expression, out IOperation unwrapped,
            out string? formatString, List<TextSpan> unnecessarySpans)
            where TConditionalExpressionSyntax : SyntaxNode
            where TParenthesizedExpressionSyntax : SyntaxNode
        {
            if (expression is IInvocationOperation { TargetMethod: { Name: nameof(ToString) } } invocation &&
                HasNonImplicitInstance(invocation) &&
                !syntaxFacts.IsBaseExpression(invocation.Instance!.Syntax) &&
                !invocation.Instance.Type!.IsRefLikeType)
            {
                if (invocation.Arguments.Length == 1 &&
                    invocation.Arguments[0].Value is ILiteralOperation { ConstantValue: { HasValue: true, Value: string value } } literal &&
                    invocation.SemanticModel!.Compilation.GetTypeByMetadataName(typeof(System.IFormattable).FullName!) is { } systemIFormattable &&
                    invocation.Instance.Type.Implements(systemIFormattable))
                {
                    unwrapped = invocation.Instance;
                    formatString = value;

                    var unwrappedSyntax = GetPreservedInterpolationExpressionSyntax<TConditionalExpressionSyntax, TParenthesizedExpressionSyntax>(unwrapped);
                    unnecessarySpans.AddRange(invocation.Syntax.Span
                        .Subtract(unwrappedSyntax.FullSpan)
                        .Subtract(GetSpanWithinLiteralQuotes(virtualCharService, literal.Syntax.GetFirstToken())));
                    return;
                }

                var method = invocation.TargetMethod;
                while (method.OverriddenMethod != null)
                {
                    method = method.OverriddenMethod;
                }

                if (method.ContainingType.SpecialType == SpecialType.System_Object &&
                    method.Name == nameof(ToString))
                {
                    // A call to `.ToString()` at the end of the interpolation.  This is unnecessary.
                    // Just remove entirely.
                    unwrapped = invocation.Instance;
                    formatString = "";

                    var unwrappedSyntax = GetPreservedInterpolationExpressionSyntax<TConditionalExpressionSyntax, TParenthesizedExpressionSyntax>(unwrapped);
                    unnecessarySpans.AddRange(invocation.Syntax.Span
                        .Subtract(unwrappedSyntax.FullSpan));
                    return;
                }
            }

            unwrapped = expression;
            formatString = null;
        }

        private static TextSpan GetSpanWithinLiteralQuotes(IVirtualCharService virtualCharService, SyntaxToken formatToken)
        {
            var sequence = virtualCharService.TryConvertToVirtualChars(formatToken);
            return sequence.IsDefaultOrEmpty
                ? default
                : TextSpan.FromBounds(sequence.First().Span.Start, sequence.Last().Span.End);
        }

        private static void UnwrapAlignmentPadding<TExpressionSyntax, TConditionalExpressionSyntax, TParenthesizedExpressionSyntax>(
            IOperation expression, out IOperation unwrapped,
            out TExpressionSyntax? alignment, out bool negate, List<TextSpan> unnecessarySpans)
            where TExpressionSyntax : SyntaxNode
            where TConditionalExpressionSyntax : TExpressionSyntax
            where TParenthesizedExpressionSyntax : TExpressionSyntax
        {
            if (expression is IInvocationOperation invocation &&
                HasNonImplicitInstance(invocation))
            {
                var targetName = invocation.TargetMethod.Name;
                if (targetName == nameof(string.PadLeft) || targetName == nameof(string.PadRight))
                {
                    var argCount = invocation.Arguments.Length;
                    if (argCount == 1 || argCount == 2)
                    {
                        if (argCount == 1 ||
                            IsSpaceChar(invocation.Arguments[1]))
                        {
                            var alignmentOp = invocation.Arguments[0].Value;
                            if (alignmentOp != null && alignmentOp.ConstantValue.HasValue)
                            {
                                var alignmentSyntax = alignmentOp.Syntax;

                                unwrapped = invocation.Instance!;
                                alignment = alignmentSyntax as TExpressionSyntax;
                                negate = targetName == nameof(string.PadRight);

                                var unwrappedSyntax = GetPreservedInterpolationExpressionSyntax<TConditionalExpressionSyntax, TParenthesizedExpressionSyntax>(unwrapped);
                                unnecessarySpans.AddRange(invocation.Syntax.Span
<<<<<<< HEAD
                                    .Subtract(invocation.Instance!.Syntax.FullSpan)
=======
                                    .Subtract(unwrappedSyntax.FullSpan)
>>>>>>> 2c3fb8fb
                                    .Subtract(alignmentSyntax.FullSpan));
                                return;
                            }
                        }
                    }
                }
            }

            unwrapped = expression;
            alignment = null;
            negate = false;
        }

        private static bool HasNonImplicitInstance(IInvocationOperation invocation)
            => invocation.Instance != null && !invocation.Instance.IsImplicit;

        private static bool IsSpaceChar(IArgumentOperation argument)
            => argument.Value.ConstantValue is { HasValue: true, Value: ' ' };
    }
}<|MERGE_RESOLUTION|>--- conflicted
+++ resolved
@@ -170,11 +170,7 @@
 
                                 var unwrappedSyntax = GetPreservedInterpolationExpressionSyntax<TConditionalExpressionSyntax, TParenthesizedExpressionSyntax>(unwrapped);
                                 unnecessarySpans.AddRange(invocation.Syntax.Span
-<<<<<<< HEAD
-                                    .Subtract(invocation.Instance!.Syntax.FullSpan)
-=======
                                     .Subtract(unwrappedSyntax.FullSpan)
->>>>>>> 2c3fb8fb
                                     .Subtract(alignmentSyntax.FullSpan));
                                 return;
                             }
