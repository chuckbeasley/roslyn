﻿// Licensed to the .NET Foundation under one or more agreements.
// The .NET Foundation licenses this file to you under the MIT license.
// See the LICENSE file in the project root for more information.

#nullable disable

using System.Collections.Concurrent;
using System.Diagnostics;
using System.Linq;
using System.Threading;
using Microsoft.CodeAnalysis;
using Microsoft.CodeAnalysis.CodeStyle;
using Microsoft.CodeAnalysis.Diagnostics;
using Microsoft.CodeAnalysis.Operations;
using Microsoft.CodeAnalysis.Shared.Extensions;

namespace Microsoft.CodeAnalysis.MakeFieldReadonly
{
    [DiagnosticAnalyzer(LanguageNames.CSharp, LanguageNames.VisualBasic)]
    internal sealed class MakeFieldReadonlyDiagnosticAnalyzer
        : AbstractBuiltInCodeStyleDiagnosticAnalyzer
    {
        public MakeFieldReadonlyDiagnosticAnalyzer()
            : base(
                IDEDiagnosticIds.MakeFieldReadonlyDiagnosticId,
                EnforceOnBuildValues.MakeFieldReadonly,
                CodeStyleOptions2.PreferReadonly,
                new LocalizableResourceString(nameof(AnalyzersResources.Add_readonly_modifier), AnalyzersResources.ResourceManager, typeof(AnalyzersResources)),
                new LocalizableResourceString(nameof(AnalyzersResources.Make_field_readonly), AnalyzersResources.ResourceManager, typeof(AnalyzersResources)))
        {
        }

        public override DiagnosticAnalyzerCategory GetAnalyzerCategory() => DiagnosticAnalyzerCategory.SemanticDocumentAnalysis;

        // We need to analyze generated code to get callbacks for read/writes to non-generated members in generated code.
        protected override bool ReceiveAnalysisCallbacksForGeneratedCode => true;

        protected override void InitializeWorker(AnalysisContext context)
        {
            context.RegisterCompilationStartAction(compilationStartContext =>
            {
                // State map for fields:
                //  'isCandidate' : Indicates whether the field is a candidate to be made readonly based on it's options.
                //  'written'     : Indicates if there are any writes to the field outside the constructor and field initializer.
                var fieldStateMap = new ConcurrentDictionary<IFieldSymbol, (bool isCandidate, bool written)>();

                var threadStaticAttribute = compilationStartContext.Compilation.ThreadStaticAttributeType();

                // We register following actions in the compilation:
                // 1. A symbol action for field symbols to ensure the field state is initialized for every field in
                //    the compilation.
                // 2. An operation action for field references to detect if a candidate field is written outside
                //    constructor and field initializer, and update field state accordingly.
                // 3. A symbol start/end action for named types to report diagnostics for candidate fields that were
                //    not written outside constructor and field initializer.

                compilationStartContext.RegisterSymbolAction(AnalyzeFieldSymbol, SymbolKind.Field);

                compilationStartContext.RegisterSymbolStartAction(symbolStartContext =>
                {
                    symbolStartContext.RegisterOperationAction(AnalyzeOperation, OperationKind.FieldReference);
                    symbolStartContext.RegisterSymbolEndAction(OnSymbolEnd);
                }, SymbolKind.NamedType);

                return;

                // Local functions.
                void AnalyzeFieldSymbol(SymbolAnalysisContext symbolContext)
                {
                    _ = TryGetOrInitializeFieldState((IFieldSymbol)symbolContext.Symbol, symbolContext.Options, symbolContext.CancellationToken);
                }

                void AnalyzeOperation(OperationAnalysisContext operationContext)
                {
                    var fieldReference = (IFieldReferenceOperation)operationContext.Operation;
                    var (isCandidate, written) = TryGetOrInitializeFieldState(fieldReference.Field, operationContext.Options, operationContext.CancellationToken);

                    // Ignore fields that are not candidates or have already been written outside the constructor/field initializer.
                    if (!isCandidate || written)
                    {
                        return;
                    }

                    // Check if this is a field write outside constructor and field initializer, and update field state accordingly.
                    if (IsFieldWrite(fieldReference, operationContext.ContainingSymbol))
                    {
                        UpdateFieldStateOnWrite(fieldReference.Field);
                    }
                }

                void OnSymbolEnd(SymbolAnalysisContext symbolEndContext)
                {
                    // Report diagnostics for candidate fields that are not written outside constructor and field initializer.
                    var members = ((INamedTypeSymbol)symbolEndContext.Symbol).GetMembers();
                    foreach (var member in members)
                    {
                        if (member is IFieldSymbol field && fieldStateMap.TryRemove(field, out var value))
                        {
                            var (isCandidate, written) = value;
                            if (isCandidate && !written)
                            {
                                var option = GetCodeStyleOption(field, symbolEndContext.Options, symbolEndContext.CancellationToken);
                                var diagnostic = DiagnosticHelper.Create(
                                    Descriptor,
                                    field.Locations[0],
                                    option.Notification.Severity,
                                    additionalLocations: null,
                                    properties: null);
                                symbolEndContext.ReportDiagnostic(diagnostic);
                            }
                        }
                    }
                }

<<<<<<< HEAD
                static bool IsCandidateField(IFieldSymbol symbol, Compilation compilation) =>
=======
                static bool IsCandidateField(IFieldSymbol symbol, INamedTypeSymbol threadStaticAttribute) =>
>>>>>>> 49fe4121
                        symbol.DeclaredAccessibility == Accessibility.Private &&
                        !symbol.IsReadOnly &&
                        !symbol.IsConst &&
                        !symbol.IsImplicitlyDeclared &&
                        symbol.Locations.Length == 1 &&
                        symbol.Type.IsMutableValueType() == false &&
                        !symbol.IsFixedSizeBuffer &&
<<<<<<< HEAD
                        !IsDataContractSerializable(symbol, compilation);

                static bool IsDataContractSerializable(IFieldSymbol symbol, Compilation compilation)
                {
                    var dataMemberAttribute = compilation.DataMemberAttribute();
                    var dataContractAttribute = compilation.DataContractAttribute();

                    return symbol.GetAttributes().Any(x => x.AttributeClass == dataMemberAttribute)
                        && symbol.ContainingType.GetAttributes().Any(x => x.AttributeClass == dataContractAttribute);
                }
=======
                        !symbol.GetAttributes().Any(
                           static (a, threadStaticAttribute) => SymbolEqualityComparer.Default.Equals(a.AttributeClass, threadStaticAttribute),
                           threadStaticAttribute);
>>>>>>> 49fe4121

                // Method to update the field state for a candidate field written outside constructor and field initializer.
                void UpdateFieldStateOnWrite(IFieldSymbol field)
                {
<<<<<<< HEAD
                    Debug.Assert(IsCandidateField(field, compilationStartContext.Compilation));
=======
                    Debug.Assert(IsCandidateField(field, threadStaticAttribute));
>>>>>>> 49fe4121
                    Debug.Assert(fieldStateMap.ContainsKey(field));

                    fieldStateMap[field] = (isCandidate: true, written: true);
                }

                // Method to get or initialize the field state.
                (bool isCandidate, bool written) TryGetOrInitializeFieldState(IFieldSymbol fieldSymbol, AnalyzerOptions options, CancellationToken cancellationToken)
                {
<<<<<<< HEAD
                    if (!IsCandidateField(fieldSymbol, compilationStartContext.Compilation))
=======
                    if (!IsCandidateField(fieldSymbol, threadStaticAttribute))
>>>>>>> 49fe4121
                    {
                        return default;
                    }

                    if (fieldStateMap.TryGetValue(fieldSymbol, out var result))
                    {
                        return result;
                    }

<<<<<<< HEAD
                    result = ComputeInitialFieldState(fieldSymbol, options, compilationStartContext.Compilation, cancellationToken);
=======
                    result = ComputeInitialFieldState(fieldSymbol, options, threadStaticAttribute, cancellationToken);
>>>>>>> 49fe4121
                    return fieldStateMap.GetOrAdd(fieldSymbol, result);
                }

                // Method to compute the initial field state.
<<<<<<< HEAD
                static (bool isCandidate, bool written) ComputeInitialFieldState(IFieldSymbol field, AnalyzerOptions options, Compilation compilation, CancellationToken cancellationToken)
                {
                    Debug.Assert(IsCandidateField(field, compilation));
=======
                static (bool isCandidate, bool written) ComputeInitialFieldState(IFieldSymbol field, AnalyzerOptions options, INamedTypeSymbol threadStaticAttribute, CancellationToken cancellationToken)
                {
                    Debug.Assert(IsCandidateField(field, threadStaticAttribute));
>>>>>>> 49fe4121

                    var option = GetCodeStyleOption(field, options, cancellationToken);
                    if (option == null || !option.Value)
                    {
                        return default;
                    }

                    return (isCandidate: true, written: false);
                }
            });
        }

        private static bool IsFieldWrite(IFieldReferenceOperation fieldReference, ISymbol owningSymbol)
        {
            // Check if the underlying member is being written or a writable reference to the member is taken.
            var valueUsageInfo = fieldReference.GetValueUsageInfo(owningSymbol);
            if (!valueUsageInfo.IsWrittenTo())
            {
                return false;
            }

            // Writes to fields inside constructor are ignored, except for the below cases:
            //  1. Instance reference of an instance field being written is not the instance being initialized by the constructor.
            //  2. Field is being written inside a lambda or local function.

            // Check if we are in the constructor of the containing type of the written field.
            var isInConstructor = owningSymbol.IsConstructor();
            var isInStaticConstructor = owningSymbol.IsStaticConstructor();
            var field = fieldReference.Field;
            if ((isInConstructor || isInStaticConstructor) &&
                field.ContainingType == owningSymbol.ContainingType)
            {
                // For instance fields, ensure that the instance reference is being initialized by the constructor.
                var instanceFieldWrittenInCtor = isInConstructor &&
                    fieldReference.Instance?.Kind == OperationKind.InstanceReference &&
                    !fieldReference.IsTargetOfObjectMemberInitializer();

                // For static fields, ensure that we are in the static constructor.
                var staticFieldWrittenInStaticCtor = isInStaticConstructor && field.IsStatic;

                if (instanceFieldWrittenInCtor || staticFieldWrittenInStaticCtor)
                {
                    // Finally, ensure that the write is not inside a lambda or local function.
                    if (fieldReference.TryGetContainingAnonymousFunctionOrLocalFunction() is null)
                    {
                        // It is safe to ignore this write.
                        return false;
                    }
                }
            }

            return true;
        }

        private static CodeStyleOption2<bool> GetCodeStyleOption(IFieldSymbol field, AnalyzerOptions options, CancellationToken cancellationToken)
            => options.GetOption(CodeStyleOptions2.PreferReadonly, field.Language, field.Locations[0].SourceTree, cancellationToken);
    }
}<|MERGE_RESOLUTION|>--- conflicted
+++ resolved
@@ -112,11 +112,7 @@
                     }
                 }
 
-<<<<<<< HEAD
-                static bool IsCandidateField(IFieldSymbol symbol, Compilation compilation) =>
-=======
-                static bool IsCandidateField(IFieldSymbol symbol, INamedTypeSymbol threadStaticAttribute) =>
->>>>>>> 49fe4121
+                static bool IsCandidateField(IFieldSymbol symbol, INamedTypeSymbol threadStaticAttribute, Compilation compilation) =>
                         symbol.DeclaredAccessibility == Accessibility.Private &&
                         !symbol.IsReadOnly &&
                         !symbol.IsConst &&
@@ -124,7 +120,9 @@
                         symbol.Locations.Length == 1 &&
                         symbol.Type.IsMutableValueType() == false &&
                         !symbol.IsFixedSizeBuffer &&
-<<<<<<< HEAD
+                        !symbol.GetAttributes().Any(
+                           static (a, threadStaticAttribute) => SymbolEqualityComparer.Default.Equals(a.AttributeClass, threadStaticAttribute),
+                           threadStaticAttribute) &&
                         !IsDataContractSerializable(symbol, compilation);
 
                 static bool IsDataContractSerializable(IFieldSymbol symbol, Compilation compilation)
@@ -135,20 +133,11 @@
                     return symbol.GetAttributes().Any(x => x.AttributeClass == dataMemberAttribute)
                         && symbol.ContainingType.GetAttributes().Any(x => x.AttributeClass == dataContractAttribute);
                 }
-=======
-                        !symbol.GetAttributes().Any(
-                           static (a, threadStaticAttribute) => SymbolEqualityComparer.Default.Equals(a.AttributeClass, threadStaticAttribute),
-                           threadStaticAttribute);
->>>>>>> 49fe4121
 
                 // Method to update the field state for a candidate field written outside constructor and field initializer.
                 void UpdateFieldStateOnWrite(IFieldSymbol field)
                 {
-<<<<<<< HEAD
-                    Debug.Assert(IsCandidateField(field, compilationStartContext.Compilation));
-=======
-                    Debug.Assert(IsCandidateField(field, threadStaticAttribute));
->>>>>>> 49fe4121
+                    Debug.Assert(IsCandidateField(field, threadStaticAttribute, compilationStartContext.Compilation));
                     Debug.Assert(fieldStateMap.ContainsKey(field));
 
                     fieldStateMap[field] = (isCandidate: true, written: true);
@@ -157,11 +146,7 @@
                 // Method to get or initialize the field state.
                 (bool isCandidate, bool written) TryGetOrInitializeFieldState(IFieldSymbol fieldSymbol, AnalyzerOptions options, CancellationToken cancellationToken)
                 {
-<<<<<<< HEAD
-                    if (!IsCandidateField(fieldSymbol, compilationStartContext.Compilation))
-=======
-                    if (!IsCandidateField(fieldSymbol, threadStaticAttribute))
->>>>>>> 49fe4121
+                    if (!IsCandidateField(fieldSymbol, threadStaticAttribute, compilationStartContext.Compilation))
                     {
                         return default;
                     }
@@ -171,24 +156,14 @@
                         return result;
                     }
 
-<<<<<<< HEAD
-                    result = ComputeInitialFieldState(fieldSymbol, options, compilationStartContext.Compilation, cancellationToken);
-=======
-                    result = ComputeInitialFieldState(fieldSymbol, options, threadStaticAttribute, cancellationToken);
->>>>>>> 49fe4121
+                    result = ComputeInitialFieldState(fieldSymbol, options, threadStaticAttribute, compilationStartContext.Compilation, cancellationToken);
                     return fieldStateMap.GetOrAdd(fieldSymbol, result);
                 }
 
                 // Method to compute the initial field state.
-<<<<<<< HEAD
-                static (bool isCandidate, bool written) ComputeInitialFieldState(IFieldSymbol field, AnalyzerOptions options, Compilation compilation, CancellationToken cancellationToken)
-                {
-                    Debug.Assert(IsCandidateField(field, compilation));
-=======
-                static (bool isCandidate, bool written) ComputeInitialFieldState(IFieldSymbol field, AnalyzerOptions options, INamedTypeSymbol threadStaticAttribute, CancellationToken cancellationToken)
-                {
-                    Debug.Assert(IsCandidateField(field, threadStaticAttribute));
->>>>>>> 49fe4121
+                static (bool isCandidate, bool written) ComputeInitialFieldState(IFieldSymbol field, AnalyzerOptions options, INamedTypeSymbol threadStaticAttribute, Compilation compilation, CancellationToken cancellationToken)
+                {
+                    Debug.Assert(IsCandidateField(field, threadStaticAttribute, compilation));
 
                     var option = GetCodeStyleOption(field, options, cancellationToken);
                     if (option == null || !option.Value)
