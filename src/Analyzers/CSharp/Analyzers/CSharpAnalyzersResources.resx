--- conflicted
+++ resolved
@@ -123,10 +123,6 @@
   <data name="Use_switch_expression" xml:space="preserve">
     <value>Use 'switch' expression</value>
   </data>
-<<<<<<< HEAD
-  <data name="Using_directive_is_unnecessary" xml:space="preserve">
-    <value>Using directive is unnecessary.</value>
-=======
   <data name="Use_explicit_type_instead_of_var" xml:space="preserve">
     <value>Use explicit type instead of 'var'</value>
   </data>
@@ -138,6 +134,8 @@
   </data>
   <data name="Use_implicit_type" xml:space="preserve">
     <value>Use implicit type</value>
->>>>>>> bbd4b578
+  </data>
+  <data name="Using_directive_is_unnecessary" xml:space="preserve">
+    <value>Using directive is unnecessary.</value>
   </data>
 </root>