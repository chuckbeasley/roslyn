--- conflicted
+++ resolved
@@ -553,17 +553,12 @@
 
                 // This code must always succeed.  If it does not, that means that either the server reported bogus data
                 // to the file-downloader, or the file-downloader is serving us bogus data.  In other event, there is
-<<<<<<< HEAD
                 // something wrong with those components, and we should both report the issue to Watson, and stop doing
-=======
-                // something wrong with those components, and we should both report the issue to watson, and stop doing
->>>>>>> 92fb1ced
                 // the update.
                 try
                 {
                     using var reader = XmlReader.Create(stream, settings);
 
-<<<<<<< HEAD
                     var element = XElement.Load(reader);
                     await LogInfoAsync("Converting data to XElement completed", cancellationToken).ConfigureAwait(false);
                     return (element, delay: default);
@@ -575,24 +570,6 @@
                     // good data on the server for us to download.
                     await LogInfoAsync($"Unable to parse file as XElement", cancellationToken).ConfigureAwait(false);
                     return (element: null, _service._delayService.CatastrophicFailureDelay);
-=======
-                    var result = XElement.Load(reader);
-                    await LogInfoAsync("Converting data to XElement completed", cancellationToken).ConfigureAwait(false);
-                    return result;
-                }
-                catch (Exception e) when (ReportAndDoNotCatch(e))
-                {
-                    throw ExceptionUtilities.Unreachable();
-                }
-
-                bool ReportAndDoNotCatch(Exception exception)
-                {
-                    // Directly report issue here so we can collect a dump that indicates precisely what is in the
-                    // stream. Then return 'false' explicitly so that the catch handler doesn't run and the exception
-                    // properly tears down the update.
-                    _service._reportAndSwallowExceptionUnlessCanceled(exception, cancellationToken);
-                    return false;
->>>>>>> 92fb1ced
                 }
             }
 
