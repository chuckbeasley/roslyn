﻿// Licensed to the .NET Foundation under one or more agreements.
// The .NET Foundation licenses this file to you under the MIT license.
// See the LICENSE file in the project root for more information.

using System.Threading;
using System.Threading.Tasks;
using Microsoft.CodeAnalysis.Host;

namespace Microsoft.CodeAnalysis.SymbolMapping;

internal interface ISymbolMappingService : IWorkspaceService
{
<<<<<<< HEAD
    internal interface ISymbolMappingService : IWorkspaceService
    {
        /// <summary>
        /// Given a <see cref="SymbolKey"/> and the document whence the corresponding <see cref="ISymbol"/>
        /// came, locate an identical symbol in the correct solution for performing common symbol operations
        /// (e.g. find references) as defined by this service.
        /// </summary>
        /// <param name="document">The document whence the symbol came</param>
        /// <param name="symbolId">The id of the symbol to map</param>
        /// <param name="cancellationToken">To cancel symbol resolution</param>
        /// <returns>The matching symbol from the correct solution or null</returns>
        Task<SymbolMappingResult?> MapSymbolAsync(Document document, SymbolKey symbolId, CancellationToken cancellationToken = default);

        /// <summary>
        /// Given an <see cref="ISymbol"/> and the document whence the corresponding <see cref="ISymbol"/>
        /// came, locate an identical symbol in the correct solution for performing common symbol operations
        /// (e.g. find references) as defined by this service.
        /// </summary>
        /// <param name="document">The document whence the symbol came</param>
        /// <param name="symbol">The symbol to map</param>
        /// <param name="cancellationToken">To cancel symbol resolution</param>
        /// <returns>The matching symbol from the correct solution or null</returns>
        Task<SymbolMappingResult?> MapSymbolAsync(Document document, ISymbol symbol, CancellationToken cancellationToken = default);
    }
=======
    /// <summary>
    /// Given a <cref see="SymbolId"/> and the document whence the corresponding <cref see="ISymbol"/>
    /// came, locate an identical symbol in the correct solution for performing common symbol operations
    /// (e.g. find references) as defined by this service.
    /// </summary>
    /// <param name="document">The document whence the symbol came</param>
    /// <param name="symbolId">The id of the symbol to map</param>
    /// <param name="cancellationToken">To cancel symbol resolution</param>
    /// <returns>The matching symbol from the correct solution or null</returns>
    Task<SymbolMappingResult?> MapSymbolAsync(Document document, SymbolKey symbolId, CancellationToken cancellationToken = default);

    /// <summary>
    /// Given an <cref see="ISymbol"/> and the document whence the corresponding <cref see="ISymbol"/>
    /// came, locate an identical symbol in the correct solution for performing common symbol operations
    /// (e.g. find references) as defined by this service.
    /// </summary>
    /// <param name="document">The document whence the symbol came</param>
    /// <param name="symbol">The symbol to map</param>
    /// <param name="cancellationToken">To cancel symbol resolution</param>
    /// <returns>The matching symbol from the correct solution or null</returns>
    Task<SymbolMappingResult?> MapSymbolAsync(Document document, ISymbol symbol, CancellationToken cancellationToken = default);
>>>>>>> 7f3fb334
}<|MERGE_RESOLUTION|>--- conflicted
+++ resolved
@@ -10,32 +10,6 @@
 
 internal interface ISymbolMappingService : IWorkspaceService
 {
-<<<<<<< HEAD
-    internal interface ISymbolMappingService : IWorkspaceService
-    {
-        /// <summary>
-        /// Given a <see cref="SymbolKey"/> and the document whence the corresponding <see cref="ISymbol"/>
-        /// came, locate an identical symbol in the correct solution for performing common symbol operations
-        /// (e.g. find references) as defined by this service.
-        /// </summary>
-        /// <param name="document">The document whence the symbol came</param>
-        /// <param name="symbolId">The id of the symbol to map</param>
-        /// <param name="cancellationToken">To cancel symbol resolution</param>
-        /// <returns>The matching symbol from the correct solution or null</returns>
-        Task<SymbolMappingResult?> MapSymbolAsync(Document document, SymbolKey symbolId, CancellationToken cancellationToken = default);
-
-        /// <summary>
-        /// Given an <see cref="ISymbol"/> and the document whence the corresponding <see cref="ISymbol"/>
-        /// came, locate an identical symbol in the correct solution for performing common symbol operations
-        /// (e.g. find references) as defined by this service.
-        /// </summary>
-        /// <param name="document">The document whence the symbol came</param>
-        /// <param name="symbol">The symbol to map</param>
-        /// <param name="cancellationToken">To cancel symbol resolution</param>
-        /// <returns>The matching symbol from the correct solution or null</returns>
-        Task<SymbolMappingResult?> MapSymbolAsync(Document document, ISymbol symbol, CancellationToken cancellationToken = default);
-    }
-=======
     /// <summary>
     /// Given a <cref see="SymbolId"/> and the document whence the corresponding <cref see="ISymbol"/>
     /// came, locate an identical symbol in the correct solution for performing common symbol operations
@@ -57,5 +31,4 @@
     /// <param name="cancellationToken">To cancel symbol resolution</param>
     /// <returns>The matching symbol from the correct solution or null</returns>
     Task<SymbolMappingResult?> MapSymbolAsync(Document document, ISymbol symbol, CancellationToken cancellationToken = default);
->>>>>>> 7f3fb334
 }