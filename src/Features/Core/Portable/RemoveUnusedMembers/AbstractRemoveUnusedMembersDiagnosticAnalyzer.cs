--- conflicted
+++ resolved
@@ -64,12 +64,9 @@
             private readonly object _gate;
             private readonly Dictionary<ISymbol, ValueUsageInfo> _symbolValueUsageStateMap;
             private readonly INamedTypeSymbol _taskType, _genericTaskType, _debuggerDisplayAttributeType, _structLayoutAttributeType;
-<<<<<<< HEAD
             private readonly INamedTypeSymbol _eventArgsType, _iSerializableType, _serializationInfoType, _streamingContextType;
             private readonly ImmutableHashSet<INamedTypeSymbol> _attributeSetForMethodsToIgnore;
-=======
             private readonly AbstractRemoveUnusedMembersDiagnosticAnalyzer<TDocumentationCommentTriviaSyntax, TIdentifierNameSyntax> _analyzer;
->>>>>>> b20f0bf1
 
             private CompilationAnalyzer(
                 Compilation compilation,
