--- conflicted
+++ resolved
@@ -73,9 +73,6 @@
             _configurationProvidersMap = GetConfigurationProvidersPerLanguageMap(configurationProviders);
         }
 
-<<<<<<< HEAD
-        private ImmutableDictionary<CodeFixProvider, CodeChangeProviderMetadata> FixerToMetadataMap => _lazyFixerToMetadataMap.Value;
-
         public async Task<CodeFixCollection?> GetMostSevereFixAsync(
             Document document, TextSpan range, CodeActionRequestPriority priority, CodeActionOptions options, CancellationToken cancellationToken)
         {
@@ -83,17 +80,6 @@
                 document, range, priority, _ => null, includeSuppressionFixes: false, cancellationToken).ConfigureAwait(false);
             if (spanToDiagnostics.Count == 0)
                 return null;
-=======
-        public async Task<FirstDiagnosticResult> GetMostSevereFixableDiagnosticAsync(
-            Document document, TextSpan range, CancellationToken cancellationToken)
-        {
-            cancellationToken.ThrowIfCancellationRequested();
-
-            if (document == null || !document.IsOpen())
-            {
-                return default;
-            }
->>>>>>> 7fad5eb9
 
             using var linkedTokenSource = CancellationTokenSource.CreateLinkedTokenSource(cancellationToken);
             var linkedToken = linkedTokenSource.Token;
@@ -125,21 +111,9 @@
 
             return collection;
 
-<<<<<<< HEAD
             async Task<CodeFixCollection?> GetFirstFixAsync(
                 SortedDictionary<TextSpan, List<DiagnosticData>> spanToDiagnostics,
                 CancellationToken cancellationToken)
-=======
-        private async Task<DiagnosticData?> GetFirstDiagnosticWithFixAsync(
-            Document document,
-            IEnumerable<DiagnosticData> severityGroup,
-            TextSpan range,
-            CancellationToken cancellationToken)
-        {
-            cancellationToken.ThrowIfCancellationRequested();
-
-            foreach (var diagnostic in severityGroup)
->>>>>>> 7fad5eb9
             {
                 await foreach (var collection in StreamFixesAsync(
                     document, spanToDiagnostics, fixAllForInSpan: false,
@@ -161,33 +135,6 @@
             Func<string, IDisposable?> addOperationScope,
             [EnumeratorCancellation] CancellationToken cancellationToken)
         {
-<<<<<<< HEAD
-=======
-            cancellationToken.ThrowIfCancellationRequested();
-
-            // REVIEW: this is the first and simplest design. basically, when ctrl+. is pressed, it asks diagnostic service to give back
-            // current diagnostics for the given span, and it will use that to get fixes. internally diagnostic service will either return cached information
-            // (if it is up-to-date) or synchronously do the work at the spot.
-            //
-            // this design's weakness is that each side don't have enough information to narrow down works to do. it will most likely always do more works than needed.
-            // sometimes way more than it is needed. (compilation)
-
-            // group diagnostics by their diagnostics span
-            // invariant: later code gathers & runs CodeFixProviders for diagnostics with one identical diagnostics span (that gets set later as CodeFixCollection's TextSpan)
-            // order diagnostics by span.
-            var aggregatedDiagnostics = new SortedDictionary<TextSpan, List<DiagnosticData>>();
-
-            // For 'CodeActionPriorityRequest.Normal' or 'CodeActionPriorityRequest.Low', we do not compute suppression/configuration fixes,
-            // those fixes have a dedicated request priority 'CodeActionPriorityRequest.Lowest'.
-            // Hence, for Normal or Low priority, we only need to execute analyzers which can report at least one fixable diagnostic
-            // that can have a non-suppression/configuration fix.
-            // Note that for 'CodeActionPriorityRequest.High', we only run compiler analyzer, which always has fixable diagnostics,
-            // so we can pass in null. 
-            var shouldIncludeDiagnostic = priority is CodeActionRequestPriority.Normal or CodeActionRequestPriority.Low
-                ? GetFixableDiagnosticFilter(document)
-                : null;
-
->>>>>>> 7fad5eb9
             // We only need to compute suppression/configuration fixes when request priority is
             // 'CodeActionPriorityRequest.Lowest' or 'CodeActionPriorityRequest.None'.
             var includeSuppressionFixes = priority is CodeActionRequestPriority.Lowest or CodeActionRequestPriority.None;
@@ -816,85 +763,6 @@
             }
         }
 
-<<<<<<< HEAD
-=======
-        private async Task<bool> ContainsAnyFixAsync(
-            Document document, DiagnosticData diagnostic, CancellationToken cancellationToken)
-        {
-            cancellationToken.ThrowIfCancellationRequested();
-
-            var workspaceFixers = ImmutableArray<CodeFixProvider>.Empty;
-            var hasAnySharedFixer = TryGetWorkspaceFixersMap(document, out var fixerMap) && fixerMap.Value.TryGetValue(diagnostic.Id, out workspaceFixers);
-            var hasAnyProjectFixer = GetProjectFixers(document.Project).TryGetValue(diagnostic.Id, out var projectFixers);
-
-            // TODO (https://github.com/dotnet/roslyn/issues/4932): Don't restrict CodeFixes in Interactive
-            if (hasAnySharedFixer && document.Project.Solution.Workspace.Kind == WorkspaceKind.Interactive)
-            {
-                workspaceFixers = workspaceFixers.WhereAsArray(IsInteractiveCodeFixProvider);
-                hasAnySharedFixer = workspaceFixers.Any();
-            }
-
-            var hasConfigurationFixer =
-                _configurationProvidersMap.TryGetValue(document.Project.Language, out var lazyConfigurationProviders) &&
-                !lazyConfigurationProviders.Value.IsDefaultOrEmpty;
-
-            if (!hasAnySharedFixer && !hasAnyProjectFixer && !hasConfigurationFixer)
-            {
-                return false;
-            }
-
-            var allFixers = ImmutableArray<CodeFixProvider>.Empty;
-            if (hasAnySharedFixer)
-            {
-                allFixers = workspaceFixers;
-            }
-
-            if (hasAnyProjectFixer)
-            {
-                allFixers = allFixers.AddRange(projectFixers!);
-            }
-
-            var dx = await diagnostic.ToDiagnosticAsync(document.Project, cancellationToken).ConfigureAwait(false);
-
-            if (hasConfigurationFixer)
-            {
-                foreach (var lazyConfigurationProvider in lazyConfigurationProviders!.Value)
-                {
-                    if (lazyConfigurationProvider.IsFixableDiagnostic(dx))
-                    {
-                        return true;
-                    }
-                }
-            }
-
-            var fixes = new List<CodeFix>();
-            var context = new CodeFixContext(document, dx,
-
-                // TODO: Can we share code between similar lambdas that we pass to this API in BatchFixAllProvider.cs, CodeFixService.cs and CodeRefactoringService.cs?
-                (action, applicableDiagnostics) =>
-                {
-                    // Serialize access for thread safety - we don't know what thread the fix provider will call this delegate from.
-                    lock (fixes)
-                    {
-                        fixes.Add(new CodeFix(document.Project, action, applicableDiagnostics));
-                    }
-                },
-                cancellationToken: cancellationToken);
-
-            var extensionManager = document.Project.Solution.Workspace.Services.GetRequiredService<IExtensionManager>();
-
-            // we do have fixer. now let's see whether it actually can fix it
-            foreach (var fixer in allFixers)
-            {
-                await extensionManager.PerformActionAsync(fixer, () => fixer.RegisterCodeFixesAsync(context) ?? Task.CompletedTask).ConfigureAwait(false);
-                if (fixes.Count > 0)
-                    return true;
-            }
-
-            return false;
-        }
-
->>>>>>> 7fad5eb9
         private bool IsInteractiveCodeFixProvider(CodeFixProvider provider)
         {
             // TODO (https://github.com/dotnet/roslyn/issues/4932): Don't restrict CodeFixes in Interactive
