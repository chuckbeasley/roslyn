--- conflicted
+++ resolved
@@ -1403,15 +1403,13 @@
   <data name="Formatting_document" xml:space="preserve">
     <value>Formatting document</value>
   </data>
-<<<<<<< HEAD
   <data name="Use_block_body_for_lambda_expressions" xml:space="preserve">
     <value>Use block body for lambda expressions</value>
   </data>
   <data name="Use_expression_body_for_lambda_expressions" xml:space="preserve">
     <value>Use expression body for lambda expressions</value>
-=======
+  </data>
   <data name="Convert_to_linq_call_form" xml:space="preserve">
     <value>Convert to LINQ (call form)</value>
->>>>>>> 8d7908c1
   </data>
 </root>