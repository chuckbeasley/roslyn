--- conflicted
+++ resolved
@@ -148,11 +148,7 @@
             var byInstruction = PooledDictionary<ActiveInstructionId, ActiveStatement>.GetInstance();
 
             bool supportsEditAndContinue(DocumentId documentId)
-<<<<<<< HEAD
-                => EditAndContinueWorkspaceService.SupportsEditAndContinue(DebuggingSession.LastCommittedSolution.GetProject(documentId.ProjectId));
-=======
                 => EditAndContinueWorkspaceService.SupportsEditAndContinue(DebuggingSession.LastCommittedSolution.GetProject(documentId.ProjectId)!);
->>>>>>> 1de29ff0
 
             foreach (var debugInfo in debugInfos)
             {
@@ -268,22 +264,11 @@
                 {
                     bool isCovered;
                     ImmutableArray<LinePositionSpan> exceptionRegions;
-<<<<<<< HEAD
 
                     // Can't calculate exception regions for active statements in out-of-sync documents.
                     var (document, _) = await DebuggingSession.LastCommittedSolution.GetDocumentAndStateAsync(activeStatement.PrimaryDocumentId, cancellationToken).ConfigureAwait(false);
                     if (document != null)
                     {
-                        var sourceText = await document.GetTextAsync(cancellationToken).ConfigureAwait(false);
-                        var syntaxRoot = await document.GetSyntaxRootAsync(cancellationToken).ConfigureAwait(false);
-
-                        var analyzer = document.Project.LanguageServices.GetService<IEditAndContinueAnalyzer>();
-=======
-
-                    // Can't calculate exception regions for active statements in out-of-sync documents.
-                    var (document, _) = await DebuggingSession.LastCommittedSolution.GetDocumentAndStateAsync(activeStatement.PrimaryDocumentId, cancellationToken).ConfigureAwait(false);
-                    if (document != null)
-                    {
                         Debug.Assert(document.SupportsSyntaxTree);
 
                         var sourceText = await document.GetTextAsync(cancellationToken).ConfigureAwait(false);
@@ -292,7 +277,6 @@
 
                         // The analyzer service have to be available as we only track active statements in projects that support EnC.
                         var analyzer = document.Project.LanguageServices.GetRequiredService<IEditAndContinueAnalyzer>();
->>>>>>> 1de29ff0
                         exceptionRegions = analyzer.GetExceptionRegions(sourceText, syntaxRoot, activeStatement.Span, activeStatement.IsNonLeaf, out isCovered);
                     }
                     else
@@ -326,21 +310,13 @@
         private async Task<(ImmutableArray<(Document Document, AsyncLazy<DocumentAnalysisResults> Results)>, ImmutableArray<Diagnostic> Diagnostics)> GetChangedDocumentsAnalysesAsync(
             Project baseProject, Project project, CancellationToken cancellationToken)
         {
-<<<<<<< HEAD
-            var changedDocuments = ArrayBuilder<(Document Old, Document New)>.GetInstance();
-=======
             var changedDocuments = ArrayBuilder<(Document? Old, Document New)>.GetInstance();
->>>>>>> 1de29ff0
             var outOfSyncDiagnostics = ArrayBuilder<Diagnostic>.GetInstance();
 
             var changes = project.GetChanges(baseProject);
             foreach (var documentId in changes.GetChangedDocuments())
             {
-<<<<<<< HEAD
-                var document = project.GetDocument(documentId);
-=======
                 var document = project.GetDocument(documentId)!;
->>>>>>> 1de29ff0
                 if (EditAndContinueWorkspaceService.IsDesignTimeOnlyDocument(document))
                 {
                     continue;
@@ -365,11 +341,7 @@
 
             foreach (var documentId in changes.GetAddedDocuments())
             {
-<<<<<<< HEAD
-                var document = project.GetDocument(documentId);
-=======
                 var document = project.GetDocument(documentId)!;
->>>>>>> 1de29ff0
                 if (EditAndContinueWorkspaceService.IsDesignTimeOnlyDocument(document))
                 {
                     continue;
@@ -391,11 +363,7 @@
             return (result, outOfSyncDiagnostics.ToImmutableAndFree());
         }
 
-<<<<<<< HEAD
-        public AsyncLazy<DocumentAnalysisResults> GetDocumentAnalysis(Document baseDocument, Document document)
-=======
         public AsyncLazy<DocumentAnalysisResults> GetDocumentAnalysis(Document? baseDocument, Document document)
->>>>>>> 1de29ff0
         {
             lock (_analysesGuard)
             {
@@ -406,15 +374,9 @@
         /// <summary>
         /// Returns a document analysis or kicks off a new one if one is not available for the specified document snapshot.
         /// </summary>
-<<<<<<< HEAD
-        /// <param name="baseDocumentOpt">Base document or null if the document did not exist in the baseline.</param>
-        /// <param name="document">Document snapshot to analyze.</param>
-        private AsyncLazy<DocumentAnalysisResults> GetDocumentAnalysisNoLock(Document baseDocumentOpt, Document document)
-=======
         /// <param name="baseDocument">Base document or null if the document did not exist in the baseline.</param>
         /// <param name="document">Document snapshot to analyze.</param>
         private AsyncLazy<DocumentAnalysisResults> GetDocumentAnalysisNoLock(Document? baseDocument, Document document)
->>>>>>> 1de29ff0
         {
             if (_analyses.TryGetValue(document.Id, out var analysis) && analysis.Document == document)
             {
@@ -436,11 +398,7 @@
 
                         var trackingService = DebuggingSession.Workspace.Services.GetService<IActiveStatementTrackingService>();
 
-<<<<<<< HEAD
-                        return await analyzer.AnalyzeDocumentAsync(baseDocumentOpt, documentBaseActiveStatements, document, trackingService, cancellationToken).ConfigureAwait(false);
-=======
                         return await analyzer.AnalyzeDocumentAsync(baseDocument, documentBaseActiveStatements, document, trackingService, cancellationToken).ConfigureAwait(false);
->>>>>>> 1de29ff0
                     }
                     catch (Exception e) when (FatalError.ReportUnlessCanceled(e))
                     {
@@ -792,21 +750,14 @@
                     var currentCompilation = await project.GetCompilationAsync(cancellationToken).ConfigureAwait(false);
                     var baseActiveStatements = await BaseActiveStatements.GetValueAsync(cancellationToken).ConfigureAwait(false);
 
-<<<<<<< HEAD
-=======
                     // project must support compilations since it supports EnC
                     Contract.ThrowIfNull(currentCompilation);
 
->>>>>>> 1de29ff0
                     // Exception regions of active statements in changed documents are calculated (non-default),
                     // since we already checked that no changed document is out-of-sync above.
                     var baseActiveExceptionRegions = await GetBaseActiveExceptionRegionsAsync(cancellationToken).ConfigureAwait(false);
 
-<<<<<<< HEAD
-                    var lineEdits = projectChanges.LineChanges.SelectAsArray((lineChange, p) => (p.GetDocument(lineChange.DocumentId).FilePath, lineChange.Changes), project);
-=======
                     var lineEdits = projectChanges.LineChanges.SelectAsArray((lineChange, p) => (p.GetDocument(lineChange.DocumentId)!.FilePath, lineChange.Changes), project);
->>>>>>> 1de29ff0
 
                     // Dispatch to a background thread - the compiler reads symbols and ISymUnmanagedReader requires MTA thread.
                     // We also don't want to block the UI thread - emit might perform IO.
