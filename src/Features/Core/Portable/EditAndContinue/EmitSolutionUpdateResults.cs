--- conflicted
+++ resolved
@@ -89,7 +89,7 @@
     /// Solution snapshot to resolve diagnostics in.
     /// Note that this might be a different snapshot from the one passed to <see cref="IEditAndContinueService.EmitSolutionUpdateAsync(DebuggingSessionId, Solution, ActiveStatementSpanProvider, CancellationToken)"/>,
     /// with source generator files refreshed.
-    /// 
+    ///
     /// Null only for empty results.
     /// </summary>
     public required Solution? Solution { get; init; }
@@ -181,7 +181,7 @@
         // We iterate over this set updating the reset set until no new project is added to the reset set.
         // Once a project is determined to affect a running process, all running processes that
         // reference this project are added to the reset set. The project is then removed from updated
-        // project set as it can't contribute any more running projects to the reset set. 
+        // project set as it can't contribute any more running projects to the reset set.
         // If an updated project does not affect reset set in a given iteration, it stays in the set
         // because it may affect reset set later on, after another running project is added to it.
 
@@ -268,101 +268,9 @@
         // add rude edits:
         foreach (var (_, projectEmitDiagnostics) in RudeEdits)
         {
-<<<<<<< HEAD
-            var document = await solution.GetDocumentAsync(documentId, includeSourceGenerated: true, cancellationToken).ConfigureAwait(false);
-            if (document == null)
-            {
-                // Make sure the solution snapshot has all source-generated documents up-to-date.
-                solution = solution.WithUpToDateSourceGeneratorDocuments(solution.ProjectIds);
-                document = await solution.GetRequiredDocumentAsync(documentId, includeSourceGenerated: true, cancellationToken).ConfigureAwait(false);
-            }
-
-            var tree = await document.GetRequiredSyntaxTreeAsync(cancellationToken).ConfigureAwait(false);
-            foreach (var documentRudeEdit in documentRudeEdits)
-            {
-                diagnostics.Add(documentRudeEdit.ToDiagnostic(tree));
-            }
-=======
             diagnostics.AddRange(projectEmitDiagnostics);
->>>>>>> bdebb57e
         }
 
         return diagnostics.ToImmutableAndClear();
     }
-<<<<<<< HEAD
-
-    internal static async ValueTask<ImmutableArray<ManagedHotReloadDiagnostic>> GetAllDiagnosticsAsync(
-        Solution solution,
-        ImmutableArray<DiagnosticData> diagnosticData,
-        ImmutableArray<(DocumentId DocumentId, ImmutableArray<RudeEditDiagnostic> Diagnostics)> rudeEdits,
-        DiagnosticData? syntaxError,
-        ModuleUpdateStatus updateStatus,
-        CancellationToken cancellationToken)
-    {
-        using var _ = ArrayBuilder<ManagedHotReloadDiagnostic>.GetInstance(out var builder);
-
-        // Add semantic and lowering diagnostics reported during delta emit:
-
-        foreach (var data in diagnosticData)
-        {
-            builder.Add(data.ToHotReloadDiagnostic(updateStatus));
-        }
-
-        // Add syntax error:
-
-        if (syntaxError != null)
-        {
-            Debug.Assert(syntaxError.DataLocation != null);
-            Debug.Assert(syntaxError.Message != null);
-
-            var fileSpan = syntaxError.DataLocation.MappedFileSpan;
-
-            builder.Add(new ManagedHotReloadDiagnostic(
-                syntaxError.Id,
-                syntaxError.Message,
-                ManagedHotReloadDiagnosticSeverity.Error,
-                fileSpan.Path,
-                fileSpan.Span.ToSourceSpan()));
-        }
-
-        // Report all rude edits.
-
-        foreach (var (documentId, diagnostics) in rudeEdits)
-        {
-            var document = await solution.GetDocumentAsync(documentId, includeSourceGenerated: true, cancellationToken).ConfigureAwait(false);
-            if (document == null)
-            {
-                // Make sure the solution snapshot has all source-generated documents up-to-date.
-                solution = solution.WithUpToDateSourceGeneratorDocuments(solution.ProjectIds);
-                document = await solution.GetRequiredDocumentAsync(documentId, includeSourceGenerated: true, cancellationToken).ConfigureAwait(false);
-            }
-
-            var tree = await document.GetRequiredSyntaxTreeAsync(cancellationToken).ConfigureAwait(false);
-
-            foreach (var diagnostic in diagnostics)
-            {
-                var descriptor = EditAndContinueDiagnosticDescriptors.GetDescriptor(diagnostic.Kind);
-
-                var severity = descriptor.DefaultSeverity switch
-                {
-                    DiagnosticSeverity.Error => ManagedHotReloadDiagnosticSeverity.RestartRequired,
-                    DiagnosticSeverity.Warning => ManagedHotReloadDiagnosticSeverity.Warning,
-                    _ => throw ExceptionUtilities.UnexpectedValue(descriptor.DefaultSeverity)
-                };
-
-                var fileSpan = tree.GetMappedLineSpan(diagnostic.Span, cancellationToken);
-
-                builder.Add(new ManagedHotReloadDiagnostic(
-                    descriptor.Id,
-                    string.Format(descriptor.MessageFormat.ToString(CultureInfo.CurrentUICulture), diagnostic.Arguments),
-                    severity,
-                    fileSpan.Path ?? "",
-                    fileSpan.Span.ToSourceSpan()));
-            }
-        }
-
-        return builder.ToImmutableAndClear();
-    }
-=======
->>>>>>> bdebb57e
 }