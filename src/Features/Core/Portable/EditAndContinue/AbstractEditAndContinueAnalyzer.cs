﻿// Copyright (c) Microsoft.  All Rights Reserved.  Licensed under the Apache License, Version 2.0.  See License.txt in the project root for license information.

using System;
using System.Collections.Generic;
using System.Collections.Immutable;
using System.Diagnostics;
using System.Linq;
using System.Runtime.InteropServices;
using System.Threading;
using System.Threading.Tasks;
using Microsoft.CodeAnalysis.Differencing;
using Microsoft.CodeAnalysis.Emit;
using Microsoft.CodeAnalysis.ErrorReporting;
using Microsoft.CodeAnalysis.PooledObjects;
using Microsoft.CodeAnalysis.Shared.Extensions;
using Microsoft.CodeAnalysis.Shared.Utilities;
using Microsoft.CodeAnalysis.Text;
using Roslyn.Utilities;

namespace Microsoft.CodeAnalysis.EditAndContinue
{
    internal abstract class AbstractEditAndContinueAnalyzer : IEditAndContinueAnalyzer
    {
        internal abstract bool ExperimentalFeaturesEnabled(SyntaxTree tree);

        /// <summary>
        /// Finds a member declaration node containing given active statement node.
        /// </summary>
        /// <remarks>
        /// The implementation has to decide what kinds of nodes in top-level match relationship represent a declaration.
        /// Every member declaration must be represented by exactly one node, but not all nodes have to represent a declaration.
        /// </remarks>
        internal abstract SyntaxNode FindMemberDeclaration(SyntaxNode root, SyntaxNode node);

        internal SyntaxNode FindMemberDeclaration(SyntaxNode root, int activeStatementStart)
        {
            var node = TryGetNode(root, activeStatementStart);
            return (node != null) ? FindMemberDeclaration(root, node) : null;
        }

        /// <summary>
        /// If the specified node represents a member declaration returns a node that represents its body,
        /// i.e. a node used as the root of statement-level match.
        /// </summary>
        /// <param name="node">A node representing a declaration or a top-level edit node.</param>
        /// <param name="isMember">
        /// True if <paramref name="isMember"/> represents a member declaration,
        /// false if it represents an edit node.</param>
        /// <returns>
        /// Returns null for nodes that don't represent declarations.
        /// </returns>
        /// <remarks>
        /// The implementation has to decide what kinds of nodes in top-level match relationship represent a declaration.
        /// Every member declaration must be represented by exactly one node, but not all nodes have to represent a declaration.
        /// 
        /// If a member doesn't have a body (null is returned) it can't have associated active statements.
        /// 
        /// Body does not need to cover all active statements that may be associated with the member. 
        /// E.g. Body of a C# constructor is the method body block. Active statements may be placed on the base constructor call.
        ///      Body if a VB field declaration with shared AsNew initializer is the New expression. Active statements might be placed on the field variables.
        /// <see cref="FindStatementAndPartner"/> has to account for such cases.
        /// </remarks>
        internal abstract SyntaxNode TryGetDeclarationBody(SyntaxNode node, bool isMember);

        /// <summary>
        /// Interprets an edit as a declaration body edit.
        /// </summary>
        /// <param name="edit">A top-level edit.</param>
        /// <param name="editMap">All top-level edits by syntax node.</param>
        /// <param name="oldBody">The old body participating in the edit.</param>
        /// <param name="newBody">The new body participating in the edit.</param>
        /// <returns>
        /// True if the specified edit is a declaration body edit, false otherwise.
        /// </returns>
        protected virtual bool TryGetDeclarationBodyEdit(
            Edit<SyntaxNode> edit,
            Dictionary<SyntaxNode, EditKind> editMap,
            out SyntaxNode oldBody,
            out SyntaxNode newBody)
        {
            oldBody = (edit.OldNode != null) ? TryGetDeclarationBody(edit.OldNode, isMember: false) : null;
            newBody = (edit.NewNode != null) ? TryGetDeclarationBody(edit.NewNode, isMember: false) : null;
            return true;
        }

        /// <summary>
        /// If the specified node represents a member declaration returns all tokens of the member declaration
        /// that might be covered by an active statement.
        /// </summary>
        /// <returns>
        /// Tokens covering all possible breakpoint spans associated with the member, 
        /// or null if the specified node doesn't represent a member declaration or 
        /// doesn't have a body that can contain active statements.
        /// </returns>
        /// <remarks>
        /// The implementation has to decide what kinds of nodes in top-level match relationship represent a declaration.
        /// Every member declaration must be represented by exactly one node, but not all nodes have to represent a declaration.
        /// </remarks>
        internal abstract IEnumerable<SyntaxToken> TryGetActiveTokens(SyntaxNode node);

        /// <summary>
        /// Returns an ancestor that encompasses all active and statement level 
        /// nodes that belong to the member represented by <paramref name="bodyOrMatchRootOpt"/>.
        /// </summary>
        protected SyntaxNode GetEncompassingAncestor(SyntaxNode bodyOrMatchRootOpt)
        {
            if (bodyOrMatchRootOpt == null)
            {
                return null;
            }

            var root = GetEncompassingAncestorImpl(bodyOrMatchRootOpt);
            Debug.Assert(root.Span.Contains(bodyOrMatchRootOpt.Span));
            return root;
        }

        protected abstract SyntaxNode GetEncompassingAncestorImpl(SyntaxNode bodyOrMatchRoot);

        /// <summary>
        /// Finds a statement at given position and a declaration body.
        /// Also returns the corresponding partner statement in <paramref name="partnerDeclarationBodyOpt"/>, if specified.
        /// </summary>
        /// <remarks>
        /// The declaration body node may not contain the <paramref name="position"/>. 
        /// This happens when an active statement associated with the member is outside of its body (e.g. C# constructor).
        /// If the position doesn't correspond to any statement uses the start of the <paramref name="declarationBody"/>.
        /// </remarks>
        protected abstract SyntaxNode FindStatementAndPartner(SyntaxNode declarationBody, int position, SyntaxNode partnerDeclarationBodyOpt, out SyntaxNode partnerOpt, out int statementPart);

        private SyntaxNode FindStatement(SyntaxNode declarationBody, int position, out int statementPart)
            => FindStatementAndPartner(declarationBody, position, null, out _, out statementPart);

        /// <summary>
        /// Maps <paramref name="leftNode"/> descendant of <paramref name="leftRoot"/> to corresponding descendant node
        /// of <paramref name="rightRoot"/>, assuming that the trees only differ in trivia
        /// </summary>
        internal abstract SyntaxNode FindPartner(SyntaxNode leftRoot, SyntaxNode rightRoot, SyntaxNode leftNode);

        internal abstract SyntaxNode FindPartnerInMemberInitializer(SemanticModel leftModel, INamedTypeSymbol leftType, SyntaxNode leftNode, INamedTypeSymbol rightType, CancellationToken cancellationToken);

        /// <summary>
        /// Returns a node that represents a body of a lambda containing specified <paramref name="node"/>,
        /// or null if the node isn't contained in a lambda. If a node is returned it must uniquely represent the lambda,
        /// i.e. be no two distinct nodes may represent the same lambda.
        /// </summary>
        protected abstract SyntaxNode FindEnclosingLambdaBody(SyntaxNode containerOpt, SyntaxNode node);

        /// <summary>
        /// Given a node that represents a lambda body returns all nodes of the body in a syntax list.
        /// </summary>
        /// <remarks>
        /// Note that VB lambda bodies are represented by a lambda header and that some lambda bodies share 
        /// their parent nodes with other bodies (e.g. join clause expressions).
        /// </remarks>
        protected abstract IEnumerable<SyntaxNode> GetLambdaBodyExpressionsAndStatements(SyntaxNode lambdaBody);

        protected abstract SyntaxNode TryGetPartnerLambdaBody(SyntaxNode oldBody, SyntaxNode newLambda);

        protected abstract Match<SyntaxNode> ComputeTopLevelMatch(SyntaxNode oldCompilationUnit, SyntaxNode newCompilationUnit);
        protected abstract Match<SyntaxNode> ComputeBodyMatch(SyntaxNode oldBody, SyntaxNode newBody, IEnumerable<KeyValuePair<SyntaxNode, SyntaxNode>> knownMatches);
        protected abstract IEnumerable<SequenceEdit> GetSyntaxSequenceEdits(ImmutableArray<SyntaxNode> oldNodes, ImmutableArray<SyntaxNode> newNodes);

        /// <summary>
        /// Matches old active statement to new active statement without constructing full method body match.
        /// This is needed for active statements that are outside of method body, like constructor initializer.
        /// </summary>
        protected abstract bool TryMatchActiveStatement(
            SyntaxNode oldStatement,
            int statementPart,
            SyntaxNode oldBody,
            SyntaxNode newBody,
            out SyntaxNode newStatement);

        protected abstract bool TryGetEnclosingBreakpointSpan(SyntaxNode root, int position, out TextSpan span);

        /// <summary>
        /// Get the active span that corresponds to specified node (or its part).
        /// </summary>
        /// <returns>
        /// True if the node has an active span associated with it, false otherwise.
        /// </returns>
        protected abstract bool TryGetActiveSpan(SyntaxNode node, int statementPart, out TextSpan span);

        /// <summary>
        /// Yields potential active statements around the specified active statement
        /// starting with siblings following the statement, then preceding the statement, follows with its parent, its following siblings, etc.
        /// </summary>
        /// <returns>
        /// Pairs of (node, statement part), or (node, -1) indicating there is no logical following statement.
        /// The enumeration continues until the root is reached.
        /// </returns>
        protected abstract IEnumerable<KeyValuePair<SyntaxNode, int>> EnumerateNearStatements(SyntaxNode statement);

        protected abstract bool StatementLabelEquals(SyntaxNode node1, SyntaxNode node2);

        /// <summary>
        /// Determines if two syntax nodes are the same, disregarding trivia differences.
        /// </summary>
        protected abstract bool AreEquivalent(SyntaxNode left, SyntaxNode right);

        /// <summary>
        /// Returns true if the code emitted for the old active statement part (<paramref name="statementPart"/> of <paramref name="oldStatement"/>) 
        /// is the same as the code emitted for the corresponding new active statement part (<paramref name="statementPart"/> of <paramref name="newStatement"/>). 
        /// </summary>
        /// <remarks>
        /// A rude edit is reported if an active statement is changed and this method returns true.
        /// </remarks>
        protected abstract bool AreEquivalentActiveStatements(SyntaxNode oldStatement, SyntaxNode newStatement, int statementPart);

        protected abstract ISymbol GetSymbolForEdit(SemanticModel model, SyntaxNode node, EditKind editKind, Dictionary<SyntaxNode, EditKind> editMap, CancellationToken cancellationToken);

        /// <summary>
        /// Analyzes data flow in the member body represented by the specified node and returns all captured variables and parameters (including "this").
        /// If the body is a field/property initializer analyzes the initializer expression only.
        /// </summary>
        protected abstract ImmutableArray<ISymbol> GetCapturedVariables(SemanticModel model, SyntaxNode memberBody);

        /// <summary>
        /// Enumerates all use sites of a specified variable within the specified syntax subtrees.
        /// </summary>
        protected abstract IEnumerable<SyntaxNode> GetVariableUseSites(IEnumerable<SyntaxNode> roots, ISymbol localOrParameter, SemanticModel model, CancellationToken cancellationToken);

        // diagnostic spans:
        protected abstract TextSpan GetDiagnosticSpan(SyntaxNode node, EditKind editKind);
        internal abstract TextSpan GetLambdaParameterDiagnosticSpan(SyntaxNode lambda, int ordinal);
        private TextSpan GetBodyDiagnosticSpan(SyntaxNode body) => GetDiagnosticSpan(IsMethod(body) ? body : body.Parent, EditKind.Update);

        protected abstract string GetTopLevelDisplayName(SyntaxNode node, EditKind editKind);
        protected abstract string GetStatementDisplayName(SyntaxNode node, EditKind editKind);
        protected abstract string GetLambdaDisplayName(SyntaxNode lambda);
        protected abstract SymbolDisplayFormat ErrorDisplayFormat { get; }
        protected abstract List<SyntaxNode> GetExceptionHandlingAncestors(SyntaxNode node, bool isNonLeaf);
        protected abstract void GetStateMachineInfo(SyntaxNode body, out ImmutableArray<SyntaxNode> suspensionPoints, out StateMachineKind kind);
        protected abstract TextSpan GetExceptionHandlingRegion(SyntaxNode node, out bool coversAllChildren);

        internal abstract void ReportSyntacticRudeEdits(List<RudeEditDiagnostic> diagnostics, Match<SyntaxNode> match, Edit<SyntaxNode> edit, Dictionary<SyntaxNode, EditKind> editMap);
        internal abstract void ReportEnclosingExceptionHandlingRudeEdits(List<RudeEditDiagnostic> diagnostics, IEnumerable<Edit<SyntaxNode>> exceptionHandlingEdits, SyntaxNode oldStatement, TextSpan newStatementSpan);
        internal abstract void ReportOtherRudeEditsAroundActiveStatement(List<RudeEditDiagnostic> diagnostics, Match<SyntaxNode> match, SyntaxNode oldStatement, SyntaxNode newStatement, bool isNonLeaf);
        internal abstract void ReportMemberUpdateRudeEdits(List<RudeEditDiagnostic> diagnostics, SyntaxNode newMember, TextSpan? span);
        internal abstract void ReportInsertedMemberSymbolRudeEdits(List<RudeEditDiagnostic> diagnostics, ISymbol newSymbol);
        internal abstract void ReportStateMachineSuspensionPointRudeEdits(List<RudeEditDiagnostic> diagnostics, SyntaxNode oldNode, SyntaxNode newNode);

        internal abstract bool IsMethod(SyntaxNode declaration);
        internal abstract bool IsLambda(SyntaxNode node);
        internal abstract bool IsNestedFunction(SyntaxNode node);
        internal abstract bool IsClosureScope(SyntaxNode node);
        internal abstract bool ContainsLambda(SyntaxNode declaration);
        internal abstract SyntaxNode GetLambda(SyntaxNode lambdaBody);
        internal abstract IMethodSymbol GetLambdaExpressionSymbol(SemanticModel model, SyntaxNode lambdaExpression, CancellationToken cancellationToken);
        internal abstract SyntaxNode GetContainingQueryExpression(SyntaxNode node);
        internal abstract bool QueryClauseLambdasTypeEquivalent(SemanticModel oldModel, SyntaxNode oldNode, SemanticModel newModel, SyntaxNode newNode, CancellationToken cancellationToken);

        /// <summary>
        /// Returns true if the parameters of the symbol are lifted into a scope that is different from the symbol's body.
        /// </summary>
        internal abstract bool HasParameterClosureScope(ISymbol member);

        /// <summary>
        /// Returns all lambda bodies of a node representing a lambda, 
        /// or false if the node doesn't represent a lambda.
        /// </summary>
        /// <remarks>
        /// C# anonymous function expression and VB lambda expression both have a single body
        /// (in VB the body is the header of the lambda expression).
        /// 
        /// Some lambda queries (group by, join by) have two bodies.
        /// </remarks>
        internal abstract bool TryGetLambdaBodies(SyntaxNode node, out SyntaxNode body1, out SyntaxNode body2);

        internal abstract bool IsStateMachineMethod(SyntaxNode declaration);
        internal abstract SyntaxNode TryGetContainingTypeDeclaration(SyntaxNode memberDeclaration);

        internal abstract bool HasBackingField(SyntaxNode propertyDeclaration);

        /// <summary>
        /// Return true if the declaration is a field/property declaration with an initializer. 
        /// Shall return false for enum members.
        /// </summary>
        internal abstract bool IsDeclarationWithInitializer(SyntaxNode declaration);

        /// <summary>
        /// Return true if the declaration is a constructor declaration to which field/property initializers are emitted. 
        /// </summary>
        internal abstract bool IsConstructorWithMemberInitializers(SyntaxNode declaration);

        internal abstract bool IsPartial(INamedTypeSymbol type);
        internal abstract SyntaxNode EmptyCompilationUnit { get; }

        private static readonly SourceText s_emptySource = SourceText.From("");

        #region Document Analysis 

        public async Task<DocumentAnalysisResults> AnalyzeDocumentAsync(
            Project baseProjectOpt,
            ImmutableArray<ActiveStatement> baseActiveStatements,
            Document document,
            IActiveStatementTrackingService trackingServiceOpt,
            CancellationToken cancellationToken)
        {
            DocumentAnalysisResults.Log.Write("Analyzing document {0}", document.Name);

            try
            {
                cancellationToken.ThrowIfCancellationRequested();

                SyntaxTree oldTreeOpt;
                SyntaxNode oldRoot;
                SourceText oldText;

                var oldDocumentOpt = baseProjectOpt?.GetDocument(document.Id);
                if (oldDocumentOpt != null)
                {
                    oldTreeOpt = await oldDocumentOpt.GetSyntaxTreeAsync(cancellationToken).ConfigureAwait(false);
                    oldRoot = await oldTreeOpt.GetRootAsync(cancellationToken).ConfigureAwait(false);
                    oldText = await oldDocumentOpt.GetTextAsync(cancellationToken).ConfigureAwait(false);
                }
                else
                {
                    oldTreeOpt = null;
                    oldRoot = EmptyCompilationUnit;
                    oldText = s_emptySource;
                }

                var newTree = await document.GetSyntaxTreeAsync(cancellationToken).ConfigureAwait(false);

                // Changes in parse options might change the meaning of the code even if nothing else changed.
                // The IDE should disallow changing the options during debugging session. 
                Debug.Assert(oldTreeOpt == null || oldTreeOpt.Options.Equals(newTree.Options));

                var newRoot = await newTree.GetRootAsync(cancellationToken).ConfigureAwait(false);
                var newText = await document.GetTextAsync(cancellationToken).ConfigureAwait(false);

                cancellationToken.ThrowIfCancellationRequested();

                // TODO: newTree.HasErrors?
                var syntaxDiagnostics = newRoot.GetDiagnostics();
                var syntaxErrorCount = syntaxDiagnostics.Count(d => d.Severity == DiagnosticSeverity.Error);

                var newActiveStatements = new ActiveStatement[baseActiveStatements.Length];
                var newExceptionRegions = (syntaxErrorCount == 0) ? new ImmutableArray<LinePositionSpan>[baseActiveStatements.Length] : null;

                if (oldText.ContentEquals(newText))
                {
                    // The document might have been closed and reopened, which might have triggered analysis. 
                    // If the document is unchanged don't continue the analysis since 
                    // a) comparing texts is cheaper than diffing trees
                    // b) we need to ignore errors in unchanged documents

                    AnalyzeUnchangedDocument(
                        baseActiveStatements,
                        newText,
                        newRoot,
                        document.Id,
                        trackingServiceOpt,
                        newActiveStatements,
                        newExceptionRegions);

                    if (syntaxErrorCount > 0)
                    {
                        DocumentAnalysisResults.Log.Write("{0}: unchanged with syntax errors", document.Name);
                    }
                    else
                    {
                        DocumentAnalysisResults.Log.Write("{0}: unchanged", document.Name);
                    }

                    return DocumentAnalysisResults.Unchanged(newActiveStatements.AsImmutable(), newExceptionRegions.AsImmutableOrNull());
                }

                if (syntaxErrorCount > 0)
                {
                    // Bail, since we can't do syntax diffing on broken trees (it would not produce useful results anyways).
                    // If we needed to do so for some reason, we'd need to harden the syntax tree comparers.
                    DocumentAnalysisResults.Log.Write("Syntax errors: {0} total", syntaxErrorCount);

                    return DocumentAnalysisResults.SyntaxErrors(ImmutableArray<RudeEditDiagnostic>.Empty);
                }

                // Disallow modification of a file with experimental features enabled.
                // These features may not be handled well by the analysis below.
                if (ExperimentalFeaturesEnabled(newTree))
                {
                    DocumentAnalysisResults.Log.Write("{0}: experimental features enabled", document.Name);

                    return DocumentAnalysisResults.SyntaxErrors(ImmutableArray.Create(
                        new RudeEditDiagnostic(RudeEditKind.ExperimentalFeaturesEnabled, default)));
                }

                // We do calculate diffs even if there are semantic errors for the following reasons: 
                // 1) We need to be able to find active spans in the new document. 
                //    If we didn't calculate them we would only rely on tracking spans (might be ok).
                // 2) If there are syntactic rude edits we'll report them faster without waiting for semantic analysis.
                //    The user may fix them before they address all the semantic errors.

                var updatedMethods = new List<UpdatedMemberInfo>();
                var diagnostics = new List<RudeEditDiagnostic>();

                cancellationToken.ThrowIfCancellationRequested();

                var topMatch = ComputeTopLevelMatch(oldRoot, newRoot);
                var syntacticEdits = topMatch.GetTreeEdits();
                var editMap = BuildEditMap(syntacticEdits);

                AnalyzeSyntax(
                    syntacticEdits,
                    editMap,
                    oldText,
                    newText,
                    document.Id,
                    trackingServiceOpt,
                    baseActiveStatements,
                    newActiveStatements,
                    newExceptionRegions,
                    updatedMethods,
                    diagnostics);

                if (diagnostics.Count > 0)
                {
                    DocumentAnalysisResults.Log.Write("{0} syntactic rude edits, first: '{1}'", diagnostics.Count, document.FilePath);
                    return DocumentAnalysisResults.Errors(newActiveStatements.AsImmutable(), diagnostics.AsImmutable());
                }

                // Disallow addition of a new file.
                // During EnC, a new file cannot be added to the current solution, but some IDE features (i.e., CodeFix) try to do so. 
                // In most cases, syntactic rude edits detect them with specific reasons but some reach up to here and we bail them out with a general message.
                if (oldDocumentOpt == null)
                {
                    DocumentAnalysisResults.Log.Write("A new file added: {0}", document.Name);
                    return DocumentAnalysisResults.SyntaxErrors(ImmutableArray.Create(
                        new RudeEditDiagnostic(RudeEditKind.InsertFile, default)));
                }

                cancellationToken.ThrowIfCancellationRequested();

                var triviaEdits = new List<KeyValuePair<SyntaxNode, SyntaxNode>>();
                var lineEdits = new List<LineChange>();

                AnalyzeTrivia(
                    oldText,
                    newText,
                    topMatch,
                    editMap,
                    triviaEdits,
                    lineEdits,
                    diagnostics,
                    cancellationToken);

                cancellationToken.ThrowIfCancellationRequested();

                if (diagnostics.Count > 0)
                {
                    DocumentAnalysisResults.Log.Write("{0} trivia rude edits, first: {1}@{2}", diagnostics.Count, document.FilePath, diagnostics.First().Span.Start);
                    return DocumentAnalysisResults.Errors(newActiveStatements.AsImmutable(), diagnostics.AsImmutable());
                }

                cancellationToken.ThrowIfCancellationRequested();

                List<SemanticEdit> semanticEdits = null;
                if (syntacticEdits.Edits.Length > 0 || triviaEdits.Count > 0)
                {
                    var newModel = await document.GetSemanticModelAsync(cancellationToken).ConfigureAwait(false);
                    var oldModel = await oldDocumentOpt.GetSemanticModelAsync(cancellationToken).ConfigureAwait(false);

                    semanticEdits = new List<SemanticEdit>();
                    AnalyzeSemantics(
                        syntacticEdits,
                        editMap,
                        oldText,
                        baseActiveStatements,
                        triviaEdits,
                        updatedMethods,
                        oldModel,
                        newModel,
                        semanticEdits,
                        diagnostics,
                        out var firstDeclaratingErrorOpt,
                        cancellationToken);

                    cancellationToken.ThrowIfCancellationRequested();

                    if (firstDeclaratingErrorOpt != null)
                    {
                        var location = firstDeclaratingErrorOpt.Location;
                        DocumentAnalysisResults.Log.Write("Declaration errors, first: {0}", location.IsInSource ? location.SourceTree.FilePath : location.MetadataModule.Name);

                        return DocumentAnalysisResults.Errors(newActiveStatements.AsImmutable(), ImmutableArray.Create<RudeEditDiagnostic>(), hasSemanticErrors: true);
                    }

                    if (diagnostics.Count > 0)
                    {
                        DocumentAnalysisResults.Log.Write("{0}@{1}: semantic rude edit ({2} total)", document.FilePath, diagnostics.First().Span.Start, diagnostics.Count);
                        return DocumentAnalysisResults.Errors(newActiveStatements.AsImmutable(), diagnostics.AsImmutable());
                    }
                }

                return new DocumentAnalysisResults(
                    newActiveStatements.AsImmutable(),
                    diagnostics.AsImmutable(),
                    semanticEdits.AsImmutableOrEmpty(),
                    newExceptionRegions.AsImmutable(),
                    lineEdits.AsImmutable(),
                    hasSemanticErrors: false);
            }
            catch (Exception e) when (ReportFatalErrorAnalyzeDocumentAsync(baseActiveStatements, e))
            {
                // The same behavior as if there was a syntax error - we are unable to analyze the document. 
                return DocumentAnalysisResults.SyntaxErrors(ImmutableArray.Create(
                    new RudeEditDiagnostic(RudeEditKind.InternalError, span: default, arguments: new[] { document.FilePath, e.ToString() })));
            }
        }

        // Active statements spans are usually unavailable in crash dumps due to a bug in the debugger (DevDiv #150901), 
        // so we stash them here in plain array (can't use immutable, see the bug) just before we report NFW.
        private static ActiveStatement[] s_fatalErrorBaseActiveStatements;

        private static bool ReportFatalErrorAnalyzeDocumentAsync(ImmutableArray<ActiveStatement> baseActiveStatements, Exception e)
        {
            if (!(e is OperationCanceledException))
            {
                s_fatalErrorBaseActiveStatements = baseActiveStatements.ToArray();
            }

            return FatalError.ReportWithoutCrashUnlessCanceled(e);
        }

        internal Dictionary<SyntaxNode, EditKind> BuildEditMap(EditScript<SyntaxNode> editScript)
        {
            var map = new Dictionary<SyntaxNode, EditKind>(editScript.Edits.Length);

            foreach (var edit in editScript.Edits)
            {
                // do not include reorder and move edits

                if (edit.Kind == EditKind.Delete || edit.Kind == EditKind.Update)
                {
                    map.Add(edit.OldNode, edit.Kind);
                }

                if (edit.Kind == EditKind.Insert || edit.Kind == EditKind.Update)
                {
                    map.Add(edit.NewNode, edit.Kind);
                }
            }

            return map;
        }

        #endregion

        #region Syntax Analysis 

        private void AnalyzeSyntax(
            EditScript<SyntaxNode> script,
            Dictionary<SyntaxNode, EditKind> editMap,
            SourceText oldText,
            SourceText newText,
            DocumentId documentId,
            IActiveStatementTrackingService trackingServiceOpt,
            ImmutableArray<ActiveStatement> oldActiveStatements,
            [Out]ActiveStatement[] newActiveStatements,
            [Out]ImmutableArray<LinePositionSpan>[] newExceptionRegions,
            [Out]List<UpdatedMemberInfo> updatedMethods,
            [Out]List<RudeEditDiagnostic> diagnostics)
        {
            Debug.Assert(oldActiveStatements.Length == newActiveStatements.Length);
            Debug.Assert(oldActiveStatements.Length == newExceptionRegions.Length);
            Debug.Assert(updatedMethods != null);
            Debug.Assert(updatedMethods.Count == 0);

            var updatedTrackingSpans = ArrayBuilder<(ActiveStatementId, ActiveStatementTextSpan)>.GetInstance();

            for (int i = 0; i < script.Edits.Length; i++)
            {
                var edit = script.Edits[i];

                AnalyzeUpdatedActiveMethodBodies(script, i, editMap, oldText, newText, documentId, trackingServiceOpt, oldActiveStatements, newActiveStatements, newExceptionRegions, updatedMethods, updatedTrackingSpans, diagnostics);
                ReportSyntacticRudeEdits(diagnostics, script.Match, edit, editMap);
            }

            UpdateUneditedSpans(diagnostics, script.Match, oldText, newText, documentId, trackingServiceOpt, oldActiveStatements, newActiveStatements, newExceptionRegions, updatedTrackingSpans);

            Debug.Assert(newActiveStatements.All(a => a != null));

            if (updatedTrackingSpans.Count > 0)
            {
                trackingServiceOpt.UpdateActiveStatementSpans(newText, updatedTrackingSpans);
            }

            updatedTrackingSpans.Free();
        }

        private void UpdateUneditedSpans(
            List<RudeEditDiagnostic> diagnostics,
            Match<SyntaxNode> topMatch,
            SourceText oldText,
            SourceText newText,
            DocumentId documentId,
            IActiveStatementTrackingService trackingServiceOpt,
            ImmutableArray<ActiveStatement> oldActiveStatements,
            [In, Out]ActiveStatement[] newActiveStatements,
            [In, Out]ImmutableArray<LinePositionSpan>[] newExceptionRegions,
            [In, Out]ArrayBuilder<(ActiveStatementId, ActiveStatementTextSpan)> updatedTrackingSpans)
        {
            Debug.Assert(oldActiveStatements.Length == newActiveStatements.Length);
            Debug.Assert(oldActiveStatements.Length == newExceptionRegions.Length);

            // Active statements in methods that were not updated 
            // are not changed but their spans might have been. 

            for (int i = 0; i < newActiveStatements.Length; i++)
            {
                if (newActiveStatements[i] == null)
                {
                    Contract.ThrowIfFalse(newExceptionRegions[i].IsDefault);
                    TextSpan trackedSpan = default;
                    bool isTracked = trackingServiceOpt != null &&
                                     trackingServiceOpt.TryGetSpan(new ActiveStatementId(documentId, i), newText, out trackedSpan);
                    if (!TryGetTextSpan(oldText.Lines, oldActiveStatements[i].Span, out var oldStatementSpan))
                    {
                        DocumentAnalysisResults.Log.Write("Invalid active statement span: [{0}..{1})", oldStatementSpan.Start, oldStatementSpan.End);
                        newActiveStatements[i] = oldActiveStatements[i].WithSpan(default);
                        newExceptionRegions[i] = ImmutableArray.Create<LinePositionSpan>();
                        continue;
                    }

                    SyntaxNode oldMember = FindMemberDeclaration(topMatch.OldRoot, oldStatementSpan.Start);

                    // Guard against invalid active statement spans (in case PDB was somehow out of sync with the source).
                    if (oldMember == null)
                    {
                        DocumentAnalysisResults.Log.Write("Invalid active statement span: [{0}..{1})", oldStatementSpan.Start, oldStatementSpan.End);
                        newActiveStatements[i] = oldActiveStatements[i].WithSpan(default);
                        newExceptionRegions[i] = ImmutableArray.Create<LinePositionSpan>();
                        continue;
                    }

                    bool hasPartner = topMatch.TryGetNewNode(oldMember, out var newMember);
                    Contract.ThrowIfFalse(hasPartner);

                    SyntaxNode oldBody = TryGetDeclarationBody(oldMember, isMember: true);
                    SyntaxNode newBody = TryGetDeclarationBody(newMember, isMember: true);

                    // Guard against invalid active statement spans (in case PDB was somehow out of sync with the source).
                    if (oldBody == null || newBody == null)
                    {
                        DocumentAnalysisResults.Log.Write("Invalid active statement span: [{0}..{1})", oldStatementSpan.Start, oldStatementSpan.End);
                        newActiveStatements[i] = oldActiveStatements[i].WithSpan(default);
                        newExceptionRegions[i] = ImmutableArray.Create<LinePositionSpan>();
                        continue;
                    }

                    int statementPart = -1;
                    SyntaxNode newStatement = null;

                    // The tracking span might have been deleted or moved outside of the member span.
                    // It is not an error to move the statement - we just ignore it.
                    if (isTracked && trackedSpan.Length != 0 && newMember.Span.Contains(trackedSpan))
                    {
                        var trackedStatement = FindStatement(newBody, trackedSpan.Start, out var trackedStatementPart);
                        Contract.ThrowIfNull(trackedStatement);

                        // Adjust for active statements that cover more than the old member span.
                        // For example, C# variable declarators that represent field initializers:
                        //   [|public int <<F = Expr()>>;|]
                        int adjustedOldStatementStart = oldMember.FullSpan.Contains(oldStatementSpan.Start) ? oldStatementSpan.Start : oldMember.SpanStart;

                        // The tracking span might have been moved outside of lambda.
                        // It is not an error to move the statement - we just ignore it.
                        var oldEnclosingLambdaBody = FindEnclosingLambdaBody(oldBody, oldMember.FindToken(adjustedOldStatementStart).Parent);
                        var newEnclosingLambdaBody = FindEnclosingLambdaBody(newBody, trackedStatement);
                        if (oldEnclosingLambdaBody == newEnclosingLambdaBody)
                        {
                            newStatement = trackedStatement;
                            statementPart = trackedStatementPart;
                        }
                    }

                    if (newStatement == null)
                    {
                        Contract.ThrowIfFalse(statementPart == -1);
                        FindStatementAndPartner(oldBody, oldStatementSpan.Start, newBody, out newStatement, out statementPart);
                        Contract.ThrowIfNull(newStatement);
                    }

                    if (diagnostics.Count == 0)
                    {
                        List<SyntaxNode> ancestors = GetExceptionHandlingAncestors(newStatement, oldActiveStatements[i].IsNonLeaf);
                        newExceptionRegions[i] = GetExceptionRegions(ancestors, newText);
                    }

                    // Even though the body of the declaration haven't changed, 
                    // changes to its header might have caused the active span to become unavailable.
                    // (e.g. In C# "const" was added to modifiers of a field with an initializer).
                    TextSpan newStatementSpan = FindClosestActiveSpan(newStatement, statementPart);

                    newActiveStatements[i] = oldActiveStatements[i].WithSpan(newText.Lines.GetLinePositionSpan(newStatementSpan));

                    // Update tracking span if we found a matching active statement whose span is different.
                    if (isTracked && newStatementSpan != trackedSpan)
                    {
                        updatedTrackingSpans.Add((new ActiveStatementId(documentId, i), new ActiveStatementTextSpan(oldActiveStatements[i].Flags, newStatementSpan)));
                    }
                }
            }
        }

        private void AnalyzeUnchangedDocument(
            ImmutableArray<ActiveStatement> oldActiveStatements,
            SourceText newText,
            SyntaxNode newRoot,
            DocumentId documentId,
            IActiveStatementTrackingService trackingServiceOpt,
            [In, Out]ActiveStatement[] newActiveStatements,
            [In, Out]ImmutableArray<LinePositionSpan>[] newExceptionRegionsOpt)
        {
            Debug.Assert(oldActiveStatements.Length == newActiveStatements.Length);
            Debug.Assert(newExceptionRegionsOpt == null || oldActiveStatements.Length == newExceptionRegionsOpt.Length);

            var updatedTrackingSpans = ArrayBuilder<(ActiveStatementId, ActiveStatementTextSpan)>.GetInstance();

            // Active statements in methods that were not updated 
            // are not changed but their spans might have been. 

            for (int i = 0; i < newActiveStatements.Length; i++)
            {
                if (!TryGetTextSpan(newText.Lines, oldActiveStatements[i].Span, out var oldStatementSpan) ||
                    !TryGetEnclosingBreakpointSpan(newRoot, oldStatementSpan.Start, out var newStatementSpan))
                {
                    newActiveStatements[i] = oldActiveStatements[i].WithSpan(default);
                    newExceptionRegionsOpt[i] = ImmutableArray<LinePositionSpan>.Empty;
                    continue;
                }

                var newNode = TryGetNode(newRoot, oldStatementSpan.Start);
                Debug.Assert(newNode != null); // we wouldn't find a breakpoint span otherwise

                if (newExceptionRegionsOpt != null)
                {
                    List<SyntaxNode> ancestors = GetExceptionHandlingAncestors(newNode, oldActiveStatements[i].IsNonLeaf);
                    newExceptionRegionsOpt[i] = GetExceptionRegions(ancestors, newText);
                }

                newActiveStatements[i] = oldActiveStatements[i].WithSpan(newText.Lines.GetLinePositionSpan(newStatementSpan));

                // Update tracking span if we found a matching active statement whose span is different.
                TextSpan trackedSpan = default;
                bool isTracked = trackingServiceOpt != null &&
                                 trackingServiceOpt.TryGetSpan(new ActiveStatementId(documentId, i), newText, out trackedSpan);

                if (isTracked && newStatementSpan != trackedSpan)
                {
                    updatedTrackingSpans.Add((new ActiveStatementId(documentId, i), new ActiveStatementTextSpan(oldActiveStatements[i].Flags, newStatementSpan)));
                }
            }

            if (updatedTrackingSpans.Count > 0)
            {
                trackingServiceOpt.UpdateActiveStatementSpans(newText, updatedTrackingSpans);
            }

            updatedTrackingSpans.Free();
        }

<<<<<<< HEAD
        internal struct ActiveNode
=======
        // internal for testing
        internal readonly struct ActiveNode
>>>>>>> b6285348
        {
            public readonly SyntaxNode OldNode;
            public readonly SyntaxNode NewTrackedNodeOpt;
            public readonly SyntaxNode EnclosingLambdaBodyOpt;
            public readonly int StatementPart;
            public readonly TextSpan? TrackedSpanOpt;

            public ActiveNode(SyntaxNode oldNode, SyntaxNode enclosingLambdaBodyOpt, int statementPart, TextSpan? trackedSpanOpt, SyntaxNode newTrackedNodeOpt)
            {
                Debug.Assert(oldNode != null);

                this.OldNode = oldNode;
                this.NewTrackedNodeOpt = newTrackedNodeOpt;
                this.EnclosingLambdaBodyOpt = enclosingLambdaBodyOpt;
                this.StatementPart = statementPart;
                this.TrackedSpanOpt = trackedSpanOpt;
            }
        }

<<<<<<< HEAD
        internal struct LambdaInfo
=======
        // internal for testing
        internal readonly struct LambdaInfo
>>>>>>> b6285348
        {
            public readonly List<int> ActiveNodeIndices;
            public readonly Match<SyntaxNode> Match;
            public readonly SyntaxNode NewBody;

            public LambdaInfo(List<int> activeNodeIndices)
                : this(activeNodeIndices, null, null)
            {
            }

            private LambdaInfo(List<int> activeNodeIndices, Match<SyntaxNode> match, SyntaxNode newLambdaBody)
            {
                this.ActiveNodeIndices = activeNodeIndices;
                this.Match = match;
                this.NewBody = newLambdaBody;
            }

            public LambdaInfo WithMatch(Match<SyntaxNode> match, SyntaxNode newLambdaBody)
            {
                return new LambdaInfo(this.ActiveNodeIndices, match, newLambdaBody);
            }
        }

        internal readonly struct UpdatedMemberInfo
        {
            // Index in top edit script.
            public readonly int EditOrdinal;

            // node that represents the old body of the method:
            public readonly SyntaxNode OldBody;

            // node that represents the new body of the method:
            public readonly SyntaxNode NewBody;

            // { NewNode <-> OldNode }
            public readonly BidirectionalMap<SyntaxNode> Map;

            // { OldLambdaBody -> LambdaInfo }
            public readonly IReadOnlyDictionary<SyntaxNode, LambdaInfo> ActiveOrMatchedLambdasOpt;

            // the method has an active statement (the statement might be in the body itself or in a lambda)
            public readonly bool HasActiveStatement;

            // The old method body has a suspension point (await/yield); 
            // only true if the body itself has the suspension point, not if it contains async/iterator lambda
            public readonly bool OldHasStateMachineSuspensionPoint;

            // The new method body has a suspension point (await/yield); 
            // only true if the body itself has the suspension point, not if it contains async/iterator lambda
            public readonly bool NewHasStateMachineSuspensionPoint;

            public UpdatedMemberInfo(
                int editOrdinal,
                SyntaxNode oldBody,
                SyntaxNode newBody,
                BidirectionalMap<SyntaxNode> map,
                IReadOnlyDictionary<SyntaxNode, LambdaInfo> activeOrMatchedLambdasOpt,
                bool hasActiveStatement,
                bool oldHasStateMachineSuspensionPoint,
                bool newHasStateMachineSuspensionPoint)
            {
                Debug.Assert(editOrdinal >= 0);
                Debug.Assert(!map.IsDefaultOrEmpty);
                Debug.Assert(oldBody != null);
                Debug.Assert(newBody != null);

                EditOrdinal = editOrdinal;
                OldBody = oldBody;
                NewBody = newBody;
                Map = map;
                ActiveOrMatchedLambdasOpt = activeOrMatchedLambdasOpt;
                HasActiveStatement = hasActiveStatement;
                OldHasStateMachineSuspensionPoint = oldHasStateMachineSuspensionPoint;
                NewHasStateMachineSuspensionPoint = newHasStateMachineSuspensionPoint;
            }
        }

        private void AnalyzeUpdatedActiveMethodBodies(
            EditScript<SyntaxNode> topEditScript,
            int editOrdinal,
            Dictionary<SyntaxNode, EditKind> editMap,
            SourceText oldText,
            SourceText newText,
            DocumentId documentId,
            IActiveStatementTrackingService trackingServiceOpt,
            ImmutableArray<ActiveStatement> oldActiveStatements,
            [Out]ActiveStatement[] newActiveStatements,
            [Out]ImmutableArray<LinePositionSpan>[] newExceptionRegions,
            [Out]List<UpdatedMemberInfo> updatedMembers,
            [Out]ArrayBuilder<(ActiveStatementId, ActiveStatementTextSpan)> updatedTrackingSpans,
            [Out]List<RudeEditDiagnostic> diagnostics)
        {
            Debug.Assert(oldActiveStatements.Length == newActiveStatements.Length);
            Debug.Assert(oldActiveStatements.Length == newExceptionRegions.Length);

            var edit = topEditScript.Edits[editOrdinal];

            // new code can't contain active statements, code that moved doesn't contain updates:
            if (edit.Kind == EditKind.Insert || edit.Kind == EditKind.Reorder || edit.Kind == EditKind.Move)
            {
                return;
            }

            if (!TryGetDeclarationBodyEdit(edit, editMap, out var oldBody, out var newBody) || oldBody == null)
            {
                return;
            }

            bool hasActiveStatement = TryGetOverlappingActiveStatements(oldText, edit.OldNode.Span, oldActiveStatements, out var start, out var end);

            if (edit.Kind == EditKind.Delete)
            {
                // The entire member has been deleted.

                // TODO: if the member isn't a field/property we should return empty span.
                // We need to adjust the tracking span design and UpdateUneditedSpans to account for such empty spans.
                if (hasActiveStatement)
                {
                    var newSpan = IsDeclarationWithInitializer(edit.OldNode) ?
                        GetDeletedNodeActiveSpan(topEditScript.Match.Matches, edit.OldNode) :
                        GetDeletedNodeDiagnosticSpan(topEditScript.Match.Matches, edit.OldNode);

                    for (int i = start; i < end; i++)
                    {
                        // TODO: VB field multi-initializers break this
                        // Debug.Assert(newActiveStatements[i] == default(LinePositionSpan));

                        newActiveStatements[i] = oldActiveStatements[i].WithSpan(newText.Lines.GetLinePositionSpan(newSpan));
                        newExceptionRegions[i] = ImmutableArray.Create<LinePositionSpan>();
                    }
                }

                return;
            }

            if (newBody == null)
            {
                // The body has been deleted.

                if (hasActiveStatement)
                {
                    var newSpan = FindClosestActiveSpan(edit.NewNode, 0);
                    for (int i = start; i < end; i++)
                    {
                        Debug.Assert(newActiveStatements[i] == null && newSpan != default);
                        newActiveStatements[i] = oldActiveStatements[i].WithSpan(newText.Lines.GetLinePositionSpan(newSpan));
                        newExceptionRegions[i] = ImmutableArray.Create<LinePositionSpan>();
                    }
                }

                return;
            }

            // Populated with active lambdas and matched lambdas. 
            // Unmatched non-active lambdas are not included.
            // { old-lambda-body -> info }
            Dictionary<SyntaxNode, LambdaInfo> lazyActiveOrMatchedLambdas = null;

            // finds leaf nodes that correspond to the old active statements:
            Debug.Assert(end > start || !hasActiveStatement && end == start);
            var activeNodes = new ActiveNode[end - start];
            for (int i = 0; i < activeNodes.Length; i++)
            {
                int ordinal = start + i;
                var oldStatementStart = oldText.Lines.GetTextSpanSafe(oldActiveStatements[ordinal].Span).Start;

                var oldStatementSyntax = FindStatement(oldBody, oldStatementStart, out var statementPart);
                Contract.ThrowIfNull(oldStatementSyntax);

                var oldEnclosingLambdaBody = FindEnclosingLambdaBody(oldBody, oldStatementSyntax);

                if (oldEnclosingLambdaBody != null)
                {
                    if (lazyActiveOrMatchedLambdas == null)
                    {
                        lazyActiveOrMatchedLambdas = new Dictionary<SyntaxNode, LambdaInfo>();
                    }

                    if (!lazyActiveOrMatchedLambdas.TryGetValue(oldEnclosingLambdaBody, out var lambda))
                    {
                        lambda = new LambdaInfo(new List<int>());
                        lazyActiveOrMatchedLambdas.Add(oldEnclosingLambdaBody, lambda);
                    }

                    lambda.ActiveNodeIndices.Add(i);
                }

                SyntaxNode trackedNode = null;
                // Tracking spans corresponding to the active statements from the tracking service.
                // We seed the method body matching algorithm with tracking spans (unless they were deleted)
                // to get precise matching.
                TextSpan trackedSpan = default;
                bool isTracked = trackingServiceOpt?.TryGetSpan(new ActiveStatementId(documentId, ordinal), newText, out trackedSpan) ?? false;

                if (isTracked)
                {
                    // The tracking span might have been deleted or moved outside of the member span.
                    // It is not an error to move the statement - we just ignore it.
                    if (trackedSpan.Length != 0 && edit.NewNode.Span.Contains(trackedSpan))
                    {
                        var newStatementSyntax = FindStatement(newBody, trackedSpan.Start, out var part);
                        Contract.ThrowIfNull(newStatementSyntax);

                        var newEnclosingLambdaBody = FindEnclosingLambdaBody(newBody, newStatementSyntax);

                        // The tracking span might have been moved outside of the lambda span.
                        // It is not an error to move the statement - we just ignore it.
                        if (oldEnclosingLambdaBody == newEnclosingLambdaBody &&
                            StatementLabelEquals(oldStatementSyntax, newStatementSyntax))
                        {
                            trackedNode = newStatementSyntax;
                        }
                    }
                }

                activeNodes[i] = new ActiveNode(oldStatementSyntax, oldEnclosingLambdaBody, statementPart, isTracked ? trackedSpan : (TextSpan?)null, trackedNode);
            }

            var bodyMatch = ComputeBodyMatch(oldBody, newBody, activeNodes.Where(n => n.EnclosingLambdaBodyOpt == null).ToArray(), diagnostics, out var oldHasStateMachineSuspensionPoint, out var newHasStateMachineSuspensionPoint);
            var map = ComputeMap(bodyMatch, activeNodes, ref lazyActiveOrMatchedLambdas, diagnostics);

            // Save the body match for local variable mapping.
            // We'll use it to tell the compiler what local variables to preserve in an active method.
            // An edited async/iterator method is considered active.
            updatedMembers.Add(new UpdatedMemberInfo(editOrdinal, oldBody, newBody, map, lazyActiveOrMatchedLambdas, hasActiveStatement, oldHasStateMachineSuspensionPoint, newHasStateMachineSuspensionPoint));

            for (int i = 0; i < activeNodes.Length; i++)
            {
                int ordinal = start + i;
                bool hasMatching = false;
                bool isNonLeaf = oldActiveStatements[ordinal].IsNonLeaf;
                bool isPartiallyExecuted = (oldActiveStatements[ordinal].Flags & ActiveStatementFlags.PartiallyExecuted) != 0;
                int statementPart = activeNodes[i].StatementPart;
                var oldStatementSyntax = activeNodes[i].OldNode;
                var oldEnclosingLambdaBody = activeNodes[i].EnclosingLambdaBodyOpt;

                newExceptionRegions[ordinal] = ImmutableArray.Create<LinePositionSpan>();

                TextSpan newSpan;
                SyntaxNode newStatementSyntaxOpt;
                Match<SyntaxNode> match;

                if (oldEnclosingLambdaBody == null)
                {
                    match = bodyMatch;

                    hasMatching = TryMatchActiveStatement(oldStatementSyntax, statementPart, oldBody, newBody, out newStatementSyntaxOpt) ||
                                  match.TryGetNewNode(oldStatementSyntax, out newStatementSyntaxOpt);
                }
                else
                {
                    var oldLambdaInfo = lazyActiveOrMatchedLambdas[oldEnclosingLambdaBody];
                    SyntaxNode newEnclosingLambdaBody = oldLambdaInfo.NewBody;
                    match = oldLambdaInfo.Match;

                    if (match != null)
                    {
                        hasMatching = TryMatchActiveStatement(oldStatementSyntax, statementPart, oldEnclosingLambdaBody, newEnclosingLambdaBody, out newStatementSyntaxOpt) ||
                                      match.TryGetNewNode(oldStatementSyntax, out newStatementSyntaxOpt);
                    }
                    else
                    {
                        // Lambda match is null if lambdas can't be matched, 
                        // in such case we won't have active statement matched either.
                        hasMatching = false;
                        newStatementSyntaxOpt = null;
                    }
                }

                if (hasMatching)
                {
                    Debug.Assert(newStatementSyntaxOpt != null);

                    // The matching node doesn't produce sequence points.
                    // E.g. "const" keyword is inserted into a local variable declaration with an initializer.
                    newSpan = FindClosestActiveSpan(newStatementSyntaxOpt, statementPart);

                    if ((isNonLeaf || isPartiallyExecuted) && !AreEquivalentActiveStatements(oldStatementSyntax, newStatementSyntaxOpt, statementPart))
                    {
                        // rude edit: non-leaf active statement changed
                        diagnostics.Add(new RudeEditDiagnostic(isNonLeaf ? RudeEditKind.ActiveStatementUpdate : RudeEditKind.PartiallyExecutedActiveStatementUpdate, newSpan));
                    }

                    // other statements around active statement:
                    ReportOtherRudeEditsAroundActiveStatement(diagnostics, match, oldStatementSyntax, newStatementSyntaxOpt, isNonLeaf);
                }
                else if (match == null)
                {
                    Debug.Assert(oldEnclosingLambdaBody != null);

                    newSpan = GetDeletedNodeDiagnosticSpan(oldEnclosingLambdaBody, bodyMatch, lazyActiveOrMatchedLambdas);

                    // Lambda containing the active statement can't be found in the new source.
                    var oldLambda = GetLambda(oldEnclosingLambdaBody);
                    diagnostics.Add(new RudeEditDiagnostic(RudeEditKind.ActiveStatementLambdaRemoved, newSpan, oldLambda,
                        new[] { GetLambdaDisplayName(oldLambda) }));
                }
                else
                {
                    newSpan = GetDeletedNodeActiveSpan(match.Matches, oldStatementSyntax);

                    if (isNonLeaf || isPartiallyExecuted)
                    {
                        // rude edit: internal active statement deleted
                        diagnostics.Add(
                            new RudeEditDiagnostic(isNonLeaf ? RudeEditKind.DeleteActiveStatement : RudeEditKind.PartiallyExecutedActiveStatementDelete,
                            GetDeletedNodeDiagnosticSpan(match.Matches, oldStatementSyntax)));
                    }
                }

                // exception handling around the statement:
                CalculateExceptionRegionsAroundActiveStatement(
                    bodyMatch,
                    oldStatementSyntax,
                    newStatementSyntaxOpt,
                    newSpan,
                    ordinal,
                    newText,
                    isNonLeaf,
                    newExceptionRegions,
                    diagnostics);

                Debug.Assert(newActiveStatements[ordinal] == null && newSpan != default);

                newActiveStatements[ordinal] = oldActiveStatements[ordinal].WithSpan(newText.Lines.GetLinePositionSpan(newSpan));

                // Update tracking span if we found a matching active statement whose span is different.
                // It could have been deleted or moved out of the method/lambda body, in which case we set it to empty.
                if (activeNodes[i].TrackedSpanOpt.HasValue && activeNodes[i].TrackedSpanOpt.Value != newSpan)
                {
                    updatedTrackingSpans.Add((new ActiveStatementId(documentId, ordinal), new ActiveStatementTextSpan(oldActiveStatements[ordinal].Flags, newSpan)));
                }
            }
        }

        private void CalculateExceptionRegionsAroundActiveStatement(
            Match<SyntaxNode> bodyMatch,
            SyntaxNode oldStatementSyntax,
            SyntaxNode newStatementSyntaxOpt,
            TextSpan newStatementSyntaxSpan,
            int ordinal,
            SourceText newText,
            bool isNonLeaf,
            ImmutableArray<LinePositionSpan>[] newExceptionRegions,
            List<RudeEditDiagnostic> diagnostics)
        {
            if (newStatementSyntaxOpt == null && bodyMatch.NewRoot.Span.Contains(newStatementSyntaxSpan.Start))
            {
                newStatementSyntaxOpt = bodyMatch.NewRoot.FindToken(newStatementSyntaxSpan.Start).Parent;
            }

            if (newStatementSyntaxOpt == null)
            {
                return;
            }

            var oldAncestors = GetExceptionHandlingAncestors(oldStatementSyntax, isNonLeaf);
            var newAncestors = GetExceptionHandlingAncestors(newStatementSyntaxOpt, isNonLeaf);

            if (oldAncestors.Count > 0 || newAncestors.Count > 0)
            {
                var edits = bodyMatch.GetSequenceEdits(oldAncestors, newAncestors);
                ReportEnclosingExceptionHandlingRudeEdits(diagnostics, edits, oldStatementSyntax, newStatementSyntaxSpan);

                // Exception regions are not needed in presence of errors.
                if (diagnostics.Count == 0)
                {
                    Debug.Assert(oldAncestors.Count == newAncestors.Count);
                    newExceptionRegions[ordinal] = GetExceptionRegions(newAncestors, newText);
                }
            }
        }

        /// <summary>
        /// Calculates a syntax map of the entire method body including all lambda bodies it contains (recursively).
        /// </summary>
        private BidirectionalMap<SyntaxNode> ComputeMap(
            Match<SyntaxNode> bodyMatch,
            ActiveNode[] activeNodes,
            ref Dictionary<SyntaxNode, LambdaInfo> lazyActiveOrMatchedLambdas,
            List<RudeEditDiagnostic> diagnostics)
        {
            ArrayBuilder<Match<SyntaxNode>> lambdaBodyMatches = null;
            int currentLambdaBodyMatch = -1;
            Match<SyntaxNode> currentBodyMatch = bodyMatch;

            while (true)
            {
                foreach (var pair in currentBodyMatch.Matches)
                {
                    // Skip root, only enumerate body matches.
                    if (pair.Key == currentBodyMatch.OldRoot)
                    {
                        Debug.Assert(pair.Value == currentBodyMatch.NewRoot);
                        continue;
                    }

                    SyntaxNode oldLambda = pair.Key;
                    SyntaxNode newLambda = pair.Value;
                    if (TryGetLambdaBodies(oldLambda, out var oldLambdaBody1, out var oldLambdaBody2))
                    {
                        if (lambdaBodyMatches == null)
                        {
                            lambdaBodyMatches = ArrayBuilder<Match<SyntaxNode>>.GetInstance();
                        }

                        if (lazyActiveOrMatchedLambdas == null)
                        {
                            lazyActiveOrMatchedLambdas = new Dictionary<SyntaxNode, LambdaInfo>();
                        }

                        SyntaxNode newLambdaBody1 = TryGetPartnerLambdaBody(oldLambdaBody1, newLambda);
                        if (newLambdaBody1 != null)
                        {
                            lambdaBodyMatches.Add(ComputeLambdaBodyMatch(oldLambdaBody1, newLambdaBody1, activeNodes, lazyActiveOrMatchedLambdas, diagnostics));
                        }

                        if (oldLambdaBody2 != null)
                        {
                            SyntaxNode newLambdaBody2 = TryGetPartnerLambdaBody(oldLambdaBody2, newLambda);
                            if (newLambdaBody2 != null)
                            {
                                lambdaBodyMatches.Add(ComputeLambdaBodyMatch(oldLambdaBody2, newLambdaBody2, activeNodes, lazyActiveOrMatchedLambdas, diagnostics));
                            }
                        }
                    }
                }

                currentLambdaBodyMatch++;
                if (lambdaBodyMatches == null || currentLambdaBodyMatch == lambdaBodyMatches.Count)
                {
                    break;
                }

                currentBodyMatch = lambdaBodyMatches[currentLambdaBodyMatch];
            }

            if (lambdaBodyMatches == null)
            {
                return BidirectionalMap<SyntaxNode>.FromMatch(bodyMatch);
            }

            var map = new Dictionary<SyntaxNode, SyntaxNode>();
            var reverseMap = new Dictionary<SyntaxNode, SyntaxNode>();

            // include all matches, including the root:
            map.AddRange(bodyMatch.Matches);
            reverseMap.AddRange(bodyMatch.ReverseMatches);

            foreach (var lambdaBodyMatch in lambdaBodyMatches)
            {
                foreach (var pair in lambdaBodyMatch.Matches)
                {
                    // Body match of a lambda whose body is an expression has the lambda as a root.
                    // The lambda has already been included when enumerating parent body matches.
                    Debug.Assert(
                        !map.ContainsKey(pair.Key) ||
                        pair.Key == lambdaBodyMatch.OldRoot && pair.Value == lambdaBodyMatch.NewRoot && IsLambda(pair.Key) && IsLambda(pair.Value));

                    map[pair.Key] = pair.Value;
                    reverseMap[pair.Value] = pair.Key;
                }
            }

            lambdaBodyMatches?.Free();

            return new BidirectionalMap<SyntaxNode>(map, reverseMap);
        }

        private Match<SyntaxNode> ComputeLambdaBodyMatch(
            SyntaxNode oldLambdaBody,
            SyntaxNode newLambdaBody,
            ActiveNode[] activeNodes,
            [Out]Dictionary<SyntaxNode, LambdaInfo> activeOrMatchedLambdas,
            [Out]List<RudeEditDiagnostic> diagnostics)
        {
            ActiveNode[] activeNodesInLambda;
            if (activeOrMatchedLambdas.TryGetValue(oldLambdaBody, out var info))
            {
                // Lambda may be matched but not be active.
                activeNodesInLambda = info.ActiveNodeIndices?.Select(i => activeNodes[i]).ToArray();
            }
            else
            {
                // If the lambda body isn't in the map it doesn't have any active/tracked statements.
                activeNodesInLambda = null;
                info = new LambdaInfo();
            }

            bool _;
            var lambdaBodyMatch = ComputeBodyMatch(oldLambdaBody,
                newLambdaBody, activeNodesInLambda ?? Array.Empty<ActiveNode>(),
                diagnostics, out _, out _);

            activeOrMatchedLambdas[oldLambdaBody] = info.WithMatch(lambdaBodyMatch, newLambdaBody);

            return lambdaBodyMatch;
        }

        private Match<SyntaxNode> ComputeBodyMatch(
            SyntaxNode oldBody,
            SyntaxNode newBody,
            ActiveNode[] activeNodes,
            List<RudeEditDiagnostic> diagnostics,
            out bool oldHasStateMachineSuspensionPoint,
            out bool newHasStateMachineSuspensionPoint)
        {
            Debug.Assert(oldBody != null);
            Debug.Assert(newBody != null);
            Debug.Assert(activeNodes != null);
            Debug.Assert(diagnostics != null);

            List<KeyValuePair<SyntaxNode, SyntaxNode>> lazyKnownMatches = null;
            List<SequenceEdit> lazyRudeEdits = null;
            GetStateMachineInfo(oldBody, out var oldStateMachineSuspensionPoints, out var oldStateMachineKind);
            GetStateMachineInfo(newBody, out var newStateMachineSuspensionPoints, out var newStateMachineKind);

            AddMatchingActiveNodes(ref lazyKnownMatches, activeNodes);

            // Consider following cases:
            // 1) Both old and new methods contain yields/awaits.
            //    Map the old suspension points to new ones, report errors for added/deleted suspension points.
            // 2) The old method contains yields/awaits but the new doesn't.
            //    Report rude edits for each deleted yield/await.
            // 3) The new method contains yields/awaits but the old doesn't.
            //    a) If the method has active statements report rude edits for each inserted yield/await (insert "around" an active statement).
            //    b) If the method has no active statements then the edit is valid, we don't need to calculate map.
            // 4) The old method is async/iterator, the new method is not and it contains an active statement.
            //    Report rude edit since we can't remap IP from MoveNext to the kickoff method.
            //    Note that iterators in VB don't need to contain yield, so this case is not covered by change in number of yields.

            bool creatingStateMachineAroundActiveStatement = oldStateMachineSuspensionPoints.Length == 0 && newStateMachineSuspensionPoints.Length > 0 && activeNodes.Length > 0;
            oldHasStateMachineSuspensionPoint = oldStateMachineSuspensionPoints.Length > 0;
            newHasStateMachineSuspensionPoint = newStateMachineSuspensionPoints.Length > 0;

            if (oldStateMachineSuspensionPoints.Length > 0 || creatingStateMachineAroundActiveStatement)
            {
                AddMatchingStateMachineSuspensionPoints(ref lazyKnownMatches, ref lazyRudeEdits, oldStateMachineSuspensionPoints, newStateMachineSuspensionPoints);
            }

            var match = ComputeBodyMatch(oldBody, newBody, lazyKnownMatches);

            if (lazyRudeEdits != null)
            {
                foreach (var rudeEdit in lazyRudeEdits)
                {
                    if (rudeEdit.Kind == EditKind.Delete)
                    {
                        var deletedNode = oldStateMachineSuspensionPoints[rudeEdit.OldIndex];

                        diagnostics.Add(new RudeEditDiagnostic(
                            RudeEditKind.Delete,
                            GetDeletedNodeDiagnosticSpan(match.Matches, deletedNode),
                            deletedNode,
                            new[] { GetStatementDisplayName(deletedNode, EditKind.Delete) }));
                    }
                    else
                    {
                        Debug.Assert(rudeEdit.Kind == EditKind.Insert);

                        var insertedNode = newStateMachineSuspensionPoints[rudeEdit.NewIndex];

                        diagnostics.Add(new RudeEditDiagnostic(
                            creatingStateMachineAroundActiveStatement ? RudeEditKind.InsertAroundActiveStatement : RudeEditKind.Insert,
                            GetDiagnosticSpan(insertedNode, EditKind.Insert),
                            insertedNode,
                            new[] { GetStatementDisplayName(insertedNode, EditKind.Insert) }));
                    }
                }
            }
            else if (oldStateMachineSuspensionPoints.Length > 0)
            {
                Debug.Assert(oldStateMachineSuspensionPoints.Length == newStateMachineSuspensionPoints.Length);

                for (int i = 0; i < oldStateMachineSuspensionPoints.Length; i++)
                {
                    ReportStateMachineSuspensionPointRudeEdits(diagnostics, oldStateMachineSuspensionPoints[i], newStateMachineSuspensionPoints[i]);
                }
            }
            else if (activeNodes.Length > 0)
            {
                // It is allow to update a regular method to an async method or an iterator.
                // The only restriction is a presence of an active statement in the method body
                // since the debugger does not support remapping active statements to a different method.
                if (oldStateMachineKind == StateMachineKind.None && newStateMachineKind != StateMachineKind.None)
                {
                    diagnostics.Add(new RudeEditDiagnostic(
                        RudeEditKind.UpdatingStateMachineMethodAroundActiveStatement,
                        GetBodyDiagnosticSpan(newBody)));
                }
            }

            return match;
        }

        private static void AddMatchingActiveNodes(ref List<KeyValuePair<SyntaxNode, SyntaxNode>> lazyKnownMatches, IEnumerable<ActiveNode> activeNodes)
        {
            // add nodes that are tracked by the editor buffer to known matches:
            foreach (var activeNode in activeNodes)
            {
                if (activeNode.NewTrackedNodeOpt != null)
                {
                    if (lazyKnownMatches == null)
                    {
                        lazyKnownMatches = new List<KeyValuePair<SyntaxNode, SyntaxNode>>();
                    }

                    lazyKnownMatches.Add(KeyValuePairUtil.Create(activeNode.OldNode, activeNode.NewTrackedNodeOpt));
                }
            }
        }

        private void AddMatchingStateMachineSuspensionPoints(
            ref List<KeyValuePair<SyntaxNode, SyntaxNode>> lazyKnownMatches,
            ref List<SequenceEdit> lazyRudeEdits,
            ImmutableArray<SyntaxNode> oldStateMachineSuspensionPoints,
            ImmutableArray<SyntaxNode> newStateMachineSuspensionPoints)
        {
            // State machine suspension points (yield statements and await expressions) determine the structure of the generated state machine.
            // Change of the SM structure is far more significant then changes of the value (arguments) of these nodes.
            // Hence we build the match such that these nodes are fixed.

            if (lazyKnownMatches == null)
            {
                lazyKnownMatches = new List<KeyValuePair<SyntaxNode, SyntaxNode>>();
            }

            if (oldStateMachineSuspensionPoints.Length == newStateMachineSuspensionPoints.Length)
            {
                for (int i = 0; i < oldStateMachineSuspensionPoints.Length; i++)
                {
                    lazyKnownMatches.Add(KeyValuePairUtil.Create(oldStateMachineSuspensionPoints[i], newStateMachineSuspensionPoints[i]));
                }
            }
            else
            {
                // use LCS to provide better errors (deletes, inserts and updates)
                var edits = GetSyntaxSequenceEdits(oldStateMachineSuspensionPoints, newStateMachineSuspensionPoints);

                foreach (var edit in edits)
                {
                    var editKind = edit.Kind;

                    if (editKind == EditKind.Update)
                    {
                        lazyKnownMatches.Add(KeyValuePairUtil.Create(oldStateMachineSuspensionPoints[edit.OldIndex], newStateMachineSuspensionPoints[edit.NewIndex]));
                    }
                    else
                    {
                        if (lazyRudeEdits == null)
                        {
                            lazyRudeEdits = new List<SequenceEdit>();
                        }

                        lazyRudeEdits.Add(edit);
                    }
                }

                Debug.Assert(lazyRudeEdits != null);
            }
        }

        public ImmutableArray<LinePositionSpan> GetExceptionRegions(SourceText text, SyntaxNode syntaxRoot, LinePositionSpan activeStatementSpan, bool isNonLeaf, out bool isCovered)
        {
            var textSpan = text.Lines.GetTextSpanSafe(activeStatementSpan);
            var token = syntaxRoot.FindToken(textSpan.Start);
            var ancestors = GetExceptionHandlingAncestors(token.Parent, isNonLeaf);
            return GetExceptionRegions(ancestors, text, out isCovered);
        }

        private ImmutableArray<LinePositionSpan> GetExceptionRegions(List<SyntaxNode> exceptionHandlingAncestors, SourceText text)
            => GetExceptionRegions(exceptionHandlingAncestors, text, out _);

        private ImmutableArray<LinePositionSpan> GetExceptionRegions(List<SyntaxNode> exceptionHandlingAncestors, SourceText text, out bool isCovered)
        {
            isCovered = false;

            if (exceptionHandlingAncestors.Count == 0)
            {
                return ImmutableArray.Create<LinePositionSpan>();
            }

            var result = ArrayBuilder<LinePositionSpan>.GetInstance();

            for (int i = exceptionHandlingAncestors.Count - 1; i >= 0; i--)
            {
                TextSpan span = GetExceptionHandlingRegion(exceptionHandlingAncestors[i], out var coversAllChildren);

                result.Add(text.Lines.GetLinePositionSpan(span));

                // Exception regions describe regions of code that can't be edited.
                // If the span covers all the children nodes we don't need to descend further.
                if (coversAllChildren)
                {
                    isCovered = true;
                    break;
                }
            }

            return result.ToImmutableAndFree();
        }

        private TextSpan GetDeletedNodeDiagnosticSpan(SyntaxNode deletedLambdaBody, Match<SyntaxNode> match, Dictionary<SyntaxNode, LambdaInfo> lambdaInfos)
        {
            SyntaxNode oldLambdaBody = deletedLambdaBody;
            while (true)
            {
                var oldParentLambdaBody = FindEnclosingLambdaBody(match.OldRoot, GetLambda(oldLambdaBody));
                if (oldParentLambdaBody == null)
                {
                    return GetDeletedNodeDiagnosticSpan(match.Matches, oldLambdaBody);
                }

                if (lambdaInfos.TryGetValue(oldParentLambdaBody, out var lambdaInfo) && lambdaInfo.Match != null)
                {
                    return GetDeletedNodeDiagnosticSpan(lambdaInfo.Match.Matches, oldLambdaBody);
                }

                oldLambdaBody = oldParentLambdaBody;
            }
        }

        private TextSpan FindClosestActiveSpan(SyntaxNode statement, int statementPart)
        {
            if (TryGetActiveSpan(statement, statementPart, out var span))
            {
                return span;
            }

            // The node doesn't have sequence points.
            // E.g. "const" keyword is inserted into a local variable declaration with an initializer.
            foreach (var nodeAndPart in EnumerateNearStatements(statement))
            {
                SyntaxNode node = nodeAndPart.Key;
                int part = nodeAndPart.Value;

                if (part == -1)
                {
                    return node.Span;
                }

                if (TryGetActiveSpan(node, part, out span))
                {
                    return span;
                }
            }

            // This might occur in cases where we report rude edit, so the exact location of the active span doesn't matter.
            // For example, when a method expression body is removed in C#.
            return statement.Span;
        }

        internal TextSpan GetDeletedNodeActiveSpan(IReadOnlyDictionary<SyntaxNode, SyntaxNode> forwardMap, SyntaxNode deletedNode)
        {
            foreach (var nodeAndPart in EnumerateNearStatements(deletedNode))
            {
                SyntaxNode oldNode = nodeAndPart.Key;
                int part = nodeAndPart.Value;
                if (part == -1)
                {
                    break;
                }

                if (forwardMap.TryGetValue(oldNode, out var newNode))
                {
                    return FindClosestActiveSpan(newNode, part);
                }
            }

            return GetDeletedNodeDiagnosticSpan(forwardMap, deletedNode);
        }

        internal TextSpan GetDeletedNodeDiagnosticSpan(IReadOnlyDictionary<SyntaxNode, SyntaxNode> forwardMap, SyntaxNode deletedNode)
        {
            bool hasAncestor = TryGetMatchingAncestor(forwardMap, deletedNode, out var newAncestor);
            Debug.Assert(hasAncestor);
            return GetDiagnosticSpan(newAncestor, EditKind.Delete);
        }

        /// <summary>
        /// Finds the inner-most ancestor of the specified node that has a matching node in the new tree.
        /// </summary>
        private static bool TryGetMatchingAncestor(IReadOnlyDictionary<SyntaxNode, SyntaxNode> forwardMap, SyntaxNode oldNode, out SyntaxNode newAncestor)
        {
            while (oldNode != null)
            {
                if (forwardMap.TryGetValue(oldNode, out newAncestor))
                {
                    return true;
                }

                oldNode = oldNode.Parent;
            }

            // only happens if original oldNode is a root, 
            // otherwise we always find a matching ancestor pair (roots).
            newAncestor = null;
            return false;
        }

        protected virtual bool TryGetOverlappingActiveStatements(
            SourceText baseText,
            TextSpan declarationSpan,
            ImmutableArray<ActiveStatement> statements,
            out int start,
            out int end)
        {
            var lines = baseText.Lines;

            // TODO (tomat): use BinarySearch

            int i = 0;
            while (i < statements.Length && !declarationSpan.OverlapsWith(lines.GetTextSpanSafe(statements[i].Span)))
            {
                i++;
            }

            if (i == statements.Length)
            {
                start = end = -1;
                return false;
            }

            start = i;
            i++;

            while (i < statements.Length && declarationSpan.OverlapsWith(lines.GetTextSpanSafe(statements[i].Span)))
            {
                i++;
            }

            end = i;
            return true;
        }

        protected static bool HasParentEdit(Dictionary<SyntaxNode, EditKind> editMap, Edit<SyntaxNode> edit)
        {
            SyntaxNode node;
            switch (edit.Kind)
            {
                case EditKind.Insert:
                    node = edit.NewNode;
                    break;

                case EditKind.Delete:
                    node = edit.OldNode;
                    break;

                default:
                    return false;
            }

            return HasEdit(editMap, node.Parent, edit.Kind);
        }

        protected static bool HasEdit(Dictionary<SyntaxNode, EditKind> editMap, SyntaxNode node, EditKind editKind)
        {
            return editMap.TryGetValue(node, out var parentEdit) && parentEdit == editKind;
        }

        #endregion

        #region Rude Edits around Active Statement 

        protected void AddRudeDiagnostic(List<RudeEditDiagnostic> diagnostics, SyntaxNode oldNode, SyntaxNode newNode, TextSpan newActiveStatementSpan)
        {
            if (oldNode == null)
            {
                AddRudeInsertAroundActiveStatement(diagnostics, newNode);
            }
            else if (newNode == null)
            {
                AddRudeDeleteAroundActiveStatement(diagnostics, oldNode, newActiveStatementSpan);
            }
            else
            {
                AddRudeUpdateAroundActiveStatement(diagnostics, newNode);
            }
        }

        protected void AddRudeUpdateAroundActiveStatement(List<RudeEditDiagnostic> diagnostics, SyntaxNode newNode)
        {
            diagnostics.Add(new RudeEditDiagnostic(
                RudeEditKind.UpdateAroundActiveStatement,
                GetDiagnosticSpan(newNode, EditKind.Update),
                newNode,
                new[] { GetStatementDisplayName(newNode, EditKind.Update) }));
        }

        protected void AddRudeInsertAroundActiveStatement(List<RudeEditDiagnostic> diagnostics, SyntaxNode newNode)
        {
            diagnostics.Add(new RudeEditDiagnostic(
                RudeEditKind.InsertAroundActiveStatement,
                GetDiagnosticSpan(newNode, EditKind.Insert),
                newNode,
                new[] { GetStatementDisplayName(newNode, EditKind.Insert) }));
        }

        protected void AddRudeDeleteAroundActiveStatement(List<RudeEditDiagnostic> diagnostics, SyntaxNode oldNode, TextSpan newActiveStatementSpan)
        {
            diagnostics.Add(new RudeEditDiagnostic(
                RudeEditKind.DeleteAroundActiveStatement,
                newActiveStatementSpan,
                oldNode,
                new[] { GetStatementDisplayName(oldNode, EditKind.Delete) }));
        }

        protected void ReportUnmatchedStatements<TSyntaxNode>(
            List<RudeEditDiagnostic> diagnostics,
            Match<SyntaxNode> match,
            int[] syntaxKinds,
            SyntaxNode oldActiveStatement,
            SyntaxNode newActiveStatement,
            Func<TSyntaxNode, TSyntaxNode, bool> areEquivalent,
            Func<TSyntaxNode, TSyntaxNode, bool> areSimilar)
            where TSyntaxNode : SyntaxNode
        {
            List<SyntaxNode> oldNodes = null, newNodes = null;
            GetAncestors(GetEncompassingAncestor(match.OldRoot), oldActiveStatement, syntaxKinds, ref oldNodes);
            GetAncestors(GetEncompassingAncestor(match.NewRoot), newActiveStatement, syntaxKinds, ref newNodes);

            if (newNodes != null)
            {
                int matchCount;
                if (oldNodes != null)
                {
                    matchCount = MatchNodes(oldNodes, newNodes, diagnostics: null, match: match, comparer: areEquivalent);

                    // Do another pass over the nodes to improve error messages.
                    if (areSimilar != null && matchCount < Math.Min(oldNodes.Count, newNodes.Count))
                    {
                        matchCount += MatchNodes(oldNodes, newNodes, diagnostics: diagnostics, match: null, comparer: areSimilar);
                    }
                }
                else
                {
                    matchCount = 0;
                }

                if (matchCount < newNodes.Count)
                {
                    ReportRudeEditsAndInserts(oldNodes, newNodes, diagnostics);
                }
            }
        }

        private void ReportRudeEditsAndInserts(List<SyntaxNode> oldNodes, List<SyntaxNode> newNodes, List<RudeEditDiagnostic> diagnostics)
        {
            int oldNodeCount = (oldNodes != null) ? oldNodes.Count : 0;

            for (int i = 0; i < newNodes.Count; i++)
            {
                var newNode = newNodes[i];

                if (newNode != null)
                {
                    // Any difference can be expressed as insert, delete & insert, edit, or move & edit.
                    // Heuristic: If the nesting levels of the old and new nodes are the same we report an edit.
                    // Otherwise we report an insert.
                    if (i < oldNodeCount && oldNodes[i] != null)
                    {
                        AddRudeUpdateAroundActiveStatement(diagnostics, newNode);
                    }
                    else
                    {
                        AddRudeInsertAroundActiveStatement(diagnostics, newNode);
                    }
                }
            }
        }

        private int MatchNodes<TSyntaxNode>(
            List<SyntaxNode> oldNodes,
            List<SyntaxNode> newNodes,
            List<RudeEditDiagnostic> diagnostics,
            Match<SyntaxNode> match,
            Func<TSyntaxNode, TSyntaxNode, bool> comparer)
            where TSyntaxNode : SyntaxNode
        {
            int matchCount = 0;
            int oldIndex = 0;
            for (int newIndex = 0; newIndex < newNodes.Count; newIndex++)
            {
                var newNode = newNodes[newIndex];
                if (newNode == null)
                {
                    continue;
                }

                SyntaxNode oldNode;
                while (oldIndex < oldNodes.Count)
                {
                    oldNode = oldNodes[oldIndex];

                    if (oldNode != null)
                    {
                        break;
                    }

                    // node has already been matched with a previous new node:
                    oldIndex++;
                }

                if (oldIndex == oldNodes.Count)
                {
                    break;
                }

                int i = -1;
                if (match == null)
                {
                    i = IndexOfEquivalent(newNode, oldNodes, oldIndex, comparer);
                }
                else if (match.TryGetOldNode(newNode, out var partner) && comparer((TSyntaxNode)partner, (TSyntaxNode)newNode))
                {
                    i = oldNodes.IndexOf(partner, oldIndex);
                }

                if (i >= 0)
                {
                    // we have an update or an exact match:
                    oldNodes[i] = null;
                    newNodes[newIndex] = null;
                    matchCount++;

                    if (diagnostics != null)
                    {
                        AddRudeUpdateAroundActiveStatement(diagnostics, newNode);
                    }
                }
            }

            return matchCount;
        }

        private static int IndexOfEquivalent<TSyntaxNode>(SyntaxNode newNode, List<SyntaxNode> oldNodes, int startIndex, Func<TSyntaxNode, TSyntaxNode, bool> comparer)
            where TSyntaxNode : SyntaxNode
        {
            for (int i = startIndex; i < oldNodes.Count; i++)
            {
                var oldNode = oldNodes[i];
                if (oldNode != null && comparer((TSyntaxNode)oldNode, (TSyntaxNode)newNode))
                {
                    return i;
                }
            }

            return -1;
        }

        private static void GetAncestors(SyntaxNode root, SyntaxNode node, int[] syntaxKinds, ref List<SyntaxNode> list)
        {
            while (node != root)
            {
                if (syntaxKinds.Contains(node.RawKind))
                {
                    if (list == null)
                    {
                        list = new List<SyntaxNode>();
                    }

                    list.Add(node);
                }

                node = node.Parent;
            }

            if (list != null)
            {
                list.Reverse();
            }
        }

        #endregion

        #region Trivia Analysis

        private void AnalyzeTrivia(
            SourceText oldSource,
            SourceText newSource,
            Match<SyntaxNode> topMatch,
            Dictionary<SyntaxNode, EditKind> editMap,
            [Out]List<KeyValuePair<SyntaxNode, SyntaxNode>> triviaEdits,
            [Out]List<LineChange> lineEdits,
            [Out]List<RudeEditDiagnostic> diagnostics,
            CancellationToken cancellationToken)
        {
            foreach (var entry in topMatch.Matches)
            {
                cancellationToken.ThrowIfCancellationRequested();

                var oldNode = entry.Key;
                var newNode = entry.Value;

                if (editMap.ContainsKey(newNode))
                {
                    // Updated or inserted members will be (re)generated and don't need line edits.
                    Debug.Assert(editMap[newNode] == EditKind.Update || editMap[newNode] == EditKind.Insert);
                    continue;
                }

                var newTokens = TryGetActiveTokens(newNode);
                if (newTokens == null)
                {
                    continue;
                }

                var newTokensEnum = newTokens.GetEnumerator();
                var oldTokensEnum = TryGetActiveTokens(oldNode).GetEnumerator();

                var oldLines = oldSource.Lines;
                var newLines = newSource.Lines;

                // If line and column position of all tokens in the body change by the same delta
                // we add a line delta to the line edits. Otherwise we assume that some sequence points 
                // in the body might have changed their source spans and thus require recompilation 
                // of the method. 
                // 
                // This approach requires recompilation for more methods then really necessary. 
                // The debugger APIs allow to pass line deltas for each sequence point that moved.
                // Whenever we detect a change in line position we can check if it actually affects any 
                // sequence point (breakpoint span). If not we can insert a line delta for that change.
                // However to the user it would seem arbitrary that a trivia edit in otherwise uneditable method
                // (e.g. generic method) sometimes succeeds. 
                //
                // We could still consider checking sequence points as an optimization to avoid recompiling 
                // editable methods just because some trivia was changed in between breakpoint spans.

                var previousNewToken = default(SyntaxToken);
                bool requiresUpdate = false;
                bool isFirstToken = true;
                int firstTokenLineDelta = 0;
                LineChange firstTokenLineChange = default;
                bool oldHasToken;
                bool newHasToken;
                while (true)
                {
                    oldHasToken = oldTokensEnum.MoveNext();
                    newHasToken = newTokensEnum.MoveNext();

                    // no update edit => tokens must match:
                    Debug.Assert(oldHasToken == newHasToken);

                    if (!oldHasToken)
                    {
                        break;
                    }

                    var oldStart = oldTokensEnum.Current.SpanStart;
                    var newStart = newTokensEnum.Current.SpanStart;

                    var oldPosition = oldLines.GetLinePosition(oldStart);
                    var newPosition = newLines.GetLinePosition(newStart);

                    if (oldPosition.Character != newPosition.Character)
                    {
                        requiresUpdate = true;
                        break;
                    }

                    int lineDelta = oldPosition.Line - newPosition.Line;
                    if (isFirstToken)
                    {
                        isFirstToken = false;
                        firstTokenLineDelta = lineDelta;
                        firstTokenLineChange = (lineDelta != 0) ? new LineChange(oldPosition.Line, newPosition.Line) : default;
                    }
                    else if (firstTokenLineDelta != lineDelta)
                    {
                        requiresUpdate = true;
                        break;
                    }

                    previousNewToken = newTokensEnum.Current;
                }

                if (requiresUpdate)
                {
                    triviaEdits.Add(entry);

                    var currentToken = newTokensEnum.Current;

                    TextSpan triviaSpan = TextSpan.FromBounds(
                        previousNewToken.HasTrailingTrivia ? previousNewToken.Span.End : currentToken.FullSpan.Start,
                        currentToken.SpanStart);

                    ReportMemberUpdateRudeEdits(diagnostics, entry.Value, triviaSpan);
                }
                else if (firstTokenLineDelta != 0)
                {
                    lineEdits.Add(firstTokenLineChange);
                }
            }

            lineEdits.Sort(CompareLineChanges);
        }

        private static int CompareLineChanges(LineChange x, LineChange y)
        {
            return x.OldLine.CompareTo(y.OldLine);
        }

        #endregion

        #region Semantic Analysis

        private sealed class AssemblyEqualityComparer : IEqualityComparer<IAssemblySymbol>
        {
            public static readonly IEqualityComparer<IAssemblySymbol> Instance = new AssemblyEqualityComparer();

            public bool Equals(IAssemblySymbol x, IAssemblySymbol y)
            {
                // Types defined in old source assembly need to be treated as equivalent to types in the new source assembly,
                // provided that they only differ in their containing assemblies.
                // 
                // The old source symbol has the same identity as the new one.
                // Two distinct assembly symbols that are referenced by the compilations have to have distinct identities.
                // If the compilation has two metadata references whose identities unify the compiler de-dups them and only creates
                // a single PE symbol. Thus comparing assemblies by identity partitions them so that each partition
                // contains assemblies that originated from the same Gen0 assembly.

                return x.Identity.Equals(y.Identity);
            }

            public int GetHashCode(IAssemblySymbol obj)
            {
                return obj.Identity.GetHashCode();
            }
        }

        protected static readonly SymbolEquivalenceComparer s_assemblyEqualityComparer = new SymbolEquivalenceComparer(AssemblyEqualityComparer.Instance, distinguishRefFromOut: true);

        protected static bool SignaturesEquivalent(ImmutableArray<IParameterSymbol> oldParameters, ITypeSymbol oldReturnType, ImmutableArray<IParameterSymbol> newParameters, ITypeSymbol newReturnType)
        {
            return oldParameters.SequenceEqual(newParameters, s_assemblyEqualityComparer.ParameterEquivalenceComparer) &&
                   s_assemblyEqualityComparer.Equals(oldReturnType, newReturnType);
        }

        protected static bool MemberSignaturesEquivalent(
            ISymbol oldMemberOpt,
            ISymbol newMemberOpt,
            Func<ImmutableArray<IParameterSymbol>, ITypeSymbol, ImmutableArray<IParameterSymbol>, ITypeSymbol, bool> signatureComparer = null)
        {
            if (oldMemberOpt == newMemberOpt)
            {
                return true;
            }

            if (oldMemberOpt == null || newMemberOpt == null || oldMemberOpt.Kind != newMemberOpt.Kind)
            {
                return false;
            }

            if (signatureComparer == null)
            {
                signatureComparer = SignaturesEquivalent;
            }

            switch (oldMemberOpt.Kind)
            {
                case SymbolKind.Field:
                    var oldField = (IFieldSymbol)oldMemberOpt;
                    var newField = (IFieldSymbol)newMemberOpt;
                    return signatureComparer(ImmutableArray<IParameterSymbol>.Empty, oldField.Type, ImmutableArray<IParameterSymbol>.Empty, newField.Type);

                case SymbolKind.Property:
                    var oldProperty = (IPropertySymbol)oldMemberOpt;
                    var newProperty = (IPropertySymbol)newMemberOpt;
                    return signatureComparer(oldProperty.Parameters, oldProperty.Type, newProperty.Parameters, newProperty.Type);

                case SymbolKind.Method:
                    var oldMethod = (IMethodSymbol)oldMemberOpt;
                    var newMethod = (IMethodSymbol)newMemberOpt;
                    return signatureComparer(oldMethod.Parameters, oldMethod.ReturnType, newMethod.Parameters, newMethod.ReturnType);

                default:
                    throw ExceptionUtilities.UnexpectedValue(oldMemberOpt.Kind);
            }
        }

        private readonly struct ConstructorEdit
        {
            public readonly INamedTypeSymbol OldType;

            // { new field/property initializer or constructor declaration -> syntax map }
            public readonly Dictionary<SyntaxNode, Func<SyntaxNode, SyntaxNode>> ChangedDeclarations;

            public ConstructorEdit(INamedTypeSymbol oldType)
            {
                Debug.Assert(oldType != null);

                OldType = oldType;
                ChangedDeclarations = new Dictionary<SyntaxNode, Func<SyntaxNode, SyntaxNode>>();
            }
        }

        private void AnalyzeSemantics(
            EditScript<SyntaxNode> editScript,
            Dictionary<SyntaxNode, EditKind> editMap,
            SourceText oldText,
            ImmutableArray<ActiveStatement> oldActiveStatements,
            List<KeyValuePair<SyntaxNode, SyntaxNode>> triviaEdits,
            List<UpdatedMemberInfo> updatedMembers,
            SemanticModel oldModel,
            SemanticModel newModel,
            [Out]List<SemanticEdit> semanticEdits,
            [Out]List<RudeEditDiagnostic> diagnostics,
            out Diagnostic firstDeclarationErrorOpt,
            CancellationToken cancellationToken)
        {
            // { new type -> constructor update }
            Dictionary<INamedTypeSymbol, ConstructorEdit> instanceConstructorEdits = null;
            Dictionary<INamedTypeSymbol, ConstructorEdit> staticConstructorEdits = null;

            INamedTypeSymbol layoutAttribute = null;
            var newSymbolsWithEdit = new HashSet<ISymbol>();
            int updatedMemberIndex = 0;
            firstDeclarationErrorOpt = null;
            for (int i = 0; i < editScript.Edits.Length; i++)
            {
                cancellationToken.ThrowIfCancellationRequested();

                var edit = editScript.Edits[i];

                ISymbol oldSymbol, newSymbol;
                Func<SyntaxNode, SyntaxNode> syntaxMapOpt;
                SemanticEditKind editKind;

                switch (edit.Kind)
                {
                    case EditKind.Move:
                        // Move is always a Rude Edit.
                        throw ExceptionUtilities.UnexpectedValue(edit.Kind);

                    case EditKind.Delete:
                        {
                            editKind = SemanticEditKind.Delete;

                            if (HasParentEdit(editMap, edit))
                            {
                                continue;
                            }

                            oldSymbol = GetSymbolForEdit(oldModel, edit.OldNode, edit.Kind, editMap, cancellationToken);
                            if (oldSymbol == null)
                            {
                                continue;
                            }

                            // The only member that is allowed to be deleted is a parameterless constructor. 
                            // For any other member a rude edit is reported earlier during syntax edit classification.
                            // Deleting a parameterless constructor needs special handling.
                            // If the new type has a parameterless ctor of the same accessibility then UPDATE.
                            // Error otherwise.

                            Debug.Assert(AsParameterlessConstructor(oldSymbol) != null);

                            SyntaxNode oldTypeSyntax = TryGetContainingTypeDeclaration(edit.OldNode);
                            Debug.Assert(oldTypeSyntax != null);

                            var newType = TryGetPartnerType(oldTypeSyntax, editScript.Match, newModel, cancellationToken);

                            newSymbol = TryGetParameterlessConstructor(newType, oldSymbol.IsStatic);
                            if (newSymbol == null || newSymbol.DeclaredAccessibility != oldSymbol.DeclaredAccessibility)
                            {
                                diagnostics.Add(new RudeEditDiagnostic(
                                    RudeEditKind.Delete,
                                    GetDeletedNodeDiagnosticSpan(editScript.Match.Matches, edit.OldNode),
                                    edit.OldNode,
                                    new[] { GetTopLevelDisplayName(edit.OldNode, EditKind.Delete) }));

                                continue;
                            }

                            editKind = SemanticEditKind.Update;
                            syntaxMapOpt = null;
                        }

                        break;

                    case EditKind.Reorder:
                        // Currently we don't do any semantic checks for reordering
                        // and we don't need to report them to the compiler either.

                        // Reordering of fields is not allowed since it changes the layout of the type.
                        Debug.Assert(!IsDeclarationWithInitializer(edit.OldNode) && !IsDeclarationWithInitializer(edit.NewNode));
                        continue;

                    case EditKind.Insert:
                        {
                            editKind = SemanticEditKind.Insert;

                            SyntaxNode newTypeSyntax = TryGetContainingTypeDeclaration(edit.NewNode);

                            if (newTypeSyntax != null && HasEdit(editMap, newTypeSyntax, EditKind.Insert))
                            {
                                // inserting into a new type
                                continue;
                            }

                            syntaxMapOpt = null;
                            oldSymbol = null;
                            newSymbol = GetSymbolForEdit(newModel, edit.NewNode, edit.Kind, editMap, cancellationToken);

                            if (newSymbol == null)
                            {
                                // node doesn't represent a symbol
                                continue;
                            }

                            // TODO: scripting
                            // inserting a top-level member/type
                            if (newTypeSyntax == null)
                            {
                                break;
                            }

                            var newType = (INamedTypeSymbol)newModel.GetDeclaredSymbol(newTypeSyntax, cancellationToken);
                            var oldType = TryGetPartnerType(newTypeSyntax, editScript.Match, oldModel, cancellationToken);

                            // There has to be a matching old type syntax since the containing type hasn't been inserted.
                            Debug.Assert(oldType != null);
                            Debug.Assert(newType != null);

                            // Validate that the type declarations are correct. If not we can't reason about their members.
                            // Declaration diagnostics are cached on compilation, so we don't need to cache them here.
                            firstDeclarationErrorOpt =
                                GetFirstDeclarationError(oldModel, oldType, cancellationToken) ??
                                GetFirstDeclarationError(newModel, newType, cancellationToken);

                            if (firstDeclarationErrorOpt != null)
                            {
                                continue;
                            }

                            // Inserting a parameterless constructor needs special handling:
                            // 1) static ctor
                            //    a) old type has an implicit static ctor
                            //       UPDATE of the implicit static ctor
                            //    b) otherwise
                            //       INSERT of a static parameterless ctor
                            // 
                            // 2) public instance ctor
                            //    a) old type has an implicit instance ctor
                            //       UPDATE of the implicit instance ctor
                            //    b) otherwise
                            //       ERROR: adding a non-private member
                            // 3) non-public instance ctor
                            //    a) old type has an implicit instance ctor
                            //       ERROR: changing visibility of the ctor
                            //    b) otherwise
                            //       INSERT of an instance parameterless ctor

                            IMethodSymbol newCtor = AsParameterlessConstructor(newSymbol);
                            if (newCtor != null)
                            {
                                oldSymbol = TryGetParameterlessConstructor(oldType, newSymbol.IsStatic);

                                if (newCtor.IsStatic)
                                {
                                    if (oldSymbol != null)
                                    {
                                        editKind = SemanticEditKind.Update;
                                    }
                                }
                                else if (oldSymbol != null)
                                {
                                    if (oldSymbol.DeclaredAccessibility != newCtor.DeclaredAccessibility)
                                    {
                                        // changing visibility of a member
                                        diagnostics.Add(new RudeEditDiagnostic(
                                            RudeEditKind.ChangingConstructorVisibility,
                                            GetDiagnosticSpan(edit.NewNode, EditKind.Insert)));
                                    }
                                    else
                                    {
                                        editKind = SemanticEditKind.Update;
                                    }
                                }
                            }

                            if (editKind == SemanticEditKind.Insert)
                            {
                                ReportInsertedMemberSymbolRudeEdits(diagnostics, newSymbol);
                                ReportTypeLayoutUpdateRudeEdits(diagnostics, newSymbol, edit.NewNode, newModel, ref layoutAttribute);
                            }

                            bool isConstructorWithMemberInitializers;
                            if ((isConstructorWithMemberInitializers = IsConstructorWithMemberInitializers(edit.NewNode)) ||
                                IsDeclarationWithInitializer(edit.NewNode))
                            {
                                if (DeferConstructorEdit(
                                    oldType,
                                    newType,
                                    editKind,
                                    edit.NewNode,
                                    newSymbol,
                                    newModel,
                                    isConstructorWithMemberInitializers,
                                    ref syntaxMapOpt,
                                    ref instanceConstructorEdits,
                                    ref staticConstructorEdits,
                                    diagnostics,
                                    cancellationToken))
                                {
                                    if (newSymbol.Kind == SymbolKind.Method)
                                    {
                                        // Don't add a separate semantic edit for a field/property with an initializer.
                                        // All edits of initializers will be aggregated to edits of constructors where these initializers are emitted.
                                        continue;
                                    }
                                    else
                                    {
                                        // A semantic edit to create the field/property is gonna be added.
                                        Debug.Assert(editKind == SemanticEditKind.Insert);
                                    }
                                }
                            }
                        }

                        break;

                    case EditKind.Update:
                        {
                            editKind = SemanticEditKind.Update;

                            newSymbol = GetSymbolForEdit(newModel, edit.NewNode, edit.Kind, editMap, cancellationToken);
                            if (newSymbol == null)
                            {
                                // node doesn't represent a symbol
                                continue;
                            }

                            oldSymbol = GetSymbolForEdit(oldModel, edit.OldNode, edit.Kind, editMap, cancellationToken);
                            Debug.Assert((newSymbol == null) == (oldSymbol == null));

                            var oldContainingType = oldSymbol.ContainingType;
                            var newContainingType = newSymbol.ContainingType;

                            // Validate that the type declarations are correct to avoid issues with invalid partial declarations, etc.
                            // Declaration diagnostics are cached on compilation, so we don't need to cache them here.
                            firstDeclarationErrorOpt =
                                GetFirstDeclarationError(oldModel, oldContainingType, cancellationToken) ??
                                GetFirstDeclarationError(newModel, newContainingType, cancellationToken);

                            if (firstDeclarationErrorOpt != null)
                            {
                                continue;
                            }

                            if (updatedMemberIndex < updatedMembers.Count && updatedMembers[updatedMemberIndex].EditOrdinal == i)
                            {
                                var updatedMember = updatedMembers[updatedMemberIndex];

                                ReportStateMachineRudeEdits(oldModel.Compilation, updatedMember, oldSymbol, diagnostics);

                                ReportLambdaAndClosureRudeEdits(
                                    oldModel,
                                    updatedMember.OldBody,
                                    newModel,
                                    updatedMember.NewBody,
                                    newSymbol,
                                    updatedMember.ActiveOrMatchedLambdasOpt,
                                    updatedMember.Map,
                                    diagnostics,
                                    out var newBodyHasLambdas,
                                    cancellationToken);

                                // We need to provide syntax map to the compiler if 
                                // 1) The new member has a active statement
                                //    The values of local variables declared or synthesized in the method have to be preserved.
                                // 2) The new member generates a state machine 
                                //    In case the state machine is suspended we need to preserve variables.
                                // 3) The new member contains lambdas
                                //    We need to map new lambdas in the method to the matching old ones. 
                                //    If the old method has lambdas but the new one doesn't there is nothing to preserve.
                                if (updatedMember.HasActiveStatement || updatedMember.NewHasStateMachineSuspensionPoint || newBodyHasLambdas)
                                {
                                    syntaxMapOpt = CreateSyntaxMap(updatedMember.Map.Reverse);
                                }
                                else
                                {
                                    syntaxMapOpt = null;
                                }

                                updatedMemberIndex++;
                            }
                            else
                            {
                                syntaxMapOpt = null;
                            }

                            // If a constructor changes from including initializers to not including initializers
                            // we don't need to aggregate syntax map from all initializers for the constructor update semantic edit.
                            bool isConstructorWithMemberInitializers;
                            if ((isConstructorWithMemberInitializers = IsConstructorWithMemberInitializers(edit.NewNode)) ||
                                IsDeclarationWithInitializer(edit.OldNode) ||
                                IsDeclarationWithInitializer(edit.NewNode))
                            {
                                if (DeferConstructorEdit(
                                    oldContainingType,
                                    newContainingType,
                                    editKind,
                                    edit.NewNode,
                                    newSymbol,
                                    newModel,
                                    isConstructorWithMemberInitializers,
                                    ref syntaxMapOpt,
                                    ref instanceConstructorEdits,
                                    ref staticConstructorEdits,
                                    diagnostics,
                                    cancellationToken))
                                {
                                    // Don't add a separate semantic edit for a field/property with an initializer.
                                    // All edits of initializers will be aggregated to edits of constructors where these initializers are emitted.
                                    continue;
                                }
                            }
                        }

                        break;

                    default:
                        throw ExceptionUtilities.UnexpectedValue(edit.Kind);
                }

                semanticEdits.Add(new SemanticEdit(editKind, oldSymbol, newSymbol, syntaxMapOpt, preserveLocalVariables: syntaxMapOpt != null));
                newSymbolsWithEdit.Add(newSymbol);
            }

            foreach (var edit in triviaEdits)
            {
                var oldSymbol = GetSymbolForEdit(oldModel, edit.Key, EditKind.Update, editMap, cancellationToken);
                var newSymbol = GetSymbolForEdit(newModel, edit.Value, EditKind.Update, editMap, cancellationToken);
                var oldContainingType = oldSymbol.ContainingType;
                var newContainingType = newSymbol.ContainingType;

                // Validate that the type declarations are correct to avoid issues with invalid partial declarations, etc.
                // Declaration diagnostics are cached on compilation, so we don't need to cache them here.
                firstDeclarationErrorOpt =
                    GetFirstDeclarationError(oldModel, oldContainingType, cancellationToken) ??
                    GetFirstDeclarationError(newModel, newContainingType, cancellationToken);

                if (firstDeclarationErrorOpt != null)
                {
                    continue;
                }

                // We need to provide syntax map to the compiler if the member is active (see member update above):
                bool isActiveMember =
                    TryGetOverlappingActiveStatements(oldText, edit.Key.Span, oldActiveStatements, out var start, out var end) ||
                    IsStateMachineMethod(edit.Key) ||
                    ContainsLambda(edit.Key);

                var syntaxMap = isActiveMember ? CreateSyntaxMapForEquivalentNodes(edit.Key, edit.Value) : null;

                // only trivia changed:
                Debug.Assert(IsConstructorWithMemberInitializers(edit.Key) == IsConstructorWithMemberInitializers(edit.Value));
                Debug.Assert(IsDeclarationWithInitializer(edit.Key) == IsDeclarationWithInitializer(edit.Value));

                bool isConstructorWithMemberInitializers;
                if ((isConstructorWithMemberInitializers = IsConstructorWithMemberInitializers(edit.Value)) ||
                    IsDeclarationWithInitializer(edit.Value))
                {
                    if (DeferConstructorEdit(
                        oldContainingType,
                        newContainingType,
                        SemanticEditKind.Update,
                        edit.Value,
                        newSymbol,
                        newModel,
                        isConstructorWithMemberInitializers,
                        ref syntaxMap,
                        ref instanceConstructorEdits,
                        ref staticConstructorEdits,
                        diagnostics,
                        cancellationToken))
                    {
                        // Don't add a separate semantic edit for a field/property with an initializer.
                        // All edits of initializers will be aggregated to edits of constructors where these initializers are emitted.
                        continue;
                    }
                }

                semanticEdits.Add(new SemanticEdit(SemanticEditKind.Update, oldSymbol, newSymbol, syntaxMap, isActiveMember));
                newSymbolsWithEdit.Add(newSymbol);
            }

            if (instanceConstructorEdits != null)
            {
                AddConstructorEdits(
                    instanceConstructorEdits,
                    editScript.Match,
                    oldModel,
                    newSymbolsWithEdit,
                    isStatic: false,
                    semanticEdits: semanticEdits,
                    diagnostics: diagnostics,
                    cancellationToken: cancellationToken);
            }

            if (staticConstructorEdits != null)
            {
                AddConstructorEdits(
                    staticConstructorEdits,
                    editScript.Match,
                    oldModel,
                    newSymbolsWithEdit,
                    isStatic: true,
                    semanticEdits: semanticEdits,
                    diagnostics: diagnostics,
                    cancellationToken: cancellationToken);
            }
        }

        private Diagnostic GetFirstDeclarationError(SemanticModel primaryModel, ISymbol symbol, CancellationToken cancellationToken)
        {
            foreach (var syntaxReference in symbol.DeclaringSyntaxReferences)
            {
                SemanticModel model;
                if (primaryModel.SyntaxTree == syntaxReference.SyntaxTree)
                {
                    model = primaryModel;
                }
                else
                {
                    model = primaryModel.Compilation.GetSemanticModel(syntaxReference.SyntaxTree, ignoreAccessibility: false);
                }

                var diagnostics = model.GetDeclarationDiagnostics(syntaxReference.Span, cancellationToken);
                var firstError = diagnostics.FirstOrDefault(d => d.Severity == DiagnosticSeverity.Error);
                if (firstError != null)
                {
                    return firstError;
                }
            }

            return null;
        }

        #region Type Layout Update Validation 

        internal void ReportTypeLayoutUpdateRudeEdits(
            List<RudeEditDiagnostic> diagnostics,
            ISymbol newSymbol,
            SyntaxNode newSyntax,
            SemanticModel newModel,
            ref INamedTypeSymbol layoutAttribute)
        {
            switch (newSymbol.Kind)
            {
                case SymbolKind.Field:
                    if (HasExplicitOrSequentialLayout(newSymbol.ContainingType, newModel, ref layoutAttribute))
                    {
                        ReportTypeLayoutUpdateRudeEdits(diagnostics, newSymbol, newSyntax);
                    }

                    break;

                case SymbolKind.Property:
                    if (HasBackingField(newSyntax) &&
                        HasExplicitOrSequentialLayout(newSymbol.ContainingType, newModel, ref layoutAttribute))
                    {
                        ReportTypeLayoutUpdateRudeEdits(diagnostics, newSymbol, newSyntax);
                    }

                    break;

                case SymbolKind.Event:
                    if (HasBackingField((IEventSymbol)newSymbol) &&
                        HasExplicitOrSequentialLayout(newSymbol.ContainingType, newModel, ref layoutAttribute))
                    {
                        ReportTypeLayoutUpdateRudeEdits(diagnostics, newSymbol, newSyntax);
                    }

                    break;
            }
        }

        private void ReportTypeLayoutUpdateRudeEdits(List<RudeEditDiagnostic> diagnostics, ISymbol symbol, SyntaxNode syntax)
        {
            bool intoStruct = symbol.ContainingType.TypeKind == TypeKind.Struct;

            diagnostics.Add(new RudeEditDiagnostic(
                intoStruct ? RudeEditKind.InsertIntoStruct : RudeEditKind.InsertIntoClassWithLayout,
                syntax.Span,
                syntax,
                new[]
                {
                    GetTopLevelDisplayName(syntax, EditKind.Insert),
                    GetTopLevelDisplayName(TryGetContainingTypeDeclaration(syntax), EditKind.Update)
                }));
        }

        private static bool HasBackingField(IEventSymbol @event)
        {
            return @event.AddMethod.IsImplicitlyDeclared
                && !@event.IsAbstract;
        }

        // TODO: the compiler should expose TypeLayout property on INamedTypeSymbol
        private static bool HasExplicitOrSequentialLayout(
            INamedTypeSymbol type,
            SemanticModel model,
            ref INamedTypeSymbol layoutAttribute)
        {
            if (type.TypeKind == TypeKind.Struct)
            {
                return true;
            }

            if (type.TypeKind != TypeKind.Class)
            {
                return false;
            }

            // Fields can't be inserted into a class with explicit or sequential layout
            var attributes = type.GetAttributes();
            if (attributes.Length == 0)
            {
                return false;
            }

            if (layoutAttribute == null)
            {
                layoutAttribute = model.Compilation.GetTypeByMetadataName(typeof(StructLayoutAttribute).FullName);
                if (layoutAttribute == null)
                {
                    return false;
                }
            }

            foreach (var attribute in attributes)
            {
                if (attribute.AttributeClass.Equals(layoutAttribute) && attribute.ConstructorArguments.Length == 1)
                {
                    object layoutValue = attribute.ConstructorArguments.Single().Value;
                    return (layoutValue is int ? (int)layoutValue :
                            layoutValue is short ? (short)layoutValue :
                            (int)LayoutKind.Auto) != (int)LayoutKind.Auto;
                }
            }

            return false;
        }

        #endregion

        private INamedTypeSymbol TryGetPartnerType(SyntaxNode typeSyntax, Match<SyntaxNode> topMatch, SemanticModel partnerModel, CancellationToken cancellationToken)
        {
            SyntaxNode partner;
            if (topMatch.OldRoot.SyntaxTree == typeSyntax.SyntaxTree)
            {
                topMatch.TryGetNewNode(typeSyntax, out partner);
            }
            else
            {
                topMatch.TryGetOldNode(typeSyntax, out partner);
            }

            if (partner == null)
            {
                return null;
            }

            Debug.Assert(partner.SyntaxTree == partnerModel.SyntaxTree);

            return (INamedTypeSymbol)partnerModel.GetDeclaredSymbol(partner, cancellationToken);
        }

        private Func<SyntaxNode, SyntaxNode> CreateSyntaxMapForEquivalentNodes(SyntaxNode oldRoot, SyntaxNode newRoot)
        {
            AreEquivalent(newRoot, oldRoot);
            return newNode =>
            {
                if (!newRoot.FullSpan.Contains(newNode.SpanStart))
                {
                    return null;
                }

                return FindPartner(newRoot, oldRoot, newNode);
            };
        }

        private static Func<SyntaxNode, SyntaxNode> CreateSyntaxMap(IReadOnlyDictionary<SyntaxNode, SyntaxNode> reverseMap)
        {
            return newNode =>
            {
                return reverseMap.TryGetValue(newNode, out var oldNode) ? oldNode : null;
            };
        }

        private Func<SyntaxNode, SyntaxNode> CreateSyntaxMapForPartialTypeConstructor(
            INamedTypeSymbol oldType,
            INamedTypeSymbol newType,
            SemanticModel newModel,
            Func<SyntaxNode, SyntaxNode> ctorSyntaxMapOpt)
        {
            return newNode => ctorSyntaxMapOpt?.Invoke(newNode) ?? FindPartnerInMemberInitializer(newModel, newType, newNode, oldType, default);
        }

        private Func<SyntaxNode, SyntaxNode> CreateAggregateSyntaxMap(
            IReadOnlyDictionary<SyntaxNode, SyntaxNode> reverseTopMatches,
            IReadOnlyDictionary<SyntaxNode, Func<SyntaxNode, SyntaxNode>> changedDeclarations)
        {
            return newNode =>
            {
                // containing declaration
                var newDeclaration = FindMemberDeclaration(null, newNode);
                // The node is in a field, property or constructor declaration that has been changed:
                if (changedDeclarations.TryGetValue(newDeclaration, out var syntaxMapOpt))
                {
                    // If syntax map is not available the declaration was either
                    // 1) updated but is not active
                    // 2) inserted
                    return syntaxMapOpt?.Invoke(newNode);
                }
                // The node is in a declaration that hasn't been changed:
                if (reverseTopMatches.TryGetValue(newDeclaration, out var oldDeclaration))
                {
                    return FindPartner(newDeclaration, oldDeclaration, newNode);
                }

                return null;
            };
        }

        #region Constructors and Initializers

        private static IMethodSymbol AsParameterlessConstructor(ISymbol symbol)
        {
            if (symbol.Kind != SymbolKind.Method)
            {
                return null;
            }

            var method = (IMethodSymbol)symbol;
            var kind = method.MethodKind;
            if (kind != MethodKind.Constructor && kind != MethodKind.StaticConstructor)
            {
                return null;
            }

            return method.Parameters.Length == 0 ? method : null;
        }

        private bool DeferConstructorEdit(
            INamedTypeSymbol oldType,
            INamedTypeSymbol newType,
            SemanticEditKind editKind,
            SyntaxNode newDeclaration,
            ISymbol newSymbol,
            SemanticModel newModel,
            bool isConstructor,
            ref Func<SyntaxNode, SyntaxNode> syntaxMapOpt,
            ref Dictionary<INamedTypeSymbol, ConstructorEdit> instanceConstructorEdits,
            ref Dictionary<INamedTypeSymbol, ConstructorEdit> staticConstructorEdits,
            [Out]List<RudeEditDiagnostic> diagnostics,
            CancellationToken cancellationToken)
        {
            Debug.Assert(oldType != null);
            Debug.Assert(newType != null);

            if (IsPartial(newType))
            {
                // Since we don't calculate match across partial declarations we need to disallow
                // adding and updating fields/properties with initializers of a partial type declaration.
                // Assuming this restriction we can allow editing all constructors of partial types. 
                // The ones that include initializers won't differ in the field initialization.

                if (!isConstructor)
                {
                    // rude edit: Editing a field/property initializer of a partial type.
                    diagnostics.Add(new RudeEditDiagnostic(
                                        RudeEditKind.PartialTypeInitializerUpdate,
                                        newDeclaration.Span,
                                        newDeclaration,
                                        new[] { GetTopLevelDisplayName(newDeclaration, EditKind.Update) }));
                    return false;
                }

                // TODO (bug https://github.com/dotnet/roslyn/issues/2504)
                if (editKind == SemanticEditKind.Insert && HasMemberInitializerContainingLambda(oldType, newSymbol.IsStatic, cancellationToken))
                {
                    // rude edit: Adding a constructor to a type with a field or property initializer that contains an anonymous function
                    diagnostics.Add(new RudeEditDiagnostic(RudeEditKind.InsertConstructorToTypeWithInitializersWithLambdas, GetDiagnosticSpan(newDeclaration, EditKind.Insert)));
                    return false;
                }

                syntaxMapOpt = CreateSyntaxMapForPartialTypeConstructor(oldType, newType, newModel, syntaxMapOpt);
                return false;
            }

            Dictionary<INamedTypeSymbol, ConstructorEdit> constructorEdits;
            if (newSymbol.IsStatic)
            {
                constructorEdits = staticConstructorEdits ??
                    (staticConstructorEdits = new Dictionary<INamedTypeSymbol, ConstructorEdit>());
            }
            else
            {
                constructorEdits = instanceConstructorEdits ??
                    (instanceConstructorEdits = new Dictionary<INamedTypeSymbol, ConstructorEdit>());
            }

            if (!constructorEdits.TryGetValue(newType, out var edit))
            {
                constructorEdits.Add(newType, edit = new ConstructorEdit(oldType));
            }

            edit.ChangedDeclarations.Add(newDeclaration, syntaxMapOpt);

            return true;
        }

        private void AddConstructorEdits(
            Dictionary<INamedTypeSymbol, ConstructorEdit> updatedTypes,
            Match<SyntaxNode> topMatch,
            SemanticModel oldModel,
            HashSet<ISymbol> newSymbolsWithEdit,
            bool isStatic,
            [Out]List<SemanticEdit> semanticEdits,
            [Out]List<RudeEditDiagnostic> diagnostics,
            CancellationToken cancellationToken)
        {
            foreach (var updatedType in updatedTypes)
            {
                var newType = updatedType.Key;
                var update = updatedType.Value;
                var oldType = update.OldType;

                Debug.Assert(!IsPartial(oldType));
                Debug.Assert(!IsPartial(newType));

                bool anyInitializerUpdates = update.ChangedDeclarations.Keys.Any(IsDeclarationWithInitializer);

                bool? lazyOldTypeHasMemberInitializerContainingLambda = null;

                foreach (var newCtor in isStatic ? newType.StaticConstructors : newType.InstanceConstructors)
                {
                    if (newSymbolsWithEdit.Contains(newCtor))
                    {
                        // we already have an edit for the new constructor
                        continue;
                    }

                    ISymbol oldCtor;
                    if (!newCtor.IsImplicitlyDeclared)
                    {
                        // Constructors have to have a single declaration syntax, they can't be partial
                        var newDeclaration = FindMemberDeclaration(null, GetSymbolSyntax(newCtor, cancellationToken));

                        // Partial types were filtered out previously and rude edits reported.
                        Debug.Assert(newDeclaration.SyntaxTree == topMatch.NewRoot.SyntaxTree);

                        // Constructor that doesn't contain initializers had a corresponding semantic edit produced previously 
                        // or was not edited. In either case we should not produce a semantic edit for it.
                        if (!IsConstructorWithMemberInitializers(newDeclaration))
                        {
                            continue;
                        }

                        // If no initializer updates were made in the type we only need to produce semantic edits for constructors
                        // whose body has been updated, otherwise we need to produce edits for all constructors that include initializers.
                        if (!anyInitializerUpdates && !update.ChangedDeclarations.ContainsKey(newDeclaration))
                        {
                            continue;
                        }

                        if (topMatch.TryGetOldNode(newDeclaration, out var oldDeclaration))
                        {
                            // If the constructor wasn't explicitly edited and its body edit is disallowed report an error.
                            int diagnosticCount = diagnostics.Count;
                            ReportMemberUpdateRudeEdits(diagnostics, newDeclaration, span: null);
                            if (diagnostics.Count > diagnosticCount)
                            {
                                continue;
                            }

                            oldCtor = oldModel.GetDeclaredSymbol(oldDeclaration, cancellationToken);
                            Debug.Assert(oldCtor != null);
                        }
                        else if (newCtor.Parameters.Length == 0)
                        {
                            oldCtor = TryGetParameterlessConstructor(oldType, isStatic);
                        }
                        else
                        {
                            // TODO (bug https://github.com/dotnet/roslyn/issues/2504)
                            if (HasMemberInitializerContainingLambda(oldType, isStatic, ref lazyOldTypeHasMemberInitializerContainingLambda, cancellationToken))
                            {
                                // rude edit: Adding a constructor to a type with a field or property initializer that contains an anonymous function
                                diagnostics.Add(new RudeEditDiagnostic(RudeEditKind.InsertConstructorToTypeWithInitializersWithLambdas, GetDiagnosticSpan(newDeclaration, EditKind.Insert)));
                                continue;
                            }

                            // no initializer contains lambdas => we don't need a syntax map
                            oldCtor = null;
                        }
                    }
                    else
                    {
                        oldCtor = TryGetParameterlessConstructor(oldType, isStatic);
                    }

                    // We assume here that the type is not partial and thus we collected all changed
                    // field and property initializers in update.ChangedDeclarations and we only need 
                    // the current top match to map nodes from all unchanged initializers.
                    //
                    // We will create an aggregate syntax map even in cases when we don't necessarily need it,
                    // for example if none of the edited declarations are active. It's ok to have a map that we don't need.
                    var aggregateSyntaxMap = (oldCtor != null && update.ChangedDeclarations.Count > 0) ?
                        CreateAggregateSyntaxMap(topMatch.ReverseMatches, update.ChangedDeclarations) : null;

                    semanticEdits.Add(new SemanticEdit(
                        (oldCtor == null) ? SemanticEditKind.Insert : SemanticEditKind.Update,
                        oldCtor,
                        newCtor,
                        aggregateSyntaxMap,
                        preserveLocalVariables: aggregateSyntaxMap != null));
                }
            }
        }

        private bool HasMemberInitializerContainingLambda(INamedTypeSymbol type, bool isStatic, ref bool? lazyHasMemberInitializerContainingLambda, CancellationToken cancellationToken)
        {
            if (lazyHasMemberInitializerContainingLambda == null)
            {
                // checking the old type for existing lambdas (it's ok for the new initializers to contain lambdas)
                lazyHasMemberInitializerContainingLambda = HasMemberInitializerContainingLambda(type, isStatic, cancellationToken);
            }

            return lazyHasMemberInitializerContainingLambda.Value;
        }

        private bool HasMemberInitializerContainingLambda(INamedTypeSymbol type, bool isStatic, CancellationToken cancellationToken)
        {
            // checking the old type for existing lambdas (it's ok for the new initializers to contain lambdas)

            foreach (var member in type.GetMembers())
            {
                if (member.IsStatic == isStatic &&
                    (member.Kind == SymbolKind.Field || member.Kind == SymbolKind.Property) &&
                    member.DeclaringSyntaxReferences.Length > 0) // skip generated fields (e.g. VB auto-property backing fields)
                {
                    var syntax = GetSymbolSyntax(member, cancellationToken);
                    if (IsDeclarationWithInitializer(syntax) && ContainsLambda(syntax))
                    {
                        return true;
                    }
                }
            }

            return false;
        }

        private static ISymbol TryGetParameterlessConstructor(INamedTypeSymbol type, bool isStatic)
        {
            var oldCtors = isStatic ? type.StaticConstructors : type.InstanceConstructors;
            if (isStatic)
            {
                return type.StaticConstructors.FirstOrDefault();
            }
            else
            {
                return type.InstanceConstructors.FirstOrDefault(m => m.Parameters.Length == 0);
            }
        }

        #endregion

        #region Lambdas and Closures

        private void ReportLambdaAndClosureRudeEdits(
            SemanticModel oldModel,
            SyntaxNode oldMemberBody,
            SemanticModel newModel,
            SyntaxNode newMemberBody,
            ISymbol newMember,
            IReadOnlyDictionary<SyntaxNode, LambdaInfo> matchedLambdasOpt,
            BidirectionalMap<SyntaxNode> map,
            List<RudeEditDiagnostic> diagnostics,
            out bool newBodyHasLambdas,
            CancellationToken cancellationToken)
        {
            if (matchedLambdasOpt != null)
            {
                bool anySignatureErrors = false;
                foreach (var entry in matchedLambdasOpt)
                {
                    var oldLambdaBody = entry.Key;
                    var newLambdaBody = entry.Value.NewBody;
                    ReportLambdaSignatureRudeEdits(oldModel, oldLambdaBody, newModel, newLambdaBody, diagnostics, out var hasErrors, cancellationToken);
                    anySignatureErrors |= hasErrors;
                }

                ArrayBuilder<SyntaxNode> lazyNewErroneousClauses = null;
                foreach (var entry in map.Forward)
                {
                    var oldQueryClause = entry.Key;
                    var newQueryClause = entry.Value;

                    if (!QueryClauseLambdasTypeEquivalent(oldModel, oldQueryClause, newModel, newQueryClause, cancellationToken))
                    {
                        lazyNewErroneousClauses = lazyNewErroneousClauses ?? ArrayBuilder<SyntaxNode>.GetInstance();
                        lazyNewErroneousClauses.Add(newQueryClause);
                    }
                }

                if (lazyNewErroneousClauses != null)
                {
                    foreach (var newQueryClause in from clause in lazyNewErroneousClauses
                                                   orderby clause.SpanStart
                                                   group clause by GetContainingQueryExpression(clause) into clausesByQuery
                                                   select clausesByQuery.First())
                    {
                        diagnostics.Add(new RudeEditDiagnostic(
                            RudeEditKind.ChangingQueryLambdaType,
                            GetDiagnosticSpan(newQueryClause, EditKind.Update),
                            newQueryClause,
                            new[] { GetStatementDisplayName(newQueryClause, EditKind.Update) }));
                    }

                    lazyNewErroneousClauses.Free();
                    anySignatureErrors = true;
                }

                // only dig into captures if lambda signatures match
                if (anySignatureErrors)
                {
                    newBodyHasLambdas = true;
                    return;
                }
            }

            var oldCaptures = GetCapturedVariables(oldModel, oldMemberBody);
            var newCaptures = GetCapturedVariables(newModel, newMemberBody);

            // { new capture index -> old capture index }
            var reverseCapturesMap = ArrayBuilder<int>.GetInstance(newCaptures.Length, 0);

            // { new capture index -> new closure scope or null for "this" }
            var newCapturesToClosureScopes = ArrayBuilder<SyntaxNode>.GetInstance(newCaptures.Length, null);

            // Can be calculated from other maps but it's simpler to just calculate it upfront.
            // { old capture index -> old closure scope or null for "this" }
            var oldCapturesToClosureScopes = ArrayBuilder<SyntaxNode>.GetInstance(oldCaptures.Length, null);

            CalculateCapturedVariablesMaps(
                oldCaptures,
                oldMemberBody,
                newCaptures,
                newMember,
                newMemberBody,
                map,
                reverseCapturesMap,
                newCapturesToClosureScopes,
                oldCapturesToClosureScopes,
                diagnostics,
                out var anyCaptureErrors,
                cancellationToken);

            if (anyCaptureErrors)
            {
                newBodyHasLambdas = true;
                return;
            }

            // Every captured variable accessed in the new lambda has to be 
            // accessed in the old lambda as well and vice versa.
            //
            // An added lambda can only reference captured variables that 
            //
            // This requirement ensures that:
            // - Lambda methods are generated to the same frame as before, so they can be updated in-place.
            // - "Parent" links between closure scopes are preserved.

            var oldCapturesIndex = PooledDictionary<ISymbol, int>.GetInstance();
            var newCapturesIndex = PooledDictionary<ISymbol, int>.GetInstance();

            BuildIndex(oldCapturesIndex, oldCaptures);
            BuildIndex(newCapturesIndex, newCaptures);

            if (matchedLambdasOpt != null)
            {
                bool mappedLambdasHaveErrors = false;
                foreach (var entry in matchedLambdasOpt)
                {
                    var oldLambdaBody = entry.Key;
                    var newLambdaBody = entry.Value.NewBody;

                    BitVector accessedOldCaptures = GetAccessedCaptures(oldLambdaBody, oldModel, oldCaptures, oldCapturesIndex);
                    BitVector accessedNewCaptures = GetAccessedCaptures(newLambdaBody, newModel, newCaptures, newCapturesIndex);

                    // Requirement: 
                    // (new(ReadInside) \/ new(WrittenInside)) /\ new(Captured) == (old(ReadInside) \/ old(WrittenInside)) /\ old(Captured)
                    for (int newCaptureIndex = 0; newCaptureIndex < newCaptures.Length; newCaptureIndex++)
                    {
                        bool newAccessed = accessedNewCaptures[newCaptureIndex];
                        bool oldAccessed = accessedOldCaptures[reverseCapturesMap[newCaptureIndex]];

                        if (newAccessed != oldAccessed)
                        {
                            var newCapture = newCaptures[newCaptureIndex];

                            var rudeEdit = newAccessed ? RudeEditKind.AccessingCapturedVariableInLambda : RudeEditKind.NotAccessingCapturedVariableInLambda;
                            var arguments = new[] { newCapture.Name, GetLambdaDisplayName(GetLambda(newLambdaBody)) };

                            if (newCapture.IsThisParameter() || oldAccessed)
                            {
                                // changed accessed to "this", or captured variable accessed in old lambda is not accessed in the new lambda
                                diagnostics.Add(new RudeEditDiagnostic(rudeEdit, GetDiagnosticSpan(GetLambda(newLambdaBody), EditKind.Update), null, arguments));
                            }
                            else if (newAccessed)
                            {
                                // captured variable accessed in new lambda is not accessed in the old lambda
                                bool hasUseSites = false;
                                foreach (var useSite in GetVariableUseSites(GetLambdaBodyExpressionsAndStatements(newLambdaBody), newCapture, newModel, cancellationToken))
                                {
                                    hasUseSites = true;
                                    diagnostics.Add(new RudeEditDiagnostic(rudeEdit, useSite.Span, null, arguments));
                                }

                                Debug.Assert(hasUseSites);
                            }

                            mappedLambdasHaveErrors = true;
                        }
                    }
                }

                if (mappedLambdasHaveErrors)
                {
                    newBodyHasLambdas = true;
                    return;
                }
            }

            // Report rude edits for lambdas added to the method.
            // We already checked that no new captures are introduced or removed. 
            // We also need to make sure that no new parent frame links are introduced.
            // 
            // We could implement the same analysis as the compiler does when rewriting lambdas - 
            // to determine what closure scopes are connected at runtime via parent link, 
            // and then disallow adding a lambda that connects two previously unconnected 
            // groups of scopes.
            //
            // However even if we implemented that logic here, it would be challenging to 
            // present the result of the analysis to the user in a short comprehensible error message.
            // 
            // In practice, we believe the common scenarios are (in order of commonality):
            // 1) adding a static lambda
            // 2) adding a lambda that accesses only "this"
            // 3) adding a lambda that accesses variables from the same scope
            // 4) adding a lambda that accesses "this" and variables from a single scope
            // 5) adding a lambda that accesses variables from different scopes that are linked
            // 6) adding a lambda that accesses variables from unlinked scopes
            // 
            // We currently allow #1, #2, and #3 and report a rude edit for the other cases.
            // In future we might be able to enable more.

            newBodyHasLambdas = false;

            foreach (var newLambda in newMemberBody.DescendantNodesAndSelf())
            {
                if (TryGetLambdaBodies(newLambda, out var newLambdaBody1, out var newLambdaBody2))
                {
                    if (!map.Reverse.ContainsKey(newLambda))
                    {
                        ReportMultiScopeCaptures(newLambdaBody1, newModel, newCaptures, newCaptures, newCapturesToClosureScopes, newCapturesIndex, reverseCapturesMap, diagnostics, isInsert: true, cancellationToken: cancellationToken);

                        if (newLambdaBody2 != null)
                        {
                            ReportMultiScopeCaptures(newLambdaBody2, newModel, newCaptures, newCaptures, newCapturesToClosureScopes, newCapturesIndex, reverseCapturesMap, diagnostics, isInsert: true, cancellationToken: cancellationToken);
                        }
                    }

                    newBodyHasLambdas = true;
                }
            }

            // Similarly for addition. We don't allow removal of lambda that has captures from multiple scopes.

            foreach (var oldLambda in oldMemberBody.DescendantNodesAndSelf())
            {
                if (TryGetLambdaBodies(oldLambda, out var oldLambdaBody1, out var oldLambdaBody2) && !map.Forward.ContainsKey(oldLambda))
                {
                    ReportMultiScopeCaptures(oldLambdaBody1, oldModel, oldCaptures, newCaptures, oldCapturesToClosureScopes, oldCapturesIndex, reverseCapturesMap, diagnostics, isInsert: false, cancellationToken: cancellationToken);

                    if (oldLambdaBody2 != null)
                    {
                        ReportMultiScopeCaptures(oldLambdaBody2, oldModel, oldCaptures, newCaptures, oldCapturesToClosureScopes, oldCapturesIndex, reverseCapturesMap, diagnostics, isInsert: false, cancellationToken: cancellationToken);
                    }
                }
            }

            reverseCapturesMap.Free();
            newCapturesToClosureScopes.Free();
            oldCapturesToClosureScopes.Free();
            oldCapturesIndex.Free();
            newCapturesIndex.Free();
        }

        private void ReportMultiScopeCaptures(
            SyntaxNode lambdaBody,
            SemanticModel model,
            ImmutableArray<ISymbol> captures,
            ImmutableArray<ISymbol> newCaptures,
            ArrayBuilder<SyntaxNode> newCapturesToClosureScopes,
            PooledDictionary<ISymbol, int> capturesIndex,
            ArrayBuilder<int> reverseCapturesMap,
            List<RudeEditDiagnostic> diagnostics,
            bool isInsert,
            CancellationToken cancellationToken)
        {
            if (captures.Length == 0)
            {
                return;
            }

            BitVector accessedCaptures = GetAccessedCaptures(lambdaBody, model, captures, capturesIndex);

            int firstAccessedCaptureIndex = -1;
            for (int i = 0; i < captures.Length; i++)
            {
                if (accessedCaptures[i])
                {
                    if (firstAccessedCaptureIndex == -1)
                    {
                        firstAccessedCaptureIndex = i;
                    }
                    else if (newCapturesToClosureScopes[firstAccessedCaptureIndex] != newCapturesToClosureScopes[i])
                    {
                        // the lambda accesses variables from two different scopes:

                        TextSpan errorSpan;
                        RudeEditKind rudeEdit;
                        if (isInsert)
                        {
                            if (captures[i].IsThisParameter())
                            {
                                errorSpan = GetDiagnosticSpan(GetLambda(lambdaBody), EditKind.Insert);
                            }
                            else
                            {
                                errorSpan = GetVariableUseSites(GetLambdaBodyExpressionsAndStatements(lambdaBody), captures[i], model, cancellationToken).First().Span;
                            }

                            rudeEdit = RudeEditKind.InsertLambdaWithMultiScopeCapture;
                        }
                        else
                        {
                            errorSpan = newCaptures[reverseCapturesMap.IndexOf(i)].Locations.Single().SourceSpan;
                            rudeEdit = RudeEditKind.DeleteLambdaWithMultiScopeCapture;
                        }

                        diagnostics.Add(new RudeEditDiagnostic(
                            rudeEdit,
                            errorSpan,
                            null,
                            new[] { GetLambdaDisplayName(GetLambda(lambdaBody)), captures[firstAccessedCaptureIndex].Name, captures[i].Name }));

                        break;
                    }
                }
            }
        }

        private BitVector GetAccessedCaptures(SyntaxNode lambdaBody, SemanticModel model, ImmutableArray<ISymbol> captures, PooledDictionary<ISymbol, int> capturesIndex)
        {
            BitVector result = BitVector.Create(captures.Length);

            foreach (var expressionOrStatement in GetLambdaBodyExpressionsAndStatements(lambdaBody))
            {
                var dataFlow = model.AnalyzeDataFlow(expressionOrStatement);
                MarkVariables(ref result, dataFlow.ReadInside, capturesIndex);
                MarkVariables(ref result, dataFlow.WrittenInside, capturesIndex);
            }

            return result;
        }

        private static void MarkVariables(ref BitVector mask, ImmutableArray<ISymbol> variables, Dictionary<ISymbol, int> index)
        {
            foreach (var variable in variables)
            {
                if (index.TryGetValue(variable, out var newCaptureIndex))
                {
                    mask[newCaptureIndex] = true;
                }
            }
        }

        private static void BuildIndex<TKey>(Dictionary<TKey, int> index, ImmutableArray<TKey> array)
        {
            for (int i = 0; i < array.Length; i++)
            {
                index.Add(array[i], i);
            }
        }

        protected SyntaxNode GetSymbolSyntax(ISymbol local, CancellationToken cancellationToken)
        {
            return local.DeclaringSyntaxReferences.Single().GetSyntax(cancellationToken);
        }

        private TextSpan GetThisParameterDiagnosticSpan(ISymbol member)
        {
            return member.Locations.First().SourceSpan;
        }

        private TextSpan GetVariableDiagnosticSpan(ISymbol local)
        {
            // Note that in VB implicit value parameter in property setter doesn't have a location.
            // In C# its location is the location of the setter.
            // See https://github.com/dotnet/roslyn/issues/14273
            return local.Locations.FirstOrDefault()?.SourceSpan ?? local.ContainingSymbol.Locations.First().SourceSpan;
        }

        private ValueTuple<SyntaxNode, int> GetParameterKey(IParameterSymbol parameter, CancellationToken cancellationToken)
        {
            var containingLambda = parameter.ContainingSymbol as IMethodSymbol;
            if (containingLambda?.MethodKind == MethodKind.LambdaMethod ||
                containingLambda?.MethodKind == MethodKind.LocalFunction)
            {
                var oldContainingLambdaSyntax = GetSymbolSyntax(containingLambda, cancellationToken);
                return ValueTuple.Create(oldContainingLambdaSyntax, parameter.Ordinal);
            }
            else
            {
                return ValueTuple.Create(default(SyntaxNode), parameter.Ordinal);
            }
        }

        private bool TryMapParameter(ValueTuple<SyntaxNode, int> parameterKey, IReadOnlyDictionary<SyntaxNode, SyntaxNode> map, out ValueTuple<SyntaxNode, int> mappedParameterKey)
        {
            SyntaxNode containingLambdaSyntax = parameterKey.Item1;
            int ordinal = parameterKey.Item2;

            if (containingLambdaSyntax == null)
            {
                // method parameter: no syntax, same ordinal (can't change since method signatures must match)
                mappedParameterKey = parameterKey;
                return true;
            }

            if (map.TryGetValue(containingLambdaSyntax, out var mappedContainingLambdaSyntax))
            {
                // parameter of an existing lambda: same ordinal (can't change since lambda signatures must match), 
                mappedParameterKey = ValueTuple.Create(mappedContainingLambdaSyntax, ordinal);
                return true;
            }

            // no mapping
            mappedParameterKey = default;
            return false;
        }

        private void CalculateCapturedVariablesMaps(
            ImmutableArray<ISymbol> oldCaptures,
            SyntaxNode oldMemberBody,
            ImmutableArray<ISymbol> newCaptures,
            ISymbol newMember,
            SyntaxNode newMemberBody,
            BidirectionalMap<SyntaxNode> map,
            [Out]ArrayBuilder<int> reverseCapturesMap,                 // {new capture index -> old capture index}
            [Out]ArrayBuilder<SyntaxNode> newCapturesToClosureScopes,  // {new capture index -> new closure scope}
            [Out]ArrayBuilder<SyntaxNode> oldCapturesToClosureScopes,  // {old capture index -> old closure scope}
            [Out]List<RudeEditDiagnostic> diagnostics,
            out bool hasErrors,
            CancellationToken cancellationToken)
        {
            hasErrors = false;

            // Validate that all variables that are/were captured in the new/old body were captured in 
            // the old/new one and their type and scope haven't changed. 
            //
            // Frames are created based upon captured variables and their scopes. If the scopes haven't changed the frames won't either.
            // 
            // In future we can relax some of these limitations. 
            // - If a newly captured variable's scope is already a closure then it is ok to lift this variable to the existing closure,
            //   unless any lambda (or the containing member) that can access the variable is active. If it was active we would need 
            //   to copy the value of the local variable to the lifted field.
            //  
            //   Consider the following edit:
            //   Gen0                               Gen1
            //   ...                                ...
            //     {                                  {  
            //        int x = 1, y = 2;                  int x = 1, y = 2;
            //        F(() => x);                        F(() => x);
            //   AS-->W(y)                          AS-->W(y)
            //                                           F(() => y);
            //     }                                  }
            //   ...                                ...
            //
            // - If an "uncaptured" variable's scope still defines other captured variables it is ok to cease capturing the variable,
            //   unless any lambda (or the containing member) that can access the variable is active. If it was active we would need 
            //   to copy the value of the lifted field to the local variable (consider reverse edit in the example above).
            //
            // - While building the closure tree for the new version the compiler can recreate 
            //   the closure tree of the previous version and then map 
            //   closure scopes in the new version to the previous ones, keeping empty closures around.

            var oldLocalCapturesBySyntax = PooledDictionary<SyntaxNode, int>.GetInstance();
            var oldParameterCapturesByLambdaAndOrdinal = PooledDictionary<ValueTuple<SyntaxNode, int>, int>.GetInstance();

            for (int i = 0; i < oldCaptures.Length; i++)
            {
                var oldCapture = oldCaptures[i];

                if (oldCapture.Kind == SymbolKind.Parameter)
                {
                    oldParameterCapturesByLambdaAndOrdinal.Add(GetParameterKey((IParameterSymbol)oldCapture, cancellationToken), i);
                }
                else
                {
                    oldLocalCapturesBySyntax.Add(GetSymbolSyntax(oldCapture, cancellationToken), i);
                }
            }

            for (int newCaptureIndex = 0; newCaptureIndex < newCaptures.Length; newCaptureIndex++)
            {
                ISymbol newCapture = newCaptures[newCaptureIndex];
                int oldCaptureIndex;

                if (newCapture.Kind == SymbolKind.Parameter)
                {
                    var newParameterCapture = (IParameterSymbol)newCapture;
                    var newParameterKey = GetParameterKey(newParameterCapture, cancellationToken);
                    if (!TryMapParameter(newParameterKey, map.Reverse, out var oldParameterKey) ||
                        !oldParameterCapturesByLambdaAndOrdinal.TryGetValue(oldParameterKey, out oldCaptureIndex))
                    {
                        // parameter has not been captured prior the edit:
                        diagnostics.Add(new RudeEditDiagnostic(
                            RudeEditKind.CapturingVariable,
                            GetVariableDiagnosticSpan(newCapture),
                            null,
                            new[] { newCapture.Name }));

                        hasErrors = true;
                        continue;
                    }

                    // Remove the old parameter capture so that at the end we can use this hashset 
                    // to identify old captures that don't have a corresponding capture in the new version:
                    oldParameterCapturesByLambdaAndOrdinal.Remove(oldParameterKey);
                }
                else
                {
                    var newCaptureSyntax = GetSymbolSyntax(newCapture, cancellationToken);

                    // variable doesn't exists in the old method or has not been captured prior the edit:
                    if (!map.Reverse.TryGetValue(newCaptureSyntax, out var mappedOldSyntax) ||
                        !oldLocalCapturesBySyntax.TryGetValue(mappedOldSyntax, out oldCaptureIndex))
                    {
                        diagnostics.Add(new RudeEditDiagnostic(
                            RudeEditKind.CapturingVariable,
                            newCapture.Locations.First().SourceSpan,
                            null,
                            new[] { newCapture.Name }));

                        hasErrors = true;
                        continue;
                    }

                    // Remove the old capture so that at the end we can use this hashset 
                    // to identify old captures that don't have a corresponding capture in the new version:
                    oldLocalCapturesBySyntax.Remove(mappedOldSyntax);
                }

                reverseCapturesMap[newCaptureIndex] = oldCaptureIndex;

                // the type and scope of parameters can't change
                if (newCapture.Kind == SymbolKind.Parameter)
                {
                    continue;
                }

                ISymbol oldCapture = oldCaptures[oldCaptureIndex];

                // Parameter capture can't be changed to local capture and vice versa
                // because parameters can't be introduced or deleted during EnC 
                // (we checked above for changes in lambda signatures).
                // Also range variables can't be mapped to other variables since they have 
                // different kinds of declarator syntax nodes.
                Debug.Assert(oldCapture.Kind == newCapture.Kind);

                // Range variables don't have types. Each transparent identifier (range variable use)
                // might have a different type. Changing these types is ok as long as the containing lambda
                // signatures remain unchanged, which we validate for all lambdas in general.
                // 
                // The scope of a transparent identifier is the containing lambda body. Since we verify that
                // each lambda body accesses the same captured variables (including range variables) 
                // the corresponding scopes are guaranteed to be preserved as well.
                if (oldCapture.Kind == SymbolKind.RangeVariable)
                {
                    continue;
                }

                // rename:
                // Note that the name has to match exactly even in VB, since we can't rename a field.
                // Consider: We could allow rename by emitting some special debug info for the field.
                if (newCapture.Name != oldCapture.Name)
                {
                    diagnostics.Add(new RudeEditDiagnostic(
                        RudeEditKind.RenamingCapturedVariable,
                        newCapture.Locations.First().SourceSpan,
                        null,
                        new[] { oldCapture.Name, newCapture.Name }));

                    hasErrors = true;
                    continue;
                }

                // type check
                var oldTypeOpt = GetType(oldCapture);
                var newTypeOpt = GetType(newCapture);

                if (!s_assemblyEqualityComparer.Equals(oldTypeOpt, newTypeOpt))
                {
                    diagnostics.Add(new RudeEditDiagnostic(
                        RudeEditKind.ChangingCapturedVariableType,
                        GetVariableDiagnosticSpan(newCapture),
                        null,
                        new[] { newCapture.Name, oldTypeOpt.ToDisplayString(ErrorDisplayFormat) }));

                    hasErrors = true;
                    continue;
                }

                // scope check:
                SyntaxNode oldScopeOpt = GetCapturedVariableScope(oldCapture, oldMemberBody, cancellationToken);
                SyntaxNode newScopeOpt = GetCapturedVariableScope(newCapture, newMemberBody, cancellationToken);
                if (!AreEquivalentClosureScopes(oldScopeOpt, newScopeOpt, map.Reverse))
                {
                    diagnostics.Add(new RudeEditDiagnostic(
                        RudeEditKind.ChangingCapturedVariableScope,
                        GetVariableDiagnosticSpan(newCapture),
                        null,
                        new[] { newCapture.Name }));

                    hasErrors = true;
                    continue;
                }

                newCapturesToClosureScopes[newCaptureIndex] = newScopeOpt;
                oldCapturesToClosureScopes[oldCaptureIndex] = oldScopeOpt;
            }

            // What's left in oldCapturesBySyntax are captured variables in the previous version
            // that have no corresponding captured variables in the new version. 
            // Report a rude edit for all such variables.

            if (oldParameterCapturesByLambdaAndOrdinal.Count > 0)
            {
                // syntax-less parameters are not included:
                var newMemberParametersWithSyntax = newMember.GetParameters();

                // uncaptured parameters:
                foreach (var entry in oldParameterCapturesByLambdaAndOrdinal)
                {
                    int ordinal = entry.Key.Item2;
                    var oldContainingLambdaSyntax = entry.Key.Item1;
                    int oldCaptureIndex = entry.Value;
                    var oldCapture = oldCaptures[oldCaptureIndex];

                    TextSpan span;
                    if (ordinal < 0)
                    {
                        // this parameter:
                        span = GetThisParameterDiagnosticSpan(newMember);
                    }
                    else if (oldContainingLambdaSyntax != null)
                    {
                        // lambda:
                        span = GetLambdaParameterDiagnosticSpan(oldContainingLambdaSyntax, ordinal);
                    }
                    else if (oldCapture.IsImplicitValueParameter())
                    {
                        // value parameter of a property/indexer setter, event adder/remover:
                        span = newMember.Locations.First().SourceSpan;
                    }
                    else
                    {
                        // method or property:
                        span = GetVariableDiagnosticSpan(newMemberParametersWithSyntax[ordinal]);
                    }

                    diagnostics.Add(new RudeEditDiagnostic(
                        RudeEditKind.NotCapturingVariable,
                        span,
                        null,
                        new[] { oldCapture.Name }));
                }

                hasErrors = true;
            }

            if (oldLocalCapturesBySyntax.Count > 0)
            {
                // uncaptured or deleted variables:
                foreach (var entry in oldLocalCapturesBySyntax)
                {
                    SyntaxNode oldCaptureNode = entry.Key;
                    int oldCaptureIndex = entry.Value;
                    var name = oldCaptures[oldCaptureIndex].Name;
                    if (map.Forward.TryGetValue(oldCaptureNode, out var newCaptureNode))
                    {
                        diagnostics.Add(new RudeEditDiagnostic(
                            RudeEditKind.NotCapturingVariable,
                            newCaptureNode.Span,
                            null,
                            new[] { name }));
                    }
                    else
                    {
                        diagnostics.Add(new RudeEditDiagnostic(
                            RudeEditKind.DeletingCapturedVariable,
                            GetDeletedNodeDiagnosticSpan(map.Forward, oldCaptureNode),
                            null,
                            new[] { name }));
                    }
                }

                hasErrors = true;
            }

            oldLocalCapturesBySyntax.Free();
        }

        protected virtual void ReportLambdaSignatureRudeEdits(
            SemanticModel oldModel,
            SyntaxNode oldLambdaBody,
            SemanticModel newModel,
            SyntaxNode newLambdaBody,
            List<RudeEditDiagnostic> diagnostics,
            out bool hasErrors,
            CancellationToken cancellationToken)
        {
            var newLambda = GetLambda(newLambdaBody);
            var oldLambda = GetLambda(oldLambdaBody);

            Debug.Assert(IsNestedFunction(newLambda) == IsNestedFunction(oldLambda));

            // queries are analyzed separately
            if (!IsNestedFunction(newLambda))
            {
                hasErrors = false;
                return;
            }

            var oldLambdaSymbol = GetLambdaExpressionSymbol(oldModel, oldLambda, cancellationToken);
            var newLambdaSymbol = GetLambdaExpressionSymbol(newModel, newLambda, cancellationToken);

            RudeEditKind rudeEdit;

            if (!oldLambdaSymbol.Parameters.SequenceEqual(newLambdaSymbol.Parameters, s_assemblyEqualityComparer.ParameterEquivalenceComparer))
            {
                rudeEdit = RudeEditKind.ChangingLambdaParameters;
            }
            else if (!s_assemblyEqualityComparer.ReturnTypeEquals(oldLambdaSymbol, newLambdaSymbol))
            {
                rudeEdit = RudeEditKind.ChangingLambdaReturnType;
            }
            else
            {
                hasErrors = false;
                return;
            }

            diagnostics.Add(new RudeEditDiagnostic(
                rudeEdit,
                GetDiagnosticSpan(newLambda, EditKind.Update),
                newLambda,
                new[] { GetLambdaDisplayName(newLambda) }));

            hasErrors = true;
        }

        private static ITypeSymbol GetType(ISymbol localOrParameter)
        {
            switch (localOrParameter.Kind)
            {
                case SymbolKind.Parameter:
                    return ((IParameterSymbol)localOrParameter).Type;

                case SymbolKind.Local:
                    return ((ILocalSymbol)localOrParameter).Type;

                default:
                    throw ExceptionUtilities.UnexpectedValue(localOrParameter.Kind);
            }
        }

        private SyntaxNode GetCapturedVariableScope(ISymbol localOrParameter, SyntaxNode memberBody, CancellationToken cancellationToken)
        {
            Debug.Assert(localOrParameter.Kind != SymbolKind.RangeVariable);

            if (localOrParameter.Kind == SymbolKind.Parameter)
            {
                var member = localOrParameter.ContainingSymbol;

                // lambda parameters and C# constructor parameters are lifted to their own scope:
                if ((member as IMethodSymbol)?.MethodKind == MethodKind.AnonymousFunction || HasParameterClosureScope(member))
                {
                    var result = GetSymbolSyntax(localOrParameter, cancellationToken);
                    Debug.Assert(IsLambda(result));
                    return result;
                }

                return memberBody;
            }

            SyntaxNode node = GetSymbolSyntax(localOrParameter, cancellationToken);
            while (true)
            {
                if (IsClosureScope(node))
                {
                    return node;
                }

                node = node.Parent;
            }
        }

        private bool AreEquivalentClosureScopes(SyntaxNode oldScopeOpt, SyntaxNode newScopeOpt, IReadOnlyDictionary<SyntaxNode, SyntaxNode> reverseMap)
        {
            if (oldScopeOpt == null || newScopeOpt == null)
            {
                return oldScopeOpt == newScopeOpt;
            }

            return reverseMap.TryGetValue(newScopeOpt, out var mappedScope) && mappedScope == oldScopeOpt;
        }

        #endregion

        #region State Machines

        private void ReportStateMachineRudeEdits(
            Compilation oldCompilation,
            UpdatedMemberInfo updatedInfo,
            ISymbol oldMember,
            List<RudeEditDiagnostic> diagnostics)
        {
            if (!updatedInfo.OldHasStateMachineSuspensionPoint)
            {
                return;
            }

            // Only methods and anonymous functions can be async/iterators machines, 
            // but don't assume so to be resiliant against errors in code.
            if (!(oldMember is IMethodSymbol oldMethod))
            {
                return;
            }

            var stateMachineAttributeQualifiedName = oldMethod.IsAsync ?
                "System.Runtime.CompilerServices.AsyncStateMachineAttribute" :
                "System.Runtime.CompilerServices.IteratorStateMachineAttribute";

            // We assume that the attributes, if exist, are well formed.
            // If not an error will be reported during EnC delta emit.
            if (oldCompilation.GetTypeByMetadataName(stateMachineAttributeQualifiedName) == null)
            {
                diagnostics.Add(new RudeEditDiagnostic(
                    RudeEditKind.UpdatingStateMachineMethodMissingAttribute,
                    GetBodyDiagnosticSpan(updatedInfo.NewBody),
                    updatedInfo.NewBody,
                    new[] { stateMachineAttributeQualifiedName }));
            }
        }

        #endregion

        #endregion

        #region Helpers 

        private static SyntaxNode TryGetNode(SyntaxNode root, int position)
        {
            return root.FullSpan.Contains(position) ? root.FindToken(position).Parent : null;
        }

        private static bool TryGetTextSpan(TextLineCollection lines, LinePositionSpan lineSpan, out TextSpan span)
        {
            if (lineSpan.Start.Line >= lines.Count || lineSpan.End.Line >= lines.Count)
            {
                span = default;
                return false;
            }

            int start = lines[lineSpan.Start.Line].Start + lineSpan.Start.Character;
            int end = lines[lineSpan.End.Line].Start + lineSpan.End.Character;
            span = TextSpan.FromBounds(start, end);
            return true;
        }

        #endregion

        internal TestAccessor GetTestAccessor()
            => new TestAccessor(this);

        internal readonly struct TestAccessor
        {
            private readonly AbstractEditAndContinueAnalyzer _abstractEditAndContinueAnalyzer;

            public TestAccessor(AbstractEditAndContinueAnalyzer abstractEditAndContinueAnalyzer)
            {
                _abstractEditAndContinueAnalyzer = abstractEditAndContinueAnalyzer;
            }

            internal void AnalyzeSyntax(
                EditScript<SyntaxNode> script,
                Dictionary<SyntaxNode, EditKind> editMap,
                SourceText oldText,
                SourceText newText,
                DocumentId documentId,
                IActiveStatementTrackingService trackingServiceOpt,
                ImmutableArray<ActiveStatement> oldActiveStatements,
                [Out] ActiveStatement[] newActiveStatements,
                [Out] ImmutableArray<LinePositionSpan>[] newExceptionRegions,
                [Out] List<UpdatedMemberInfo> updatedMethods,
                [Out] List<RudeEditDiagnostic> diagnostics)
            {
                _abstractEditAndContinueAnalyzer.AnalyzeSyntax(script, editMap, oldText, newText, documentId, trackingServiceOpt, oldActiveStatements, newActiveStatements, newExceptionRegions, updatedMethods, diagnostics);
            }

            internal void AnalyzeUnchangedDocument(
                ImmutableArray<ActiveStatement> oldActiveStatements,
                SourceText newText,
                SyntaxNode newRoot,
                DocumentId documentId,
                IActiveStatementTrackingService trackingServiceOpt,
                [In, Out] ActiveStatement[] newActiveStatements,
                [In, Out] ImmutableArray<LinePositionSpan>[] newExceptionRegionsOpt)
            {
                _abstractEditAndContinueAnalyzer.AnalyzeUnchangedDocument(oldActiveStatements, newText, newRoot, documentId, trackingServiceOpt, newActiveStatements, newExceptionRegionsOpt);
            }

            internal BidirectionalMap<SyntaxNode> ComputeMap(
                Match<SyntaxNode> bodyMatch,
                ActiveNode[] activeNodes,
                ref Dictionary<SyntaxNode, LambdaInfo> lazyActiveOrMatchedLambdas,
                List<RudeEditDiagnostic> diagnostics)
            {
                return _abstractEditAndContinueAnalyzer.ComputeMap(bodyMatch, activeNodes, ref lazyActiveOrMatchedLambdas, diagnostics);
            }

            internal Match<SyntaxNode> ComputeBodyMatch(
                SyntaxNode oldBody,
                SyntaxNode newBody,
                ActiveNode[] activeNodes,
                List<RudeEditDiagnostic> diagnostics,
                out bool oldHasStateMachineSuspensionPoint,
                out bool newHasStateMachineSuspensionPoint)
            {
                return _abstractEditAndContinueAnalyzer.ComputeBodyMatch(oldBody, newBody, activeNodes, diagnostics, out oldHasStateMachineSuspensionPoint, out newHasStateMachineSuspensionPoint);
            }

            internal void AnalyzeTrivia(
                SourceText oldSource,
                SourceText newSource,
                Match<SyntaxNode> topMatch,
                Dictionary<SyntaxNode, EditKind> editMap,
                [Out] List<KeyValuePair<SyntaxNode, SyntaxNode>> triviaEdits,
                [Out] List<LineChange> lineEdits,
                [Out] List<RudeEditDiagnostic> diagnostics,
                CancellationToken cancellationToken)
            {
                _abstractEditAndContinueAnalyzer.AnalyzeTrivia(oldSource, newSource, topMatch, editMap, triviaEdits, lineEdits, diagnostics, cancellationToken);
            }

            internal void AnalyzeSemantics(
                EditScript<SyntaxNode> editScript,
                Dictionary<SyntaxNode, EditKind> editMap,
                SourceText oldText,
                ImmutableArray<ActiveStatement> oldActiveStatements,
                List<KeyValuePair<SyntaxNode, SyntaxNode>> triviaEdits,
                List<UpdatedMemberInfo> updatedMembers,
                SemanticModel oldModel,
                SemanticModel newModel,
                [Out] List<SemanticEdit> semanticEdits,
                [Out] List<RudeEditDiagnostic> diagnostics,
                out Diagnostic firstDeclarationErrorOpt,
                CancellationToken cancellationToken)
            {
                _abstractEditAndContinueAnalyzer.AnalyzeSemantics(editScript, editMap, oldText, oldActiveStatements, triviaEdits, updatedMembers, oldModel, newModel, semanticEdits, diagnostics, out firstDeclarationErrorOpt, cancellationToken);
            }
        }
    }
}<|MERGE_RESOLUTION|>--- conflicted
+++ resolved
@@ -761,12 +761,7 @@
             updatedTrackingSpans.Free();
         }
 
-<<<<<<< HEAD
-        internal struct ActiveNode
-=======
-        // internal for testing
         internal readonly struct ActiveNode
->>>>>>> b6285348
         {
             public readonly SyntaxNode OldNode;
             public readonly SyntaxNode NewTrackedNodeOpt;
@@ -786,12 +781,7 @@
             }
         }
 
-<<<<<<< HEAD
-        internal struct LambdaInfo
-=======
-        // internal for testing
         internal readonly struct LambdaInfo
->>>>>>> b6285348
         {
             public readonly List<int> ActiveNodeIndices;
             public readonly Match<SyntaxNode> Match;
