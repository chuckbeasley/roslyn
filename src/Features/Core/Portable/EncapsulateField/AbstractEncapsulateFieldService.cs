--- conflicted
+++ resolved
@@ -284,15 +284,10 @@
                 solution, field, RenameOptionSet.From(solution), cancellationToken).ConfigureAwait(false);
 
             var resolution = await initialLocations.Filter(filter).ResolveConflictsAsync(
-<<<<<<< HEAD
-                finalName, cancellationToken: cancellationToken).ConfigureAwait(false);
+                finalName, nonConflictSymbols: null, cancellationToken).ConfigureAwait(false);
+
             Contract.ThrowIfTrue(resolution.ErrorMessage != null);
-=======
-                finalName, nonConflictSymbols: null, cancellationToken).ConfigureAwait(false);
-
-            Contract.ThrowIfTrue(resolution.ErrorMessage != null);
-
->>>>>>> d7ba9959
+
             return resolution.NewSolution;
         }
 
