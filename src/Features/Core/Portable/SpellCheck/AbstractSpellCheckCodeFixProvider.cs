--- conflicted
+++ resolved
@@ -105,12 +105,8 @@
             {
                 // Wrap the spell checking actions into a single top level suggestion
                 // so as to not clutter the list.
-<<<<<<< HEAD
                 context.RegisterCodeFix(new MyCodeAction(
                     String.Format(FeaturesResources.Spell_check_0, nameText), codeActions), context.Diagnostics);
-=======
-                context.RegisterCodeFix(new MyCodeAction(codeActions), context.Diagnostics);
->>>>>>> babf816c
             }
             else
             {
@@ -152,13 +148,8 @@
 
         private class MyCodeAction : CodeAction.SimpleCodeAction
         {
-<<<<<<< HEAD
             public MyCodeAction(string title, ImmutableArray<CodeAction> nestedActions)
                 : base(title, nestedActions)
-=======
-            public MyCodeAction(ImmutableArray<CodeAction> nestedActions)
-                : base(FeaturesResources.Fix_spelling, nestedActions)
->>>>>>> babf816c
             {
             }
         }
