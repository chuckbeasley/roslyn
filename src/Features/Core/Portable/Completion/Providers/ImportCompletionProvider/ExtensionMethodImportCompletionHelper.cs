﻿// Licensed to the .NET Foundation under one or more agreements.
// The .NET Foundation licenses this file to you under the MIT license.
// See the LICENSE file in the project root for more information.

using System;
using System.Collections.Generic;
using System.Collections.Immutable;
using System.Threading;
using System.Threading.Tasks;
using Microsoft.CodeAnalysis.Collections;
using Microsoft.CodeAnalysis.Completion.Log;
using Microsoft.CodeAnalysis.FindSymbols;
using Microsoft.CodeAnalysis.LanguageService;
using Microsoft.CodeAnalysis.PooledObjects;
using Microsoft.CodeAnalysis.Remote;
using Microsoft.CodeAnalysis.Shared.Extensions;
using Microsoft.CodeAnalysis.Shared.Extensions.ContextQuery;
using Roslyn.Utilities;

namespace Microsoft.CodeAnalysis.Completion.Providers
{
    /// <summary>
    /// Provides completion items for extension methods from unimported namespace.
    /// </summary>
    /// <remarks>It runs out-of-proc if it's enabled</remarks>
    internal static partial class ExtensionMethodImportCompletionHelper
    {
        public static async Task WarmUpCacheAsync(Project project, CancellationToken cancellationToken)
        {
            var client = await RemoteHostClient.TryGetClientAsync(project, cancellationToken).ConfigureAwait(false);
            if (client != null)
            {
                var result = await client.TryInvokeAsync<IRemoteExtensionMethodImportCompletionService>(
                    project,
                    (service, solutionInfo, cancellationToken) => service.WarmUpCacheAsync(
                        solutionInfo, project.Id, cancellationToken),
                    cancellationToken).ConfigureAwait(false);
            }
            else
            {
                WarmUpCacheInCurrentProcess(project);
            }
        }

        public static void WarmUpCacheInCurrentProcess(Project project)
            => SymbolComputer.QueueCacheWarmUpTask(project);

        public static async Task<SerializableUnimportedExtensionMethods?> GetUnimportedExtensionMethodsAsync(
            SyntaxContext syntaxContext,
            ITypeSymbol receiverTypeSymbol,
            ISet<string> namespaceInScope,
            ImmutableArray<ITypeSymbol> targetTypesSymbols,
            bool forceCacheCreation,
            bool hideAdvancedMembers,
            CancellationToken cancellationToken)
        {
            SerializableUnimportedExtensionMethods? result = null;
            var document = syntaxContext.Document;
            var position = syntaxContext.Position;
            var project = document.Project;

            var totalTime = SharedStopwatch.StartNew();

            var client = await RemoteHostClient.TryGetClientAsync(project, cancellationToken).ConfigureAwait(false);
            if (client != null)
            {
                var receiverTypeSymbolKeyData = SymbolKey.CreateString(receiverTypeSymbol, cancellationToken);
                var targetTypesSymbolKeyData = targetTypesSymbols.SelectAsArray(s => SymbolKey.CreateString(s, cancellationToken));

                // Call the project overload.  Add-import-for-extension-method doesn't search outside of the current
                // project cone.
                var remoteResult = await client.TryInvokeAsync<IRemoteExtensionMethodImportCompletionService, SerializableUnimportedExtensionMethods?>(
                     project,
                     (service, solutionInfo, cancellationToken) => service.GetUnimportedExtensionMethodsAsync(
                         solutionInfo, document.Id, position, receiverTypeSymbolKeyData, namespaceInScope.ToImmutableArray(),
                         targetTypesSymbolKeyData, forceCacheCreation, hideAdvancedMembers, cancellationToken),
                     cancellationToken).ConfigureAwait(false);

                result = remoteResult.HasValue ? remoteResult.Value : null;
            }
            else
            {
                result = await GetUnimportedExtensionMethodsInCurrentProcessAsync(
                    document, syntaxContext.SemanticModel, position, receiverTypeSymbol, namespaceInScope, targetTypesSymbols, forceCacheCreation, hideAdvancedMembers, remoteAssetSyncTime: null, cancellationToken)
                    .ConfigureAwait(false);
            }

            if (result is not null)
            {
                // report telemetry:
                CompletionProvidersLogger.LogExtensionMethodCompletionTicksDataPoint(
                    totalTime.Elapsed, result.GetSymbolsTime, result.CreateItemsTime, result.RemoteAssetSyncTime);

                if (result.IsPartialResult)
                    CompletionProvidersLogger.LogExtensionMethodCompletionPartialResultCount();
            }

            return result;
        }

        public static async Task<SerializableUnimportedExtensionMethods> GetUnimportedExtensionMethodsInCurrentProcessAsync(
            Document document,
            SemanticModel? semanticModel,
            int position,
            ITypeSymbol receiverTypeSymbol,
            ISet<string> namespaceInScope,
            ImmutableArray<ITypeSymbol> targetTypes,
            bool forceCacheCreation,
            bool hideAdvancedMembers,
            TimeSpan? remoteAssetSyncTime,
            CancellationToken cancellationToken)
        {
            var stopwatch = SharedStopwatch.StartNew();

            // First find symbols of all applicable extension methods.
            // Workspace's syntax/symbol index is used to avoid iterating every method symbols in the solution.
<<<<<<< HEAD
            semanticModel ??= await document.GetRequiredSemanticModelAsync(cancellationToken).ConfigureAwait(false);
            var symbolComputer = new SymbolComputer(
                document, semanticModel, receiverTypeSymbol, position, namespaceInScope);
            var (extentsionMethodSymbols, isPartialResult) = await symbolComputer.GetExtensionMethodSymbolsAsync(forceCacheCreation, hideAdvancedMembers, cancellationToken).ConfigureAwait(false);
=======
            var symbolComputer = await SymbolComputer.CreateAsync(
                document, position, receiverTypeSymbol, namespaceInScope, cancellationToken).ConfigureAwait(false);
            var (extensionMethodSymbols, isPartialResult) = await symbolComputer.GetExtensionMethodSymbolsAsync(forceCacheCreation, hideAdvancedMembers, cancellationToken).ConfigureAwait(false);
>>>>>>> 580129a6

            var getSymbolsTime = stopwatch.Elapsed;
            stopwatch = SharedStopwatch.StartNew();

            var compilation = await document.Project.GetRequiredCompilationAsync(cancellationToken).ConfigureAwait(false);
            var items = ConvertSymbolsToCompletionItems(compilation, extensionMethodSymbols, targetTypes, cancellationToken);

            var createItemsTime = stopwatch.Elapsed;

            return new SerializableUnimportedExtensionMethods(items, isPartialResult, getSymbolsTime, createItemsTime, remoteAssetSyncTime);
        }

        public static async ValueTask BatchUpdateCacheAsync(ImmutableSegmentedList<Project> projects, CancellationToken cancellationToken)
        {
            var latestProjects = CompletionUtilities.GetDistinctProjectsFromLatestSolutionSnapshot(projects);
            foreach (var project in latestProjects)
            {
                await SymbolComputer.UpdateCacheAsync(project, cancellationToken).ConfigureAwait(false);
            }
        }

        private static ImmutableArray<SerializableImportCompletionItem> ConvertSymbolsToCompletionItems(
            Compilation compilation, ImmutableArray<IMethodSymbol> extentsionMethodSymbols, ImmutableArray<ITypeSymbol> targetTypeSymbols, CancellationToken cancellationToken)
        {
            Dictionary<ITypeSymbol, bool> typeConvertibilityCache = new();
            using var _1 = PooledDictionary<INamespaceSymbol, string>.GetInstance(out var namespaceNameCache);
            using var _2 = PooledDictionary<(string containingNamespace, string methodName, bool isGeneric), (IMethodSymbol bestSymbol, int overloadCount, bool includeInTargetTypedCompletion)>
                .GetInstance(out var overloadMap);

            // Aggregate overloads
            foreach (var symbol in extentsionMethodSymbols)
            {
                cancellationToken.ThrowIfCancellationRequested();

                IMethodSymbol bestSymbol;
                int overloadCount;
                var includeInTargetTypedCompletion = ShouldIncludeInTargetTypedCompletion(compilation, symbol, targetTypeSymbols, typeConvertibilityCache);

                var containingNamespacename = GetFullyQualifiedNamespaceName(symbol.ContainingNamespace, namespaceNameCache);
                var overloadKey = (containingNamespacename, symbol.Name, isGeneric: symbol.Arity > 0);

                // Select the overload convertible to any targeted type (if any) and with minimum number of parameters to display
                if (overloadMap.TryGetValue(overloadKey, out var currentValue))
                {
                    if (currentValue.includeInTargetTypedCompletion == includeInTargetTypedCompletion)
                    {
                        bestSymbol = currentValue.bestSymbol.Parameters.Length > symbol.Parameters.Length ? symbol : currentValue.bestSymbol;
                    }
                    else if (currentValue.includeInTargetTypedCompletion)
                    {
                        bestSymbol = currentValue.bestSymbol;
                    }
                    else
                    {
                        bestSymbol = symbol;
                    }

                    overloadCount = currentValue.overloadCount + 1;
                    includeInTargetTypedCompletion = includeInTargetTypedCompletion || currentValue.includeInTargetTypedCompletion;
                }
                else
                {
                    bestSymbol = symbol;
                    overloadCount = 1;
                }

                overloadMap[overloadKey] = (bestSymbol, overloadCount, includeInTargetTypedCompletion);
            }

            // Then convert symbols into completion items
            using var _3 = ArrayBuilder<SerializableImportCompletionItem>.GetInstance(out var itemsBuilder);

            foreach (var ((containingNamespace, _, _), (bestSymbol, overloadCount, includeInTargetTypedCompletion)) in overloadMap)
            {
                // To display the count of additional overloads, we need to subtract total by 1.
                var item = new SerializableImportCompletionItem(
                    SymbolKey.CreateString(bestSymbol, cancellationToken),
                    bestSymbol.Name,
                    bestSymbol.Arity,
                    bestSymbol.GetGlyph(),
                    containingNamespace,
                    additionalOverloadCount: overloadCount - 1,
                    includeInTargetTypedCompletion);

                itemsBuilder.Add(item);
            }

            return itemsBuilder.ToImmutable();
        }

        private static bool ShouldIncludeInTargetTypedCompletion(
            Compilation compilation, IMethodSymbol methodSymbol, ImmutableArray<ITypeSymbol> targetTypeSymbols,
            Dictionary<ITypeSymbol, bool> typeConvertibilityCache)
        {
            if (methodSymbol.ReturnsVoid || methodSymbol.ReturnType == null || targetTypeSymbols.IsEmpty)
            {
                return false;
            }

            if (typeConvertibilityCache.TryGetValue(methodSymbol.ReturnType, out var isConvertible))
            {
                return isConvertible;
            }

            isConvertible = CompletionUtilities.IsTypeImplicitlyConvertible(compilation, methodSymbol.ReturnType, targetTypeSymbols);
            typeConvertibilityCache[methodSymbol.ReturnType] = isConvertible;

            return isConvertible;
        }

        private static string GetFullyQualifiedNamespaceName(INamespaceSymbol symbol, Dictionary<INamespaceSymbol, string> stringCache)
        {
            if (symbol.ContainingNamespace == null || symbol.ContainingNamespace.IsGlobalNamespace)
            {
                return symbol.Name;
            }

            if (stringCache.TryGetValue(symbol, out var name))
            {
                return name;
            }

            name = GetFullyQualifiedNamespaceName(symbol.ContainingNamespace, stringCache) + "." + symbol.Name;
            stringCache[symbol] = name;
            return name;
        }

        private static async Task<ExtensionMethodImportCompletionCacheEntry> GetUpToDateCacheEntryAsync(
            Project project,
            IImportCompletionCacheService<ExtensionMethodImportCompletionCacheEntry, object> cacheService,
            CancellationToken cancellationToken)
        {
            // While we are caching data from SyntaxTreeInfo, all the things we cared about here are actually based on sources symbols.
            // So using source symbol checksum would suffice.
            var checksum = await SymbolTreeInfo.GetSourceSymbolsChecksumAsync(project, cancellationToken).ConfigureAwait(false);

            // Cache miss, create all requested items.
            if (!cacheService.ProjectItemsCache.TryGetValue(project.Id, out var cacheEntry) ||
                cacheEntry.Checksum != checksum ||
                cacheEntry.Language != project.Language)
            {
                var syntaxFacts = project.Services.GetRequiredService<ISyntaxFactsService>();
                var builder = new ExtensionMethodImportCompletionCacheEntry.Builder(checksum, project.Language, syntaxFacts.StringComparer);

                foreach (var document in project.Documents)
                {
                    // Don't look for extension methods in generated code.
                    if (document.State.Attributes.IsGenerated)
                    {
                        continue;
                    }

                    var info = await TopLevelSyntaxTreeIndex.GetRequiredIndexAsync(document, cancellationToken).ConfigureAwait(false);
                    if (info.ContainsExtensionMethod)
                    {
                        builder.AddItem(info);
                    }
                }

                cacheEntry = builder.ToCacheEntry();
                cacheService.ProjectItemsCache[project.Id] = cacheEntry;
            }

            return cacheEntry;
        }
    }
}<|MERGE_RESOLUTION|>--- conflicted
+++ resolved
@@ -114,16 +114,10 @@
 
             // First find symbols of all applicable extension methods.
             // Workspace's syntax/symbol index is used to avoid iterating every method symbols in the solution.
-<<<<<<< HEAD
             semanticModel ??= await document.GetRequiredSemanticModelAsync(cancellationToken).ConfigureAwait(false);
             var symbolComputer = new SymbolComputer(
                 document, semanticModel, receiverTypeSymbol, position, namespaceInScope);
-            var (extentsionMethodSymbols, isPartialResult) = await symbolComputer.GetExtensionMethodSymbolsAsync(forceCacheCreation, hideAdvancedMembers, cancellationToken).ConfigureAwait(false);
-=======
-            var symbolComputer = await SymbolComputer.CreateAsync(
-                document, position, receiverTypeSymbol, namespaceInScope, cancellationToken).ConfigureAwait(false);
             var (extensionMethodSymbols, isPartialResult) = await symbolComputer.GetExtensionMethodSymbolsAsync(forceCacheCreation, hideAdvancedMembers, cancellationToken).ConfigureAwait(false);
->>>>>>> 580129a6
 
             var getSymbolsTime = stopwatch.Elapsed;
             stopwatch = SharedStopwatch.StartNew();
