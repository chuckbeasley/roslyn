﻿// Copyright (c) Microsoft.  All Rights Reserved.  Licensed under the Apache License, Version 2.0.  See License.txt in the project root for license information.

using System;
using System.Collections.Concurrent;
using System.Collections.Generic;
using System.Collections.Immutable;
using System.Linq;
using System.Threading;
using System.Threading.Tasks;
using Microsoft.CodeAnalysis.Host;
using Microsoft.CodeAnalysis.Internal.Log;
using Microsoft.CodeAnalysis.LanguageServices;
using Microsoft.CodeAnalysis.Packaging;
using Microsoft.CodeAnalysis.PooledObjects;
using Microsoft.CodeAnalysis.Remote;
using Microsoft.CodeAnalysis.Shared.Extensions;
using Microsoft.CodeAnalysis.SymbolSearch;
using Microsoft.CodeAnalysis.Text;
using Roslyn.Utilities;

namespace Microsoft.CodeAnalysis.AddImport
{
    internal abstract partial class AbstractAddImportFeatureService<TSimpleNameSyntax>
        : IAddImportFeatureService, IEqualityComparer<PortableExecutableReference>
        where TSimpleNameSyntax : SyntaxNode
    {
        private const int MaxResults = 3;

        /// <summary>
        /// Values for these parameters can be provided (during testing) for mocking purposes.
        /// </summary> 
        protected AbstractAddImportFeatureService()
        {
        }

        protected abstract bool CanAddImport(SyntaxNode node, CancellationToken cancellationToken);
        protected abstract bool CanAddImportForMethod(string diagnosticId, ISyntaxFactsService syntaxFacts, SyntaxNode node, out TSimpleNameSyntax nameNode);
        protected abstract bool CanAddImportForNamespace(string diagnosticId, SyntaxNode node, out TSimpleNameSyntax nameNode);
        protected abstract bool CanAddImportForDeconstruct(string diagnosticId, SyntaxNode node);
        protected abstract bool CanAddImportForQuery(string diagnosticId, SyntaxNode node);
        protected abstract bool CanAddImportForType(string diagnosticId, SyntaxNode node, out TSimpleNameSyntax nameNode);

        protected abstract ISet<INamespaceSymbol> GetImportNamespacesInScope(SemanticModel semanticModel, SyntaxNode node, CancellationToken cancellationToken);
        protected abstract ITypeSymbol GetDeconstructInfo(SemanticModel semanticModel, SyntaxNode node, CancellationToken cancellationToken);
        protected abstract ITypeSymbol GetQueryClauseInfo(SemanticModel semanticModel, SyntaxNode node, CancellationToken cancellationToken);
        protected abstract bool IsViableExtensionMethod(IMethodSymbol method, SyntaxNode expression, SemanticModel semanticModel, ISyntaxFactsService syntaxFacts, CancellationToken cancellationToken);

        protected abstract Task<Document> AddImportAsync(SyntaxNode contextNode, INamespaceOrTypeSymbol symbol, Document document, bool specialCaseSystem, CancellationToken cancellationToken);
        protected abstract Task<Document> AddImportAsync(SyntaxNode contextNode, IReadOnlyList<string> nameSpaceParts, Document document, bool specialCaseSystem, CancellationToken cancellationToken);

        protected abstract bool IsAddMethodContext(SyntaxNode node, SemanticModel semanticModel);

        protected abstract string GetDescription(IReadOnlyList<string> nameParts);
        protected abstract (string description, bool hasExistingImport) GetDescription(Document document, INamespaceOrTypeSymbol symbol, SemanticModel semanticModel, SyntaxNode root, CancellationToken cancellationToken);

        public async Task<ImmutableArray<AddImportFixData>> GetFixesAsync(
            Document document, TextSpan span, string diagnosticId, bool placeSystemNamespaceFirst,
            ISymbolSearchService symbolSearchService, bool searchReferenceAssemblies,
            ImmutableArray<PackageSource> packageSources, CancellationToken cancellationToken)
        {
            var callbackTarget = new RemoteSymbolSearchService(symbolSearchService, cancellationToken);
            var result = await document.Project.Solution.TryRunCodeAnalysisRemoteAsync<ImmutableArray<AddImportFixData>>(
                RemoteFeatureOptions.AddImportEnabled,
                callbackTarget,
                nameof(IRemoteAddImportFeatureService.GetFixesAsync),
                new object[]
                {
                    document.Id,
                    span,
                    diagnosticId,
                    placeSystemNamespaceFirst,
                    searchReferenceAssemblies,
                    packageSources
                },
                cancellationToken).ConfigureAwait(false);

            var documentOptions = await document.GetOptionsAsync(cancellationToken).ConfigureAwait(false);

            if (!result.IsDefault)
            {
<<<<<<< HEAD
                // This service is only defined for C# and VB, but we'll be a bit paranoid.
                if (session == null || !RemoteSupportedLanguages.IsSupported(document.Project.Language))
                {
                    return await GetFixesInCurrentProcessAsync(
                        document, span, diagnosticId, placeSystemNamespaceFirst,
                        symbolSearchService, searchReferenceAssemblies,
                        packageSources, cancellationToken).ConfigureAwait(false);
                }
                else
                {
                    return await GetFixesInRemoteProcessAsync(
                        session, document, span, diagnosticId, placeSystemNamespaceFirst,
                        searchReferenceAssemblies, packageSources).ConfigureAwait(false);
                }
=======
                return result;
>>>>>>> 6847f1e5
            }

            return await GetFixesInCurrentProcessAsync(
                document, span, diagnosticId, placeSystemNamespaceFirst,
                symbolSearchService, searchReferenceAssemblies,
                packageSources, cancellationToken).ConfigureAwait(false);
        }

        private async Task<ImmutableArray<AddImportFixData>> GetFixesInCurrentProcessAsync(
            Document document, TextSpan span, string diagnosticId, bool placeSystemNamespaceFirst,
            ISymbolSearchService symbolSearchService, bool searchReferenceAssemblies,
            ImmutableArray<PackageSource> packageSources, CancellationToken cancellationToken)
        {
            var root = await document.GetSyntaxRootAsync(cancellationToken).ConfigureAwait(false);
            var node = root.FindToken(span.Start, findInsideTrivia: true)
                           .GetAncestor(n => n.Span.Contains(span) && n != root);

            var result = ArrayBuilder<AddImportFixData>.GetInstance();
            if (node != null)
            {

                using (Logger.LogBlock(FunctionId.Refactoring_AddImport, cancellationToken))
                {
                    if (!cancellationToken.IsCancellationRequested)
                    {
                        if (this.CanAddImport(node, cancellationToken))
                        {
                            var semanticModel = await document.GetSemanticModelAsync(cancellationToken).ConfigureAwait(false);
                            var allSymbolReferences = await FindResultsAsync(
                                document, semanticModel, diagnosticId, node, symbolSearchService,
                                searchReferenceAssemblies, packageSources, cancellationToken).ConfigureAwait(false);

                            // Nothing found at all. No need to proceed.
                            foreach (var reference in allSymbolReferences)
                            {
                                cancellationToken.ThrowIfCancellationRequested();

                                var fixData = await reference.TryGetFixDataAsync(document, node, placeSystemNamespaceFirst, cancellationToken).ConfigureAwait(false);
                                result.AddIfNotNull(fixData);
                            }
                        }
                    }
                }
            }

            return result.ToImmutableAndFree();
        }

        private async Task<ImmutableArray<Reference>> FindResultsAsync(
            Document document, SemanticModel semanticModel, string diagnosticId, SyntaxNode node, ISymbolSearchService symbolSearchService,
            bool searchReferenceAssemblies, ImmutableArray<PackageSource> packageSources, CancellationToken cancellationToken)
        {
            // Caches so we don't produce the same data multiple times while searching 
            // all over the solution.
            var project = document.Project;
            var projectToAssembly = new ConcurrentDictionary<Project, AsyncLazy<IAssemblySymbol>>(concurrencyLevel: 2, capacity: project.Solution.ProjectIds.Count);
            var referenceToCompilation = new ConcurrentDictionary<PortableExecutableReference, Compilation>(concurrencyLevel: 2, capacity: project.Solution.Projects.Sum(p => p.MetadataReferences.Count));

            var finder = new SymbolReferenceFinder(
                this, document, semanticModel, diagnosticId, node, symbolSearchService,
                searchReferenceAssemblies, packageSources, cancellationToken);

            // Look for exact matches first:
            var exactReferences = await FindResultsAsync(projectToAssembly, referenceToCompilation, project, finder, exact: true, cancellationToken: cancellationToken).ConfigureAwait(false);
            if (exactReferences.Length > 0)
            {
                return exactReferences;
            }

            // No exact matches found.  Fall back to fuzzy searching.
            // Only bother doing this for host workspaces.  We don't want this for 
            // things like the Interactive workspace as this will cause us to 
            // create expensive bk-trees which we won't even be able to save for 
            // future use.
            if (!IsHostOrTestOrRemoteWorkspace(project))
            {
                return ImmutableArray<Reference>.Empty;
            }

            var fuzzyReferences = await FindResultsAsync(projectToAssembly, referenceToCompilation, project, finder, exact: false, cancellationToken: cancellationToken).ConfigureAwait(false);
            return fuzzyReferences;
        }

        private static bool IsHostOrTestOrRemoteWorkspace(Project project)
        {
            return project.Solution.Workspace.Kind == WorkspaceKind.Host ||
                   project.Solution.Workspace.Kind == WorkspaceKind.Test ||
                   project.Solution.Workspace.Kind == WorkspaceKind.RemoteWorkspace;
        }

        private async Task<ImmutableArray<Reference>> FindResultsAsync(
            ConcurrentDictionary<Project, AsyncLazy<IAssemblySymbol>> projectToAssembly,
            ConcurrentDictionary<PortableExecutableReference, Compilation> referenceToCompilation,
            Project project, SymbolReferenceFinder finder, bool exact, CancellationToken cancellationToken)
        {
            var allReferences = ArrayBuilder<Reference>.GetInstance();

            // First search the current project to see if any symbols (source or metadata) match the 
            // search string.
            await FindResultsInAllSymbolsInStartingProjectAsync(
                allReferences, finder, exact, cancellationToken).ConfigureAwait(false);

            // Only bother doing this for host workspaces.  We don't want this for 
            // things like the Interactive workspace as we can't even add project
            // references to the interactive window.  We could consider adding metadata
            // references with #r in the future.
            if (IsHostOrTestOrRemoteWorkspace(project))
            {
                // Now search unreferenced projects, and see if they have any source symbols that match
                // the search string.
                await FindResultsInUnreferencedProjectSourceSymbolsAsync(projectToAssembly, project, allReferences, finder, exact, cancellationToken).ConfigureAwait(false);

                // Finally, check and see if we have any metadata symbols that match the search string.
                await FindResultsInUnreferencedMetadataSymbolsAsync(referenceToCompilation, project, allReferences, finder, exact, cancellationToken).ConfigureAwait(false);

                // We only support searching NuGet in an exact manner currently. 
                if (exact)
                {
                    await finder.FindNugetOrReferenceAssemblyReferencesAsync(allReferences, cancellationToken).ConfigureAwait(false);
                }
            }

            return allReferences.ToImmutableAndFree();
        }

        private async Task FindResultsInAllSymbolsInStartingProjectAsync(
            ArrayBuilder<Reference> allSymbolReferences, SymbolReferenceFinder finder,
            bool exact, CancellationToken cancellationToken)
        {
            var references = await finder.FindInAllSymbolsInStartingProjectAsync(exact, cancellationToken).ConfigureAwait(false);
            AddRange(allSymbolReferences, references);
        }

        private async Task FindResultsInUnreferencedProjectSourceSymbolsAsync(
            ConcurrentDictionary<Project, AsyncLazy<IAssemblySymbol>> projectToAssembly,
            Project project, ArrayBuilder<Reference> allSymbolReferences, SymbolReferenceFinder finder, bool exact, CancellationToken cancellationToken)
        {
            // If we didn't find enough hits searching just in the project, then check 
            // in any unreferenced projects.
            if (allSymbolReferences.Count >= MaxResults)
            {
                return;
            }

            var viableUnreferencedProjects = GetViableUnreferencedProjects(project);

            // Search all unreferenced projects in parallel.
            var findTasks = new HashSet<Task<ImmutableArray<SymbolReference>>>();

            // Create another cancellation token so we can both search all projects in parallel,
            // but also stop any searches once we get enough results.
            using (var nestedTokenSource = new CancellationTokenSource())
            using (var linkedTokenSource = CancellationTokenSource.CreateLinkedTokenSource(nestedTokenSource.Token, cancellationToken))
            {
                foreach (var unreferencedProject in viableUnreferencedProjects)
                {
                    // Search in this unreferenced project.  But don't search in any of its'
                    // direct references.  i.e. we don't want to search in its metadata references
                    // or in the projects it references itself. We'll be searching those entities
                    // individually.
                    findTasks.Add(finder.FindInSourceSymbolsInProjectAsync(
                        projectToAssembly, unreferencedProject, exact, linkedTokenSource.Token));
                }

                await WaitForTasksAsync(allSymbolReferences, findTasks, nestedTokenSource, cancellationToken).ConfigureAwait(false);
            }
        }

        private async Task FindResultsInUnreferencedMetadataSymbolsAsync(
            ConcurrentDictionary<PortableExecutableReference, Compilation> referenceToCompilation,
            Project project, ArrayBuilder<Reference> allSymbolReferences, SymbolReferenceFinder finder, bool exact,
            CancellationToken cancellationToken)
        {
            if (allSymbolReferences.Count > 0)
            {
                // Only do this if none of the project searches produced any results. We may have a 
                // lot of metadata to search through, and it would be good to avoid that if we can.
                return;
            }

            // Keep track of the references we've seen (so that we don't process them multiple times
            // across many sibling projects).  Prepopulate it with our own metadata references since
            // we know we don't need to search in that.
            var seenReferences = new HashSet<PortableExecutableReference>(comparer: this);
            seenReferences.AddAll(project.MetadataReferences.OfType<PortableExecutableReference>());

            var newReferences = GetUnreferencedMetadataReferences(project, seenReferences);

            // Search all metadata references in parallel.
            var findTasks = new HashSet<Task<ImmutableArray<SymbolReference>>>();

            // Create another cancellation token so we can both search all projects in parallel,
            // but also stop any searches once we get enough results.
            using (var nestedTokenSource = new CancellationTokenSource())
            using (var linkedTokenSource = CancellationTokenSource.CreateLinkedTokenSource(nestedTokenSource.Token, cancellationToken))
            {
                foreach (var (referenceProjectId, reference) in newReferences)
                {
                    var compilation = referenceToCompilation.GetOrAdd(
                        reference, r => CreateCompilation(project, r));

                    // Ignore netmodules.  First, they're incredibly esoteric and barely used.
                    // Second, the SymbolFinder API doesn't even support searching them. 
                    var assembly = compilation.GetAssemblyOrModuleSymbol(reference) as IAssemblySymbol;
                    if (assembly != null)
                    {
                        findTasks.Add(finder.FindInMetadataSymbolsAsync(
                            assembly, referenceProjectId, reference, exact, linkedTokenSource.Token));
                    }
                }

                await WaitForTasksAsync(allSymbolReferences, findTasks, nestedTokenSource, cancellationToken).ConfigureAwait(false);
            }
        }

        /// <summary>
        /// Returns the set of PEReferences in the solution that are not currently being referenced
        /// by this project.  The set returned will be tuples containing the PEReference, and the project-id
        /// for the project we found the pe-reference in.
        /// </summary>
        private ImmutableArray<(ProjectId, PortableExecutableReference)> GetUnreferencedMetadataReferences(
            Project project, HashSet<PortableExecutableReference> seenReferences)
        {
            var result = ArrayBuilder<(ProjectId, PortableExecutableReference)>.GetInstance();

            var solution = project.Solution;
            foreach (var p in solution.Projects)
            {
                if (p == project)
                {
                    continue;
                }

                foreach (var reference in p.MetadataReferences)
                {
                    if (reference is PortableExecutableReference peReference &&
                        !IsInPackagesDirectory(peReference) &&
                        seenReferences.Add(peReference))
                    {
                        result.Add((p.Id, peReference));
                    }
                }
            }

            return result.ToImmutableAndFree();
        }

        private async Task WaitForTasksAsync(
            ArrayBuilder<Reference> allSymbolReferences,
            HashSet<Task<ImmutableArray<SymbolReference>>> findTasks,
            CancellationTokenSource nestedTokenSource,
            CancellationToken cancellationToken)
        {
            try
            {
                while (findTasks.Count > 0)
                {
                    // Keep on looping through the 'find' tasks, processing each when they finish.
                    cancellationToken.ThrowIfCancellationRequested();
                    var doneTask = await Task.WhenAny(findTasks).ConfigureAwait(false);

                    // One of the tasks finished.  Remove it from the list we're waiting on.
                    findTasks.Remove(doneTask);

                    // Add its results to the final result set we're keeping.
                    AddRange(allSymbolReferences, await doneTask.ConfigureAwait(false));

                    // Once we get enough, just stop.
                    if (allSymbolReferences.Count >= MaxResults)
                    {
                        return;
                    }
                }
            }
            finally
            {
                // Cancel any nested work that's still happening.
                nestedTokenSource.Cancel();
            }
        }

        /// <summary>
        /// We ignore references that are in a directory that contains the names "Packages".
        /// These directories are most likely the ones produced by NuGet, and we don't want
        /// to offer to add .dll reference manually for dlls that are part of NuGet packages.
        /// 
        /// Note that this is only a heuristic (though a good one), and we should remove this
        /// when we can get an API from NuGet that tells us if a reference is actually provided
        /// by a nuget packages.
        /// 
        /// This heuristic will do the right thing in practically all cases for all. It 
        /// prevents the very unpleasant experience of us offering to add a direct metadata 
        /// reference to something that should only be referenced as a nuget package.
        ///
        /// It does mean that if the following is true:
        /// You have a project that has a non-nuget metadata reference to something in a "packages"
        /// directory, and you are in another project that uses a type name that would have matched
        /// an accessible type from that dll. then we will not offer to add that .dll reference to
        /// that other project.
        /// 
        /// However, that would be an exceedingly uncommon case that is degraded.  Whereas we're 
        /// vastly improved in the common case. This is a totally acceptable and desirable outcome
        /// for such a heuristic.
        /// </summary>
        private bool IsInPackagesDirectory(PortableExecutableReference reference)
        {
            return PathUtilities.ContainsPathComponent(reference.FilePath, "packages", ignoreCase: true);
        }

        /// <summary>
        /// Called when we want to search a metadata reference.  We create a dummy compilation
        /// containing just that reference and we search that.  That way we can get actual symbols
        /// returned.
        /// 
        /// We don't want to use the project that the reference is actually associated with as 
        /// getting the compilation for that project may be extremely expensive.  For example,
        /// in a large solution it may cause us to build an enormous amount of skeleton assemblies.
        /// </summary>
        private Compilation CreateCompilation(Project project, PortableExecutableReference reference)
        {
            var compilationService = project.LanguageServices.GetService<ICompilationFactoryService>();
            var compilation = compilationService.CreateCompilation("TempAssembly", compilationService.GetDefaultCompilationOptions());
            return compilation.WithReferences(reference);
        }


        bool IEqualityComparer<PortableExecutableReference>.Equals(PortableExecutableReference x, PortableExecutableReference y)
            => StringComparer.OrdinalIgnoreCase.Equals(x.FilePath ?? x.Display, y.FilePath ?? y.Display);

        int IEqualityComparer<PortableExecutableReference>.GetHashCode(PortableExecutableReference obj)
            => StringComparer.OrdinalIgnoreCase.GetHashCode(obj.FilePath ?? obj.Display);

        private static HashSet<Project> GetViableUnreferencedProjects(Project project)
        {
            var solution = project.Solution;
            var viableProjects = new HashSet<Project>(solution.Projects);

            // Clearly we can't reference ourselves.
            viableProjects.Remove(project);

            // We can't reference any project that transitively depends on us.  Doing so would
            // cause a circular reference between projects.
            var dependencyGraph = solution.GetProjectDependencyGraph();
            var projectsThatTransitivelyDependOnThisProject = dependencyGraph.GetProjectsThatTransitivelyDependOnThisProject(project.Id);

            viableProjects.RemoveAll(projectsThatTransitivelyDependOnThisProject.Select(id =>
                solution.GetProject(id)));

            // We also aren't interested in any projects we're already directly referencing.
            viableProjects.RemoveAll(project.ProjectReferences.Select(r => solution.GetProject(r.ProjectId)));
            return viableProjects;
        }

        private void AddRange<TReference>(ArrayBuilder<Reference> allSymbolReferences, ImmutableArray<TReference> proposedReferences)
            where TReference : Reference
        {
            allSymbolReferences.AddRange(proposedReferences.Take(MaxResults - allSymbolReferences.Count));
        }

        protected bool IsViableExtensionMethod(IMethodSymbol method, ITypeSymbol receiver)
        {
            if (receiver == null || method == null)
            {
                return false;
            }

            // It's possible that the 'method' we're looking at is from a different language than
            // the language we're currently in.  For example, we might find the extension method
            // in an unreferenced VB project while we're in C#.  However, in order to 'reduce'
            // the extension method, the compiler requires both the method and receiver to be 
            // from the same language.
            //
            // So, if they're not from the same language, we simply can't proceed.  Now in this 
            // case we decide that the method is not viable.  But we could, in the future, decide
            // to just always consider such methods viable.

            if (receiver.Language != method.Language)
            {
                return false;
            }

            return method.ReduceExtensionMethod(receiver) != null;
        }

        private static bool NotGlobalNamespace(SymbolReference reference)
        {
            var symbol = reference.SymbolResult.Symbol;
            return symbol.IsNamespace ? !((INamespaceSymbol)symbol).IsGlobalNamespace : true;
        }

        private static bool NotNull(SymbolReference reference)
        {
            return reference.SymbolResult.Symbol != null;
        }
    }
}<|MERGE_RESOLUTION|>--- conflicted
+++ resolved
@@ -58,44 +58,30 @@
             ISymbolSearchService symbolSearchService, bool searchReferenceAssemblies,
             ImmutableArray<PackageSource> packageSources, CancellationToken cancellationToken)
         {
-            var callbackTarget = new RemoteSymbolSearchService(symbolSearchService, cancellationToken);
-            var result = await document.Project.Solution.TryRunCodeAnalysisRemoteAsync<ImmutableArray<AddImportFixData>>(
-                RemoteFeatureOptions.AddImportEnabled,
-                callbackTarget,
-                nameof(IRemoteAddImportFeatureService.GetFixesAsync),
-                new object[]
-                {
+            if (RemoteSupportedLanguages.IsSupported(document.Project.Language))
+            {
+                var callbackTarget = new RemoteSymbolSearchService(symbolSearchService, cancellationToken);
+                var result = await document.Project.Solution.TryRunCodeAnalysisRemoteAsync<ImmutableArray<AddImportFixData>>(
+                    RemoteFeatureOptions.AddImportEnabled,
+                    callbackTarget,
+                    nameof(IRemoteAddImportFeatureService.GetFixesAsync),
+                    new object[]
+                    {
                     document.Id,
                     span,
                     diagnosticId,
                     placeSystemNamespaceFirst,
                     searchReferenceAssemblies,
                     packageSources
-                },
-                cancellationToken).ConfigureAwait(false);
-
-            var documentOptions = await document.GetOptionsAsync(cancellationToken).ConfigureAwait(false);
-
-            if (!result.IsDefault)
-            {
-<<<<<<< HEAD
-                // This service is only defined for C# and VB, but we'll be a bit paranoid.
-                if (session == null || !RemoteSupportedLanguages.IsSupported(document.Project.Language))
-                {
-                    return await GetFixesInCurrentProcessAsync(
-                        document, span, diagnosticId, placeSystemNamespaceFirst,
-                        symbolSearchService, searchReferenceAssemblies,
-                        packageSources, cancellationToken).ConfigureAwait(false);
-                }
-                else
-                {
-                    return await GetFixesInRemoteProcessAsync(
-                        session, document, span, diagnosticId, placeSystemNamespaceFirst,
-                        searchReferenceAssemblies, packageSources).ConfigureAwait(false);
-                }
-=======
-                return result;
->>>>>>> 6847f1e5
+                    },
+                    cancellationToken).ConfigureAwait(false);
+
+                var documentOptions = await document.GetOptionsAsync(cancellationToken).ConfigureAwait(false);
+
+                if (!result.IsDefault)
+                {
+                    return result;
+                }
             }
 
             return await GetFixesInCurrentProcessAsync(
