﻿// Licensed to the .NET Foundation under one or more agreements.
// The .NET Foundation licenses this file to you under the MIT license.
// See the LICENSE file in the project root for more information.

#nullable enable

using System.Collections.Immutable;
using System.Threading;
using Microsoft.CodeAnalysis.CodeStyle;
using Microsoft.CodeAnalysis.Diagnostics;
using Microsoft.CodeAnalysis.LanguageServices;

namespace Microsoft.CodeAnalysis.UseCompoundAssignment
{
    internal abstract class AbstractUseCompoundAssignmentDiagnosticAnalyzer<
        TSyntaxKind,
        TAssignmentSyntax,
        TBinaryExpressionSyntax>
        : AbstractBuiltInCodeStyleDiagnosticAnalyzer
        where TSyntaxKind : struct
        where TAssignmentSyntax : SyntaxNode
        where TBinaryExpressionSyntax : SyntaxNode
    {
        private readonly ISyntaxFactsService _syntaxFacts;

        /// <summary>
        /// Maps from a binary expression kind (like AddExpression) to the corresponding assignment
        /// form (like AddAssignmentExpression).
        /// </summary>
        private readonly ImmutableDictionary<TSyntaxKind, TSyntaxKind> _binaryToAssignmentMap;

        /// <summary>
        /// Maps from an assignment form (like AddAssignmentExpression) to the corresponding
        /// operator type (like PlusEqualsToken).
        /// </summary>
        private readonly ImmutableDictionary<TSyntaxKind, TSyntaxKind> _assignmentToTokenMap;

        protected AbstractUseCompoundAssignmentDiagnosticAnalyzer(
            ISyntaxFactsService syntaxFacts,
            ImmutableArray<(TSyntaxKind exprKind, TSyntaxKind assignmentKind, TSyntaxKind tokenKind)> kinds)
            : base(IDEDiagnosticIds.UseCompoundAssignmentDiagnosticId,
                   CodeStyleOptions.PreferCompoundAssignment,
                   new LocalizableResourceString(
                       nameof(FeaturesResources.Use_compound_assignment), FeaturesResources.ResourceManager, typeof(FeaturesResources)))
        {
            _syntaxFacts = syntaxFacts;
            Utilities.GenerateMaps(kinds, out _binaryToAssignmentMap, out _assignmentToTokenMap);
        }

        protected abstract TSyntaxKind GetAnalysisKind();
        protected abstract bool IsSupported(TSyntaxKind assignmentKind, ParseOptions options);

        public override DiagnosticAnalyzerCategory GetAnalyzerCategory()
            => DiagnosticAnalyzerCategory.SemanticSpanAnalysis;

        protected override void InitializeWorker(AnalysisContext context)
            => context.RegisterSyntaxNodeAction(AnalyzeAssignment, GetAnalysisKind());

        private void AnalyzeAssignment(SyntaxNodeAnalysisContext context)
        {
            var assignment = (TAssignmentSyntax)context.Node;

            var syntaxTree = assignment.SyntaxTree;
<<<<<<< HEAD
            var option = context.GetOption(CodeStyleOptions.PreferCompoundAssignment, assignment.Language);
            if (!option.Value)
=======
            var optionSet = context.Options.GetDocumentOptionSetAsync(syntaxTree, cancellationToken).GetAwaiter().GetResult();
            if (optionSet == null)
            {
                return;
            }

            var option = optionSet.GetOption(CodeStyleOptions.PreferCompoundAssignment, assignment.Language);
            if (option == null || !option.Value)
>>>>>>> edd063a0
            {
                // Bail immediately if the user has disabled this feature.
                return;
            }

            _syntaxFacts.GetPartsOfAssignmentExpressionOrStatement(assignment,
                out var assignmentLeft, out var assignmentToken, out var assignmentRight);

            // has to be of the form:  a = b op c
            // op has to be a form we could convert into op=
            if (!(assignmentRight is TBinaryExpressionSyntax binaryExpression))
            {
                return;
            }

            var binaryKind = _syntaxFacts.SyntaxKinds.Convert<TSyntaxKind>(binaryExpression.RawKind);
            if (!_binaryToAssignmentMap.ContainsKey(binaryKind))
            {
                return;
            }

            // Requires at least C# 8 for Coalesce compound expression
            if (!IsSupported(binaryKind, syntaxTree.Options))
            {
                return;
            }

            _syntaxFacts.GetPartsOfBinaryExpression(binaryExpression,
                out var binaryLeft, out var binaryRight);

            // has to be of the form:   expr = expr op ...
            if (!_syntaxFacts.AreEquivalent(assignmentLeft, binaryLeft))
            {
                return;
            }

            // Don't offer if this is `x = x + 1` inside an obj initializer like:
            // `new Point { x = x + 1 }`
            if (_syntaxFacts.IsObjectInitializerNamedAssignmentIdentifier(assignmentLeft))
            {
                return;
            }

            // Don't offer if this is `x = x ?? throw new Exception()`
            if (_syntaxFacts.IsThrowExpression(binaryRight))
            {
                return;
            }

            // Syntactically looks promising.  But we can only safely do this if 'expr'
            // is side-effect-free since we will be changing the number of times it is
            // executed from twice to once.
            var semanticModel = context.SemanticModel;
            if (!IsSideEffectFree(assignmentLeft, semanticModel, isTopLevel: true, context.CancellationToken))
            {
                return;
            }

            context.ReportDiagnostic(DiagnosticHelper.Create(
                Descriptor,
                assignmentToken.GetLocation(),
                option.Notification.Severity,
                additionalLocations: ImmutableArray.Create(assignment.GetLocation()),
                properties: null));
        }

        private bool IsSideEffectFree(
            SyntaxNode expr, SemanticModel semanticModel, bool isTopLevel, CancellationToken cancellationToken)
        {
            if (expr == null)
            {
                return false;
            }

            // it basically has to be of the form "a.b.c", where all components are locals,
            // parameters or fields.  Basically, nothing that can cause arbitrary user code
            // execution when being evaluated by the compiler.

            if (_syntaxFacts.IsThisExpression(expr) ||
                _syntaxFacts.IsBaseExpression(expr))
            {
                // Referencing this/base like  this.a.b.c causes no side effects itself.
                return true;
            }

            if (_syntaxFacts.IsIdentifierName(expr))
            {
                return IsSideEffectFreeSymbol(expr, semanticModel, isTopLevel, cancellationToken);
            }

            if (_syntaxFacts.IsParenthesizedExpression(expr))
            {
                _syntaxFacts.GetPartsOfParenthesizedExpression(expr,
                    out _, out var expression, out _);

                return IsSideEffectFree(expression, semanticModel, isTopLevel, cancellationToken);
            }

            if (_syntaxFacts.IsSimpleMemberAccessExpression(expr))
            {
                _syntaxFacts.GetPartsOfMemberAccessExpression(expr,
                    out var subExpr, out _);
                return IsSideEffectFree(subExpr, semanticModel, isTopLevel: false, cancellationToken) &&
                       IsSideEffectFreeSymbol(expr, semanticModel, isTopLevel, cancellationToken);
            }

            if (_syntaxFacts.IsConditionalAccessExpression(expr))
            {
                _syntaxFacts.GetPartsOfConditionalAccessExpression(expr,
                    out var expression, out var whenNotNull);
                return IsSideEffectFree(expression, semanticModel, isTopLevel: false, cancellationToken) &&
                       IsSideEffectFree(whenNotNull, semanticModel, isTopLevel: false, cancellationToken);
            }

            // Something we don't explicitly handle.  Assume this may have side effects.
            return false;
        }

        private static bool IsSideEffectFreeSymbol(
            SyntaxNode expr, SemanticModel semanticModel, bool isTopLevel, CancellationToken cancellationToken)
        {
            var symbolInfo = semanticModel.GetSymbolInfo(expr, cancellationToken);
            if (symbolInfo.CandidateSymbols.Length > 0 ||
                symbolInfo.Symbol == null)
            {
                // couldn't bind successfully, assume that this might have side-effects.
                return false;
            }

            var symbol = symbolInfo.Symbol;
            switch (symbol.Kind)
            {
                case SymbolKind.Namespace:
                case SymbolKind.NamedType:
                case SymbolKind.Field:
                case SymbolKind.Parameter:
                case SymbolKind.Local:
                    return true;
            }

            if (symbol.Kind == SymbolKind.Property && isTopLevel)
            {
                // If we have `this.Prop = this.Prop * 2`, then that's just a single read/write of
                // the prop and we can safely make that `this.Prop *= 2` (since it will still be a
                // single read/write).  However, if we had `this.prop.x = this.prop.x * 2`, then
                // that's multiple reads of `this.prop`, and it's not safe to convert that to
                // `this.prop.x *= 2` in the case where calling 'prop' may have side effects.
                //
                // Note, this doesn't apply if the property is a ref-property.  In that case, we'd
                // go from a read and a write to to just a read (and a write to it's returned ref
                // value).
                var property = (IPropertySymbol)symbol;
                if (property.RefKind == RefKind.None)
                {
                    return true;
                }
            }

            return false;
        }
    }
}<|MERGE_RESOLUTION|>--- conflicted
+++ resolved
@@ -61,19 +61,8 @@
             var assignment = (TAssignmentSyntax)context.Node;
 
             var syntaxTree = assignment.SyntaxTree;
-<<<<<<< HEAD
             var option = context.GetOption(CodeStyleOptions.PreferCompoundAssignment, assignment.Language);
             if (!option.Value)
-=======
-            var optionSet = context.Options.GetDocumentOptionSetAsync(syntaxTree, cancellationToken).GetAwaiter().GetResult();
-            if (optionSet == null)
-            {
-                return;
-            }
-
-            var option = optionSet.GetOption(CodeStyleOptions.PreferCompoundAssignment, assignment.Language);
-            if (option == null || !option.Value)
->>>>>>> edd063a0
             {
                 // Bail immediately if the user has disabled this feature.
                 return;
