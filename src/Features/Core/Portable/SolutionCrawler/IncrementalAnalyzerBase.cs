﻿// Licensed to the .NET Foundation under one or more agreements.
// The .NET Foundation licenses this file to you under the MIT license.
// See the LICENSE file in the project root for more information.

using System.Threading;
using System.Threading.Tasks;
using Microsoft.CodeAnalysis.Options;

namespace Microsoft.CodeAnalysis.SolutionCrawler
{
    internal class IncrementalAnalyzerBase : IIncrementalAnalyzer
    {
        protected IncrementalAnalyzerBase()
        {
        }

        public virtual Task NewSolutionSnapshotAsync(Solution solution, CancellationToken cancellationToken)
            => Task.CompletedTask;

        public virtual Task DocumentOpenAsync(Document document, CancellationToken cancellationToken)
            => Task.CompletedTask;

        public virtual Task DocumentCloseAsync(Document document, CancellationToken cancellationToken)
            => Task.CompletedTask;

        public virtual Task DocumentResetAsync(Document document, CancellationToken cancellationToken)
            => Task.CompletedTask;

        public virtual bool NeedsReanalysisOnOptionChanged(object sender, OptionChangedEventArgs e)
<<<<<<< HEAD
        {
            return false;
        }
=======
            => false;
>>>>>>> d73229b4

        public virtual Task AnalyzeSyntaxAsync(Document document, InvocationReasons reasons, CancellationToken cancellationToken)
            => Task.CompletedTask;

        public virtual Task AnalyzeDocumentAsync(Document document, SyntaxNode bodyOpt, InvocationReasons reasons, CancellationToken cancellationToken)
            => Task.CompletedTask;

        public virtual Task AnalyzeProjectAsync(Project project, bool semanticsChanged, InvocationReasons reasons, CancellationToken cancellationToken)
            => Task.CompletedTask;

        public virtual Task RemoveDocumentAsync(DocumentId documentId, CancellationToken cancellationToken)
<<<<<<< HEAD
        {
            return Task.CompletedTask;
        }

        public virtual Task RemoveProjectAsync(ProjectId projectId, CancellationToken cancellation)
        {
            return Task.CompletedTask;
        }
=======
            => Task.CompletedTask;

        public virtual Task RemoveProjectAsync(ProjectId projectId, CancellationToken cancellation)
            => Task.CompletedTask;
>>>>>>> d73229b4
    }
}<|MERGE_RESOLUTION|>--- conflicted
+++ resolved
@@ -27,13 +27,7 @@
             => Task.CompletedTask;
 
         public virtual bool NeedsReanalysisOnOptionChanged(object sender, OptionChangedEventArgs e)
-<<<<<<< HEAD
-        {
-            return false;
-        }
-=======
             => false;
->>>>>>> d73229b4
 
         public virtual Task AnalyzeSyntaxAsync(Document document, InvocationReasons reasons, CancellationToken cancellationToken)
             => Task.CompletedTask;
@@ -45,20 +39,9 @@
             => Task.CompletedTask;
 
         public virtual Task RemoveDocumentAsync(DocumentId documentId, CancellationToken cancellationToken)
-<<<<<<< HEAD
-        {
-            return Task.CompletedTask;
-        }
-
-        public virtual Task RemoveProjectAsync(ProjectId projectId, CancellationToken cancellation)
-        {
-            return Task.CompletedTask;
-        }
-=======
             => Task.CompletedTask;
 
         public virtual Task RemoveProjectAsync(ProjectId projectId, CancellationToken cancellation)
             => Task.CompletedTask;
->>>>>>> d73229b4
     }
 }