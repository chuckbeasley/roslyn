﻿// Licensed to the .NET Foundation under one or more agreements.
// The .NET Foundation licenses this file to you under the MIT license.
// See the LICENSE file in the project root for more information.

using System;
using System.Collections.Generic;
using System.Collections.Immutable;
using System.Linq;
using System.Threading;
using System.Threading.Tasks;
using Microsoft.CodeAnalysis.LanguageServer.Handler;
using Microsoft.CodeAnalysis.LanguageServer.Handler.DocumentChanges;
using Microsoft.CodeAnalysis.PooledObjects;
using Microsoft.CodeAnalysis.Shared.Collections;
using Microsoft.CodeAnalysis.Shared.Extensions;
using Microsoft.CodeAnalysis.Text;
using Microsoft.CommonLanguageServerProtocol.Framework;
using Microsoft.VisualStudio.LanguageServer.Protocol;
using Roslyn.Utilities;

namespace Microsoft.CodeAnalysis.LanguageServer;

/// <summary>
/// Manages the registered workspaces and corresponding LSP solutions for an LSP server.
/// This type is tied to a particular server.
/// </summary>
/// <remarks>
/// This type provides an LSP view of the registered workspace solutions so that all LSP requests operate
/// on the state of the world that matches the LSP requests we've received.  
/// 
/// This is done by storing the LSP text as provided by client didOpen/didClose/didChange requests.  When asked for a document we provide either
/// <list type="bullet">
///     <item> The exact workspace solution instance if all the LSP text matches what is currently in the workspace.</item>
///     <item> A fork from the workspace current solution with the LSP text applied if the LSP text does not match.  This can happen since
///     LSP text sync is asynchronous and not guaranteed to match the text in the workspace (though the majority of the time in VS it does).</item>
/// </list>
/// 
/// Doing the forking like this has a few nice properties.
/// <list type="bullet">
///   <item>99% of the time the VS workspace matches the LSP text.  In those cases we do 0 re-parsing, share compilations, versions, checksum calcs, etc.</item>
///   <item>In the 1% of the time that we do not match, we can simply and easily compute a fork.</item>
///   <item>The code is relatively straightforward</item>
/// </list>
/// </remarks>
internal sealed class LspWorkspaceManager : IDocumentChangeTracker, ILspService
{
    /// <summary>
    /// A cache from workspace to the last solution we returned for LSP.
    /// <para/> The forkedFromVersion is not null when the solution was created from a fork of the workspace with LSP
    /// text applied on top. It is null when LSP reuses the workspace solution (the LSP text matches the contents of the
    /// workspace).
    /// <para/> Access to this is guaranteed to be serial by the <see cref="RequestExecutionQueue{RequestContextType}"/>
    /// </summary>
    private readonly Dictionary<Workspace, (int? forkedFromVersion, Solution solution)> _cachedLspSolutions = new();

    /// <summary>
    /// Stores the current source text for each URI that is being tracked by LSP. Each time an LSP text sync
    /// notification comes in, this source text is updated to match. Used as the backing implementation for the <see
    /// cref="IDocumentChangeTracker"/>.
    /// <para/> Note that the text here is tracked regardless of whether or not we found a matching roslyn document for
    /// the URI.
    /// <para/> Access to this is guaranteed to be serial by the <see cref="RequestExecutionQueue{RequestContextType}"/>
    /// </summary>
    private ImmutableDictionary<Uri, SourceText> _trackedDocuments = ImmutableDictionary<Uri, SourceText>.Empty;

    private readonly ILspLogger _logger;
    private readonly LspMiscellaneousFilesWorkspace? _lspMiscellaneousFilesWorkspace;
    private readonly LspWorkspaceRegistrationService _lspWorkspaceRegistrationService;
    private readonly RequestTelemetryLogger _requestTelemetryLogger;

    public LspWorkspaceManager(
        ILspLogger logger,
        LspMiscellaneousFilesWorkspace? lspMiscellaneousFilesWorkspace,
        LspWorkspaceRegistrationService lspWorkspaceRegistrationService,
        RequestTelemetryLogger requestTelemetryLogger)
    {
        _lspMiscellaneousFilesWorkspace = lspMiscellaneousFilesWorkspace;
        _logger = logger;
        _requestTelemetryLogger = requestTelemetryLogger;

        _lspWorkspaceRegistrationService = lspWorkspaceRegistrationService;
    }

    public EventHandler<EventArgs>? LspTextChanged;

    #region Implementation of IDocumentChangeTracker

    private static void ApplyChangeToMutatingWorkspace(Workspace workspace, Uri uri, Action<ILspWorkspace, DocumentId> change)
    {
        if (workspace is not ILspWorkspace { SupportsMutation: true } mutatingWorkspace)
            return;

        foreach (var documentId in workspace.CurrentSolution.GetDocumentIds(uri))
            change(mutatingWorkspace, documentId);
    }

    /// <summary>
    /// Called by the <see cref="DidOpenHandler"/> when a document is opened in LSP.
    /// 
    /// <see cref="DidOpenHandler.MutatesSolutionState"/> is true which means this runs serially in the <see cref="RequestExecutionQueue{RequestContextType}"/>
    /// </summary>
    public void StartTracking(Uri uri, SourceText documentText)
    {
        // First, store the LSP view of the text as the uri is now owned by the LSP client.
        Contract.ThrowIfTrue(_trackedDocuments.ContainsKey(uri), $"didOpen received for {uri} which is already open.");
        _trackedDocuments = _trackedDocuments.Add(uri, documentText);

        // If LSP changed, we need to compare against the workspace again to get the updated solution.
        _cachedLspSolutions.Clear();

        LspTextChanged?.Invoke(this, EventArgs.Empty);
<<<<<<< HEAD
=======

        // Attempt to open the doc if we find it in a workspace.  Note: if we don't (because we've heard from lsp about
        // the doc before we've heard from the project system), that's ok.  We'll still attempt to open it later in
        // GetLspSolutionForWorkspaceAsync
        TryOpenDocumentsInMutatingWorkspace(uri);

        return;

        void TryOpenDocumentsInMutatingWorkspace(Uri uri)
        {
            var registeredWorkspaces = _lspWorkspaceRegistrationService.GetAllRegistrations();
            foreach (var workspace in registeredWorkspaces)
            {
                ApplyChangeToMutatingWorkspace(workspace, uri, (_, documentId) =>
                    workspace.TryOnDocumentOpened(documentId, documentText.Container, isCurrentContext: false));
            }
        }
>>>>>>> be7e3a29
    }

    /// <summary>
    /// Called by the <see cref="DidCloseHandler"/> when a document is closed in LSP.
    /// 
    /// <see cref="DidCloseHandler.MutatesSolutionState"/> is true which means this runs serially in the <see cref="RequestExecutionQueue{RequestContextType}"/>
    /// </summary>
    public void StopTracking(Uri uri)
    {
        // First, stop tracking this URI and source text as it is no longer owned by LSP.
        Contract.ThrowIfFalse(_trackedDocuments.ContainsKey(uri), $"didClose received for {uri} which is not open.");
        _trackedDocuments = _trackedDocuments.Remove(uri);

        // If LSP changed, we need to compare against the workspace again to get the updated solution.
        _cachedLspSolutions.Clear();

        // Also remove it from our loose files workspace if it is still there.
        _lspMiscellaneousFilesWorkspace?.TryRemoveMiscellaneousDocument(uri);

        LspTextChanged?.Invoke(this, EventArgs.Empty);

<<<<<<< HEAD
        ReloadContentsFromDiskInMutatingWorkspace(uri);

        return;

        void ReloadContentsFromDiskInMutatingWorkspace(Uri uri)
=======
        // Attempt to close the doc, if it is currently open in a workspace.
        TryCloseDocumentsInMutatingWorkspace(uri);

        return;

        void TryCloseDocumentsInMutatingWorkspace(Uri uri)
>>>>>>> be7e3a29
        {
            var registeredWorkspaces = _lspWorkspaceRegistrationService.GetAllRegistrations();
            foreach (var workspace in registeredWorkspaces)
            {
<<<<<<< HEAD
                if (workspace is not ILspWorkspace { SupportsMutation: true } mutatingWorkspace)
                    continue;

                foreach (var document in workspace.CurrentSolution.GetDocuments(uri))
                {
                    if (document.FilePath is null)
                        continue;

                    mutatingWorkspace.UpdateTextIfPresent(
                        document.Id,
                        new WorkspaceFileTextLoader(workspace.Services.SolutionServices, document.FilePath, defaultEncoding: null));
                }
=======
                ApplyChangeToMutatingWorkspace(workspace, uri, (_, documentId) =>
                    workspace.TryOnDocumentClosed(documentId));
>>>>>>> be7e3a29
            }
        }
    }

    /// <summary>
    /// Called by the <see cref="DidChangeHandler"/> when a document's text is updated in LSP.
    /// 
    /// <see cref="DidChangeHandler.MutatesSolutionState"/> is true which means this runs serially in the <see cref="RequestExecutionQueue{RequestContextType}"/>
    /// </summary>
    public void UpdateTrackedDocument(Uri uri, SourceText newSourceText)
    {
        // Store the updated LSP view of the source text.
        Contract.ThrowIfFalse(_trackedDocuments.ContainsKey(uri), $"didChange received for {uri} which is not open.");
        _trackedDocuments = _trackedDocuments.SetItem(uri, newSourceText);

        // If LSP changed, we need to compare against the workspace again to get the updated solution.
        _cachedLspSolutions.Clear();

        LspTextChanged?.Invoke(this, EventArgs.Empty);
    }

    public ImmutableDictionary<Uri, SourceText> GetTrackedLspText() => _trackedDocuments;

    #endregion

    #region LSP Solution Retrieval

    /// <summary>
    /// Returns the LSP solution associated with the workspace with workspace kind <see cref="WorkspaceKind.Host"/>.
    /// This is the solution used for LSP requests that pertain to the entire workspace, for example code search or
    /// workspace diagnostics.
    /// 
    /// This is always called serially in the <see cref="RequestExecutionQueue{RequestContextType}"/> when creating the <see cref="RequestContext"/>.
    /// </summary>
    public async Task<(Workspace?, Solution?)> GetLspSolutionInfoAsync(CancellationToken cancellationToken)
    {
        // Ensure we have the latest lsp solutions
        var updatedSolutions = await GetLspSolutionsAsync(cancellationToken).ConfigureAwait(false);

        var (hostWorkspace, hostWorkspaceSolution, isForked) = updatedSolutions.FirstOrDefault(lspSolution => lspSolution.Solution.WorkspaceKind == WorkspaceKind.Host);
        _requestTelemetryLogger.UpdateUsedForkedSolutionCounter(isForked);

        return (hostWorkspace, hostWorkspaceSolution);
    }

    /// <summary>
    /// Returns the LSP solution associated with the workspace with kind <see cref="WorkspaceKind.Host"/>. This is the
    /// solution used for LSP requests that pertain to the entire workspace, for example code search or workspace
    /// diagnostics.
    /// 
    /// This is always called serially in the <see cref="RequestExecutionQueue{RequestContextType}"/> when creating the <see cref="RequestContext"/>.
    /// </summary>
    public async Task<(Workspace?, Solution?, Document?)> GetLspDocumentInfoAsync(TextDocumentIdentifier textDocumentIdentifier, CancellationToken cancellationToken)
    {
        // Get the LSP view of all the workspace solutions.
        var uri = textDocumentIdentifier.Uri;
        var lspSolutions = await GetLspSolutionsAsync(cancellationToken).ConfigureAwait(false);

        // Find the matching document from the LSP solutions.
        foreach (var (workspace, lspSolution, isForked) in lspSolutions)
        {
            var documents = lspSolution.GetDocuments(textDocumentIdentifier.Uri);
            if (documents.Any())
            {
                var document = documents.FindDocumentInProjectContext(textDocumentIdentifier, (sln, id) => sln.GetRequiredDocument(id));

                // Record metadata on how we got this document.
                var workspaceKind = document.Project.Solution.WorkspaceKind;
                _requestTelemetryLogger.UpdateFindDocumentTelemetryData(success: true, workspaceKind);
                _requestTelemetryLogger.UpdateUsedForkedSolutionCounter(isForked);
                _logger.LogInformation($"{document.FilePath} found in workspace {workspaceKind}");

                // As we found the document in a non-misc workspace, also attempt to remove it from the misc workspace
                // if it happens to be in there as well.
                if (workspace != _lspMiscellaneousFilesWorkspace)
                    _lspMiscellaneousFilesWorkspace?.TryRemoveMiscellaneousDocument(uri);

                return (workspace, document.Project.Solution, document);
            }
        }

        // We didn't find the document in any workspace, record a telemetry notification that we did not find it.
        var searchedWorkspaceKinds = string.Join(";", lspSolutions.SelectAsArray(lspSolution => lspSolution.Solution.Workspace.Kind));
        _logger.LogError($"Could not find '{textDocumentIdentifier.Uri}'.  Searched {searchedWorkspaceKinds}");
        _requestTelemetryLogger.UpdateFindDocumentTelemetryData(success: false, workspaceKind: null);

        // Add the document to our loose files workspace (if we have one) if it iss open.
        if (_trackedDocuments.TryGetValue(uri, out var trackedText))
        {
            var miscDocument = _lspMiscellaneousFilesWorkspace?.AddMiscellaneousDocument(uri, trackedText, _logger);
            if (miscDocument is not null)
                return (_lspMiscellaneousFilesWorkspace, miscDocument.Project.Solution, miscDocument);
        }

        return default;
    }

    /// <summary>
    /// Gets the LSP view of all the registered workspaces' current solutions.
    /// </summary>
    private async Task<ImmutableArray<(Workspace workspace, Solution Solution, bool IsForked)>> GetLspSolutionsAsync(CancellationToken cancellationToken)
    {
        // Ensure that the loose files workspace is searched last.
        var registeredWorkspaces = _lspWorkspaceRegistrationService.GetAllRegistrations();
        registeredWorkspaces = registeredWorkspaces
            .Where(workspace => workspace.Kind != WorkspaceKind.MiscellaneousFiles)
            .Concat(registeredWorkspaces.Where(workspace => workspace.Kind == WorkspaceKind.MiscellaneousFiles))
            .ToImmutableArray();

        using var _ = ArrayBuilder<(Workspace, Solution, bool)>.GetInstance(out var solutions);
        foreach (var workspace in registeredWorkspaces)
        {
            // Retrieve the workspace's current view of the world at the time the request comes in. If this is changing
            // underneath, it is either the job of the LSP client to poll us (diagnostics) or we send refresh
            // notifications (semantic tokens) to the client letting them know that our workspace has changed and they
            // need to re-query us.
            var (lspSolution, isForked) = await GetLspSolutionForWorkspaceAsync(workspace, cancellationToken).ConfigureAwait(false);
            solutions.Add((workspace, lspSolution, isForked));
        }

        return solutions.ToImmutable();

        async Task<(Solution Solution, bool IsForked)> GetLspSolutionForWorkspaceAsync(Workspace workspace, CancellationToken cancellationToken)
        {
            var workspaceCurrentSolution = workspace.CurrentSolution;

            // At a high level these are the steps we take to compute what the desired LSP solution should be.
            //
            //  1. First we want to check if our workspace current solution is the same as the last workspace current
            //     solution that we verified matches the LSP text. If so, we can skip comparing the LSP text against the
            //     workspace text and just return the cached one since absolutely nothing has changed. Importantly, we
            //     do not return a cached forked solution - we do not want to re-use a forked solution if the LSP text
            //     has changed and now matches the workspace.
            //
            //  2. Next, ensure that any changes we've collected are pushed through to the underlying workspace *if* 
            //     it's a mutating workspace.  This will bring that workspace into sync with all that we've heard from lsp.
            //
            //  3. If the cached solution isn't a match, we compare the LSP text to the workspace's text and return the
            //     workspace text if all LSP text matches. While this does compute checksums, generally speaking that's
            //     a reasonable price to pay.  For example, we always do this in VS anyways to make OOP calls, and it is
            //     not a burden there.
            //
            //  4. Third, we check to see if we have cached a forked LSP solution for the current set of LSP texts
            //     against the current workspace version. If so, we can just reuse that instead of re-forking and
            //     blowing away the trees / source generated docs / etc. that we created for the fork.
            //
            //  5. We have nothing cached for this combination of LSP texts and workspace version.  We have exhausted
            //     our options and must create an LSP fork from the current workspace solution with the current LSP
            //     text.
            //
            // We propagate the IsForked value back up so that we only report telemetry on forking if the forked
            // solution is actually requested.

            // Step 1: Check if nothing has changed and we already verified that the workspace text matches our LSP text.
            if (_cachedLspSolutions.TryGetValue(workspace, out var cachedSolution) && cachedSolution.solution == workspaceCurrentSolution)
                return (workspaceCurrentSolution, IsForked: false);

            // Step 2: Push through any changes to the underlying workspace if it's a mutating workspace.
<<<<<<< HEAD
            OpenOrEditDocumentsInMutatingWorkspace(workspace);
=======
            TryOpenAndEditDocumentsInMutatingWorkspace(workspace);
>>>>>>> be7e3a29

            // Because the workspace may have been mutated, go back and retrieve its current snapshot so we're operating
            // against that view.
            workspaceCurrentSolution = workspace.CurrentSolution;

            // Step 3: Check to see if the LSP text matches the workspace text.
            var documentsInWorkspace = GetDocumentsForUris(_trackedDocuments.Keys.ToImmutableArray(), workspaceCurrentSolution);
            if (await DoesAllTextMatchWorkspaceSolutionAsync(documentsInWorkspace, cancellationToken).ConfigureAwait(false))
            {
                // Remember that the current LSP text matches the text in this workspace solution.
                _cachedLspSolutions[workspace] = (forkedFromVersion: null, workspaceCurrentSolution);
                return (workspaceCurrentSolution, IsForked: false);
            }

            // Step 4: See if we can reuse a previously forked solution.
            if (cachedSolution != default && cachedSolution.forkedFromVersion == workspaceCurrentSolution.WorkspaceVersion)
                return (cachedSolution.solution, IsForked: true);

            // Step 5: Fork a new solution from the workspace with the LSP text applied.
            var lspSolution = workspaceCurrentSolution;
            foreach (var (uri, workspaceDocuments) in documentsInWorkspace)
                lspSolution = lspSolution.WithDocumentText(workspaceDocuments.Select(d => d.Id), _trackedDocuments[uri]);

            // Remember this forked solution and the workspace version it was forked from.
            _cachedLspSolutions[workspace] = (workspaceCurrentSolution.WorkspaceVersion, lspSolution);
            return (lspSolution, IsForked: true);
        }

<<<<<<< HEAD
        void OpenOrEditDocumentsInMutatingWorkspace(Workspace workspace)
        {
            if (workspace is not ILspWorkspace { SupportsMutation: true } mutatingWorkspace)
                return;

            var currentSolution = workspace.CurrentSolution;
            foreach (var (uri, sourceText) in _trackedDocuments)
            {
                foreach (var documentId in currentSolution.GetDocumentIds(uri))
                {
=======
        void TryOpenAndEditDocumentsInMutatingWorkspace(Workspace workspace)
        {
            foreach (var (uri, sourceText) in _trackedDocuments)
            {
                ApplyChangeToMutatingWorkspace(workspace, uri, (mutatingWorkspace, documentId) =>
                {
                    // This may be the first time this workspace is hearing that this document is open from LSP's
                    // perspective. Attempt to open it there.
                    //
                    // TODO(cyrusn): Do we need to pass a correct value for isCurrentContext?  Or will that fall out from
                    // something else in lsp.
                    workspace.TryOnDocumentOpened(documentId, sourceText.Container, isCurrentContext: false);

>>>>>>> be7e3a29
                    // Note: there is a race here in that we might see/change/return here based on the
                    // relationship of 'sourceText' and 'currentSolution' while some other entity outside of the
                    // confines of lsp queue might update the workspace externally.  That's completely fine
                    // though.  The caller will always grab the 'current solution' again off of the workspace
                    // and check the checksums of all documents against the ones this workspace manager is
                    // tracking.  If there are any differences, it will fork and use that fork.
                    mutatingWorkspace.UpdateTextIfPresent(documentId, sourceText);
<<<<<<< HEAD
                }
=======
                });
>>>>>>> be7e3a29
            }
        }
    }

    /// <summary>
    /// Given a set of documents from the workspace current solution, verify that the LSP text is the same as the document contents.
    /// </summary>
    private async Task<bool> DoesAllTextMatchWorkspaceSolutionAsync(ImmutableDictionary<Uri, ImmutableArray<Document>> documentsInWorkspace, CancellationToken cancellationToken)
    {
        foreach (var (uriInWorkspace, documentsForUri) in documentsInWorkspace)
        {
            // We're comparing text, so we can take any of the linked documents.
            var firstDocument = documentsForUri.First();
            var isTextEquivalent = await AreChecksumsEqualAsync(firstDocument, _trackedDocuments[uriInWorkspace], cancellationToken).ConfigureAwait(false);

            if (!isTextEquivalent)
            {
                _logger.LogWarning($"Text for {uriInWorkspace} did not match document text {firstDocument.Id} in workspace's {firstDocument.Project.Solution.WorkspaceKind} current solution");
                return false;
            }
        }

        return true;
    }

    private static async ValueTask<bool> AreChecksumsEqualAsync(Document document, SourceText lspText, CancellationToken cancellationToken)
    {
        var documentText = await document.GetValueTextAsync(cancellationToken).ConfigureAwait(false);
        if (documentText == lspText)
            return true;

        return lspText.GetChecksum().AsSpan().SequenceEqual(documentText.GetChecksum().AsSpan());
    }

    #endregion

    /// <summary>
    /// Using the workspace's current solutions, find the matching documents in for each URI.
    /// </summary>
    private static ImmutableDictionary<Uri, ImmutableArray<Document>> GetDocumentsForUris(ImmutableArray<Uri> trackedDocuments, Solution workspaceCurrentSolution)
    {
        using var _ = PooledDictionary<Uri, ImmutableArray<Document>>.GetInstance(out var documentsInSolution);
        foreach (var trackedDoc in trackedDocuments)
        {
            var documents = workspaceCurrentSolution.GetDocuments(trackedDoc);
            if (documents.Any())
            {
                documentsInSolution[trackedDoc] = documents;
            }
        }

        return documentsInSolution.ToImmutableDictionary();
    }

    internal TestAccessor GetTestAccessor()
            => new(this);

    internal readonly struct TestAccessor
    {
        private readonly LspWorkspaceManager _manager;

        public TestAccessor(LspWorkspaceManager manager)
            => _manager = manager;

        public LspMiscellaneousFilesWorkspace? GetLspMiscellaneousFilesWorkspace()
            => _manager._lspMiscellaneousFilesWorkspace;

        public bool IsWorkspaceRegistered(Workspace workspace)
        {
            return _manager._lspWorkspaceRegistrationService.GetAllRegistrations().Contains(workspace);
        }
    }
}<|MERGE_RESOLUTION|>--- conflicted
+++ resolved
@@ -109,8 +109,6 @@
         _cachedLspSolutions.Clear();
 
         LspTextChanged?.Invoke(this, EventArgs.Empty);
-<<<<<<< HEAD
-=======
 
         // Attempt to open the doc if we find it in a workspace.  Note: if we don't (because we've heard from lsp about
         // the doc before we've heard from the project system), that's ok.  We'll still attempt to open it later in
@@ -128,7 +126,6 @@
                     workspace.TryOnDocumentOpened(documentId, documentText.Container, isCurrentContext: false));
             }
         }
->>>>>>> be7e3a29
     }
 
     /// <summary>
@@ -150,41 +147,18 @@
 
         LspTextChanged?.Invoke(this, EventArgs.Empty);
 
-<<<<<<< HEAD
-        ReloadContentsFromDiskInMutatingWorkspace(uri);
-
-        return;
-
-        void ReloadContentsFromDiskInMutatingWorkspace(Uri uri)
-=======
         // Attempt to close the doc, if it is currently open in a workspace.
         TryCloseDocumentsInMutatingWorkspace(uri);
 
         return;
 
         void TryCloseDocumentsInMutatingWorkspace(Uri uri)
->>>>>>> be7e3a29
         {
             var registeredWorkspaces = _lspWorkspaceRegistrationService.GetAllRegistrations();
             foreach (var workspace in registeredWorkspaces)
             {
-<<<<<<< HEAD
-                if (workspace is not ILspWorkspace { SupportsMutation: true } mutatingWorkspace)
-                    continue;
-
-                foreach (var document in workspace.CurrentSolution.GetDocuments(uri))
-                {
-                    if (document.FilePath is null)
-                        continue;
-
-                    mutatingWorkspace.UpdateTextIfPresent(
-                        document.Id,
-                        new WorkspaceFileTextLoader(workspace.Services.SolutionServices, document.FilePath, defaultEncoding: null));
-                }
-=======
                 ApplyChangeToMutatingWorkspace(workspace, uri, (_, documentId) =>
                     workspace.TryOnDocumentClosed(documentId));
->>>>>>> be7e3a29
             }
         }
     }
@@ -343,11 +317,7 @@
                 return (workspaceCurrentSolution, IsForked: false);
 
             // Step 2: Push through any changes to the underlying workspace if it's a mutating workspace.
-<<<<<<< HEAD
-            OpenOrEditDocumentsInMutatingWorkspace(workspace);
-=======
             TryOpenAndEditDocumentsInMutatingWorkspace(workspace);
->>>>>>> be7e3a29
 
             // Because the workspace may have been mutated, go back and retrieve its current snapshot so we're operating
             // against that view.
@@ -376,18 +346,6 @@
             return (lspSolution, IsForked: true);
         }
 
-<<<<<<< HEAD
-        void OpenOrEditDocumentsInMutatingWorkspace(Workspace workspace)
-        {
-            if (workspace is not ILspWorkspace { SupportsMutation: true } mutatingWorkspace)
-                return;
-
-            var currentSolution = workspace.CurrentSolution;
-            foreach (var (uri, sourceText) in _trackedDocuments)
-            {
-                foreach (var documentId in currentSolution.GetDocumentIds(uri))
-                {
-=======
         void TryOpenAndEditDocumentsInMutatingWorkspace(Workspace workspace)
         {
             foreach (var (uri, sourceText) in _trackedDocuments)
@@ -401,7 +359,6 @@
                     // something else in lsp.
                     workspace.TryOnDocumentOpened(documentId, sourceText.Container, isCurrentContext: false);
 
->>>>>>> be7e3a29
                     // Note: there is a race here in that we might see/change/return here based on the
                     // relationship of 'sourceText' and 'currentSolution' while some other entity outside of the
                     // confines of lsp queue might update the workspace externally.  That's completely fine
@@ -409,11 +366,7 @@
                     // and check the checksums of all documents against the ones this workspace manager is
                     // tracking.  If there are any differences, it will fork and use that fork.
                     mutatingWorkspace.UpdateTextIfPresent(documentId, sourceText);
-<<<<<<< HEAD
-                }
-=======
                 });
->>>>>>> be7e3a29
             }
         }
     }
