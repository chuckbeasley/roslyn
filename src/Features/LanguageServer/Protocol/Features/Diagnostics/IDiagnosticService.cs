--- conflicted
+++ resolved
@@ -25,21 +25,13 @@
         /// <summary>
         /// Get current diagnostics stored in IDiagnosticUpdateSource.
         /// </summary>
-<<<<<<< HEAD
-        ValueTask<ImmutableArray<DiagnosticData>> GetPullDiagnosticsAsync(
-=======
         ValueTask<ImmutableArray<DiagnosticData>> GetDiagnosticsAsync(
->>>>>>> 0d6ace52
             Workspace workspace, ProjectId? projectId, DocumentId? documentId, object? id, bool includeSuppressedDiagnostics, CancellationToken cancellationToken);
 
         /// <summary>
         /// Get current buckets storing our grouped diagnostics.
         /// </summary>
-<<<<<<< HEAD
-        ImmutableArray<DiagnosticBucket> GetPullDiagnosticBuckets(
-=======
         ImmutableArray<DiagnosticBucket> GetDiagnosticBuckets(
->>>>>>> 0d6ace52
             Workspace workspace, ProjectId? projectId, DocumentId? documentId, CancellationToken cancellationToken);
     }
 }