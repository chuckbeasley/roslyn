--- conflicted
+++ resolved
@@ -18,15 +18,7 @@
             FormatOnCloseBrace = globalOptions.GetOption(FormatOnCloseBrace, language)
         };
 
-<<<<<<< HEAD
-    private static readonly OptionGroup s_formattingGroup = new(
-        FeaturesResources.Formatting,
-        int.MaxValue,
-        null,
-        FeaturesResources.ResourceManager.GetString(nameof(FeaturesResources.Formatting), new CultureInfo("en")));
-=======
     private static readonly OptionGroup s_formattingGroup = new(name: "Formatting", description: "");
->>>>>>> de7c9dc8
 
     internal static readonly PerLanguageOption2<bool> FormatOnReturn = new(
         "csharp_format_on_return", AutoFormattingOptions.Default.FormatOnReturn, group: s_formattingGroup);
