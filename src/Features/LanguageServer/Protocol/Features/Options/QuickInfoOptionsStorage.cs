﻿// Licensed to the .NET Foundation under one or more agreements.
// The .NET Foundation licenses this file to you under the MIT license.
// See the LICENSE file in the project root for more information.

using System.Globalization;
using Microsoft.CodeAnalysis.Options;

namespace Microsoft.CodeAnalysis.QuickInfo
{
    internal static class QuickInfoOptionsStorage
    {
        public static QuickInfoOptions GetQuickInfoOptions(this IGlobalOptionService globalOptions, string language)
          => new()
          {
              ShowRemarksInQuickInfo = globalOptions.GetOption(ShowRemarksInQuickInfo, language),
              IncludeNavigationHintsInQuickInfo = globalOptions.GetOption(IncludeNavigationHintsInQuickInfo),
          };

        private static readonly OptionGroup s_quickInfoGroup = new(name: "quick_info", description: "");

        public static readonly PerLanguageOption2<bool> ShowRemarksInQuickInfo = new(
            "dotnet_show_remarks_in_quick_info", QuickInfoOptions.Default.ShowRemarksInQuickInfo, group: s_quickInfoGroup);

        public static readonly Option2<bool> IncludeNavigationHintsInQuickInfo = new(
<<<<<<< HEAD
            "dotnet_include_navigation_hints", QuickInfoOptions.Default.IncludeNavigationHintsInQuickInfo);
=======
            "dotnet_show_navigation_hints_in_quick_info", QuickInfoOptions.Default.IncludeNavigationHintsInQuickInfo, group: s_quickInfoGroup);
>>>>>>> ff242566
    }
}<|MERGE_RESOLUTION|>--- conflicted
+++ resolved
@@ -22,10 +22,6 @@
             "dotnet_show_remarks_in_quick_info", QuickInfoOptions.Default.ShowRemarksInQuickInfo, group: s_quickInfoGroup);
 
         public static readonly Option2<bool> IncludeNavigationHintsInQuickInfo = new(
-<<<<<<< HEAD
-            "dotnet_include_navigation_hints", QuickInfoOptions.Default.IncludeNavigationHintsInQuickInfo);
-=======
             "dotnet_show_navigation_hints_in_quick_info", QuickInfoOptions.Default.IncludeNavigationHintsInQuickInfo, group: s_quickInfoGroup);
->>>>>>> ff242566
     }
 }