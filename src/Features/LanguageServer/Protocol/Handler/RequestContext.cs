--- conflicted
+++ resolved
@@ -40,11 +40,7 @@
             // If we were given a document, find it in whichever workspace it exists in
             if (textDocument is null)
             {
-<<<<<<< HEAD
-                _logger.TraceInformation("Request contained no document id");
-=======
                 _logger.TraceInformation("Request contained no text document identifier");
->>>>>>> d51b53ad
             }
             else
             {
