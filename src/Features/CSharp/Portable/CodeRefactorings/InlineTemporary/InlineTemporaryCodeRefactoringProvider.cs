--- conflicted
+++ resolved
@@ -91,12 +91,7 @@
                 return;
 
             context.RegisterRefactoring(
-<<<<<<< HEAD
-                new MyCodeAction(
-                    c => InlineTemporaryAsync(document, variableDeclarator, c)),
-=======
                 new MyCodeAction(c => InlineTemporaryAsync(document, variableDeclarator, c)),
->>>>>>> 67d940c4
                 variableDeclarator.Span);
         }
 
@@ -106,21 +101,9 @@
             if (identifier.SpanStart < variableDeclarator.SpanStart)
                 return true;
 
-<<<<<<< HEAD
-            var identifierNode = identifier
-                .Ancestors()
-                .TakeWhile(n => n.Kind() is SyntaxKind.ParenthesizedExpression or SyntaxKind.CastExpression)
-                .LastOrDefault();
-
-            if (identifierNode == null)
-            {
-                identifierNode = identifier;
-            }
-=======
             var identifierNode = identifier.WalkUpParentheses();
             if (IsInDeconstructionAssignmentLeft(identifierNode))
                 return true;
->>>>>>> 67d940c4
 
             if (identifierNode.IsParentKind(SyntaxKind.Argument, out ArgumentSyntax argument))
             {
