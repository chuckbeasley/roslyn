﻿<?xml version="1.0" encoding="utf-8"?>
<root>
  <!-- 
    Microsoft ResX Schema 
    
    Version 2.0
    
    The primary goals of this format is to allow a simple XML format 
    that is mostly human readable. The generation and parsing of the 
    various data types are done through the TypeConverter classes 
    associated with the data types.
    
    Example:
    
    ... ado.net/XML headers & schema ...
    <resheader name="resmimetype">text/microsoft-resx</resheader>
    <resheader name="version">2.0</resheader>
    <resheader name="reader">System.Resources.ResXResourceReader, System.Windows.Forms, ...</resheader>
    <resheader name="writer">System.Resources.ResXResourceWriter, System.Windows.Forms, ...</resheader>
    <data name="Name1"><value>this is my long string</value><comment>this is a comment</comment></data>
    <data name="Color1" type="System.Drawing.Color, System.Drawing">Blue</data>
    <data name="Bitmap1" mimetype="application/x-microsoft.net.object.binary.base64">
        <value>[base64 mime encoded serialized .NET Framework object]</value>
    </data>
    <data name="Icon1" type="System.Drawing.Icon, System.Drawing" mimetype="application/x-microsoft.net.object.bytearray.base64">
        <value>[base64 mime encoded string representing a byte array form of the .NET Framework object]</value>
        <comment>This is a comment</comment>
    </data>
                
    There are any number of "resheader" rows that contain simple 
    name/value pairs.
    
    Each data row contains a name, and value. The row also contains a 
    type or mimetype. Type corresponds to a .NET class that support 
    text/value conversion through the TypeConverter architecture. 
    Classes that don't support this are serialized and stored with the 
    mimetype set.
    
    The mimetype is used for serialized objects, and tells the 
    ResXResourceReader how to depersist the object. This is currently not 
    extensible. For a given mimetype the value must be set accordingly:
    
    Note - application/x-microsoft.net.object.binary.base64 is the format 
    that the ResXResourceWriter will generate, however the reader can 
    read any of the formats listed below.
    
    mimetype: application/x-microsoft.net.object.binary.base64
    value   : The object must be serialized with 
            : System.Runtime.Serialization.Formatters.Binary.BinaryFormatter
            : and then encoded with base64 encoding.
    
    mimetype: application/x-microsoft.net.object.soap.base64
    value   : The object must be serialized with 
            : System.Runtime.Serialization.Formatters.Soap.SoapFormatter
            : and then encoded with base64 encoding.

    mimetype: application/x-microsoft.net.object.bytearray.base64
    value   : The object must be serialized into a byte array 
            : using a System.ComponentModel.TypeConverter
            : and then encoded with base64 encoding.
    -->
  <xsd:schema id="root" xmlns="" xmlns:xsd="http://www.w3.org/2001/XMLSchema" xmlns:msdata="urn:schemas-microsoft-com:xml-msdata">
    <xsd:import namespace="http://www.w3.org/XML/1998/namespace" />
    <xsd:element name="root" msdata:IsDataSet="true">
      <xsd:complexType>
        <xsd:choice maxOccurs="unbounded">
          <xsd:element name="metadata">
            <xsd:complexType>
              <xsd:sequence>
                <xsd:element name="value" type="xsd:string" minOccurs="0" />
              </xsd:sequence>
              <xsd:attribute name="name" use="required" type="xsd:string" />
              <xsd:attribute name="type" type="xsd:string" />
              <xsd:attribute name="mimetype" type="xsd:string" />
              <xsd:attribute ref="xml:space" />
            </xsd:complexType>
          </xsd:element>
          <xsd:element name="assembly">
            <xsd:complexType>
              <xsd:attribute name="alias" type="xsd:string" />
              <xsd:attribute name="name" type="xsd:string" />
            </xsd:complexType>
          </xsd:element>
          <xsd:element name="data">
            <xsd:complexType>
              <xsd:sequence>
                <xsd:element name="value" type="xsd:string" minOccurs="0" msdata:Ordinal="1" />
                <xsd:element name="comment" type="xsd:string" minOccurs="0" msdata:Ordinal="2" />
              </xsd:sequence>
              <xsd:attribute name="name" type="xsd:string" use="required" msdata:Ordinal="1" />
              <xsd:attribute name="type" type="xsd:string" msdata:Ordinal="3" />
              <xsd:attribute name="mimetype" type="xsd:string" msdata:Ordinal="4" />
              <xsd:attribute ref="xml:space" />
            </xsd:complexType>
          </xsd:element>
          <xsd:element name="resheader">
            <xsd:complexType>
              <xsd:sequence>
                <xsd:element name="value" type="xsd:string" minOccurs="0" msdata:Ordinal="1" />
              </xsd:sequence>
              <xsd:attribute name="name" type="xsd:string" use="required" />
            </xsd:complexType>
          </xsd:element>
        </xsd:choice>
      </xsd:complexType>
    </xsd:element>
  </xsd:schema>
  <resheader name="resmimetype">
    <value>text/microsoft-resx</value>
  </resheader>
  <resheader name="version">
    <value>2.0</value>
  </resheader>
  <resheader name="reader">
    <value>System.Resources.ResXResourceReader, System.Windows.Forms, Version=4.0.0.0, Culture=neutral, PublicKeyToken=b77a5c561934e089</value>
  </resheader>
  <resheader name="writer">
    <value>System.Resources.ResXResourceWriter, System.Windows.Forms, Version=4.0.0.0, Culture=neutral, PublicKeyToken=b77a5c561934e089</value>
  </resheader>
  <data name="Inline_temporary_variable" xml:space="preserve">
    <value>Inline temporary variable</value>
  </data>
  <data name="Conflict_s_detected" xml:space="preserve">
    <value>Conflict(s) detected.</value>
  </data>
  <data name="Invert_if" xml:space="preserve">
    <value>Invert if</value>
  </data>
  <data name="Add_await" xml:space="preserve">
    <value>Add 'await'</value>
    <comment>{Locked="await"} "await" is a C# keyword and should not be localized.</comment>
  </data>
  <data name="Add_await_and_ConfigureAwaitFalse" xml:space="preserve">
    <value>Add 'await' and 'ConfigureAwait(false)'</value>
    <comment>{Locked="await"} "await" is a C# keyword and should not be localized.</comment>
  </data>
  <data name="Simplify_lambda_expression" xml:space="preserve">
    <value>Simplify lambda expression</value>
  </data>
  <data name="Simplify_all_occurrences" xml:space="preserve">
    <value>Simplify all occurrences</value>
  </data>
  <data name="lambda_expression" xml:space="preserve">
    <value>&lt;lambda expression&gt;</value>
  </data>
  <data name="Autoselect_disabled_due_to_potential_lambda_declaration" xml:space="preserve">
    <value>Autoselect disabled due to potential lambda declaration.</value>
  </data>
  <data name="member_name" xml:space="preserve">
    <value>&lt;member name&gt; = </value>
  </data>
  <data name="Autoselect_disabled_due_to_possible_explicitly_named_anonymous_type_member_creation" xml:space="preserve">
    <value>Autoselect disabled due to possible explicitly named anonymous type member creation.</value>
  </data>
  <data name="element_name" xml:space="preserve">
    <value>&lt;element name&gt; : </value>
  </data>
  <data name="Autoselect_disabled_due_to_possible_tuple_type_element_creation" xml:space="preserve">
    <value>Autoselect disabled due to possible tuple type element creation.</value>
  </data>
  <data name="pattern_variable" xml:space="preserve">
    <value>&lt;pattern variable&gt;</value>
  </data>
  <data name="Autoselect_disabled_due_to_potential_pattern_variable_declaration" xml:space="preserve">
    <value>Autoselect disabled due to potential pattern variable declaration.</value>
  </data>
  <data name="range_variable" xml:space="preserve">
    <value>&lt;range variable&gt;</value>
  </data>
  <data name="Autoselect_disabled_due_to_potential_range_variable_declaration" xml:space="preserve">
    <value>Autoselect disabled due to potential range variable declaration.</value>
  </data>
  <data name="Declare_as_nullable" xml:space="preserve">
    <value>Declare as nullable</value>
  </data>
  <data name="Fix_return_type" xml:space="preserve">
    <value>Fix return type</value>
  </data>
  <data name="Simplify_name_0" xml:space="preserve">
    <value>Simplify name '{0}'</value>
  </data>
  <data name="Simplify_member_access_0" xml:space="preserve">
    <value>Simplify member access '{0}'</value>
  </data>
  <data name="Remove_this_qualification" xml:space="preserve">
    <value>Remove 'this' qualification</value>
  </data>
  <data name="Name_can_be_simplified" xml:space="preserve">
    <value>Name can be simplified</value>
  </data>
  <data name="Can_t_determine_valid_range_of_statements_to_extract" xml:space="preserve">
    <value>Can't determine valid range of statements to extract</value>
  </data>
  <data name="Not_all_code_paths_return" xml:space="preserve">
    <value>Not all code paths return</value>
  </data>
  <data name="Selection_does_not_contain_a_valid_node" xml:space="preserve">
    <value>Selection does not contain a valid node</value>
  </data>
  <data name="Invalid_selection" xml:space="preserve">
    <value>Invalid selection.</value>
  </data>
  <data name="Contains_invalid_selection" xml:space="preserve">
    <value>Contains invalid selection.</value>
  </data>
  <data name="The_selection_contains_syntactic_errors" xml:space="preserve">
    <value>The selection contains syntactic errors</value>
  </data>
  <data name="Selection_can_not_cross_over_preprocessor_directives" xml:space="preserve">
    <value>Selection can not cross over preprocessor directives.</value>
  </data>
  <data name="Selection_can_not_contain_a_yield_statement" xml:space="preserve">
    <value>Selection can not contain a yield statement.</value>
  </data>
  <data name="Selection_can_not_contain_throw_statement" xml:space="preserve">
    <value>Selection can not contain throw statement.</value>
  </data>
  <data name="Selection_can_not_be_part_of_constant_initializer_expression" xml:space="preserve">
    <value>Selection can not be part of constant initializer expression.</value>
  </data>
  <data name="Selection_can_not_contain_a_pattern_expression" xml:space="preserve">
    <value>Selection can not contain a pattern expression.</value>
  </data>
  <data name="The_selected_code_is_inside_an_unsafe_context" xml:space="preserve">
    <value>The selected code is inside an unsafe context.</value>
  </data>
  <data name="No_valid_statement_range_to_extract" xml:space="preserve">
    <value>No valid statement range to extract</value>
  </data>
  <data name="deprecated" xml:space="preserve">
    <value>deprecated</value>
  </data>
  <data name="extension" xml:space="preserve">
    <value>extension</value>
  </data>
  <data name="awaitable" xml:space="preserve">
    <value>awaitable</value>
  </data>
  <data name="awaitable_extension" xml:space="preserve">
    <value>awaitable, extension</value>
  </data>
  <data name="Organize_Usings" xml:space="preserve">
    <value>Organize Usings</value>
  </data>
  <data name="Insert_await" xml:space="preserve">
    <value>Insert 'await'.</value>
  </data>
  <data name="Make_0_return_Task_instead_of_void" xml:space="preserve">
    <value>Make {0} return Task instead of void.</value>
  </data>
  <data name="Change_return_type_from_0_to_1" xml:space="preserve">
    <value>Change return type from {0} to {1}</value>
  </data>
  <data name="Replace_return_with_yield_return" xml:space="preserve">
    <value>Replace return with yield return</value>
  </data>
  <data name="Generate_explicit_conversion_operator_in_0" xml:space="preserve">
    <value>Generate explicit conversion operator in '{0}'</value>
  </data>
  <data name="Generate_implicit_conversion_operator_in_0" xml:space="preserve">
    <value>Generate implicit conversion operator in '{0}'</value>
  </data>
  <data name="try_block" xml:space="preserve">
    <value>try block</value>
    <comment>{Locked="try"} "try" is a C# keyword and should not be localized.</comment>
  </data>
  <data name="catch_clause" xml:space="preserve">
    <value>catch clause</value>
    <comment>{Locked="catch"} "catch" is a C# keyword and should not be localized.</comment>
  </data>
  <data name="filter_clause" xml:space="preserve">
    <value>filter clause</value>
  </data>
  <data name="finally_clause" xml:space="preserve">
    <value>finally clause</value>
    <comment>{Locked="finally"} "finally" is a C# keyword and should not be localized.</comment>
  </data>
  <data name="fixed_statement" xml:space="preserve">
    <value>fixed statement</value>
    <comment>{Locked="fixed"} "fixed" is a C# keyword and should not be localized.</comment>
  </data>
  <data name="using_statement" xml:space="preserve">
    <value>using statement</value>
    <comment>{Locked="using"} "using" is a C# keyword and should not be localized.</comment>
  </data>
  <data name="lock_statement" xml:space="preserve">
    <value>lock statement</value>
    <comment>{Locked="lock"} "lock" is a C# keyword and should not be localized.</comment>
  </data>
  <data name="foreach_statement" xml:space="preserve">
    <value>foreach statement</value>
    <comment>{Locked="foreach"} "foreach" is a C# keyword and should not be localized.</comment>
  </data>
  <data name="asynchronous_foreach_statement" xml:space="preserve">
    <value>asynchronous foreach statement</value>
    <comment>{Locked="foreach"} "foreach" is a C# keyword and should not be localized.</comment>
  </data>
  <data name="using_declaration" xml:space="preserve">
    <value>using declaration</value>
    <comment>{Locked="using"} "using" is a C# keyword and should not be localized.</comment>
  </data>
  <data name="asynchronous_using_declaration" xml:space="preserve">
    <value>asynchronous using declaration</value>
    <comment>{Locked="using"} "using" is a C# keyword and should not be localized.</comment>
  </data>
  <data name="checked_statement" xml:space="preserve">
    <value>checked statement</value>
    <comment>{Locked="checked"} "checked" is a C# keyword and should not be localized.</comment>
  </data>
  <data name="unchecked_statement" xml:space="preserve">
    <value>unchecked statement</value>
    <comment>{Locked="unchecked"} "unchecked" is a C# keyword and should not be localized.</comment>
  </data>
  <data name="yield_return_statement" xml:space="preserve">
    <value>yield return statement</value>
    <comment>{Locked="yield return"} "yield return" is a C# keyword and should not be localized.</comment>
  </data>
  <data name="yield_break_statement" xml:space="preserve">
    <value>yield break statement</value>
    <comment>{Locked="yield break"} "yield break" is a C# keyword and should not be localized.</comment>
  </data>
  <data name="await_expression" xml:space="preserve">
    <value>await expression</value>
    <comment>{Locked="await"} "await" is a C# keyword and should not be localized.</comment>
  </data>
  <data name="lambda" xml:space="preserve">
    <value>lambda</value>
  </data>
  <data name="anonymous_method" xml:space="preserve">
    <value>anonymous method</value>
  </data>
  <data name="from_clause" xml:space="preserve">
    <value>from clause</value>
  </data>
  <data name="join_clause" xml:space="preserve">
    <value>join clause</value>
    <comment>{Locked="join"} "join" is a C# keyword and should not be localized.</comment>
  </data>
  <data name="let_clause" xml:space="preserve">
    <value>let clause</value>
    <comment>{Locked="let"} "let" is a C# keyword and should not be localized.</comment>
  </data>
  <data name="where_clause" xml:space="preserve">
    <value>where clause</value>
    <comment>{Locked="where"} "where" is a C# keyword and should not be localized.</comment>
  </data>
  <data name="orderby_clause" xml:space="preserve">
    <value>orderby clause</value>
    <comment>{Locked="orderby"} "orderby" is a C# keyword and should not be localized.</comment>
  </data>
  <data name="select_clause" xml:space="preserve">
    <value>select clause</value>
    <comment>{Locked="select"} "select" is a C# keyword and should not be localized.</comment>
  </data>
  <data name="groupby_clause" xml:space="preserve">
    <value>groupby clause</value>
    <comment>{Locked="groupby"} "groupby" is a C# keyword and should not be localized.</comment>
  </data>
  <data name="query_body" xml:space="preserve">
    <value>query body</value>
  </data>
  <data name="into_clause" xml:space="preserve">
    <value>into clause</value>
    <comment>{Locked="into"} "into" is a C# keyword and should not be localized.</comment>
  </data>
  <data name="is_pattern" xml:space="preserve">
    <value>is pattern</value>
    <comment>{Locked="is"} "is" is a C# keyword and should not be localized.</comment>
  </data>
  <data name="deconstruction" xml:space="preserve">
    <value>deconstruction</value>
  </data>
  <data name="tuple" xml:space="preserve">
    <value>tuple</value>
  </data>
  <data name="local_function" xml:space="preserve">
    <value>local function</value>
  </data>
  <data name="out_var" xml:space="preserve">
    <value>out variable</value>
    <comment>{Locked="out"} "out" is a C# keyword and should not be localized.</comment>
  </data>
  <data name="ref_local_or_expression" xml:space="preserve">
    <value>ref local or expression</value>
    <comment>{Locked="ref"} "ref" is a C# keyword and should not be localized.</comment>
  </data>
  <data name="switch_statement" xml:space="preserve">
    <value>switch statement</value>
    <comment>{Locked="switch"} "switch" is a C# keyword and should not be localized.</comment>
  </data>
  <data name="global_statement" xml:space="preserve">
    <value>global statement</value>
    <comment>{Locked="global"} "global" is a C# keyword and should not be localized.</comment>
  </data>
  <data name="extern_alias" xml:space="preserve">
    <value>extern alias</value>
  </data>
  <data name="using_directive" xml:space="preserve">
    <value>using directive</value>
  </data>
  <data name="struct_" xml:space="preserve">
    <value>struct</value>
    <comment>{Locked}</comment>
  </data>
  <data name="event_field" xml:space="preserve">
    <value>event field</value>
  </data>
  <data name="conversion_operator" xml:space="preserve">
    <value>conversion operator</value>
  </data>
  <data name="destructor" xml:space="preserve">
    <value>destructor</value>
  </data>
  <data name="indexer" xml:space="preserve">
    <value>indexer</value>
  </data>
  <data name="property_getter" xml:space="preserve">
    <value>property getter</value>
  </data>
  <data name="indexer_getter" xml:space="preserve">
    <value>indexer getter</value>
  </data>
  <data name="property_setter" xml:space="preserve">
    <value>property setter</value>
  </data>
  <data name="indexer_setter" xml:space="preserve">
    <value>indexer setter</value>
  </data>
  <data name="attribute_target" xml:space="preserve">
    <value>attribute target</value>
  </data>
  <data name="_0_does_not_contain_a_constructor_that_takes_that_many_arguments" xml:space="preserve">
    <value>'{0}' does not contain a constructor that takes that many arguments.</value>
  </data>
  <data name="The_name_0_does_not_exist_in_the_current_context" xml:space="preserve">
    <value>The name '{0}' does not exist in the current context.</value>
  </data>
  <data name="Hide_base_member" xml:space="preserve">
    <value>Hide base member</value>
  </data>
  <data name="Remove_new_modifier" xml:space="preserve">
    <value>Remove 'new' modifier</value>
  </data>
  <data name="Properties" xml:space="preserve">
    <value>Properties</value>
  </data>
  <data name="Autoselect_disabled_due_to_namespace_declaration" xml:space="preserve">
    <value>Autoselect disabled due to namespace declaration.</value>
  </data>
  <data name="namespace_name" xml:space="preserve">
    <value>&lt;namespace name&gt;</value>
  </data>
  <data name="Autoselect_disabled_due_to_type_declaration" xml:space="preserve">
    <value>Autoselect disabled due to type declaration.</value>
  </data>
  <data name="Autoselect_disabled_due_to_possible_deconstruction_declaration" xml:space="preserve">
    <value>Autoselect disabled due to possible deconstruction declaration.</value>
  </data>
  <data name="Upgrade_this_project_to_csharp_language_version_0" xml:space="preserve">
    <value>Upgrade this project to C# language version '{0}'</value>
  </data>
  <data name="Upgrade_all_csharp_projects_to_language_version_0" xml:space="preserve">
    <value>Upgrade all C# projects to language version '{0}'</value>
  </data>
  <data name="class_name" xml:space="preserve">
    <value>&lt;class name&gt;</value>
  </data>
  <data name="interface_name" xml:space="preserve">
    <value>&lt;interface name&gt;</value>
  </data>
  <data name="designation_name" xml:space="preserve">
    <value>&lt;designation name&gt;</value>
  </data>
  <data name="struct_name" xml:space="preserve">
    <value>&lt;struct name&gt;</value>
  </data>
  <data name="Make_method_async" xml:space="preserve">
    <value>Make method async</value>
  </data>
  <data name="Make_method_async_remain_void" xml:space="preserve">
    <value>Make method async (stay void)</value>
  </data>
  <data name="Convert_to_switch_statement" xml:space="preserve">
    <value>Convert to 'switch' statement</value>
  </data>
  <data name="Convert_to_switch_expression" xml:space="preserve">
    <value>Convert to 'switch' expression</value>
  </data>
  <data name="Use_recursive_patterns" xml:space="preserve">
    <value>Use recursive patterns</value>
  </data>
  <data name="Name" xml:space="preserve">
    <value>&lt;Name&gt;</value>
  </data>
  <data name="Autoselect_disabled_due_to_member_declaration" xml:space="preserve">
    <value>Autoselect disabled due to member declaration</value>
  </data>
  <data name="Suggested_name" xml:space="preserve">
    <value>(Suggested name)</value>
  </data>
  <data name="Remove_unused_function" xml:space="preserve">
    <value>Remove unused function</value>
  </data>
  <data name="Add_parentheses_around_conditional_expression_in_interpolated_string" xml:space="preserve">
    <value>Add parentheses</value>
  </data>
  <data name="Convert_to_foreach" xml:space="preserve">
    <value>Convert to 'foreach'</value>
  </data>
  <data name="Convert_to_for" xml:space="preserve">
    <value>Convert to 'for'</value>
  </data>
  <data name="Allow_unsafe_code_in_this_project" xml:space="preserve">
    <value>Allow unsafe code in this project</value>
  </data>
  <data name="Add_Obsolete" xml:space="preserve">
    <value>Add [Obsolete]</value>
  </data>
  <data name="Convert_to_method" xml:space="preserve">
    <value>Convert to method</value>
  </data>
  <data name="Add_remove_braces_for_single_line_control_statements" xml:space="preserve">
    <value>Add/remove braces for single-line control statements</value>
  </data>
  <data name="Apply_language_framework_type_preferences" xml:space="preserve">
    <value>Apply language/framework type preferences</value>
  </data>
  <data name="Apply_implicit_explicit_type_preferences" xml:space="preserve">
    <value>Apply implicit/explicit type preferences</value>
  </data>
  <data name="Apply_this_qualification_preferences" xml:space="preserve">
    <value>Apply 'this.' qualification preferences</value>
  </data>
  <data name="Sort_accessibility_modifiers" xml:space="preserve">
    <value>Sort accessibility modifiers</value>
  </data>
  <data name="Apply_expression_block_body_preferences" xml:space="preserve">
    <value>Apply expression/block body preferences</value>
  </data>
  <data name="Apply_inline_out_variable_preferences" xml:space="preserve">
    <value>Apply inline 'out' variables preferences</value>
  </data>
  <data name="Make_private_field_readonly_when_possible" xml:space="preserve">
    <value>Make private fields readonly when possible</value>
  </data>
  <data name="Use_0" xml:space="preserve">
    <value>Use '{0}'</value>
  </data>
  <data name="Add_missing_usings" xml:space="preserve">
    <value>Add missing usings</value>
    <comment>{Locked="using"} "using" is a C# keyword and should not be localized.</comment>
  </data>
  <data name="Introduce_using_statement" xml:space="preserve">
    <value>Introduce 'using' statement</value>
    <comment>{Locked="using"} "using" is a C# keyword and should not be localized.</comment>
  </data>
  <data name="Unseal_class_0" xml:space="preserve">
    <value>Unseal class '{0}'</value>
  </data>
  <data name="Make_ref_struct" xml:space="preserve">
    <value>Make 'ref struct'</value>
    <comment>{Locked="ref"}{Locked="struct"} "ref" and "struct" are C# keywords and should not be localized.</comment>
  </data>
  <data name="Assign_out_parameters" xml:space="preserve">
    <value>Assign 'out' parameters</value>
    <comment>{Locked="out"} "out" is a C# keyword and should not be localized.</comment>
  </data>
  <data name="Assign_out_parameters_at_start" xml:space="preserve">
    <value>Assign 'out' parameters (at start)</value>
    <comment>{Locked="out"} "out" is a C# keyword and should not be localized.</comment>
  </data>
  <data name="Warning_Inlining_temporary_into_conditional_method_call" xml:space="preserve">
    <value>Warning: Inlining temporary into conditional method call.</value>
  </data>
  <data name="Warning_Inlining_temporary_variable_may_change_code_meaning" xml:space="preserve">
    <value>Warning: Inlining temporary variable may change code meaning.</value>
  </data>
  <data name="Warning_Expression_may_change_code_meaning" xml:space="preserve">
    <value>Warning: Expression may have side effects. Code meaning may change.</value>
  </data>
  <data name="local_variable_declaration" xml:space="preserve">
    <value>local variable declaration</value>
  </data>
  <data name="switch_statement_case_clause" xml:space="preserve">
    <value>switch statement case clause</value>
    <comment>{Locked="switch"}{Locked="case"} "switch" and "case" are a C# keyword and should not be localized.</comment>
  </data>
  <data name="Reverse_for_statement" xml:space="preserve">
    <value>Reverse 'for' statement</value>
    <comment>{Locked="for"} "for" is a C# keyword and should not be localized.</comment>
  </data>
  <data name="Convert_to_regular_string" xml:space="preserve">
    <value>Convert to regular string</value>
  </data>
  <data name="Convert_to_verbatim_string" xml:space="preserve">
    <value>Convert to verbatim string</value>
  </data>
  <data name="Assign_to_0" xml:space="preserve">
    <value>Assign to '{0}'</value>
  </data>
  <data name="Compare_to_0" xml:space="preserve">
    <value>Compare to '{0}'</value>
  </data>
  <data name="Apply_using_directive_placement_preferences" xml:space="preserve">
    <value>Apply preferred 'using' placement preferences</value>
    <comment>'using' is a C# keyword and should not be localized</comment>
  </data>
  <data name="Remove_in_keyword" xml:space="preserve">
    <value>Remove 'in' keyword</value>
    <comment>{Locked="in"} "in" is a C# keyword and should not be localized.</comment>
  </data>
  <data name="Change_to_as_expression" xml:space="preserve">
    <value>Change to 'as' expression</value>
  </data>
  <data name="Change_to_cast" xml:space="preserve">
    <value>Change to cast</value>
  </data>
  <data name="record_" xml:space="preserve">
    <value>record</value>
  </data>
  <data name="record_struct" xml:space="preserve">
    <value>record struct</value>
  </data>
<<<<<<< HEAD
=======
  <data name="Enable_nullable_reference_types_in_project" xml:space="preserve">
    <value>Enable nullable reference types in project</value>
  </data>
  <data name="Selection_cannot_include_global_statements" xml:space="preserve">
    <value>Selection cannot include global statements</value>
  </data>
  <data name="Selection_cannot_include_top_level_statements" xml:space="preserve">
    <value>Selection cannot include top-level statements</value>
  </data>
>>>>>>> 67d940c4
</root><|MERGE_RESOLUTION|>--- conflicted
+++ resolved
@@ -621,8 +621,6 @@
   <data name="record_struct" xml:space="preserve">
     <value>record struct</value>
   </data>
-<<<<<<< HEAD
-=======
   <data name="Enable_nullable_reference_types_in_project" xml:space="preserve">
     <value>Enable nullable reference types in project</value>
   </data>
@@ -632,5 +630,4 @@
   <data name="Selection_cannot_include_top_level_statements" xml:space="preserve">
     <value>Selection cannot include top-level statements</value>
   </data>
->>>>>>> 67d940c4
 </root>