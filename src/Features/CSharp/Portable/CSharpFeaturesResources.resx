﻿<?xml version="1.0" encoding="utf-8"?>
<root>
  <!-- 
    Microsoft ResX Schema 
    
    Version 2.0
    
    The primary goals of this format is to allow a simple XML format 
    that is mostly human readable. The generation and parsing of the 
    various data types are done through the TypeConverter classes 
    associated with the data types.
    
    Example:
    
    ... ado.net/XML headers & schema ...
    <resheader name="resmimetype">text/microsoft-resx</resheader>
    <resheader name="version">2.0</resheader>
    <resheader name="reader">System.Resources.ResXResourceReader, System.Windows.Forms, ...</resheader>
    <resheader name="writer">System.Resources.ResXResourceWriter, System.Windows.Forms, ...</resheader>
    <data name="Name1"><value>this is my long string</value><comment>this is a comment</comment></data>
    <data name="Color1" type="System.Drawing.Color, System.Drawing">Blue</data>
    <data name="Bitmap1" mimetype="application/x-microsoft.net.object.binary.base64">
        <value>[base64 mime encoded serialized .NET Framework object]</value>
    </data>
    <data name="Icon1" type="System.Drawing.Icon, System.Drawing" mimetype="application/x-microsoft.net.object.bytearray.base64">
        <value>[base64 mime encoded string representing a byte array form of the .NET Framework object]</value>
        <comment>This is a comment</comment>
    </data>
                
    There are any number of "resheader" rows that contain simple 
    name/value pairs.
    
    Each data row contains a name, and value. The row also contains a 
    type or mimetype. Type corresponds to a .NET class that support 
    text/value conversion through the TypeConverter architecture. 
    Classes that don't support this are serialized and stored with the 
    mimetype set.
    
    The mimetype is used for serialized objects, and tells the 
    ResXResourceReader how to depersist the object. This is currently not 
    extensible. For a given mimetype the value must be set accordingly:
    
    Note - application/x-microsoft.net.object.binary.base64 is the format 
    that the ResXResourceWriter will generate, however the reader can 
    read any of the formats listed below.
    
    mimetype: application/x-microsoft.net.object.binary.base64
    value   : The object must be serialized with 
            : System.Runtime.Serialization.Formatters.Binary.BinaryFormatter
            : and then encoded with base64 encoding.
    
    mimetype: application/x-microsoft.net.object.soap.base64
    value   : The object must be serialized with 
            : System.Runtime.Serialization.Formatters.Soap.SoapFormatter
            : and then encoded with base64 encoding.

    mimetype: application/x-microsoft.net.object.bytearray.base64
    value   : The object must be serialized into a byte array 
            : using a System.ComponentModel.TypeConverter
            : and then encoded with base64 encoding.
    -->
  <xsd:schema id="root" xmlns="" xmlns:xsd="http://www.w3.org/2001/XMLSchema" xmlns:msdata="urn:schemas-microsoft-com:xml-msdata">
    <xsd:import namespace="http://www.w3.org/XML/1998/namespace" />
    <xsd:element name="root" msdata:IsDataSet="true">
      <xsd:complexType>
        <xsd:choice maxOccurs="unbounded">
          <xsd:element name="metadata">
            <xsd:complexType>
              <xsd:sequence>
                <xsd:element name="value" type="xsd:string" minOccurs="0" />
              </xsd:sequence>
              <xsd:attribute name="name" use="required" type="xsd:string" />
              <xsd:attribute name="type" type="xsd:string" />
              <xsd:attribute name="mimetype" type="xsd:string" />
              <xsd:attribute ref="xml:space" />
            </xsd:complexType>
          </xsd:element>
          <xsd:element name="assembly">
            <xsd:complexType>
              <xsd:attribute name="alias" type="xsd:string" />
              <xsd:attribute name="name" type="xsd:string" />
            </xsd:complexType>
          </xsd:element>
          <xsd:element name="data">
            <xsd:complexType>
              <xsd:sequence>
                <xsd:element name="value" type="xsd:string" minOccurs="0" msdata:Ordinal="1" />
                <xsd:element name="comment" type="xsd:string" minOccurs="0" msdata:Ordinal="2" />
              </xsd:sequence>
              <xsd:attribute name="name" type="xsd:string" use="required" msdata:Ordinal="1" />
              <xsd:attribute name="type" type="xsd:string" msdata:Ordinal="3" />
              <xsd:attribute name="mimetype" type="xsd:string" msdata:Ordinal="4" />
              <xsd:attribute ref="xml:space" />
            </xsd:complexType>
          </xsd:element>
          <xsd:element name="resheader">
            <xsd:complexType>
              <xsd:sequence>
                <xsd:element name="value" type="xsd:string" minOccurs="0" msdata:Ordinal="1" />
              </xsd:sequence>
              <xsd:attribute name="name" type="xsd:string" use="required" />
            </xsd:complexType>
          </xsd:element>
        </xsd:choice>
      </xsd:complexType>
    </xsd:element>
  </xsd:schema>
  <resheader name="resmimetype">
    <value>text/microsoft-resx</value>
  </resheader>
  <resheader name="version">
    <value>2.0</value>
  </resheader>
  <resheader name="reader">
    <value>System.Resources.ResXResourceReader, System.Windows.Forms, Version=4.0.0.0, Culture=neutral, PublicKeyToken=b77a5c561934e089</value>
  </resheader>
  <resheader name="writer">
    <value>System.Resources.ResXResourceWriter, System.Windows.Forms, Version=4.0.0.0, Culture=neutral, PublicKeyToken=b77a5c561934e089</value>
  </resheader>
  <data name="Inline_temporary_variable" xml:space="preserve">
    <value>Inline temporary variable</value>
  </data>
  <data name="Conflict_s_detected" xml:space="preserve">
    <value>Conflict(s) detected.</value>
  </data>
  <data name="Invert_if" xml:space="preserve">
    <value>Invert if</value>
  </data>
  <data name="Simplify_lambda_expression" xml:space="preserve">
    <value>Simplify lambda expression</value>
  </data>
  <data name="Simplify_all_occurrences" xml:space="preserve">
    <value>Simplify all occurrences</value>
  </data>
  <data name="Remove_Unnecessary_Usings" xml:space="preserve">
    <value>Remove Unnecessary Usings</value>
  </data>
  <data name="lambda_expression" xml:space="preserve">
    <value>&lt;lambda expression&gt;</value>
  </data>
  <data name="Autoselect_disabled_due_to_potential_lambda_declaration" xml:space="preserve">
    <value>Autoselect disabled due to potential lambda declaration.</value>
  </data>
  <data name="member_name" xml:space="preserve">
    <value>&lt;member name&gt; = </value>
  </data>
  <data name="Autoselect_disabled_due_to_possible_explicitly_named_anonymous_type_member_creation" xml:space="preserve">
    <value>Autoselect disabled due to possible explicitly named anonymous type member creation.</value>
  </data>
  <data name="element_name" xml:space="preserve">
    <value>&lt;element name&gt; : </value>
  </data>
  <data name="Autoselect_disabled_due_to_possible_tuple_type_element_creation" xml:space="preserve">
    <value>Autoselect disabled due to possible tuple type element creation.</value>
  </data>
  <data name="range_variable" xml:space="preserve">
    <value>&lt;range variable&gt;</value>
  </data>
  <data name="Autoselect_disabled_due_to_potential_range_variable_declaration" xml:space="preserve">
    <value>Autoselect disabled due to potential range variable declaration.</value>
  </data>
  <data name="Simplify_name_0" xml:space="preserve">
    <value>Simplify name '{0}'</value>
  </data>
  <data name="Simplify_member_access_0" xml:space="preserve">
    <value>Simplify member access '{0}'</value>
  </data>
  <data name="Remove_this_qualification" xml:space="preserve">
    <value>Remove 'this' qualification</value>
  </data>
  <data name="Name_can_be_simplified" xml:space="preserve">
    <value>Name can be simplified</value>
  </data>
  <data name="Can_t_determine_valid_range_of_statements_to_extract" xml:space="preserve">
    <value>Can't determine valid range of statements to extract</value>
  </data>
  <data name="Not_all_code_paths_return" xml:space="preserve">
    <value>Not all code paths return</value>
  </data>
  <data name="Selection_does_not_contain_a_valid_node" xml:space="preserve">
    <value>Selection does not contain a valid node</value>
  </data>
  <data name="Invalid_selection" xml:space="preserve">
    <value>Invalid selection.</value>
  </data>
  <data name="Selection_does_not_contain_a_valid_token" xml:space="preserve">
    <value>Selection does not contain a valid token.</value>
  </data>
  <data name="No_valid_selection_to_perform_extraction" xml:space="preserve">
    <value>No valid selection to perform extraction.</value>
  </data>
  <data name="No_common_root_node_for_extraction" xml:space="preserve">
    <value>No common root node for extraction.</value>
  </data>
  <data name="Contains_invalid_selection" xml:space="preserve">
    <value>Contains invalid selection.</value>
  </data>
  <data name="The_selection_contains_syntactic_errors" xml:space="preserve">
    <value>The selection contains syntactic errors</value>
  </data>
  <data name="Selection_can_not_cross_over_preprocessor_directives" xml:space="preserve">
    <value>Selection can not cross over preprocessor directives.</value>
  </data>
  <data name="Selection_can_not_contain_a_yield_statement" xml:space="preserve">
    <value>Selection can not contain a yield statement.</value>
  </data>
  <data name="Selection_can_not_contain_throw_statement" xml:space="preserve">
    <value>Selection can not contain throw statement.</value>
  </data>
  <data name="Selection_can_not_be_part_of_constant_initializer_expression" xml:space="preserve">
    <value>Selection can not be part of constant initializer expression.</value>
  </data>
  <data name="Selection_can_not_contain_a_pattern_expression" xml:space="preserve">
    <value>Selection can not contain a pattern expression.</value>
  </data>
  <data name="The_selected_code_is_inside_an_unsafe_context" xml:space="preserve">
    <value>The selected code is inside an unsafe context.</value>
  </data>
  <data name="No_valid_statement_range_to_extract" xml:space="preserve">
    <value>No valid statement range to extract</value>
  </data>
  <data name="deprecated" xml:space="preserve">
    <value>deprecated</value>
  </data>
  <data name="extension" xml:space="preserve">
    <value>extension</value>
  </data>
  <data name="awaitable" xml:space="preserve">
    <value>awaitable</value>
  </data>
  <data name="awaitable_extension" xml:space="preserve">
    <value>awaitable, extension</value>
  </data>
  <data name="Organize_Usings" xml:space="preserve">
    <value>Organize Usings</value>
  </data>
  <data name="Remove_and_Sort_Usings" xml:space="preserve">
    <value>R&amp;emove and Sort Usings</value>
  </data>
  <data name="Insert_await" xml:space="preserve">
    <value>Insert 'await'.</value>
  </data>
  <data name="Make_0_return_Task_instead_of_void" xml:space="preserve">
    <value>Make {0} return Task instead of void.</value>
  </data>
  <data name="Change_return_type_from_0_to_1" xml:space="preserve">
    <value>Change return type from {0} to {1}</value>
  </data>
  <data name="Replace_return_with_yield_return" xml:space="preserve">
    <value>Replace return with yield return</value>
  </data>
  <data name="Generate_explicit_conversion_operator_in_0" xml:space="preserve">
    <value>Generate explicit conversion operator in '{0}'</value>
  </data>
  <data name="Generate_implicit_conversion_operator_in_0" xml:space="preserve">
    <value>Generate implicit conversion operator in '{0}'</value>
  </data>
  <data name="Do_not_change_this_code_Put_cleanup_code_in_Dispose_bool_disposing_above" xml:space="preserve">
    <value>Do not change this code. Put cleanup code in Dispose(bool disposing) above.</value>
  </data>
  <data name="TODO_colon_free_unmanaged_resources_unmanaged_objects_and_override_a_finalizer_below" xml:space="preserve">
    <value>TODO: free unmanaged resources (unmanaged objects) and override a finalizer below.</value>
  </data>
  <data name="TODO_colon_override_a_finalizer_only_if_Dispose_bool_disposing_above_has_code_to_free_unmanaged_resources" xml:space="preserve">
    <value>TODO: override a finalizer only if Dispose(bool disposing) above has code to free unmanaged resources.</value>
  </data>
  <data name="This_code_added_to_correctly_implement_the_disposable_pattern" xml:space="preserve">
    <value>This code added to correctly implement the disposable pattern.</value>
  </data>
  <data name="TODO_colon_uncomment_the_following_line_if_the_finalizer_is_overridden_above" xml:space="preserve">
    <value>TODO: uncomment the following line if the finalizer is overridden above.</value>
  </data>
  <data name="Using_directive_is_unnecessary" xml:space="preserve">
    <value>Using directive is unnecessary.</value>
  </data>
  <data name="try_block" xml:space="preserve">
    <value>try block</value>
    <comment>{Locked="try"} "try" is a C# keyword and should not be localized.</comment>
  </data>
  <data name="catch_clause" xml:space="preserve">
    <value>catch clause</value>
    <comment>{Locked="catch"} "catch" is a C# keyword and should not be localized.</comment>
  </data>
  <data name="filter_clause" xml:space="preserve">
    <value>filter clause</value>
  </data>
  <data name="finally_clause" xml:space="preserve">
    <value>finally clause</value>
    <comment>{Locked="finally"} "finally" is a C# keyword and should not be localized.</comment>
  </data>
  <data name="fixed_statement" xml:space="preserve">
    <value>fixed statement</value>
    <comment>{Locked="fixed"} "fixed" is a C# keyword and should not be localized.</comment>
  </data>
  <data name="using_statement" xml:space="preserve">
    <value>using statement</value>
    <comment>{Locked="using"} "using" is a C# keyword and should not be localized.</comment>
  </data>
  <data name="lock_statement" xml:space="preserve">
    <value>lock statement</value>
    <comment>{Locked="lock"} "lock" is a C# keyword and should not be localized.</comment>
  </data>
  <data name="foreach_statement" xml:space="preserve">
    <value>foreach statement</value>
    <comment>{Locked="foreach"} "foreach" is a C# keyword and should not be localized.</comment>
  </data>
  <data name="checked_statement" xml:space="preserve">
    <value>checked statement</value>
    <comment>{Locked="checked"} "checked" is a C# keyword and should not be localized.</comment>
  </data>
  <data name="unchecked_statement" xml:space="preserve">
    <value>unchecked statement</value>
    <comment>{Locked="unchecked"} "unchecked" is a C# keyword and should not be localized.</comment>
  </data>
  <data name="yield_statement" xml:space="preserve">
    <value>yield statement</value>
    <comment>{Locked="yield"} "yield" is a C# keyword and should not be localized.</comment>
  </data>
  <data name="await_expression" xml:space="preserve">
    <value>await expression</value>
    <comment>{Locked="await"} "await" is a C# keyword and should not be localized.</comment>
  </data>
  <data name="lambda" xml:space="preserve">
    <value>lambda</value>
  </data>
  <data name="anonymous_method" xml:space="preserve">
    <value>anonymous method</value>
  </data>
  <data name="from_clause" xml:space="preserve">
    <value>from clause</value>
  </data>
  <data name="join_clause" xml:space="preserve">
    <value>join clause</value>
    <comment>{Locked="join"} "join" is a C# keyword and should not be localized.</comment>
  </data>
  <data name="let_clause" xml:space="preserve">
    <value>let clause</value>
    <comment>{Locked="let"} "let" is a C# keyword and should not be localized.</comment>
  </data>
  <data name="where_clause" xml:space="preserve">
    <value>where clause</value>
    <comment>{Locked="where"} "where" is a C# keyword and should not be localized.</comment>
  </data>
  <data name="orderby_clause" xml:space="preserve">
    <value>orderby clause</value>
    <comment>{Locked="orderby"} "orderby" is a C# keyword and should not be localized.</comment>
  </data>
  <data name="select_clause" xml:space="preserve">
    <value>select clause</value>
    <comment>{Locked="select"} "select" is a C# keyword and should not be localized.</comment>
  </data>
  <data name="groupby_clause" xml:space="preserve">
    <value>groupby clause</value>
    <comment>{Locked="groupby"} "groupby" is a C# keyword and should not be localized.</comment>
  </data>
  <data name="query_body" xml:space="preserve">
    <value>query body</value>
  </data>
  <data name="into_clause" xml:space="preserve">
    <value>into clause</value>
    <comment>{Locked="into"} "into" is a C# keyword and should not be localized.</comment>
  </data>
  <data name="is_pattern" xml:space="preserve">
    <value>is pattern</value>
    <comment>{Locked="is"} "is" is a C# keyword and should not be localized.</comment>
  </data>
  <data name="deconstruction" xml:space="preserve">
    <value>deconstruction</value>
  </data>
  <data name="tuple" xml:space="preserve">
    <value>tuple</value>
  </data>
  <data name="local_function" xml:space="preserve">
    <value>local function</value>
  </data>
  <data name="out_var" xml:space="preserve">
    <value>out variable</value>
    <comment>{Locked="out"} "out" is a C# keyword and should not be localized.</comment>
  </data>
  <data name="ref_local_or_expression" xml:space="preserve">
    <value>ref local or expression</value>
    <comment>{Locked="ref"} "ref" is a C# keyword and should not be localized.</comment>
  </data>
  <data name="v7_switch" xml:space="preserve">
    <value>C# 7 enhanced switch statement</value>
  </data>
  <data name="global_statement" xml:space="preserve">
    <value>global statement</value>
    <comment>{Locked="global"} "global" is a C# keyword and should not be localized.</comment>
  </data>
  <data name="using_namespace" xml:space="preserve">
    <value>using namespace</value>
  </data>
  <data name="using_directive" xml:space="preserve">
    <value>using directive</value>
  </data>
  <data name="struct_" xml:space="preserve">
    <value>struct</value>
    <comment>{Locked}</comment>
  </data>
  <data name="event_field" xml:space="preserve">
    <value>event field</value>
  </data>
  <data name="conversion_operator" xml:space="preserve">
    <value>conversion operator</value>
  </data>
  <data name="destructor" xml:space="preserve">
    <value>destructor</value>
  </data>
  <data name="indexer" xml:space="preserve">
    <value>indexer</value>
  </data>
  <data name="property_getter" xml:space="preserve">
    <value>property getter</value>
  </data>
  <data name="indexer_getter" xml:space="preserve">
    <value>indexer getter</value>
  </data>
  <data name="property_setter" xml:space="preserve">
    <value>property setter</value>
  </data>
  <data name="indexer_setter" xml:space="preserve">
    <value>indexer setter</value>
  </data>
  <data name="attribute_target" xml:space="preserve">
    <value>attribute target</value>
  </data>
  <data name="_0_does_not_contain_a_constructor_that_takes_that_many_arguments" xml:space="preserve">
    <value>'{0}' does not contain a constructor that takes that many arguments.</value>
  </data>
  <data name="The_name_0_does_not_exist_in_the_current_context" xml:space="preserve">
    <value>The name '{0}' does not exist in the current context.</value>
  </data>
  <data name="Hide_base_member" xml:space="preserve">
    <value>Hide base member</value>
  </data>
  <data name="Delegate_invocation_can_be_simplified" xml:space="preserve">
    <value>Delegate invocation can be simplified.</value>
  </data>
  <data name="Properties" xml:space="preserve">
    <value>Properties</value>
  </data>
  <data name="Use_explicit_type_instead_of_var" xml:space="preserve">
    <value>Use explicit type instead of 'var'</value>
  </data>
  <data name="Use_explicit_type" xml:space="preserve">
    <value>Use explicit type</value>
  </data>
  <data name="use_var_instead_of_explicit_type" xml:space="preserve">
    <value>use 'var' instead of explicit type</value>
  </data>
  <data name="Use_implicit_type" xml:space="preserve">
    <value>Use implicit type</value>
  </data>
  <data name="Autoselect_disabled_due_to_namespace_declaration" xml:space="preserve">
    <value>Autoselect disabled due to namespace declaration.</value>
  </data>
  <data name="namespace_name" xml:space="preserve">
    <value>&lt;namespace name&gt;</value>
  </data>
  <data name="Autoselect_disabled_due_to_type_declaration" xml:space="preserve">
    <value>Autoselect disabled due to type declaration.</value>
  </data>
  <data name="Autoselect_disabled_due_to_possible_deconstruction_declaration" xml:space="preserve">
    <value>Autoselect disabled due to possible deconstruction declaration.</value>
  </data>
  <data name="Upgrade_this_project_to_csharp_language_version_0" xml:space="preserve">
    <value>Upgrade this project to C# language version '{0}'</value>
  </data>
  <data name="Upgrade_all_csharp_projects_to_language_version_0" xml:space="preserve">
    <value>Upgrade all C# projects to language version '{0}'</value>
  </data>
  <data name="class_name" xml:space="preserve">
    <value>&lt;class name&gt;</value>
  </data>
  <data name="interface_name" xml:space="preserve">
    <value>&lt;interface name&gt;</value>
  </data>
  <data name="designation_name" xml:space="preserve">
    <value>&lt;designation name&gt;</value>
  </data>
  <data name="struct_name" xml:space="preserve">
    <value>&lt;struct name&gt;</value>
  </data>
  <data name="Make_method_async" xml:space="preserve">
    <value>Make method async</value>
  </data>
  <data name="Make_method_async_remain_void" xml:space="preserve">
    <value>Make method async (stay void)</value>
  </data>
  <data name="Add_this" xml:space="preserve">
    <value>Add 'this.'</value>
  </data>
  <data name="Convert_to_switch" xml:space="preserve">
    <value>Convert to 'switch'</value>
  </data>
  <data name="Warning_Extracting_a_local_function_reference_may_produce_invalid_code" xml:space="preserve">
    <value>Warning: Extracting a local function reference may produce invalid code</value>
  </data>
  <data name="Name" xml:space="preserve">
    <value>&lt;Name&gt;</value>
  </data>
  <data name="Autoselect_disabled_due_to_member_declaration" xml:space="preserve">
    <value>Autoselect disabled due to member declaration</value>
  </data>
  <data name="Suggested_name" xml:space="preserve">
    <value>(Suggested name)</value>
  </data>
  <data name="Remove_unused_function" xml:space="preserve">
    <value>Remove unused function</value>
  </data>
  <data name="Use_is_null_check" xml:space="preserve">
    <value>Use 'is null' check</value>
  </data>
  <data name="Add_parentheses_around_conditional_expression_in_interpolated_string" xml:space="preserve">
    <value>Add parentheses</value>
  </data>
  <data name="Convert_to_foreach" xml:space="preserve">
    <value>Convert to 'foreach'</value>
  </data>
  <data name="Convert_to_for" xml:space="preserve">
    <value>Convert to 'for'</value>
  </data>
  <data name="if_statement_can_be_simplified" xml:space="preserve">
    <value>'if' statement can be simplified</value>
  </data>
<<<<<<< HEAD
  <data name="Add_Obsolete" xml:space="preserve">
    <value>Add [Obsolete]</value>
=======
  <data name="Convert_to_method" xml:space="preserve">
    <value>Convert to method</value>
  </data>
  <data name="Add_accessibility_modifiers" xml:space="preserve">
    <value>Add accessibility modifiers</value>
  </data>
  <data name="Add_remove_braces_for_single_line_control_statements" xml:space="preserve">
    <value>Add/remove braces for single-line control statements</value>
  </data>
  <data name="Apply_language_framework_type_preferences" xml:space="preserve">
    <value>Apply language/framework type preferences</value>
  </data>
  <data name="Apply_implicit_explicit_type_preferences" xml:space="preserve">
    <value>Apply implicit/explicit type preferences</value>
  </data>
  <data name="Apply_this_qualification_preferences" xml:space="preserve">
    <value>Apply 'this.' qualification preferences</value>
  </data>
  <data name="Sort_accessibility_modifiers" xml:space="preserve">
    <value>Sort accessibility modifiers</value>
  </data>
  <data name="Apply_expression_block_body_preferences" xml:space="preserve">
    <value>Apply expression/block body preferences</value>
  </data>
  <data name="Apply_inline_out_variable_preferences" xml:space="preserve">
    <value>Apply inline 'out' variables preferences</value>
  </data>
  <data name="Apply_object_collection_initialization_preferences" xml:space="preserve">
    <value>Apply object/collection initialization preferences</value>
  </data>
  <data name="Make_private_field_readonly_when_possible" xml:space="preserve">
    <value>Make private fields readonly when possible</value>
  </data>
  <data name="Remove_unnecessary_casts" xml:space="preserve">
    <value>Remove unnecessary casts</value>
  </data>
  <data name="Remove_unused_variables" xml:space="preserve">
    <value>Remove unused variables</value>
>>>>>>> d2489d9d
  </data>
</root><|MERGE_RESOLUTION|>--- conflicted
+++ resolved
@@ -524,10 +524,9 @@
   <data name="if_statement_can_be_simplified" xml:space="preserve">
     <value>'if' statement can be simplified</value>
   </data>
-<<<<<<< HEAD
   <data name="Add_Obsolete" xml:space="preserve">
     <value>Add [Obsolete]</value>
-=======
+  </data>
   <data name="Convert_to_method" xml:space="preserve">
     <value>Convert to method</value>
   </data>
@@ -566,6 +565,5 @@
   </data>
   <data name="Remove_unused_variables" xml:space="preserve">
     <value>Remove unused variables</value>
->>>>>>> d2489d9d
   </data>
 </root>