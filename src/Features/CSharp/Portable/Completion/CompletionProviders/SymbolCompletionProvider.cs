﻿// Licensed to the .NET Foundation under one or more agreements.
// The .NET Foundation licenses this file to you under the MIT license.
// See the LICENSE file in the project root for more information.

using System;
using System.Collections.Generic;
using System.Collections.Immutable;
using System.Composition;
using System.Threading;
using System.Threading.Tasks;
using Microsoft.CodeAnalysis.Completion;
using Microsoft.CodeAnalysis.Completion.Providers;
using Microsoft.CodeAnalysis.CSharp.Extensions;
using Microsoft.CodeAnalysis.CSharp.Extensions.ContextQuery;
using Microsoft.CodeAnalysis.Experiments;
using Microsoft.CodeAnalysis.Host.Mef;
using Microsoft.CodeAnalysis.Options;
using Microsoft.CodeAnalysis.Recommendations;
using Microsoft.CodeAnalysis.Shared.Extensions;
using Microsoft.CodeAnalysis.Shared.Extensions.ContextQuery;
using Microsoft.CodeAnalysis.Text;

namespace Microsoft.CodeAnalysis.CSharp.Completion.Providers
{
    [ExportCompletionProvider(nameof(SymbolCompletionProvider), LanguageNames.CSharp)]
    [ExtensionOrder(After = nameof(SpeculativeTCompletionProvider))]
    [Shared]
    internal partial class SymbolCompletionProvider : AbstractRecommendationServiceBasedCompletionProvider
    {
        [ImportingConstructor]
        [Obsolete(MefConstruction.ImportingConstructorMessage, error: true)]
        public SymbolCompletionProvider()
        {
        }

        protected override Task<ImmutableArray<ISymbol>> GetSymbolsAsync(SyntaxContext context, int position, OptionSet options, CancellationToken cancellationToken)
        {
            return Recommender.GetImmutableRecommendedSymbolsAtPositionAsync(
                context.SemanticModel, position, context.Workspace, options, cancellationToken);
        }

        protected async override Task<bool> ShouldProvidePreselectedItemsAsync(CompletionContext completionContext, SyntaxContext syntaxContext, Document document, int position, Lazy<ImmutableArray<ITypeSymbol>> inferredTypes, OptionSet options)
        {
            var sourceText = await document.GetTextAsync(CancellationToken.None).ConfigureAwait(false);
            if (ShouldTriggerInArgumentLists(sourceText, options))
            {
                // Avoid preselection & hard selection when triggered via insertion in an argument list.
                // If an item is hard selected, then a user trying to type MethodCall() will get
                // MethodCall(someVariable) instead. We need only soft selected items to prevent this.
                if (completionContext.Trigger.Kind == CompletionTriggerKind.Insertion &&
                    position > 0 &&
                    await IsTriggerInArgumentListAsync(document, position - 1, CancellationToken.None).ConfigureAwait(false) == true)
                {
                    return false;
                }
            }

            return true;
        }

        protected override bool IsInstrinsic(ISymbol s)
            => s is ITypeSymbol ts && ts.IsIntrinsicType();

        internal override bool IsInsertionTrigger(SourceText text, int characterPosition, OptionSet options)
        {
            return ShouldTriggerInArgumentLists(text, options)
                ? CompletionUtilities.IsTriggerCharacterOrArgumentListCharacter(text, characterPosition, options)
                : CompletionUtilities.IsTriggerCharacter(text, characterPosition, options);
<<<<<<< HEAD
        }

        internal async override Task<bool> IsSyntacticTriggerCharacterAsync(Document document, int caretPosition, CompletionTrigger trigger, OptionSet options, CancellationToken cancellationToken)
        {
            if (trigger.Kind == CompletionTriggerKind.Insertion && caretPosition > 0)
            {
                var result = await IsTriggerOnDotAsync(document, caretPosition - 1, cancellationToken).ConfigureAwait(false);
                if (result.HasValue)
                {
                    return result.Value;
                }

                if (ShouldTriggerInArgumentLists(document.Project.Solution.Workspace, await document.GetOptionsAsync(cancellationToken).ConfigureAwait(false)))
                {
                    result = await IsTriggerInArgumentListAsync(document, caretPosition - 1, cancellationToken).ConfigureAwait(false);
                    if (result.HasValue)
                    {
                        return result.Value;
                    }
                }
            }

            // By default we want to proceed with triggering completion if we have items.
            return true;
        }

=======
        }

        internal async override Task<bool> IsSyntacticTriggerCharacterAsync(Document document, int caretPosition, CompletionTrigger trigger, OptionSet options, CancellationToken cancellationToken)
        {
            if (trigger.Kind == CompletionTriggerKind.Insertion && caretPosition > 0)
            {
                var result = await IsTriggerOnDotAsync(document, caretPosition - 1, cancellationToken).ConfigureAwait(false);
                if (result.HasValue)
                {
                    return result.Value;
                }

                if (ShouldTriggerInArgumentLists(document.Project.Solution.Workspace, await document.GetOptionsAsync(cancellationToken).ConfigureAwait(false)))
                {
                    result = await IsTriggerInArgumentListAsync(document, caretPosition - 1, cancellationToken).ConfigureAwait(false);
                    if (result.HasValue)
                    {
                        return result.Value;
                    }
                }
            }

            // By default we want to proceed with triggering completion if we have items.
            return true;
        }

>>>>>>> d73229b4
        internal override ImmutableHashSet<char> TriggerCharacters { get; } = CompletionUtilities.CommonTriggerCharactersWithArgumentList;

        protected override async Task<bool> IsSemanticTriggerCharacterAsync(Document document, int characterPosition, CancellationToken cancellationToken)
        {
            var result = await IsTriggerOnDotAsync(document, characterPosition, cancellationToken).ConfigureAwait(false);
            if (result.HasValue)
            {
                return result.Value;
            }

            return true;
        }

        private bool ShouldTriggerInArgumentLists(SourceText text, OptionSet options)
            => Workspace.TryGetWorkspace(text.Container, out var workspace) &&
                ShouldTriggerInArgumentLists(workspace, options);

        private bool? _shouldTriggerCompletionInArgumentListsExperiment = null;

        private bool ShouldTriggerInArgumentLists(Workspace workspace, OptionSet options)
        {
            var isTriggerInArgumentListOptionEnabled = options.GetOption(CompletionOptions.TriggerInArgumentLists, LanguageNames.CSharp);
            if (isTriggerInArgumentListOptionEnabled != null)
            {
                return isTriggerInArgumentListOptionEnabled.Value;
            }

            if (_shouldTriggerCompletionInArgumentListsExperiment == null)
            {
                var experimentationService = workspace.Services.GetService<IExperimentationService>();
                _shouldTriggerCompletionInArgumentListsExperiment =
                    experimentationService.IsExperimentEnabled(WellKnownExperimentNames.TriggerCompletionInArgumentLists);
            }

            return _shouldTriggerCompletionInArgumentListsExperiment.Value;
        }

        private async Task<bool?> IsTriggerOnDotAsync(Document document, int characterPosition, CancellationToken cancellationToken)
        {
            var text = await document.GetTextAsync(cancellationToken).ConfigureAwait(false);
            if (text[characterPosition] != '.')
            {
                return null;
            }

            // don't want to trigger after a number.  All other cases after dot are ok.
            var tree = await document.GetSyntaxRootAsync(cancellationToken).ConfigureAwait(false);
            var token = tree.FindToken(characterPosition);
            if (token.Kind() == SyntaxKind.DotToken)
            {
                token = token.GetPreviousToken();
            }

            return token.Kind() != SyntaxKind.NumericLiteralToken;
        }

        /// <returns><see langword="null"/> if not an argument list character, otherwise whether the trigger is in an argument list.</returns>
        private async Task<bool?> IsTriggerInArgumentListAsync(Document document, int characterPosition, CancellationToken cancellationToken)
        {
            var text = await document.GetTextAsync(cancellationToken).ConfigureAwait(false);
            if (!CompletionUtilities.IsArgumentListCharacter(text[characterPosition]))
            {
                return null;
            }

            var tree = await document.GetSyntaxRootAsync(cancellationToken).ConfigureAwait(false);
            var token = tree.FindToken(characterPosition);

            if (!token.Parent.IsKind(SyntaxKind.ArgumentList, SyntaxKind.BracketedArgumentList, SyntaxKind.AttributeArgumentList, SyntaxKind.ArrayRankSpecifier))
            {
                return false;
            }

            // Be careful, e.g. if we're in a comment before the token
            if (token.Span.End > characterPosition + 1)
            {
                return false;
            }

            // Only allow spaces between the end of the token and the trigger character
            for (var i = token.Span.End; i < characterPosition; i++)
            {
                if (text[i] != ' ')
                {
                    return false;
                }
            }

            return true;
        }

        protected override async Task<SyntaxContext> CreateContextAsync(Document document, int position, CancellationToken cancellationToken)
        {
            var workspace = document.Project.Solution.Workspace;
            var span = new TextSpan(position, 0);
            var semanticModel = await document.GetSemanticModelForSpanAsync(span, cancellationToken).ConfigureAwait(false);
            return CSharpSyntaxContext.CreateContext(workspace, semanticModel, position, cancellationToken);
        }

        protected override (string displayText, string suffix, string insertionText) GetDisplayAndSuffixAndInsertionText(ISymbol symbol, SyntaxContext context)
            => CompletionUtilities.GetDisplayAndSuffixAndInsertionText(symbol, context);

        protected override CompletionItemRules GetCompletionItemRules(List<ISymbol> symbols, SyntaxContext context, bool preselect)
        {
            cachedRules.TryGetValue(ValueTuple.Create(((CSharpSyntaxContext)context).IsLeftSideOfImportAliasDirective, preselect, context.IsPossibleTupleContext), out var rule);

            return rule ?? CompletionItemRules.Default;
        }

        private static readonly Dictionary<ValueTuple<bool, bool, bool>, CompletionItemRules> cachedRules = InitCachedRules();

        private static Dictionary<ValueTuple<bool, bool, bool>, CompletionItemRules> InitCachedRules()
        {
            var result = new Dictionary<ValueTuple<bool, bool, bool>, CompletionItemRules>();

            for (var importDirective = 0; importDirective < 2; importDirective++)
            {
                for (var preselect = 0; preselect < 2; preselect++)
                {
                    for (var tupleLiteral = 0; tupleLiteral < 2; tupleLiteral++)
                    {
                        if (importDirective == 1 && tupleLiteral == 1)
                        {
                            // this combination doesn't make sense, we can skip it
                            continue;
                        }

                        var context = ValueTuple.Create(importDirective == 1, preselect == 1, tupleLiteral == 1);
                        result[context] = MakeRule(importDirective, preselect, tupleLiteral);
                    }
                }
            }

            return result;
        }

        private static CompletionItemRules MakeRule(int importDirective, int preselect, int tupleLiteral)
            => MakeRule(importDirective == 1, preselect == 1, tupleLiteral == 1);

        private static CompletionItemRules MakeRule(bool importDirective, bool preselect, bool tupleLiteral)
        {
            // '<' should not filter the completion list, even though it's in generic items like IList<>
            var generalBaseline = CompletionItemRules.Default.
                WithFilterCharacterRule(CharacterSetModificationRule.Create(CharacterSetModificationKind.Remove, '<')).
                WithCommitCharacterRule(CharacterSetModificationRule.Create(CharacterSetModificationKind.Add, '<'));

            var importDirectiveBaseline = CompletionItemRules.Create(commitCharacterRules:
                ImmutableArray.Create(CharacterSetModificationRule.Create(CharacterSetModificationKind.Replace, '.', ';')));

            var rule = importDirective ? importDirectiveBaseline : generalBaseline;

            if (preselect)
            {
                rule = rule.WithSelectionBehavior(CompletionItemSelectionBehavior.HardSelection);
            }

            if (tupleLiteral)
            {
                rule = rule
                    .WithCommitCharacterRule(CharacterSetModificationRule.Create(CharacterSetModificationKind.Remove, ':'));
            }

            return rule;
        }

        protected override CompletionItemSelectionBehavior PreselectedItemSelectionBehavior => CompletionItemSelectionBehavior.HardSelection;
    }
}<|MERGE_RESOLUTION|>--- conflicted
+++ resolved
@@ -66,7 +66,6 @@
             return ShouldTriggerInArgumentLists(text, options)
                 ? CompletionUtilities.IsTriggerCharacterOrArgumentListCharacter(text, characterPosition, options)
                 : CompletionUtilities.IsTriggerCharacter(text, characterPosition, options);
-<<<<<<< HEAD
         }
 
         internal async override Task<bool> IsSyntacticTriggerCharacterAsync(Document document, int caretPosition, CompletionTrigger trigger, OptionSet options, CancellationToken cancellationToken)
@@ -93,34 +92,6 @@
             return true;
         }
 
-=======
-        }
-
-        internal async override Task<bool> IsSyntacticTriggerCharacterAsync(Document document, int caretPosition, CompletionTrigger trigger, OptionSet options, CancellationToken cancellationToken)
-        {
-            if (trigger.Kind == CompletionTriggerKind.Insertion && caretPosition > 0)
-            {
-                var result = await IsTriggerOnDotAsync(document, caretPosition - 1, cancellationToken).ConfigureAwait(false);
-                if (result.HasValue)
-                {
-                    return result.Value;
-                }
-
-                if (ShouldTriggerInArgumentLists(document.Project.Solution.Workspace, await document.GetOptionsAsync(cancellationToken).ConfigureAwait(false)))
-                {
-                    result = await IsTriggerInArgumentListAsync(document, caretPosition - 1, cancellationToken).ConfigureAwait(false);
-                    if (result.HasValue)
-                    {
-                        return result.Value;
-                    }
-                }
-            }
-
-            // By default we want to proceed with triggering completion if we have items.
-            return true;
-        }
-
->>>>>>> d73229b4
         internal override ImmutableHashSet<char> TriggerCharacters { get; } = CompletionUtilities.CommonTriggerCharactersWithArgumentList;
 
         protected override async Task<bool> IsSemanticTriggerCharacterAsync(Document document, int characterPosition, CancellationToken cancellationToken)
