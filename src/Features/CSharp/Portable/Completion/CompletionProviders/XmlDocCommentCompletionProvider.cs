﻿// Licensed to the .NET Foundation under one or more agreements.
// The .NET Foundation licenses this file to you under the MIT license.
// See the LICENSE file in the project root for more information.

using System;
using System.Collections.Generic;
using System.Collections.Immutable;
using System.Composition;
using System.Diagnostics;
<<<<<<< HEAD
=======
using System.Diagnostics.CodeAnalysis;
>>>>>>> 67d940c4
using System.Linq;
using System.Threading;
using System.Threading.Tasks;
using Microsoft.CodeAnalysis.Completion;
using Microsoft.CodeAnalysis.Completion.Providers;
using Microsoft.CodeAnalysis.CSharp.Extensions;
using Microsoft.CodeAnalysis.CSharp.Syntax;
using Microsoft.CodeAnalysis.ErrorReporting;
using Microsoft.CodeAnalysis.Host.Mef;
using Microsoft.CodeAnalysis.Options;
using Microsoft.CodeAnalysis.Shared.Extensions;
using Microsoft.CodeAnalysis.Text;
using Roslyn.Utilities;

namespace Microsoft.CodeAnalysis.CSharp.Completion.Providers
{
    using static DocumentationCommentXmlNames;

    [ExportCompletionProvider(nameof(XmlDocCommentCompletionProvider), LanguageNames.CSharp)]
    [ExtensionOrder(After = nameof(PartialTypeCompletionProvider))]
    [Shared]
    internal partial class XmlDocCommentCompletionProvider : AbstractDocCommentCompletionProvider<DocumentationCommentTriviaSyntax>
    {
        [ImportingConstructor]
        [Obsolete(MefConstruction.ImportingConstructorMessage, error: true)]
        public XmlDocCommentCompletionProvider() : base(s_defaultRules)
        {
        }

        internal override string Language => LanguageNames.CSharp;

        public override bool IsInsertionTrigger(SourceText text, int characterPosition, CompletionOptions options)
            => text[characterPosition] is ('<' or '"') ||
               CompletionUtilities.IsTriggerAfterSpaceOrStartOfWordCharacter(text, characterPosition, options);

        public override ImmutableHashSet<char> TriggerCharacters { get; } = ImmutableHashSet.Create('<', '"', ' ');

        protected override async Task<IEnumerable<CompletionItem>?> GetItemsWorkerAsync(
            Document document, int position,
            CompletionTrigger trigger, CancellationToken cancellationToken)
        {
            try
            {
                var tree = await document.GetRequiredSyntaxTreeAsync(cancellationToken).ConfigureAwait(false);
                var token = tree.FindTokenOnLeftOfPosition(position, cancellationToken);
                var parentTrivia = token.GetAncestor<DocumentationCommentTriviaSyntax>();

                if (parentTrivia == null)
                {
                    return null;
                }

                var attachedToken = parentTrivia.ParentTrivia.Token;
                if (attachedToken.Kind() == SyntaxKind.None)
                {
                    return null;
                }

                var semanticModel = await document.ReuseExistingSpeculativeModelAsync(attachedToken.Parent, cancellationToken).ConfigureAwait(false);

                ISymbol? declaredSymbol = null;
                var memberDeclaration = attachedToken.GetAncestor<MemberDeclarationSyntax>();
                if (memberDeclaration != null)
                {
                    declaredSymbol = semanticModel.GetDeclaredSymbol(memberDeclaration, cancellationToken);
                }
                else
                {
                    var typeDeclaration = attachedToken.GetAncestor<TypeDeclarationSyntax>();
                    if (typeDeclaration != null)
                    {
                        declaredSymbol = semanticModel.GetDeclaredSymbol(typeDeclaration, cancellationToken);
                    }
                }

                if (IsAttributeNameContext(token, position, out var elementName, out var existingAttributes))
                {
                    return GetAttributeItems(elementName, existingAttributes);
                }

                var wasTriggeredAfterSpace = trigger.Kind == CompletionTriggerKind.Insertion && trigger.Character == ' ';
                if (wasTriggeredAfterSpace)
                {
                    // Nothing below this point should triggered by a space character
                    // (only attribute names should be triggered by <SPACE>)
                    return null;
                }

                if (IsAttributeValueContext(token, out elementName, out var attributeName))
                {
                    return GetAttributeValueItems(declaredSymbol, elementName, attributeName);
                }

                if (trigger.Kind == CompletionTriggerKind.Insertion && trigger.Character != '<')
                {
                    // With the use of IsTriggerAfterSpaceOrStartOfWordCharacter, the code below is much
                    // too aggressive at suggesting tags, so exit early before degrading the experience
                    return null;
                }

                var items = new List<CompletionItem>();

                if (token.Parent.IsKind(SyntaxKind.XmlEmptyElement) || token.Parent.IsKind(SyntaxKind.XmlText) ||
                    (token.Parent.IsKind(SyntaxKind.XmlElementEndTag) && token.IsKind(SyntaxKind.GreaterThanToken)) ||
                    (token.Parent.IsKind(SyntaxKind.XmlName) && token.Parent.IsParentKind(SyntaxKind.XmlEmptyElement)))
                {
                    // The user is typing inside an XmlElement
                    if (token.Parent.IsParentKind(SyntaxKind.XmlElement) ||
                        token.Parent.Parent.IsParentKind(SyntaxKind.XmlElement))
                    {
                        // Avoid including language keywords when following < or <text, since these cases should only be
                        // attempting to complete the XML name (which for language keywords is 'see'). While the parser
                        // treats the 'name' in '< name' as an XML name, we don't treat it like that here so the completion
                        // experience is consistent for '< ' and '< n'.
                        var xmlNameOnly = token.IsKind(SyntaxKind.LessThanToken)
                            || (token.Parent.IsKind(SyntaxKind.XmlName) && !token.HasLeadingTrivia);
                        var includeKeywords = !xmlNameOnly;

                        items.AddRange(GetNestedItems(declaredSymbol, includeKeywords));
                    }

                    if (token.Parent.Parent is XmlElementSyntax xmlElement)
                    {
                        AddXmlElementItems(items, xmlElement.StartTag);
                    }

                    if (token.Parent.IsParentKind(SyntaxKind.XmlEmptyElement) &&
                        token.Parent.Parent!.Parent is XmlElementSyntax nestedXmlElement)
                    {
                        AddXmlElementItems(items, nestedXmlElement.StartTag);
                    }

                    if (token.Parent.Parent is DocumentationCommentTriviaSyntax ||
                        (token.Parent.Parent.IsKind(SyntaxKind.XmlEmptyElement) && token.Parent.Parent.Parent is DocumentationCommentTriviaSyntax))
                    {
                        items.AddRange(GetTopLevelItems(declaredSymbol, parentTrivia));
                    }
                }

                if (token.Parent is XmlElementStartTagSyntax startTag &&
                    token == startTag.GreaterThanToken)
                {
                    AddXmlElementItems(items, startTag);
                }

                items.AddRange(GetAlwaysVisibleItems());
                return items;
            }
<<<<<<< HEAD
            catch (Exception e) when (FatalError.ReportAndCatchUnlessCanceled(e, cancellationToken))
=======
            catch (Exception e) when (FatalError.ReportAndCatchUnlessCanceled(e, cancellationToken, ErrorSeverity.General))
>>>>>>> 67d940c4
            {
                return SpecializedCollections.EmptyEnumerable<CompletionItem>();
            }
        }

        private void AddXmlElementItems(List<CompletionItem> items, XmlElementStartTagSyntax startTag)
        {
            var xmlElementName = startTag.Name.LocalName.ValueText;
            if (xmlElementName == ListElementName)
            {
                items.AddRange(GetListItems());
            }
            else if (xmlElementName == ListHeaderElementName)
            {
                items.AddRange(GetListHeaderItems());
            }
            else if (xmlElementName == ItemElementName)
            {
                items.AddRange(GetItemTagItems());
            }
        }

        private bool IsAttributeNameContext(SyntaxToken token, int position, [NotNullWhen(true)] out string? elementName, [NotNullWhen(true)] out ISet<string>? attributeNames)
        {
            elementName = null;

            if (token.IsKind(SyntaxKind.XmlTextLiteralToken) && string.IsNullOrWhiteSpace(token.Text))
            {
                // Unlike VB, the C# lexer has a preference for leading trivia. In the following example...
                //
                //    /// <exception          $$
                //
                // ...the trailing whitespace will not be attached as trivia to any node. Instead it will
                // be treated as an independent XmlTextLiteralToken, so skip backwards by one token.
                token = token.GetPreviousToken();
            }

            // Handle the <elem$$ case by going back one token (the subsequent checks need to account for this)
            token = token.GetPreviousTokenIfTouchingWord(position);

            var attributes = default(SyntaxList<XmlAttributeSyntax>);

            if (token.IsKind(SyntaxKind.IdentifierToken) && token.Parent.IsKind(SyntaxKind.XmlName))
            {
                // <elem $$
                // <elem attr$$
                (elementName, attributes) = GetElementNameAndAttributes(token.Parent.Parent!);
            }
            else if (token.Parent.IsKind(SyntaxKind.XmlCrefAttribute, out XmlAttributeSyntax? attributeSyntax) ||
                     token.Parent.IsKind(SyntaxKind.XmlNameAttribute, out attributeSyntax) ||
                     token.Parent.IsKind(SyntaxKind.XmlTextAttribute, out attributeSyntax))
            {
                // In the following, 'attr1' may be a regular text attribute, or one of the special 'cref' or 'name' attributes
                // <elem attr1="" $$
                // <elem attr1="" $$attr2	
                // <elem attr1="" attr2$$

                if (token == attributeSyntax.EndQuoteToken)
                {
                    (elementName, attributes) = GetElementNameAndAttributes(attributeSyntax.Parent!);
                }
            }

            attributeNames = attributes.Select(GetAttributeName).ToSet();
            return elementName != null;
        }

        private (string? name, SyntaxList<XmlAttributeSyntax> attributes) GetElementNameAndAttributes(SyntaxNode node)
        {
            XmlNameSyntax? nameSyntax;
            SyntaxList<XmlAttributeSyntax> attributes;

            switch (node)
            {
                // Self contained empty element <tag />
                case XmlEmptyElementSyntax emptyElementSyntax:
                    nameSyntax = emptyElementSyntax.Name;
                    attributes = emptyElementSyntax.Attributes;
                    break;

                // Parent node of a non-empty element: <tag></tag>
                case XmlElementSyntax elementSyntax:
                    // Defer to the start-tag logic
                    return GetElementNameAndAttributes(elementSyntax.StartTag);

                // Start tag of a non-empty element: <tag>
                case XmlElementStartTagSyntax startTagSyntax:
                    nameSyntax = startTagSyntax.Name;
                    attributes = startTagSyntax.Attributes;
                    break;

                default:
                    nameSyntax = null;
                    attributes = default;
                    break;
            }

            return (name: nameSyntax?.LocalName.ValueText, attributes);
        }

        private static bool IsAttributeValueContext(SyntaxToken token, [NotNullWhen(true)] out string? tagName, [NotNullWhen(true)] out string? attributeName)
        {
            XmlAttributeSyntax? attributeSyntax;
            if (token.Parent.IsKind(SyntaxKind.IdentifierName) &&
                token.Parent.IsParentKind(SyntaxKind.XmlNameAttribute, out XmlNameAttributeSyntax? xmlName))
            {
                // Handle the special 'name' attributes: name="bar$$
                attributeSyntax = xmlName;
            }
            else if (token.IsKind(SyntaxKind.XmlTextLiteralToken) &&
                     token.Parent.IsKind(SyntaxKind.XmlTextAttribute, out XmlTextAttributeSyntax? xmlText))
            {
                // Handle the other general text attributes: foo="bar$$
                attributeSyntax = xmlText;
            }
            else if (token.Parent.IsKind(SyntaxKind.XmlNameAttribute, out attributeSyntax) ||
                     token.Parent.IsKind(SyntaxKind.XmlTextAttribute, out attributeSyntax))
            {
                // When there's no attribute value yet, the parent attribute is returned:
                //     name="$$
                //     foo="$$
                if (token != attributeSyntax.StartQuoteToken)
                {
                    attributeSyntax = null;
                }
            }

            if (attributeSyntax != null)
            {
                attributeName = attributeSyntax.Name.LocalName.ValueText;

                var emptyElement = attributeSyntax.GetAncestor<XmlEmptyElementSyntax>();
                if (emptyElement != null)
                {
                    // Empty element tags: <tag attr=... />
                    tagName = emptyElement.Name.LocalName.Text;
                    return true;
                }

                var startTagSyntax = token.GetAncestor<XmlElementStartTagSyntax>();
                if (startTagSyntax != null)
                {
                    // Non-empty element start tags: <tag attr=... >
                    tagName = startTagSyntax.Name.LocalName.Text;
                    return true;
                }
            }

            attributeName = null;
            tagName = null;
            return false;
        }

        protected override IEnumerable<string> GetKeywordNames()
        {
            yield return SyntaxFacts.GetText(SyntaxKind.NullKeyword);
            yield return SyntaxFacts.GetText(SyntaxKind.StaticKeyword);
            yield return SyntaxFacts.GetText(SyntaxKind.VirtualKeyword);
            yield return SyntaxFacts.GetText(SyntaxKind.TrueKeyword);
            yield return SyntaxFacts.GetText(SyntaxKind.FalseKeyword);
            yield return SyntaxFacts.GetText(SyntaxKind.AbstractKeyword);
            yield return SyntaxFacts.GetText(SyntaxKind.SealedKeyword);
            yield return SyntaxFacts.GetText(SyntaxKind.AsyncKeyword);
            yield return SyntaxFacts.GetText(SyntaxKind.AwaitKeyword);
        }

        protected override IEnumerable<string> GetExistingTopLevelElementNames(DocumentationCommentTriviaSyntax syntax) =>
            syntax.Content.Select(GetElementName).WhereNotNull();

        protected override IEnumerable<string?> GetExistingTopLevelAttributeValues(DocumentationCommentTriviaSyntax syntax, string elementName, string attributeName)
        {
            var attributeValues = SpecializedCollections.EmptyEnumerable<string?>();

            foreach (var node in syntax.Content)
            {
                (var name, var attributes) = GetElementNameAndAttributes(node);

                if (name == elementName)
                {
                    attributeValues = attributeValues.Concat(
                        attributes.Where(attribute => GetAttributeName(attribute) == attributeName)
                                  .Select(GetAttributeValue));
                }
            }

            return attributeValues;
        }

        private string? GetElementName(XmlNodeSyntax node) => GetElementNameAndAttributes(node).name;

        private string GetAttributeName(XmlAttributeSyntax attribute) => attribute.Name.LocalName.ValueText;

        private string? GetAttributeValue(XmlAttributeSyntax attribute)
        {
            switch (attribute)
            {
                case XmlTextAttributeSyntax textAttribute:
                    // Decode any XML enities and concatentate the results
                    return textAttribute.TextTokens.GetValueText();

                case XmlNameAttributeSyntax nameAttribute:
                    return nameAttribute.Identifier.Identifier.ValueText;

                default:
                    return null;
            }
        }

        protected override ImmutableArray<IParameterSymbol> GetParameters(ISymbol declarationSymbol)
        {
            var declaredParameters = declarationSymbol.GetParameters();
            if (declarationSymbol is INamedTypeSymbol namedTypeSymbol &&
                namedTypeSymbol.TryGetRecordPrimaryConstructor(out var primaryConstructor))
            {
                declaredParameters = primaryConstructor.Parameters;
            }

            return declaredParameters;
        }

        private static readonly CompletionItemRules s_defaultRules =
            CompletionItemRules.Create(
                filterCharacterRules: FilterRules,
                commitCharacterRules: ImmutableArray.Create(CharacterSetModificationRule.Create(CharacterSetModificationKind.Add, '>', '\t')),
                enterKeyRule: EnterKeyRule.Never);
    }
}<|MERGE_RESOLUTION|>--- conflicted
+++ resolved
@@ -7,10 +7,7 @@
 using System.Collections.Immutable;
 using System.Composition;
 using System.Diagnostics;
-<<<<<<< HEAD
-=======
 using System.Diagnostics.CodeAnalysis;
->>>>>>> 67d940c4
 using System.Linq;
 using System.Threading;
 using System.Threading.Tasks;
@@ -159,11 +156,7 @@
                 items.AddRange(GetAlwaysVisibleItems());
                 return items;
             }
-<<<<<<< HEAD
-            catch (Exception e) when (FatalError.ReportAndCatchUnlessCanceled(e, cancellationToken))
-=======
             catch (Exception e) when (FatalError.ReportAndCatchUnlessCanceled(e, cancellationToken, ErrorSeverity.General))
->>>>>>> 67d940c4
             {
                 return SpecializedCollections.EmptyEnumerable<CompletionItem>();
             }
