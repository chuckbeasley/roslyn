--- conflicted
+++ resolved
@@ -414,11 +414,7 @@
                     cancellationToken);
 
                 if (result.Type != null &&
-<<<<<<< HEAD
-                    token.GetAncestor<ParameterSyntax>().Parent.IsParentKind(SyntaxKind.RecordDeclaration, SyntaxKind.RecordStructDeclaration))
-=======
                     token.GetAncestor<ParameterSyntax>()?.Parent.IsParentKind(SyntaxKind.RecordDeclaration, SyntaxKind.RecordStructDeclaration) == true)
->>>>>>> 67d940c4
                 {
                     return true;
                 }
