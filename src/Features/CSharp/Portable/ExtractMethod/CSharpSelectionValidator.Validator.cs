--- conflicted
+++ resolved
@@ -21,13 +21,7 @@
             };
 
         private bool CheckGlobalStatement()
-<<<<<<< HEAD
-        {
-            return true;
-        }
-=======
             => true;
->>>>>>> d73229b4
 
         private bool CheckBlock(BlockSyntax block)
         {
