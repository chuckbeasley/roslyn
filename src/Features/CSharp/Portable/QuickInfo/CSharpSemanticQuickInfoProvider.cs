﻿// Licensed to the .NET Foundation under one or more agreements.
// The .NET Foundation licenses this file to you under the MIT license.
// See the LICENSE file in the project root for more information.

using System;
using System.Collections.Generic;
using System.Collections.Immutable;
using System.Composition;
using System.Diagnostics.CodeAnalysis;
using System.Linq;
using System.Threading;
using System.Threading.Tasks;
using Microsoft.CodeAnalysis.Copilot;
using Microsoft.CodeAnalysis.CSharp.Extensions;
using Microsoft.CodeAnalysis.CSharp.Syntax;
using Microsoft.CodeAnalysis.GoToDefinition;
using Microsoft.CodeAnalysis.Host.Mef;
using Microsoft.CodeAnalysis.QuickInfo;
using Microsoft.CodeAnalysis.Shared.Extensions;

namespace Microsoft.CodeAnalysis.CSharp.QuickInfo;

[ExportQuickInfoProvider(QuickInfoProviderNames.Semantic, LanguageNames.CSharp), Shared]
internal class CSharpSemanticQuickInfoProvider : CommonSemanticQuickInfoProvider
{
    [ImportingConstructor]
    [Obsolete(MefConstruction.ImportingConstructorMessage, error: true)]
    public CSharpSemanticQuickInfoProvider()
    {
    }

    /// <summary>
    /// If the token is the '=>' in a lambda, or the 'delegate' in an anonymous function,
    /// return the syntax for the lambda or anonymous function.
    /// </summary>
    protected override bool GetBindableNodeForTokenIndicatingLambda(SyntaxToken token, [NotNullWhen(returnValue: true)] out SyntaxNode? found)
    {
        if (token.IsKind(SyntaxKind.EqualsGreaterThanToken)
            && token.Parent is (kind: SyntaxKind.ParenthesizedLambdaExpression or SyntaxKind.SimpleLambdaExpression))
        {
            // () =>
            found = token.Parent;
            return true;
        }
        else if (token.IsKind(SyntaxKind.DelegateKeyword) && token.Parent.IsKind(SyntaxKind.AnonymousMethodExpression))
        {
            // delegate (...) { ... }
            found = token.Parent;
            return true;
        }

        found = null;
        return false;
    }

    protected override bool GetBindableNodeForTokenIndicatingPossibleIndexerAccess(SyntaxToken token, [NotNullWhen(returnValue: true)] out SyntaxNode? found)
    {
        if (token.Kind() is SyntaxKind.CloseBracketToken or SyntaxKind.OpenBracketToken &&
            token.Parent?.Parent.IsKind(SyntaxKind.ElementAccessExpression) == true)
        {
            found = token.Parent.Parent;
            return true;
        }

        found = null;
        return false;
    }

    protected override bool GetBindableNodeForTokenIndicatingMemberAccess(SyntaxToken token, out SyntaxToken found)
    {
        if (token.IsKind(SyntaxKind.DotToken) &&
            token.Parent is MemberAccessExpressionSyntax memberAccess)
        {
            found = memberAccess.Name.Identifier;
            return true;
        }

        found = default;
        return false;
    }

    protected override bool ShouldCheckPreviousToken(SyntaxToken token)
        => !token.Parent.IsKind(SyntaxKind.XmlCrefAttribute);

    protected override NullableFlowState GetNullabilityAnalysis(SemanticModel semanticModel, ISymbol symbol, SyntaxNode node, CancellationToken cancellationToken)
    {
        // Anything less than C# 8 we just won't show anything, even if the compiler could theoretically give analysis
        var parseOptions = (CSharpParseOptions)semanticModel.SyntaxTree!.Options;
        if (parseOptions.LanguageVersion < LanguageVersion.CSharp8)
        {
            return NullableFlowState.None;
        }

        // If the user doesn't have nullable enabled, don't show anything. For now we're not trying to be more precise if the user has just annotations or just
        // warnings. If the user has annotations off then things that are oblivious might become non-null (which is a lie) and if the user has warnings off then
        // that probably implies they're not actually trying to know if their code is correct. We can revisit this if we have specific user scenarios.
        var nullableContext = semanticModel.GetNullableContext(node.SpanStart);
        if (!nullableContext.WarningsEnabled() || !nullableContext.AnnotationsEnabled())
        {
            return NullableFlowState.None;
        }

        // Although GetTypeInfo can return nullability for uses of all sorts of things, it's not always useful for quick info.
        // For example, if you have a call to a method with a nullable return, the fact it can be null is already captured
        // in the return type shown -- there's no flow analysis information there.
        switch (symbol)
        {
            // Ignore constant values for nullability flow state
            case IFieldSymbol { HasConstantValue: true }: return default;
            case ILocalSymbol { HasConstantValue: true }: return default;

            // Symbols with useful quick info
            case IFieldSymbol:
            case ILocalSymbol:
            case IParameterSymbol:
            case IPropertySymbol:
            case IRangeVariableSymbol:
                break;

            default:
                return default;
        }

        var typeInfo = semanticModel.GetTypeInfo(node, cancellationToken);

        // Nullability is a reference type only feature, value types can use
        // something like "int?"  to be nullable but that ends up encasing as
        // Nullable<int>, which isn't exactly the same. To avoid confusion and
        // extra noise, we won't show nullable flow state for value types
        if (typeInfo.Type?.IsValueType == true)
        {
            return default;
        }

        return typeInfo.Nullability.FlowState;
    }

    protected override async Task<OnTheFlyDocsInfo?> GetOnTheFlyDocsInfoAsync(QuickInfoContext context, CancellationToken cancellationToken)
    {
        var document = context.Document;
        var position = context.Position;

        if (document.GetLanguageService<ICopilotCodeAnalysisService>() is not { } copilotService ||
            !await copilotService.IsAvailableAsync(cancellationToken).ConfigureAwait(false))
        {
            return null;
        }

        // Checks to see if there have been any files excluded at the workspace level
        // since the copilot service passes along symbol information.
        if (await copilotService.IsAnyExclusionAsync(cancellationToken).ConfigureAwait(false))
        {
            return null;
        }

        if (document.GetLanguageService<ICopilotOptionsService>() is not { } service ||
            !await service.IsOnTheFlyDocsOptionEnabledAsync().ConfigureAwait(false))
        {
            return null;
        }

        var symbolService = document.GetRequiredLanguageService<IGoToDefinitionSymbolService>();
        var (symbol, _, _) = await symbolService.GetSymbolProjectAndBoundSpanAsync(
            document, position, cancellationToken).ConfigureAwait(false);

        if (symbol is null)
        {
            return null;
        }

        if (symbol.MetadataToken != 0)
        {
            OnTheFlyDocsLogger.LogHoveredMetadataSymbol();
        }
        else
        {
            OnTheFlyDocsLogger.LogHoveredSourceSymbol();
        }

        if (symbol.DeclaringSyntaxReferences.Length == 0)
        {
            return null;
        }

        var maxLength = 1000;
        var symbolStrings = symbol.DeclaringSyntaxReferences.Select(reference =>
        {
            var span = reference.Span;
            var sourceText = reference.SyntaxTree.GetText(cancellationToken);
            return sourceText.GetSubText(new Text.TextSpan(span.Start, Math.Min(maxLength, span.Length))).ToString();
        }).ToImmutableArray();

<<<<<<< HEAD
        return new OnTheFlyDocsElement(symbol.ToDisplayString(), symbolStrings, symbol.Language);
=======
        return new OnTheFlyDocsInfo(symbol.ToDisplayString(), symbolStrings, symbol.Language);
>>>>>>> ba7fe358
    }
}<|MERGE_RESOLUTION|>--- conflicted
+++ resolved
@@ -190,10 +190,6 @@
             return sourceText.GetSubText(new Text.TextSpan(span.Start, Math.Min(maxLength, span.Length))).ToString();
         }).ToImmutableArray();
 
-<<<<<<< HEAD
-        return new OnTheFlyDocsElement(symbol.ToDisplayString(), symbolStrings, symbol.Language);
-=======
         return new OnTheFlyDocsInfo(symbol.ToDisplayString(), symbolStrings, symbol.Language);
->>>>>>> ba7fe358
     }
 }