﻿// Licensed to the .NET Foundation under one or more agreements.
// The .NET Foundation licenses this file to you under the MIT license.
// See the LICENSE file in the project root for more information.

namespace Roslyn.LanguageServer.Protocol
{
    using System.Text.Json.Serialization;

    /// <summary>
    /// Class which represents text document capabilities.
    /// <para>
    /// See the <see href="https://microsoft.github.io/language-server-protocol/specifications/specification-current/#textDocumentClientCapabilities">Language Server Protocol specification</see> for additional information.
    /// </para>
    /// </summary>
    internal class TextDocumentClientCapabilities
    {
        // NOTE: these are kept in the same order as the spec to make them easier to update

        /// <summary>
        /// Gets or sets the synchronization setting.
        /// </summary>
        [JsonPropertyName("synchronization")]
        [JsonIgnore(Condition = JsonIgnoreCondition.WhenWritingNull)]
        public SynchronizationSetting? Synchronization { get; set; }

        /// <summary>
        /// Capabilities specific to the `textDocument/completion` request.
        /// </summary>
        [JsonPropertyName("completion")]
        [JsonIgnore(Condition = JsonIgnoreCondition.WhenWritingNull)]
        public CompletionSetting? Completion { get; set; }

        /// <summary>
        /// Capabilities specific to the `textDocument/hover` request
        /// </summary>
        [JsonPropertyName("hover")]
        [JsonIgnore(Condition = JsonIgnoreCondition.WhenWritingNull)]
        public HoverSetting? Hover { get; set; }

        /// <summary>
        /// Capabilities specific to the `textDocument/signatureHelp` request
        /// </summary>
        [JsonPropertyName("signatureHelp")]
        [JsonIgnore(Condition = JsonIgnoreCondition.WhenWritingNull)]
        public SignatureHelpSetting? SignatureHelp { get; set; }

        /// <summary>
        /// Capabilities specific to the `textDocument/declaration` request
        /// </summary>
        /// <remarks>Since LSP 3.14</remarks>
        [JsonPropertyName("declaration")]
        [JsonIgnore(Condition = JsonIgnoreCondition.WhenWritingNull)]
        public DeclarationClientCapabilities? Declaration { get; init; }

        /// <summary>
        /// Capabilities specific to the `textDocument/definition` request
        /// </summary>
        [JsonPropertyName("definition")]
        [JsonIgnore(Condition = JsonIgnoreCondition.WhenWritingNull)]
        public DefinitionClientCapabilities? Definition { get; set; }

        /// <summary>
        /// Capabilities specific to the `textDocument/typeDefinition` request.
        /// </summary>
        /// <remarks>Since LSP 3.6</remarks>
        [JsonPropertyName("typeDefinition")]
        [JsonIgnore(Condition = JsonIgnoreCondition.WhenWritingNull)]
        public TypeDefinitionClientCapabilities? TypeDefinition { get; set; }

        /// <summary>
        /// Capabilities specific to the `textDocument/implementation` request.
        /// </summary>
        /// <remarks>Since LSP 3.6</remarks>
        [JsonPropertyName("implementation")]
        [JsonIgnore(Condition = JsonIgnoreCondition.WhenWritingNull)]
        public ImplementationClientCapabilities? Implementation { get; set; }

        /// <summary>
        /// Capabilities specific to the `textDocument/references` request.
        /// </summary>
        [JsonPropertyName("references")]
        [JsonIgnore(Condition = JsonIgnoreCondition.WhenWritingNull)]
        public ReferenceClientCapabilities? References { get; set; }

        /// <summary>
        /// Capabilities specific to the `textDocument/documentHighlight` request.
        /// </summary>
        [JsonPropertyName("documentHighlight")]
        [JsonIgnore(Condition = JsonIgnoreCondition.WhenWritingNull)]
        public DocumentHighlightClientCapabilities? DocumentHighlight { get; set; }

        /// <summary>
        /// Capabilities specific to the `textDocument/documentSymbol` request.
        /// </summary>
        [JsonPropertyName("documentSymbol")]
        [JsonIgnore(Condition = JsonIgnoreCondition.WhenWritingNull)]
        public DocumentSymbolSetting? DocumentSymbol { get; set; }

        /// <summary>
        /// Capabilities specific to the `textDocument/codeAction` request.
        /// </summary>
        [JsonPropertyName("codeAction")]
        [JsonIgnore(Condition = JsonIgnoreCondition.WhenWritingNull)]
        public CodeActionSetting? CodeAction { get; set; }

        /// <summary>
        /// Capabilities specific to the `textDocument/codeLens` request.
        /// </summary>
        [JsonPropertyName("codeLens")]
        [JsonIgnore(Condition = JsonIgnoreCondition.WhenWritingNull)]
        public CodeLensClientCapabilities? CodeLens { get; set; }

        /// <summary>
        /// Capabilities specific to the `textDocument/documentLink` request.
        /// </summary>
        [JsonPropertyName("documentLink")]
        [JsonIgnore(Condition = JsonIgnoreCondition.WhenWritingNull)]
        public DocumentLinkClientCapabilities? DocumentLink { get; set; }

        /// <summary>
        /// Capabilities specific to the `textDocument/documentColor` and the `textDocument/colorPresentation` request.
        /// </summary>
        /// <remarks>Since LSP 3.6</remarks>
        [JsonPropertyName("colorProvider")]
        [JsonIgnore(Condition = JsonIgnoreCondition.WhenWritingNull)]
        public DocumentColorClientCapabilities? ColorProvider { get; set; }

        /// <summary>
<<<<<<< HEAD
        /// Gets or sets the setting which determines if colorProvider can be dynamically registered.
        /// </summary>
        [JsonPropertyName("colorProvider")]
        [JsonIgnore(Condition = JsonIgnoreCondition.WhenWritingNull)]
        public DynamicRegistrationSetting? ColorProvider
        {
            get;
            set;
        }

        /// <summary>
        /// Gets or sets the setting which determines if formatting can be dynamically registered.
=======
        /// Capabilities specific to the `textDocument/formatting` request.
>>>>>>> 0ceb0563
        /// </summary>
        [JsonPropertyName("formatting")]
        [JsonIgnore(Condition = JsonIgnoreCondition.WhenWritingNull)]
        public DocumentFormattingClientCapabilities? Formatting { get; set; }

        /// <summary>
        /// Capabilities specific to the `textDocument/rangeFormatting` request.
        /// </summary>
        [JsonPropertyName("rangeFormatting")]
        [JsonIgnore(Condition = JsonIgnoreCondition.WhenWritingNull)]
        public RangeFormattingClientCapabilities? RangeFormatting { get; set; }

        /// <summary>
        /// Capabilities specific to the `textDocument/onTypeFormatting` request.
        /// </summary>
        [JsonPropertyName("onTypeFormatting")]
        [JsonIgnore(Condition = JsonIgnoreCondition.WhenWritingNull)]
        public OnTypeFormattingClientCapabilities? OnTypeFormatting { get; set; }

        /// <summary>
        /// Capabilities specific to the `textDocument/rename` request.
        /// </summary>
        [JsonPropertyName("rename")]
        [JsonIgnore(Condition = JsonIgnoreCondition.WhenWritingNull)]
        public RenameClientCapabilities? Rename { get; set; }

        /// <summary>
        /// Capabilities specific to the `textDocument/publishDiagnostics` notification.
        /// </summary>
        [JsonPropertyName("publishDiagnostics")]
        [JsonIgnore(Condition = JsonIgnoreCondition.WhenWritingNull)]
        public PublishDiagnosticsSetting? PublishDiagnostics { get; set; }

        /// <summary>
        /// Capabilities specific to the `textDocument/foldingRange` request.
        /// </summary>
        /// <remarks>Since LSP 3.10</remarks>
        [JsonPropertyName("foldingRange")]
        [JsonIgnore(Condition = JsonIgnoreCondition.WhenWritingNull)]
        public FoldingRangeSetting? FoldingRange { get; set; }

        /// <summary>
        /// Capabilities specific to the `textDocument/selectionRange` request.
        /// </summary>
        /// <remarks>Since LSP 3.15</remarks>
        [JsonPropertyName("selectionRange")]
        [JsonIgnore(Condition = JsonIgnoreCondition.WhenWritingNull)]
        public SelectionRangeClientCapabilities? SelectionRange { get; set; }

        /// <summary>
        /// Capabilities specific to the `textDocument/linkedEditingRange` request.
        /// </summary>
        /// <remarks>Since LSP 3.16</remarks>
        [JsonPropertyName("linkedEditingRange")]
        [JsonIgnore(Condition = JsonIgnoreCondition.WhenWritingNull)]
        public LinkedEditingRangeClientCapabilities LinkedEditingRange { get; set; }

        /// <summary>
        /// Capabilities specific to the various call hierarchy requests.
        /// </summary>
        /// <remarks>Since LSP 3.16</remarks>
        [JsonPropertyName("callHierarchy")]
        [JsonIgnore(Condition = JsonIgnoreCondition.WhenWritingNull)]
        public CallHierarchyClientCapabilities CallHierarchy { get; init; }

        /// <summary>
        /// Capabilities specific to the various semantic token requests.
        /// </summary>
        /// <remarks>Since LSP 3.16</remarks>
        [JsonPropertyName("semanticTokens")]
        [JsonIgnore(Condition = JsonIgnoreCondition.WhenWritingNull)]
        public SemanticTokensSetting? SemanticTokens { get; set; }

        /// <summary>
        /// Capabilities specific to the `textDocument/moniker` request.
        /// </summary>
        /// <remarks>Since LSP 3.16</remarks>
        [JsonPropertyName("moniker")]
        [JsonIgnore(Condition = JsonIgnoreCondition.WhenWritingNull)]
        public MonikerClientCapabilities? Moniker { get; set; }

        /// <summary>
        /// Capabilities specific to the various type hierarchy requests.
        /// </summary>
        /// <remarks>Since LSP 3.17</remarks>
        [JsonPropertyName("typeHierarchy")]
        [JsonIgnore(Condition = JsonIgnoreCondition.WhenWritingNull)]
        public TypeHierarchyClientCapabilities? TypeHierarchy { get; init; }

        /// <summary>
        /// Capabilities specific to the `textDocument/inlineValue` request.
        /// </summary>
        /// <remarks>Since LSP 3.17</remarks>
        [JsonPropertyName("inlineValue")]
        [JsonIgnore(Condition = JsonIgnoreCondition.WhenWritingNull)]
        public InlineValueClientCapability? InlineValue { get; set; }

        /// <summary>
        /// Capabilities specific to the `textDocument/inlayHint` request.
        /// </summary>
        /// <remarks>Since LSP 3.17</remarks>
        [JsonPropertyName("inlayHint")]
        [JsonIgnore(Condition = JsonIgnoreCondition.WhenWritingNull)]
        public InlayHintSetting? InlayHint { get; set; }

        /// <summary>
        /// Capabilities specific to the diagnostic pull model.
        /// </summary>
        /// <remarks>Since LSP 3.17</remarks>
        [JsonPropertyName("diagnostic")]
        [JsonIgnore(Condition = JsonIgnoreCondition.WhenWritingNull)]
        public DiagnosticSetting? Diagnostic { get; set; }
    }
}<|MERGE_RESOLUTION|>--- conflicted
+++ resolved
@@ -126,22 +126,7 @@
         public DocumentColorClientCapabilities? ColorProvider { get; set; }
 
         /// <summary>
-<<<<<<< HEAD
-        /// Gets or sets the setting which determines if colorProvider can be dynamically registered.
-        /// </summary>
-        [JsonPropertyName("colorProvider")]
-        [JsonIgnore(Condition = JsonIgnoreCondition.WhenWritingNull)]
-        public DynamicRegistrationSetting? ColorProvider
-        {
-            get;
-            set;
-        }
-
-        /// <summary>
-        /// Gets or sets the setting which determines if formatting can be dynamically registered.
-=======
         /// Capabilities specific to the `textDocument/formatting` request.
->>>>>>> 0ceb0563
         /// </summary>
         [JsonPropertyName("formatting")]
         [JsonIgnore(Condition = JsonIgnoreCondition.WhenWritingNull)]
