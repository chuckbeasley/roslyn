--- conflicted
+++ resolved
@@ -44,19 +44,15 @@
                 if (!_projectToForceAnalysisData.TryGetValue(projectState, out var box))
                 {
                     box = new(await ComputeForceAnalyzeProjectAsync().ConfigureAwait(false));
-<<<<<<< HEAD
-                    box = _projectToForceAnalysisData.GetValue(projectState, _ => box);
-=======
 
                     // Try to add the new computed data to the CWT.  But use any existing value that another thread
                     // might have beaten us to storing in it.
 #if NET
-                    _projectToForceAnalysisData.TryAdd(project, box);
-                    Contract.ThrowIfFalse(_projectToForceAnalysisData.TryGetValue(project, out box));
+                    _projectToForceAnalysisData.TryAdd(projectState, box);
+                    Contract.ThrowIfFalse(_projectToForceAnalysisData.TryGetValue(projectState, out box));
 #else
-                    box = _projectToForceAnalysisData.GetValue(project, _ => box);
+                    box = _projectToForceAnalysisData.GetValue(projectState, _ => box);
 #endif
->>>>>>> c7f663c0
                 }
 
                 using var _ = ArrayBuilder<DiagnosticData>.GetInstance(out var diagnostics);
