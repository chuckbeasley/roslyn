--- conflicted
+++ resolved
@@ -102,52 +102,6 @@
                     range, priorityProvider, isExplicit, logPerformanceInfo, incrementalAnalysis, diagnosticKinds);
             }
 
-<<<<<<< HEAD
-            private static async Task<CompilationWithAnalyzersPair?> GetOrCreateCompilationWithAnalyzersAsync(
-                Project project,
-                ImmutableArray<DiagnosticAnalyzer> analyzers,
-                HostAnalyzerInfo hostAnalyzerInfo,
-                bool crashOnAnalyzerException,
-                CancellationToken cancellationToken)
-            {
-                if (s_lastProjectAndCompilationWithAnalyzers.TryGetTarget(out var projectAndCompilationWithAnalyzers) &&
-                    projectAndCompilationWithAnalyzers?.Project == project)
-                {
-                    if (projectAndCompilationWithAnalyzers.CompilationWithAnalyzers == null)
-                    {
-                        return null;
-                    }
-
-                    if (HasAllAnalyzers(analyzers, hostAnalyzerInfo, projectAndCompilationWithAnalyzers.CompilationWithAnalyzers))
-                    {
-                        return projectAndCompilationWithAnalyzers.CompilationWithAnalyzers;
-                    }
-                }
-
-                var compilationWithAnalyzers = await CreateCompilationWithAnalyzersAsync(
-                    project, analyzers, hostAnalyzerInfo, crashOnAnalyzerException, cancellationToken).ConfigureAwait(false);
-                s_lastProjectAndCompilationWithAnalyzers.SetTarget(new ProjectAndCompilationWithAnalyzers(project, compilationWithAnalyzers));
-                return compilationWithAnalyzers;
-
-                static bool HasAllAnalyzers(
-                    ImmutableArray<DiagnosticAnalyzer> analyzers,
-                    HostAnalyzerInfo hostAnalyzerInfo,
-                    CompilationWithAnalyzersPair compilationWithAnalyzers)
-                {
-                    foreach (var analyzer in analyzers)
-                    {
-                        if (hostAnalyzerInfo.IsHostAnalyzer(analyzer) && !compilationWithAnalyzers.HostAnalyzers.Contains(analyzer))
-                            return false;
-                        else if (!hostAnalyzerInfo.IsHostAnalyzer(analyzer) && !compilationWithAnalyzers.ProjectAnalyzers.Contains(analyzer))
-                            return false;
-                    }
-
-                    return true;
-                }
-            }
-
-=======
->>>>>>> 71df88d8
             private LatestDiagnosticsForSpanGetter(
                 DiagnosticIncrementalAnalyzer owner,
                 CompilationWithAnalyzersPair? compilationWithAnalyzers,
