--- conflicted
+++ resolved
@@ -23,6 +23,31 @@
 {
     private partial class DiagnosticIncrementalAnalyzer
     {
+        private static async Task<ImmutableDictionary<DiagnosticAnalyzer, ImmutableArray<DiagnosticData>>> ComputeDocumentDiagnosticsCoreAsync(
+            DocumentAnalysisExecutor executor,
+            CancellationToken cancellationToken)
+        {
+            using var _ = PooledDictionary<DiagnosticAnalyzer, ImmutableArray<DiagnosticData>>.GetInstance(out var builder);
+            foreach (var analyzer in executor.AnalysisScope.ProjectAnalyzers.ConcatFast(executor.AnalysisScope.HostAnalyzers))
+            {
+                var diagnostics = await ComputeDocumentDiagnosticsForAnalyzerCoreAsync(analyzer, executor, cancellationToken).ConfigureAwait(false);
+                builder.Add(analyzer, diagnostics);
+            }
+
+            return builder.ToImmutableDictionary();
+        }
+
+        private static async Task<ImmutableArray<DiagnosticData>> ComputeDocumentDiagnosticsForAnalyzerCoreAsync(
+            DiagnosticAnalyzer analyzer,
+            DocumentAnalysisExecutor executor,
+            CancellationToken cancellationToken)
+        {
+            cancellationToken.ThrowIfCancellationRequested();
+
+            var diagnostics = await executor.ComputeDiagnosticsAsync(analyzer, cancellationToken).ConfigureAwait(false);
+            return diagnostics?.ToImmutableArrayOrEmpty() ?? [];
+        }
+
         public async Task<ImmutableArray<DiagnosticData>> GetDiagnosticsForSpanAsync(
             TextDocument document,
             TextSpan? range,
@@ -61,123 +86,7 @@
 
             return list.ToImmutableAndClear();
 
-<<<<<<< HEAD
             async Task GetAsync(ArrayBuilder<DiagnosticData> list)
-=======
-        private static async Task<ImmutableDictionary<DiagnosticAnalyzer, ImmutableArray<DiagnosticData>>> ComputeDocumentDiagnosticsCoreAsync(
-            DocumentAnalysisExecutor executor,
-            CancellationToken cancellationToken)
-        {
-            using var _ = PooledDictionary<DiagnosticAnalyzer, ImmutableArray<DiagnosticData>>.GetInstance(out var builder);
-            foreach (var analyzer in executor.AnalysisScope.ProjectAnalyzers.ConcatFast(executor.AnalysisScope.HostAnalyzers))
-            {
-                var diagnostics = await ComputeDocumentDiagnosticsForAnalyzerCoreAsync(analyzer, executor, cancellationToken).ConfigureAwait(false);
-                builder.Add(analyzer, diagnostics);
-            }
-
-            return builder.ToImmutableDictionary();
-        }
-
-        private static async Task<ImmutableArray<DiagnosticData>> ComputeDocumentDiagnosticsForAnalyzerCoreAsync(
-            DiagnosticAnalyzer analyzer,
-            DocumentAnalysisExecutor executor,
-            CancellationToken cancellationToken)
-        {
-            cancellationToken.ThrowIfCancellationRequested();
-
-            var diagnostics = await executor.ComputeDiagnosticsAsync(analyzer, cancellationToken).ConfigureAwait(false);
-            return diagnostics?.ToImmutableArrayOrEmpty() ?? [];
-        }
-
-        /// <summary>
-        /// Get diagnostics for given span either by using cache or calculating it on the spot.
-        /// </summary>
-        private sealed class LatestDiagnosticsForSpanGetter
-        {
-            private readonly DiagnosticIncrementalAnalyzer _owner;
-            private readonly TextDocument _document;
-            private readonly SourceText _text;
-
-            private readonly ImmutableArray<DiagnosticAnalyzer> _analyzers;
-            private readonly CompilationWithAnalyzersPair? _compilationWithAnalyzers;
-
-            private readonly TextSpan? _range;
-            private readonly ICodeActionRequestPriorityProvider _priorityProvider;
-            private readonly Func<string, bool>? _shouldIncludeDiagnostic;
-            private readonly bool _isExplicit;
-            private readonly bool _logPerformanceInfo;
-            private readonly bool _incrementalAnalysis;
-            private readonly DiagnosticKind _diagnosticKind;
-
-            public static async Task<LatestDiagnosticsForSpanGetter> CreateAsync(
-                 DiagnosticIncrementalAnalyzer owner,
-                 TextDocument document,
-                 TextSpan? range,
-                 ICodeActionRequestPriorityProvider priorityProvider,
-                 Func<string, bool>? shouldIncludeDiagnostic,
-                 DiagnosticKind diagnosticKinds,
-                 bool isExplicit,
-                 CancellationToken cancellationToken)
-            {
-                var text = await document.GetValueTextAsync(cancellationToken).ConfigureAwait(false);
-
-                var unfilteredAnalyzers = await owner._stateManager
-                    .GetOrCreateAnalyzersAsync(document.Project, cancellationToken)
-                    .ConfigureAwait(false);
-                var analyzers = unfilteredAnalyzers
-                    .WhereAsArray(a => DocumentAnalysisExecutor.IsAnalyzerEnabledForProject(a, document.Project, owner.GlobalOptions));
-                var hostAnalyzerInfo = await owner._stateManager.GetOrCreateHostAnalyzerInfoAsync(document.Project, cancellationToken).ConfigureAwait(false);
-
-                // Note that some callers, such as diagnostic tagger, might pass in a range equal to the entire document span.
-                // We clear out range for such cases as we are computing full document diagnostics.
-                if (range == new TextSpan(0, text.Length))
-                    range = null;
-
-                // We log performance info when we are computing diagnostics for a span
-                var logPerformanceInfo = range.HasValue;
-                var compilationWithAnalyzers = await GetOrCreateCompilationWithAnalyzersAsync(
-                    document.Project, analyzers, hostAnalyzerInfo, owner.AnalyzerService.CrashOnAnalyzerException, cancellationToken).ConfigureAwait(false);
-
-                // If we are computing full document diagnostics, we will attempt to perform incremental
-                // member edit analysis. This analysis is currently only enabled with LSP pull diagnostics.
-                var incrementalAnalysis = !range.HasValue
-                    && document is Document { SupportsSyntaxTree: true };
-
-                return new LatestDiagnosticsForSpanGetter(
-                    owner, compilationWithAnalyzers, document, text, analyzers, shouldIncludeDiagnostic,
-                    range, priorityProvider, isExplicit, logPerformanceInfo, incrementalAnalysis, diagnosticKinds);
-            }
-
-            private LatestDiagnosticsForSpanGetter(
-                DiagnosticIncrementalAnalyzer owner,
-                CompilationWithAnalyzersPair? compilationWithAnalyzers,
-                TextDocument document,
-                SourceText text,
-                ImmutableArray<DiagnosticAnalyzer> analyzers,
-                Func<string, bool>? shouldIncludeDiagnostic,
-                TextSpan? range,
-                ICodeActionRequestPriorityProvider priorityProvider,
-                bool isExplicit,
-                bool logPerformanceInfo,
-                bool incrementalAnalysis,
-                DiagnosticKind diagnosticKind)
-            {
-                _owner = owner;
-                _compilationWithAnalyzers = compilationWithAnalyzers;
-                _document = document;
-                _text = text;
-                _analyzers = analyzers;
-                _shouldIncludeDiagnostic = shouldIncludeDiagnostic;
-                _range = range;
-                _priorityProvider = priorityProvider;
-                _isExplicit = isExplicit;
-                _logPerformanceInfo = logPerformanceInfo;
-                _incrementalAnalysis = incrementalAnalysis;
-                _diagnosticKind = diagnosticKind;
-            }
-
-            public async Task GetAsync(ArrayBuilder<DiagnosticData> list, CancellationToken cancellationToken)
->>>>>>> 4fa21f55
             {
                 try
                 {
@@ -222,14 +131,7 @@
 
                             if (includeSemantic)
                             {
-<<<<<<< HEAD
-                                var selectedAnalyzers = GetSemanticAnalysisSelectedAnalyzers(
-                                    analyzer, incrementalAnalysis,
-                                    semanticSpanBasedAnalyzers, semanticDocumentBasedAnalyzers);
-=======
->>>>>>> 4fa21f55
-
-                                if (!_incrementalAnalysis)
+                                if (!incrementalAnalysis)
                                 {
                                     // For non-incremental analysis, we always attempt to compute all
                                     // analyzer diagnostics for the requested span.
@@ -291,33 +193,8 @@
                 {
                     return false;
                 }
-<<<<<<< HEAD
 
                 return true;
-            }
-
-            static ArrayBuilder<DiagnosticAnalyzer> GetSemanticAnalysisSelectedAnalyzers(
-                DiagnosticAnalyzer analyzer,
-                bool incrementalAnalysis,
-                ArrayBuilder<DiagnosticAnalyzer> semanticSpanBasedAnalyzers,
-                ArrayBuilder<DiagnosticAnalyzer> semanticDocumentBasedAnalyzers)
-            {
-                if (!incrementalAnalysis)
-                {
-                    // For non-incremental analysis, we always attempt to compute all
-                    // analyzer diagnostics for the requested span.
-                    return semanticSpanBasedAnalyzers;
-                }
-                else
-                {
-                    // We can perform incremental analysis only for analyzers that support
-                    // span-based semantic diagnostic analysis.
-                    return analyzer.SupportsSpanBasedSemanticDiagnosticAnalysis()
-                        ? semanticSpanBasedAnalyzers
-                        : semanticDocumentBasedAnalyzers;
-                }
-=======
->>>>>>> 4fa21f55
             }
 
             async Task ComputeDocumentDiagnosticsAsync(
@@ -454,36 +331,7 @@
                 return telemetryInfo.SymbolStartActionsCount > 0 || telemetryInfo.SemanticModelActionsCount > 0;
             }
 
-<<<<<<< HEAD
-            static async Task<ImmutableDictionary<DiagnosticAnalyzer, ImmutableArray<DiagnosticData>>> ComputeDocumentDiagnosticsCoreAsync(
-               DocumentAnalysisExecutor executor,
-               CancellationToken cancellationToken)
-            {
-                using var _ = PooledDictionary<DiagnosticAnalyzer, ImmutableArray<DiagnosticData>>.GetInstance(out var builder);
-                foreach (var analyzer in executor.AnalysisScope.ProjectAnalyzers.ConcatFast(executor.AnalysisScope.HostAnalyzers))
-                {
-                    var diagnostics = await ComputeDocumentDiagnosticsForAnalyzerCoreAsync(analyzer, executor, cancellationToken).ConfigureAwait(false);
-                    builder.Add(analyzer, diagnostics);
-                }
-
-                return builder.ToImmutableDictionary();
-            }
-
-            static async Task<ImmutableArray<DiagnosticData>> ComputeDocumentDiagnosticsForAnalyzerCoreAsync(
-               DiagnosticAnalyzer analyzer,
-               DocumentAnalysisExecutor executor,
-               CancellationToken cancellationToken)
-            {
-                cancellationToken.ThrowIfCancellationRequested();
-
-                var diagnostics = await executor.ComputeDiagnosticsAsync(analyzer, cancellationToken).ConfigureAwait(false);
-                return diagnostics?.ToImmutableArrayOrEmpty() ?? [];
-            }
-
             bool ShouldInclude(DiagnosticData diagnostic)
-=======
-            private bool ShouldInclude(DiagnosticData diagnostic)
->>>>>>> 4fa21f55
             {
                 return diagnostic.DocumentId == document.Id &&
                     (range == null || range.Value.IntersectsWith(diagnostic.DataLocation.UnmappedFileSpan.GetClampedTextSpan(text)))
