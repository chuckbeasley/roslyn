﻿// Licensed to the .NET Foundation under one or more agreements.
// The .NET Foundation licenses this file to you under the MIT license.
// See the LICENSE file in the project root for more information.

using System;
using System.Collections.Concurrent;
using System.Collections.Generic;
using System.Collections.Immutable;
using System.Composition;
using System.Linq;
using System.Runtime.Versioning;
using System.Threading;
using Microsoft.CodeAnalysis;
using Microsoft.CodeAnalysis.Diagnostics;
using Microsoft.CodeAnalysis.Host;
using Microsoft.CodeAnalysis.Host.Mef;
using Microsoft.CodeAnalysis.Serialization;
using Roslyn.Test.Utilities;
using Roslyn.Utilities;
using ReferenceEqualityComparer = Roslyn.Utilities.ReferenceEqualityComparer;

#pragma warning disable CA1416 // Validate platform compatibility

namespace Microsoft.CodeAnalysis.UnitTests.Remote
{
#if NETCOREAPP
    [SupportedOSPlatform("windows")]
#endif
    [method: Obsolete(MefConstruction.FactoryMethodMessage, error: true)]
    internal sealed class TestSerializerService(
        ConcurrentDictionary<Guid, TestGeneratorReference> sharedTestGeneratorReferences,
        SolutionServices workspaceServices)
        : SerializerService(workspaceServices)
    {
        private static readonly ImmutableDictionary<MetadataReference, string?> s_wellKnownReferenceNames = ImmutableDictionary.Create<MetadataReference, string?>(ReferenceEqualityComparer.Instance)
            .Add(TestBase.MscorlibRef_v46, nameof(TestBase.MscorlibRef_v46))
            .Add(TestBase.SystemRef_v46, nameof(TestBase.SystemRef_v46))
            .Add(TestBase.SystemCoreRef_v46, nameof(TestBase.SystemCoreRef_v46))
            .Add(TestBase.ValueTupleRef, nameof(TestBase.ValueTupleRef))
            .Add(TestBase.SystemRuntimeFacadeRef, nameof(TestBase.SystemRuntimeFacadeRef));
        private static readonly ImmutableDictionary<string, MetadataReference> s_wellKnownReferences = ImmutableDictionary.Create<string, MetadataReference>()
<<<<<<< HEAD
            .AddRange(s_wellKnownReferenceNames.Select(pair => KeyValuePairUtil.Create(pair.Value, pair.Key)));

        private readonly ConcurrentDictionary<Guid, TestGeneratorReference> _sharedTestGeneratorReferences = sharedTestGeneratorReferences;

=======
            .AddRange(s_wellKnownReferenceNames.Select(pair => KeyValuePairUtil.Create(pair.Value!, pair.Key)));

        private readonly ConcurrentDictionary<Guid, TestGeneratorReference> _sharedTestGeneratorReferences = sharedTestGeneratorReferences;

>>>>>>> 26c6a96c
        protected override void WriteMetadataReferenceTo(MetadataReference reference, ObjectWriter writer, CancellationToken cancellationToken)
        {
            var wellKnownReferenceName = s_wellKnownReferenceNames.GetValueOrDefault(reference, null);
            if (wellKnownReferenceName is not null)
            {
                writer.WriteBoolean(true);
                writer.WriteString(wellKnownReferenceName);
            }
            else
            {
                writer.WriteBoolean(false);
                base.WriteMetadataReferenceTo(reference, writer, cancellationToken);
            }
        }

        protected override MetadataReference ReadMetadataReferenceFrom(ObjectReader reader, CancellationToken cancellationToken)
<<<<<<< HEAD
        {
            if (reader.ReadBoolean())
            {
                // this is a well-known reference
                return s_wellKnownReferences[reader.ReadString()];
            }
            else
            {
                return base.ReadMetadataReferenceFrom(reader, cancellationToken);
            }
        }

        protected override void WriteAnalyzerReferenceTo(
            AnalyzerReference reference, ObjectWriter writer, bool _, CancellationToken cancellationToken)
=======
            => reader.ReadBoolean()
                ? s_wellKnownReferences[reader.ReadRequiredString()]
                : base.ReadMetadataReferenceFrom(reader, cancellationToken);

        protected override Checksum CreateChecksum(AnalyzerReference reference, CancellationToken cancellationToken)
            => reference is TestGeneratorReference generatorReference
                ? generatorReference.Checksum
                : base.CreateChecksum(reference, cancellationToken);

        protected override void WriteAnalyzerReferenceTo(AnalyzerReference reference, ObjectWriter writer, CancellationToken cancellationToken)
>>>>>>> 26c6a96c
        {
            if (reference is TestGeneratorReference generatorReference)
            {
                // It's a test reference, we'll just store it in a map and then just write out our GUID
                _sharedTestGeneratorReferences.TryAdd(generatorReference.Guid, generatorReference);
                writer.WriteGuid(generatorReference.Guid);
            }
            else
            {
                writer.WriteGuid(Guid.Empty);

                // During testing, write out analyzer guids when writing out serialized references.
                base.WriteAnalyzerReferenceTo(reference, writer, forTesting: true, cancellationToken);
            }
        }

        protected override AnalyzerReference ReadAnalyzerReferenceFrom(ObjectReader reader, CancellationToken cancellationToken)
        {
            var testGeneratorReferenceGuid = reader.ReadGuid();

            if (testGeneratorReferenceGuid != Guid.Empty)
            {
                Contract.ThrowIfFalse(_sharedTestGeneratorReferences.TryGetValue(testGeneratorReferenceGuid, out var generatorReference));
                return generatorReference;
            }
            else
            {
                return base.ReadAnalyzerReferenceFrom(reader, cancellationToken);
            }
        }

        [ExportWorkspaceServiceFactory(typeof(ISerializerService), layer: ServiceLayer.Test), Shared, PartNotDiscoverable]
        [Export(typeof(Factory))]
        [method: ImportingConstructor]
        [method: Obsolete(MefConstruction.ImportingConstructorMessage, error: true)]
        internal new sealed class Factory() : IWorkspaceServiceFactory
        {
            private ConcurrentDictionary<Guid, TestGeneratorReference>? _sharedTestGeneratorReferences;

            /// <summary>
            /// Gate to serialize reads/writes to <see cref="_sharedTestGeneratorReferences"/>.
            /// </summary>
            private readonly object _gate = new();

            /// <summary>
            /// In unit tests that are testing OOP, we want to be able to share test generator references directly
            /// from one side to another. We'll create multiple instances of the TestSerializerService -- one for each
            /// workspace and in different MEF compositions, but we'll share the generator references across them. This
            /// property allows the shared dictionary to be read/set.
            /// </summary>
            public ConcurrentDictionary<Guid, TestGeneratorReference> SharedTestGeneratorReferences
            {
                get
                {
                    lock (_gate)
                    {
                        _sharedTestGeneratorReferences ??= [];

                        return _sharedTestGeneratorReferences;
                    }
                }

                set
                {
                    lock (_gate)
                    {
                        // If we're already being assigned the same set of references as before, we're fine as that won't change anything.
                        // Ideally, every time we created a new RemoteWorkspace we'd have a new MEF container; this would ensure that
                        // the assignment earlier before we create the RemoteWorkspace was always the first assignment. However the
                        // ExportProviderCache.cs in our unit tests hands out the same MEF container multpile times instead of implementing the expected
                        // contract. See https://github.com/dotnet/roslyn/issues/25863 for further details.
                        Contract.ThrowIfFalse(_sharedTestGeneratorReferences == null ||
                            _sharedTestGeneratorReferences == value, "We already have a shared set of references, we shouldn't be getting another one.");
                        _sharedTestGeneratorReferences = value;
                    }
                }
            }

            [Obsolete(MefConstruction.FactoryMethodMessage, error: true)]
            public IWorkspaceService CreateService(HostWorkspaceServices workspaceServices)
                => new TestSerializerService(SharedTestGeneratorReferences, workspaceServices.SolutionServices);
        }
    }
}<|MERGE_RESOLUTION|>--- conflicted
+++ resolved
@@ -39,17 +39,10 @@
             .Add(TestBase.ValueTupleRef, nameof(TestBase.ValueTupleRef))
             .Add(TestBase.SystemRuntimeFacadeRef, nameof(TestBase.SystemRuntimeFacadeRef));
         private static readonly ImmutableDictionary<string, MetadataReference> s_wellKnownReferences = ImmutableDictionary.Create<string, MetadataReference>()
-<<<<<<< HEAD
-            .AddRange(s_wellKnownReferenceNames.Select(pair => KeyValuePairUtil.Create(pair.Value, pair.Key)));
-
-        private readonly ConcurrentDictionary<Guid, TestGeneratorReference> _sharedTestGeneratorReferences = sharedTestGeneratorReferences;
-
-=======
             .AddRange(s_wellKnownReferenceNames.Select(pair => KeyValuePairUtil.Create(pair.Value!, pair.Key)));
 
         private readonly ConcurrentDictionary<Guid, TestGeneratorReference> _sharedTestGeneratorReferences = sharedTestGeneratorReferences;
 
->>>>>>> 26c6a96c
         protected override void WriteMetadataReferenceTo(MetadataReference reference, ObjectWriter writer, CancellationToken cancellationToken)
         {
             var wellKnownReferenceName = s_wellKnownReferenceNames.GetValueOrDefault(reference, null);
@@ -66,33 +59,29 @@
         }
 
         protected override MetadataReference ReadMetadataReferenceFrom(ObjectReader reader, CancellationToken cancellationToken)
-<<<<<<< HEAD
+
+            => reader.ReadBoolean()
+                ? s_wellKnownReferences[reader.ReadRequiredString()]
+                : base.ReadMetadataReferenceFrom(reader, cancellationToken);
+
+        protected override Checksum CreateChecksum(AnalyzerReference reference, bool forTesting)
         {
-            if (reader.ReadBoolean())
-            {
-                // this is a well-known reference
-                return s_wellKnownReferences[reader.ReadString()];
-            }
-            else
-            {
-                return base.ReadMetadataReferenceFrom(reader, cancellationToken);
-            }
+#if NET
+            // If we're in the oop side and we're being asked to produce our local checksum (so we can compare it to the
+            // host checksum), then we want to just defer to the underlying analyzer reference of our isolated reference.
+            // This underlying reference corresponds to the reference that the host has, and we do not want to make any
+            // changes as long as they're both in agreement.
+            if (reference is IsolatedAnalyzerReference { UnderlyingAnalyzerReference: var underlyingReference })
+                reference = underlyingReference;
+#endif
+
+            return reference is TestGeneratorReference generatorReference
+                ? generatorReference.Checksum
+                : base.CreateChecksum(reference, forTesting);
         }
 
         protected override void WriteAnalyzerReferenceTo(
             AnalyzerReference reference, ObjectWriter writer, bool _, CancellationToken cancellationToken)
-=======
-            => reader.ReadBoolean()
-                ? s_wellKnownReferences[reader.ReadRequiredString()]
-                : base.ReadMetadataReferenceFrom(reader, cancellationToken);
-
-        protected override Checksum CreateChecksum(AnalyzerReference reference, CancellationToken cancellationToken)
-            => reference is TestGeneratorReference generatorReference
-                ? generatorReference.Checksum
-                : base.CreateChecksum(reference, cancellationToken);
-
-        protected override void WriteAnalyzerReferenceTo(AnalyzerReference reference, ObjectWriter writer, CancellationToken cancellationToken)
->>>>>>> 26c6a96c
         {
             if (reference is TestGeneratorReference generatorReference)
             {
