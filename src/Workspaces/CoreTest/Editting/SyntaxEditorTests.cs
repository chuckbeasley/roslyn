﻿// Copyright (c) Microsoft.  All Rights Reserved.  Licensed under the Apache License, Version 2.0.  See License.txt in the project root for license information.

using System;
using System.Linq;
using System.Threading.Tasks;
using Microsoft.CodeAnalysis.CSharp.Syntax;
using Microsoft.CodeAnalysis.Editing;
using Microsoft.CodeAnalysis.Formatting;
using Microsoft.CodeAnalysis.Test.Utilities;
using Xunit;

namespace Microsoft.CodeAnalysis.CSharp.UnitTests.Editing
{
    [UseExportProvider]
    public class SyntaxEditorTests
    {
        private Workspace _emptyWorkspace;

        private Workspace EmptyWorkspace
            => _emptyWorkspace ?? (_emptyWorkspace = new AdhocWorkspace());

        private void VerifySyntax<TSyntax>(SyntaxNode node, string expectedText) where TSyntax : SyntaxNode
        {
            Assert.IsAssignableFrom(typeof(TSyntax), node);
            var formatted = Formatter.Format(node, EmptyWorkspace);
            var actualText = formatted.ToFullString();
            Assert.Equal(expectedText, actualText);
        }

        private SyntaxEditor GetEditor(SyntaxNode root)
        {
            return new SyntaxEditor(root, EmptyWorkspace);
        }

        [Fact]
        public void TestReplaceNode()
        {
            var code = @"
public class C
{
    public int X;
}";

            var cu = SyntaxFactory.ParseCompilationUnit(code);
            var cls = cu.Members[0];

            var editor = GetEditor(cu);
            var fieldX = editor.Generator.GetMembers(cls)[0];
            editor.ReplaceNode(fieldX, editor.Generator.FieldDeclaration("Y", editor.Generator.TypeExpression(SpecialType.System_String), Accessibility.Public));
            var newRoot = editor.GetChangedRoot();

            VerifySyntax<CompilationUnitSyntax>(
                newRoot,
                @"
public class C
{
    public string Y;
}");
        }

        [Fact]
        public void TestRemoveNode()
        {
            var code = @"
public class C
{
    public int X;
}";

            var cu = SyntaxFactory.ParseCompilationUnit(code);
            var cls = cu.Members[0];

            var editor = GetEditor(cu);
            var fieldX = editor.Generator.GetMembers(cls)[0];
            editor.RemoveNode(fieldX);
            var newRoot = editor.GetChangedRoot();

            VerifySyntax<CompilationUnitSyntax>(
                newRoot,
                @"
public class C
{
}");
        }

        [Fact]
<<<<<<< HEAD
        public async Task TestInsertAfter()
=======
        public void TestInterAfter()
>>>>>>> 61bd5ed8
        {
            var code = @"
public class C
{
    public int X;
}";

            var cu = SyntaxFactory.ParseCompilationUnit(code);
            var cls = cu.Members[0];

            var editor = GetEditor(cu);
            var fieldX = editor.Generator.GetMembers(cls)[0];
            editor.InsertAfter(fieldX, editor.Generator.FieldDeclaration("Y", editor.Generator.TypeExpression(SpecialType.System_String), Accessibility.Public));
            var newRoot = editor.GetChangedRoot();

            VerifySyntax<CompilationUnitSyntax>(
                newRoot,
                @"
public class C
{
    public int X;
    public string Y;
}");
        }

        [Fact]
<<<<<<< HEAD
        public async Task TestInsertBefore()
=======
        public void TestInterBefore()
>>>>>>> 61bd5ed8
        {
            var code = @"
public class C
{
    public int X;
}";

            var cu = SyntaxFactory.ParseCompilationUnit(code);
            var cls = cu.Members[0];

            var editor = GetEditor(cu);
            var fieldX = editor.Generator.GetMembers(cls)[0];
            editor.InsertBefore(fieldX, editor.Generator.FieldDeclaration("Y", editor.Generator.TypeExpression(SpecialType.System_String), Accessibility.Public));
            var newRoot = editor.GetChangedRoot();

            VerifySyntax<CompilationUnitSyntax>(
                newRoot,
                @"
public class C
{
    public string Y;
    public int X;
}");
        }

        [Fact]
        public async Task TestReplaceWithTracking()
        {
            // ReplaceNode overload #1
            await TestReplaceWithTrackingCoreAsync((SyntaxNode node, SyntaxNode newNode, SyntaxEditor editor) =>
            {
                editor.ReplaceNode(node, newNode);
            });

            // ReplaceNode overload #2
            await TestReplaceWithTrackingCoreAsync((SyntaxNode node, SyntaxNode newNode, SyntaxEditor editor) =>
            {
                editor.ReplaceNode(node, computeReplacement: (originalNode, generator) => newNode);
            });

            // ReplaceNode overload #3
            await TestReplaceWithTrackingCoreAsync((SyntaxNode node, SyntaxNode newNode, SyntaxEditor editor) =>
            {
                editor.ReplaceNode(node,
                     computeReplacement: (originalNode, generator, argument) => newNode,
                     argument: (object)null);
            });
        }

        private async Task TestReplaceWithTrackingCoreAsync(Action<SyntaxNode, SyntaxNode, SyntaxEditor> replaceNodeWithTracking)
        {
            var code = @"
public class C
{
    public int X;
}";

            var cu = SyntaxFactory.ParseCompilationUnit(code);
            var cls = cu.Members[0];

            var editor = GetEditor(cu);
            var fieldX = editor.Generator.GetMembers(cls)[0];
            var newFieldY = editor.Generator.FieldDeclaration("Y", editor.Generator.TypeExpression(SpecialType.System_String), Accessibility.Public);
            replaceNodeWithTracking(fieldX, newFieldY, editor);

            var newRoot = editor.GetChangedRoot();
            await VerifySyntaxAsync<CompilationUnitSyntax>(
                newRoot,
                @"
public class C
{
    public string Y;
}");
            var newFieldYType = newFieldY.DescendantNodes().Single(n => n.ToString() == "string");
            var newType = editor.Generator.TypeExpression(SpecialType.System_Char);
            replaceNodeWithTracking(newFieldYType, newType, editor);

            newRoot = editor.GetChangedRoot();
            await VerifySyntaxAsync<CompilationUnitSyntax>(
                newRoot,
                @"
public class C
{
    public char Y;
}");

            editor.RemoveNode(newFieldY);

            newRoot = editor.GetChangedRoot();
            await VerifySyntaxAsync<CompilationUnitSyntax>(
                newRoot,
                @"
public class C
{
}");
        }

        [Fact]
        public async Task TestReplaceWithTracking_02()
        {
            var code = @"
public class C
{
    public int X;
    public string X2;
    public char X3;
}";

            var cu = SyntaxFactory.ParseCompilationUnit(code);
            
            var editor = GetEditor(cu);

            var cls = cu.Members[0];
            var fieldX = editor.Generator.GetMembers(cls)[0];
            var fieldX2 = editor.Generator.GetMembers(cls)[1];
            var fieldX3 = editor.Generator.GetMembers(cls)[2];

            var newFieldY = editor.Generator.FieldDeclaration("Y", editor.Generator.TypeExpression(SpecialType.System_String), Accessibility.Public);
            editor.ReplaceNode(fieldX, newFieldY);

            var newRoot = editor.GetChangedRoot();
            await VerifySyntaxAsync<CompilationUnitSyntax>(
                newRoot,
                @"
public class C
{
    public string Y;
    public string X2;
    public char X3;
}");
            var newFieldYType = newFieldY.DescendantNodes().Single(n => n.ToString() == "string");
            var newType = editor.Generator.TypeExpression(SpecialType.System_Char);
            editor.ReplaceNode(newFieldYType, newType);

            newRoot = editor.GetChangedRoot();
            await VerifySyntaxAsync<CompilationUnitSyntax>(
                newRoot,
                @"
public class C
{
    public char Y;
    public string X2;
    public char X3;
}");

            var newFieldY2 = editor.Generator.FieldDeclaration("Y2", editor.Generator.TypeExpression(SpecialType.System_Boolean), Accessibility.Private);
            editor.ReplaceNode(fieldX2, newFieldY2);

            newRoot = editor.GetChangedRoot();
            await VerifySyntaxAsync<CompilationUnitSyntax>(
                newRoot,
                @"
public class C
{
    public char Y;
    private bool Y2;
    public char X3;
}");

            var newFieldZ = editor.Generator.FieldDeclaration("Z", editor.Generator.TypeExpression(SpecialType.System_Boolean), Accessibility.Public);
            editor.ReplaceNode(newFieldY, newFieldZ);

            newRoot = editor.GetChangedRoot();
            await VerifySyntaxAsync<CompilationUnitSyntax>(
                newRoot,
                @"
public class C
{
    public bool Z;
    private bool Y2;
    public char X3;
}");

            var originalFieldX3Type = fieldX3.DescendantNodes().Single(n => n.ToString() == "char");
            newType = editor.Generator.TypeExpression(SpecialType.System_Boolean);
            editor.ReplaceNode(originalFieldX3Type, newType);

            newRoot = editor.GetChangedRoot();
            await VerifySyntaxAsync<CompilationUnitSyntax>(
                newRoot,
                @"
public class C
{
    public bool Z;
    private bool Y2;
    public bool X3;
}");

            editor.RemoveNode(newFieldY2);
            editor.RemoveNode(fieldX3);

            newRoot = editor.GetChangedRoot();
            await VerifySyntaxAsync<CompilationUnitSyntax>(
                newRoot,
                @"
public class C
{
    public bool Z;
}");
        }

        [Fact]
        public async Task TestInsertAfterWithTracking()
        {
            // InsertAfter overload #1
            await TestInsertAfterWithTrackingCoreAsync((SyntaxNode node, SyntaxNode newNode, SyntaxEditor editor) =>
            {
                editor.InsertAfter(node, newNode);
            });

            // InsertAfter overload #2
            await TestInsertAfterWithTrackingCoreAsync((SyntaxNode node, SyntaxNode newNode, SyntaxEditor editor) =>
            {
                editor.InsertAfter(node, new[] { newNode });
            });
        }

        private async Task TestInsertAfterWithTrackingCoreAsync(Action<SyntaxNode, SyntaxNode, SyntaxEditor> insertAfterWithTracking)
        {
            var code = @"
public class C
{
    public int X;
}";

            var cu = SyntaxFactory.ParseCompilationUnit(code);
            var cls = cu.Members[0];

            var editor = GetEditor(cu);
            var fieldX = editor.Generator.GetMembers(cls)[0];
            var newFieldY = editor.Generator.FieldDeclaration("Y", editor.Generator.TypeExpression(SpecialType.System_String), Accessibility.Public);
            insertAfterWithTracking(fieldX, newFieldY, editor);

            var newRoot = editor.GetChangedRoot();
            await VerifySyntaxAsync<CompilationUnitSyntax>(
                newRoot,
                @"
public class C
{
    public int X;
    public string Y;
}");

            var newFieldZ = editor.Generator.FieldDeclaration("Z", editor.Generator.TypeExpression(SpecialType.System_String), Accessibility.Public);
            editor.ReplaceNode(newFieldY, newFieldZ);

            newRoot = editor.GetChangedRoot();
            await VerifySyntaxAsync<CompilationUnitSyntax>(
                newRoot,
                @"
public class C
{
    public int X;
    public string Z;
}");
        }

        [Fact]
        public async Task TestInsertBeforeWithTracking()
        {
            // InsertBefore overload #1
            await TestInsertBeforeWithTrackingCoreAsync((SyntaxNode node, SyntaxNode newNode, SyntaxEditor editor) =>
            {
                editor.InsertBefore(node, newNode);
            });

            // InsertBefore overload #2
            await TestInsertBeforeWithTrackingCoreAsync((SyntaxNode node, SyntaxNode newNode, SyntaxEditor editor) =>
            {
                editor.InsertBefore(node, new[] { newNode });
            });
        }

        private async Task TestInsertBeforeWithTrackingCoreAsync(Action<SyntaxNode, SyntaxNode, SyntaxEditor> insertBeforeWithTracking)
        {
            var code = @"
public class C
{
    public int X;
}";

            var cu = SyntaxFactory.ParseCompilationUnit(code);
            var cls = cu.Members[0];

            var editor = GetEditor(cu);
            var fieldX = editor.Generator.GetMembers(cls)[0];
            var newFieldY = editor.Generator.FieldDeclaration("Y", editor.Generator.TypeExpression(SpecialType.System_String), Accessibility.Public);
            insertBeforeWithTracking(fieldX, newFieldY, editor);

            var newRoot = editor.GetChangedRoot();
            await VerifySyntaxAsync<CompilationUnitSyntax>(
                newRoot,
                @"
public class C
{
    public string Y;
    public int X;
}");

            var newFieldZ = editor.Generator.FieldDeclaration("Z", editor.Generator.TypeExpression(SpecialType.System_String), Accessibility.Public);
            editor.ReplaceNode(newFieldY, newFieldZ);

            newRoot = editor.GetChangedRoot();
            await VerifySyntaxAsync<CompilationUnitSyntax>(
                newRoot,
                @"
public class C
{
    public string Z;
    public int X;
}");
        }

        [Fact]
        public void TestTrackNode()
        {
            var code = @"
public class C
{
    public int X;
}";

            var cu = SyntaxFactory.ParseCompilationUnit(code);
            var cls = cu.Members[0];

            var editor = GetEditor(cu);
            var fieldX = editor.Generator.GetMembers(cls)[0];
            editor.TrackNode(fieldX);
            var newRoot = editor.GetChangedRoot();

            var currentFieldX = newRoot.GetCurrentNode(fieldX);
            Assert.NotNull(currentFieldX);
        }

        [Fact]
        public void TestMultipleEdits()
        {
            var code = @"
public class C
{
    public int X;
}";

            var cu = SyntaxFactory.ParseCompilationUnit(code);
            var cls = cu.Members[0];

            var editor = GetEditor(cu);
            var fieldX = editor.Generator.GetMembers(cls)[0];
            editor.InsertAfter(fieldX, editor.Generator.FieldDeclaration("Y", editor.Generator.TypeExpression(SpecialType.System_String), Accessibility.Public));
            editor.InsertBefore(fieldX, editor.Generator.FieldDeclaration("Z", editor.Generator.TypeExpression(SpecialType.System_Object), Accessibility.Public));
            editor.RemoveNode(fieldX);
            var newRoot = editor.GetChangedRoot();

            VerifySyntax<CompilationUnitSyntax>(
                newRoot,
                @"
public class C
{
    public object Z;
    public string Y;
}");
        }
    }
}<|MERGE_RESOLUTION|>--- conflicted
+++ resolved
@@ -2,7 +2,6 @@
 
 using System;
 using System.Linq;
-using System.Threading.Tasks;
 using Microsoft.CodeAnalysis.CSharp.Syntax;
 using Microsoft.CodeAnalysis.Editing;
 using Microsoft.CodeAnalysis.Formatting;
@@ -84,11 +83,7 @@
         }
 
         [Fact]
-<<<<<<< HEAD
-        public async Task TestInsertAfter()
-=======
-        public void TestInterAfter()
->>>>>>> 61bd5ed8
+        public void TestInsertAfter()
         {
             var code = @"
 public class C
@@ -115,11 +110,7 @@
         }
 
         [Fact]
-<<<<<<< HEAD
-        public async Task TestInsertBefore()
-=======
-        public void TestInterBefore()
->>>>>>> 61bd5ed8
+        public void TestInsertBefore()
         {
             var code = @"
 public class C
@@ -146,22 +137,22 @@
         }
 
         [Fact]
-        public async Task TestReplaceWithTracking()
+        public void TestReplaceWithTracking()
         {
             // ReplaceNode overload #1
-            await TestReplaceWithTrackingCoreAsync((SyntaxNode node, SyntaxNode newNode, SyntaxEditor editor) =>
+            TestReplaceWithTrackingCore((SyntaxNode node, SyntaxNode newNode, SyntaxEditor editor) =>
             {
                 editor.ReplaceNode(node, newNode);
             });
 
             // ReplaceNode overload #2
-            await TestReplaceWithTrackingCoreAsync((SyntaxNode node, SyntaxNode newNode, SyntaxEditor editor) =>
+            TestReplaceWithTrackingCore((SyntaxNode node, SyntaxNode newNode, SyntaxEditor editor) =>
             {
                 editor.ReplaceNode(node, computeReplacement: (originalNode, generator) => newNode);
             });
 
             // ReplaceNode overload #3
-            await TestReplaceWithTrackingCoreAsync((SyntaxNode node, SyntaxNode newNode, SyntaxEditor editor) =>
+            TestReplaceWithTrackingCore((SyntaxNode node, SyntaxNode newNode, SyntaxEditor editor) =>
             {
                 editor.ReplaceNode(node,
                      computeReplacement: (originalNode, generator, argument) => newNode,
@@ -169,7 +160,7 @@
             });
         }
 
-        private async Task TestReplaceWithTrackingCoreAsync(Action<SyntaxNode, SyntaxNode, SyntaxEditor> replaceNodeWithTracking)
+        private void TestReplaceWithTrackingCore(Action<SyntaxNode, SyntaxNode, SyntaxEditor> replaceNodeWithTracking)
         {
             var code = @"
 public class C
@@ -186,7 +177,7 @@
             replaceNodeWithTracking(fieldX, newFieldY, editor);
 
             var newRoot = editor.GetChangedRoot();
-            await VerifySyntaxAsync<CompilationUnitSyntax>(
+            VerifySyntax<CompilationUnitSyntax>(
                 newRoot,
                 @"
 public class C
@@ -198,7 +189,7 @@
             replaceNodeWithTracking(newFieldYType, newType, editor);
 
             newRoot = editor.GetChangedRoot();
-            await VerifySyntaxAsync<CompilationUnitSyntax>(
+            VerifySyntax<CompilationUnitSyntax>(
                 newRoot,
                 @"
 public class C
@@ -209,16 +200,16 @@
             editor.RemoveNode(newFieldY);
 
             newRoot = editor.GetChangedRoot();
-            await VerifySyntaxAsync<CompilationUnitSyntax>(
-                newRoot,
-                @"
-public class C
-{
-}");
-        }
-
-        [Fact]
-        public async Task TestReplaceWithTracking_02()
+            VerifySyntax<CompilationUnitSyntax>(
+                newRoot,
+                @"
+public class C
+{
+}");
+        }
+
+        [Fact]
+        public void TestReplaceWithTracking_02()
         {
             var code = @"
 public class C
@@ -241,7 +232,7 @@
             editor.ReplaceNode(fieldX, newFieldY);
 
             var newRoot = editor.GetChangedRoot();
-            await VerifySyntaxAsync<CompilationUnitSyntax>(
+            VerifySyntax<CompilationUnitSyntax>(
                 newRoot,
                 @"
 public class C
@@ -255,7 +246,7 @@
             editor.ReplaceNode(newFieldYType, newType);
 
             newRoot = editor.GetChangedRoot();
-            await VerifySyntaxAsync<CompilationUnitSyntax>(
+            VerifySyntax<CompilationUnitSyntax>(
                 newRoot,
                 @"
 public class C
@@ -269,7 +260,7 @@
             editor.ReplaceNode(fieldX2, newFieldY2);
 
             newRoot = editor.GetChangedRoot();
-            await VerifySyntaxAsync<CompilationUnitSyntax>(
+            VerifySyntax<CompilationUnitSyntax>(
                 newRoot,
                 @"
 public class C
@@ -283,7 +274,7 @@
             editor.ReplaceNode(newFieldY, newFieldZ);
 
             newRoot = editor.GetChangedRoot();
-            await VerifySyntaxAsync<CompilationUnitSyntax>(
+            VerifySyntax<CompilationUnitSyntax>(
                 newRoot,
                 @"
 public class C
@@ -298,7 +289,7 @@
             editor.ReplaceNode(originalFieldX3Type, newType);
 
             newRoot = editor.GetChangedRoot();
-            await VerifySyntaxAsync<CompilationUnitSyntax>(
+            VerifySyntax<CompilationUnitSyntax>(
                 newRoot,
                 @"
 public class C
@@ -312,7 +303,7 @@
             editor.RemoveNode(fieldX3);
 
             newRoot = editor.GetChangedRoot();
-            await VerifySyntaxAsync<CompilationUnitSyntax>(
+            VerifySyntax<CompilationUnitSyntax>(
                 newRoot,
                 @"
 public class C
@@ -322,22 +313,22 @@
         }
 
         [Fact]
-        public async Task TestInsertAfterWithTracking()
+        public void TestInsertAfterWithTracking()
         {
             // InsertAfter overload #1
-            await TestInsertAfterWithTrackingCoreAsync((SyntaxNode node, SyntaxNode newNode, SyntaxEditor editor) =>
+            TestInsertAfterWithTrackingCore((SyntaxNode node, SyntaxNode newNode, SyntaxEditor editor) =>
             {
                 editor.InsertAfter(node, newNode);
             });
 
             // InsertAfter overload #2
-            await TestInsertAfterWithTrackingCoreAsync((SyntaxNode node, SyntaxNode newNode, SyntaxEditor editor) =>
+            TestInsertAfterWithTrackingCore((SyntaxNode node, SyntaxNode newNode, SyntaxEditor editor) =>
             {
                 editor.InsertAfter(node, new[] { newNode });
             });
         }
 
-        private async Task TestInsertAfterWithTrackingCoreAsync(Action<SyntaxNode, SyntaxNode, SyntaxEditor> insertAfterWithTracking)
+        private void TestInsertAfterWithTrackingCore(Action<SyntaxNode, SyntaxNode, SyntaxEditor> insertAfterWithTracking)
         {
             var code = @"
 public class C
@@ -354,7 +345,7 @@
             insertAfterWithTracking(fieldX, newFieldY, editor);
 
             var newRoot = editor.GetChangedRoot();
-            await VerifySyntaxAsync<CompilationUnitSyntax>(
+            VerifySyntax<CompilationUnitSyntax>(
                 newRoot,
                 @"
 public class C
@@ -367,7 +358,7 @@
             editor.ReplaceNode(newFieldY, newFieldZ);
 
             newRoot = editor.GetChangedRoot();
-            await VerifySyntaxAsync<CompilationUnitSyntax>(
+            VerifySyntax<CompilationUnitSyntax>(
                 newRoot,
                 @"
 public class C
@@ -378,22 +369,22 @@
         }
 
         [Fact]
-        public async Task TestInsertBeforeWithTracking()
+        public void TestInsertBeforeWithTracking()
         {
             // InsertBefore overload #1
-            await TestInsertBeforeWithTrackingCoreAsync((SyntaxNode node, SyntaxNode newNode, SyntaxEditor editor) =>
+            TestInsertBeforeWithTrackingCore((SyntaxNode node, SyntaxNode newNode, SyntaxEditor editor) =>
             {
                 editor.InsertBefore(node, newNode);
             });
 
             // InsertBefore overload #2
-            await TestInsertBeforeWithTrackingCoreAsync((SyntaxNode node, SyntaxNode newNode, SyntaxEditor editor) =>
+            TestInsertBeforeWithTrackingCore((SyntaxNode node, SyntaxNode newNode, SyntaxEditor editor) =>
             {
                 editor.InsertBefore(node, new[] { newNode });
             });
         }
 
-        private async Task TestInsertBeforeWithTrackingCoreAsync(Action<SyntaxNode, SyntaxNode, SyntaxEditor> insertBeforeWithTracking)
+        private void TestInsertBeforeWithTrackingCore(Action<SyntaxNode, SyntaxNode, SyntaxEditor> insertBeforeWithTracking)
         {
             var code = @"
 public class C
@@ -410,7 +401,7 @@
             insertBeforeWithTracking(fieldX, newFieldY, editor);
 
             var newRoot = editor.GetChangedRoot();
-            await VerifySyntaxAsync<CompilationUnitSyntax>(
+            VerifySyntax<CompilationUnitSyntax>(
                 newRoot,
                 @"
 public class C
@@ -423,7 +414,7 @@
             editor.ReplaceNode(newFieldY, newFieldZ);
 
             newRoot = editor.GetChangedRoot();
-            await VerifySyntaxAsync<CompilationUnitSyntax>(
+            VerifySyntax<CompilationUnitSyntax>(
                 newRoot,
                 @"
 public class C
