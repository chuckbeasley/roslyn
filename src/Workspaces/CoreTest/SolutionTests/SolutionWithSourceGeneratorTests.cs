--- conflicted
+++ resolved
@@ -188,11 +188,6 @@
 
         private sealed class GenerateFileForEachAdditionalFileWithContentsCommented : ISourceGenerator
         {
-<<<<<<< HEAD
-            public bool CanApplyChanges { get; set; } = true;
-
-=======
->>>>>>> 3115ff84
             public void Execute(GeneratorExecutionContext context)
             {
                 foreach (var file in context.AdditionalFiles)
@@ -206,9 +201,6 @@
                 // TODO: context.RegisterForAdditionalFileChanges(UpdateContext);
             }
 
-<<<<<<< HEAD
-            private static void AddSourceForAdditionalFile(GeneratorExecutionContext context, AdditionalText file) => context.AddSource(GetGeneratedFileName(file.Path), SourceText.From("", Encoding.UTF8));
-=======
             private static void AddSourceForAdditionalFile(GeneratorExecutionContext context, AdditionalText file)
             {
                 // We're going to "comment" out the contents of the file when generating this
@@ -221,7 +213,6 @@
                 // TODO: remove the generatedText.ToString() when I don't have to specify the encoding
                 context.AddSource(GetGeneratedFileName(file.Path), SourceText.From(generatedText.ToString(), encoding: Encoding.UTF8));
             }
->>>>>>> 3115ff84
 
             private static string GetGeneratedFileName(string path) => $"{Path.GetFileNameWithoutExtension(path)}.generated";
         }
