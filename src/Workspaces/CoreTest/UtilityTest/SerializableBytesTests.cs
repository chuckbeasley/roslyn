﻿// Copyright (c) Microsoft.  All Rights Reserved.  Licensed under the Apache License, Version 2.0.  See License.txt in the project root for license information.

using System;
using System.IO;
using System.Threading;
using System.Threading.Tasks;
using Xunit;

namespace Microsoft.CodeAnalysis.UnitTests
{
    public class SerializableBytesTests
    {
        [Fact]
        public async Task ReadableStreamTestReadAByteAtATime()
        {
            using var expected = new MemoryStream();
            for (var i = 0; i < 10000; i++)
            {
                expected.WriteByte((byte)(i % byte.MaxValue));
            }

            expected.Position = 0;
            using var stream = await SerializableBytes.CreateReadableStreamAsync(expected, CancellationToken.None);
            Assert.Equal(expected.Length, stream.Length);

            expected.Position = 0;
            stream.Position = 0;
            for (var i = 0; i < expected.Length; i++)
            {
                Assert.Equal(expected.ReadByte(), stream.ReadByte());
            }
        }

        [Fact]
        public async Task ReadableStreamTestReadChunks()
        {
            using var expected = new MemoryStream();
            for (var i = 0; i < 10000; i++)
            {
                expected.WriteByte((byte)(i % byte.MaxValue));
            }

            expected.Position = 0;
            using var stream = await SerializableBytes.CreateReadableStreamAsync(expected, CancellationToken.None);
            Assert.Equal(expected.Length, stream.Length);

            stream.Position = 0;

            var index = 0;
            int count;
            var bytes = new byte[1000];

            while ((count = stream.Read(bytes, 0, bytes.Length)) > 0)
            {
                for (var i = 0; i < count; i++)
                {
                    Assert.Equal((byte)(index % byte.MaxValue), bytes[i]);
                    index++;
                }
            }

            Assert.Equal(index, stream.Length);
        }

        [Fact]
        public async Task ReadableStreamTestReadRandomBytes()
        {
            using var expected = new MemoryStream();
            for (var i = 0; i < 10000; i++)
            {
                expected.WriteByte((byte)(i % byte.MaxValue));
            }

            expected.Position = 0;
            using var stream = await SerializableBytes.CreateReadableStreamAsync(expected, CancellationToken.None);
            Assert.Equal(expected.Length, stream.Length);

            var random = new Random(0);
            for (var i = 0; i < 100; i++)
            {
                var position = random.Next((int)expected.Length);
                expected.Position = position;
                stream.Position = position;

                Assert.Equal(expected.ReadByte(), stream.ReadByte());
            }
        }

        [Fact]
        public void WritableStreamTest1()
        {
            using var expected = new MemoryStream();
            for (var i = 0; i < 10000; i++)
            {
                expected.WriteByte((byte)(i % byte.MaxValue));
            }

            expected.Position = 0;
            using var stream = SerializableBytes.CreateWritableStream();
            for (var i = 0; i < 10000; i++)
            {
                stream.WriteByte((byte)(i % byte.MaxValue));
            }

            StreamEqual(expected, stream);
        }

        [Fact]
        public void WritableStreamTest2()
        {
            using var expected = new MemoryStream();
            for (var i = 0; i < 10000; i++)
            {
                expected.WriteByte((byte)(i % byte.MaxValue));
            }

            expected.Position = 0;
            using var stream = SerializableBytes.CreateWritableStream();
            for (var i = 0; i < 10000; i++)
            {
                stream.WriteByte((byte)(i % byte.MaxValue));
            }

            Assert.Equal(expected.Length, stream.Length);

            stream.Position = 0;

            var index = 0;
            int count;
            var bytes = new byte[1000];

            while ((count = stream.Read(bytes, 0, bytes.Length)) > 0)
            {
                for (var i = 0; i < count; i++)
                {
                    Assert.Equal((byte)(index % byte.MaxValue), bytes[i]);
                    index++;
                }
            }

            Assert.Equal(index, stream.Length);
        }

        [Fact]
        public void WritableStreamTest3()
        {
            using var expected = new MemoryStream();
            using var stream = SerializableBytes.CreateWritableStream();
            var random = new Random(0);
            for (var i = 0; i < 100; i++)
<<<<<<< HEAD
            {
                var position = random.Next(10000);
                WriteByte(expected, stream, position, i);
=======
            {
                var position = random.Next(10000);
                WriteByte(expected, stream, position, i);
            }

            StreamEqual(expected, stream);
        }

        [Fact]
        public void WritableStreamTest4()
        {
            using var expected = new MemoryStream();
            using var stream = SerializableBytes.CreateWritableStream();
            var random = new Random(0);
            for (var i = 0; i < 100; i++)
            {
                var position = random.Next(10000);
                WriteByte(expected, stream, position, i);

                var position1 = random.Next(10000);
                var temp = GetInitializedArray(100 + position1);
                Write(expected, stream, position1, temp);
            }

            StreamEqual(expected, stream);
        }

        [Fact]
        public void WritableStream_SetLength1()
        {
            using (var expected = new MemoryStream())
            {
                expected.WriteByte(1);
                expected.SetLength(10000);
                expected.WriteByte(2);
                expected.SetLength(1);
                var expectedPosition = expected.Position;
                expected.Position = 0;

                using (var stream = SerializableBytes.CreateWritableStream())
                {
                    stream.WriteByte(1);
                    stream.SetLength(10000);
                    stream.WriteByte(2);
                    stream.SetLength(1);

                    StreamEqual(expected, stream);
                    Assert.Equal(expectedPosition, stream.Position);
                }
>>>>>>> a2ee4379
            }

            StreamEqual(expected, stream);
        }

        [Fact]
        public void WritableStream_SetLength2()
        {
            using var expected = new MemoryStream();
            using var stream = SerializableBytes.CreateWritableStream();
            var random = new Random(0);
            for (var i = 0; i < 100; i++)
            {
<<<<<<< HEAD
                var position = random.Next(10000);
                WriteByte(expected, stream, position, i);

                var position1 = random.Next(10000);
                var temp = GetInitializedArray(100 + position1);
                Write(expected, stream, position1, temp);
=======
                expected.WriteByte(1);
                expected.SetLength(10000);
                expected.Position = 10000 - 1;
                expected.WriteByte(2);
                expected.SetLength(SharedPools.ByteBufferSize);
                expected.WriteByte(3);
                var expectedPosition = expected.Position;
                expected.Position = 0;

                using (var stream = SerializableBytes.CreateWritableStream())
                {
                    stream.WriteByte(1);
                    stream.SetLength(10000);
                    stream.Position = 10000 - 1;
                    stream.WriteByte(2);
                    stream.SetLength(SharedPools.ByteBufferSize);
                    stream.WriteByte(3);

                    StreamEqual(expected, stream);
                    Assert.Equal(expectedPosition, stream.Position);
                }
>>>>>>> a2ee4379
            }

            StreamEqual(expected, stream);
        }

        private static void WriteByte(Stream expected, Stream stream, int position, int value)
        {
            expected.Position = position;
            stream.Position = position;

            var valueByte = (byte)(value % byte.MaxValue);
            expected.WriteByte(valueByte);
            stream.WriteByte(valueByte);
        }

        private static void Write(Stream expected, Stream stream, int position, byte[] array)
        {
            expected.Position = position;
            stream.Position = position;

            expected.Write(array, 0, array.Length);
            stream.Write(array, 0, array.Length);
        }

        private static byte[] GetInitializedArray(int length)
        {
            var temp = new byte[length];
            for (var j = 0; j < temp.Length; j++)
            {
                temp[j] = (byte)(j % byte.MaxValue);
            }

            return temp;
        }

        private static void StreamEqual(Stream expected, Stream stream)
        {
            Assert.Equal(expected.Length, stream.Length);

            var random = new Random(0);

            expected.Position = 0;
            stream.Position = 0;

            var read1 = new byte[10000];
            var read2 = new byte[10000];
            while (expected.Position < expected.Length)
            {
                var count = random.Next(read1.Length) + 1;
                var return1 = expected.Read(read1, 0, count);
                var return2 = stream.Read(read2, 0, count);

                Assert.Equal(return1, return2);

                for (var i = 0; i < return1; i++)
                {
                    Assert.Equal(read1[i], read2[i]);
                }

                Assert.Equal(expected.ReadByte(), stream.ReadByte());
            }
        }
    }
}<|MERGE_RESOLUTION|>--- conflicted
+++ resolved
@@ -148,11 +148,6 @@
             using var stream = SerializableBytes.CreateWritableStream();
             var random = new Random(0);
             for (var i = 0; i < 100; i++)
-<<<<<<< HEAD
-            {
-                var position = random.Next(10000);
-                WriteByte(expected, stream, position, i);
-=======
             {
                 var position = random.Next(10000);
                 WriteByte(expected, stream, position, i);
@@ -202,28 +197,14 @@
                     StreamEqual(expected, stream);
                     Assert.Equal(expectedPosition, stream.Position);
                 }
->>>>>>> a2ee4379
-            }
-
-            StreamEqual(expected, stream);
+            }
         }
 
         [Fact]
         public void WritableStream_SetLength2()
         {
-            using var expected = new MemoryStream();
-            using var stream = SerializableBytes.CreateWritableStream();
-            var random = new Random(0);
-            for (var i = 0; i < 100; i++)
-            {
-<<<<<<< HEAD
-                var position = random.Next(10000);
-                WriteByte(expected, stream, position, i);
-
-                var position1 = random.Next(10000);
-                var temp = GetInitializedArray(100 + position1);
-                Write(expected, stream, position1, temp);
-=======
+            using (var expected = new MemoryStream())
+            {
                 expected.WriteByte(1);
                 expected.SetLength(10000);
                 expected.Position = 10000 - 1;
@@ -245,10 +226,7 @@
                     StreamEqual(expected, stream);
                     Assert.Equal(expectedPosition, stream.Position);
                 }
->>>>>>> a2ee4379
-            }
-
-            StreamEqual(expected, stream);
+            }
         }
 
         private static void WriteByte(Stream expected, Stream stream, int position, int value)
