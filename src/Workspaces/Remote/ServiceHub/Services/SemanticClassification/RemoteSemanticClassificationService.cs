﻿// Licensed to the .NET Foundation under one or more agreements.
// The .NET Foundation licenses this file to you under the MIT license.
// See the LICENSE file in the project root for more information.

using System.Threading;
using System.Threading.Tasks;
using Microsoft.CodeAnalysis.Classification;
using Microsoft.CodeAnalysis.PooledObjects;
using Microsoft.CodeAnalysis.Text;
using Roslyn.Utilities;

namespace Microsoft.CodeAnalysis.Remote
{
    internal sealed partial class RemoteSemanticClassificationService : BrokeredServiceBase, IRemoteSemanticClassificationService
    {
        internal sealed class Factory : FactoryBase<IRemoteSemanticClassificationService>
        {
            protected override IRemoteSemanticClassificationService CreateService(in ServiceConstructionArguments arguments)
                => new RemoteSemanticClassificationService(arguments);
        }

        public ValueTask<SerializableClassifiedSpans> GetSemanticClassificationsAsync(
            PinnedSolutionInfo solutionInfo,
            DocumentId documentId,
            TextSpan span,
            ClassificationOptions options,
<<<<<<< HEAD
=======
            bool isFullyLoaded,
>>>>>>> 67d940c4
            CancellationToken cancellationToken)
        {
            return RunServiceAsync(async cancellationToken =>
            {
                var solution = await GetSolutionAsync(solutionInfo, cancellationToken).ConfigureAwait(false);
                var document = solution.GetDocument(documentId) ?? await solution.GetSourceGeneratedDocumentAsync(documentId, cancellationToken).ConfigureAwait(false);
                Contract.ThrowIfNull(document);

                using var _ = ArrayBuilder<ClassifiedSpan>.GetInstance(out var temp);
                await AbstractClassificationService.AddSemanticClassificationsInCurrentProcessAsync(
                    document, span, options, temp, cancellationToken).ConfigureAwait(false);
<<<<<<< HEAD
=======

                if (isFullyLoaded)
                {
                    // Once fully loaded, there's no need for us to keep around any of the data we cached in-memory
                    // during the time the solution was loading.
                    lock (_cachedData)
                        _cachedData.Clear();

                    // Enqueue this document into our work queue to fully classify and cache.
                    _workQueue.AddWork(document);
                }
>>>>>>> 67d940c4

                return SerializableClassifiedSpans.Dehydrate(temp.ToImmutable());
            }, cancellationToken);
        }
    }
}<|MERGE_RESOLUTION|>--- conflicted
+++ resolved
@@ -24,10 +24,7 @@
             DocumentId documentId,
             TextSpan span,
             ClassificationOptions options,
-<<<<<<< HEAD
-=======
             bool isFullyLoaded,
->>>>>>> 67d940c4
             CancellationToken cancellationToken)
         {
             return RunServiceAsync(async cancellationToken =>
@@ -39,8 +36,6 @@
                 using var _ = ArrayBuilder<ClassifiedSpan>.GetInstance(out var temp);
                 await AbstractClassificationService.AddSemanticClassificationsInCurrentProcessAsync(
                     document, span, options, temp, cancellationToken).ConfigureAwait(false);
-<<<<<<< HEAD
-=======
 
                 if (isFullyLoaded)
                 {
@@ -52,7 +47,6 @@
                     // Enqueue this document into our work queue to fully classify and cache.
                     _workQueue.AddWork(document);
                 }
->>>>>>> 67d940c4
 
                 return SerializableClassifiedSpans.Dehydrate(temp.ToImmutable());
             }, cancellationToken);
