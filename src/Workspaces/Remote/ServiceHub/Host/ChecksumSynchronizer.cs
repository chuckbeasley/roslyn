--- conflicted
+++ resolved
@@ -23,12 +23,7 @@
         {
             using (await s_gate.DisposableWaitAsync(cancellationToken).ConfigureAwait(false))
             {
-<<<<<<< HEAD
-                // get children of solution checksum object at once
                 await _assetProvider.SynchronizeAssetsAsync(hintProject, checksums, cancellationToken).ConfigureAwait(false);
-=======
-                await _assetProvider.SynchronizeAssetsAsync(checksums, cancellationToken).ConfigureAwait(false);
->>>>>>> e048c888
             }
         }
 
