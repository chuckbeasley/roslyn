﻿// Copyright (c) Microsoft.  All Rights Reserved.  Licensed under the Apache License, Version 2.0.  See License.txt in the project root for license information.

using System;
using System.Collections.Generic;
using System.Collections.Immutable;
using System.Linq;
using System.Threading;
using System.Threading.Tasks;
using Microsoft.CodeAnalysis.Diagnostics;
using Microsoft.CodeAnalysis.Diagnostics.Telemetry;
using Microsoft.CodeAnalysis.Host;
using Microsoft.CodeAnalysis.Options;
using Microsoft.CodeAnalysis.Shared.Extensions;
using Microsoft.CodeAnalysis.Workspaces.Diagnostics;
using Roslyn.Utilities;

namespace Microsoft.CodeAnalysis.Remote.Diagnostics
{
    internal class DiagnosticComputer
    {
        private readonly Project _project;
        private readonly Dictionary<DiagnosticAnalyzer, HashSet<DiagnosticData>> _exceptions;
        private readonly IPerformanceTrackerService _performanceTracker;

        public DiagnosticComputer(Project project)
        {
            _project = project;
            _exceptions = new Dictionary<DiagnosticAnalyzer, HashSet<DiagnosticData>>();

            // we only track performance from primary branch. all forked branch we don't care such as preview.
            _performanceTracker = project.IsFromPrimaryBranch() ? project.Solution.Workspace.Services.GetService<IPerformanceTrackerService>() : null;
        }

        public async Task<DiagnosticAnalysisResultMap<string, DiagnosticAnalysisResultBuilder>> GetDiagnosticsAsync(
            IEnumerable<AnalyzerReference> hostAnalyzers,
            OptionSet options,
            IEnumerable<string> analyzerIds,
            bool reportSuppressedDiagnostics,
            bool logAnalyzerExecutionTime,
            CancellationToken cancellationToken)
        {
            var analyzerMap = CreateAnalyzerMap(hostAnalyzers, _project);
            var analyzers = GetAnalyzers(analyzerMap, analyzerIds);

            if (analyzers.Length == 0)
            {
                return DiagnosticAnalysisResultMap.Create(ImmutableDictionary<string, DiagnosticAnalysisResultBuilder>.Empty, ImmutableDictionary<string, AnalyzerTelemetryInfo>.Empty);
            }

            var cacheService = _project.Solution.Workspace.Services.GetService<IProjectCacheService>();
            using (var cache = cacheService.EnableCaching(_project.Id))
            {
                return await AnalyzeAsync(analyzerMap, analyzers, options, reportSuppressedDiagnostics, logAnalyzerExecutionTime, cancellationToken).ConfigureAwait(false);
            }
        }

        private async Task<DiagnosticAnalysisResultMap<string, DiagnosticAnalysisResultBuilder>> AnalyzeAsync(
            BidirectionalMap<string, DiagnosticAnalyzer> analyzerMap,
            ImmutableArray<DiagnosticAnalyzer> analyzers,
            OptionSet options,
            bool reportSuppressedDiagnostics,
            bool logAnalyzerExecutionTime,
            CancellationToken cancellationToken)
        {
            // flag that controls concurrency
            var useConcurrent = true;

            // get original compilation
            var compilation = await _project.GetCompilationAsync(cancellationToken).ConfigureAwait(false);

            // fork compilation with concurrent build. this is okay since WithAnalyzers will fork compilation
            // anyway to attach event queue. this should make compiling compilation concurrent and make things
            // faster
            compilation = compilation.WithOptions(compilation.Options.WithConcurrentBuild(useConcurrent));

            // We need this to fork soluton, otherwise, option is cached at document.
            // all this can go away once we do this - https://github.com/dotnet/roslyn/issues/19284
            using (var temporaryWorksapce = new TemporaryWorkspace(_project.Solution))
            {
                // TODO: can we support analyzerExceptionFilter in remote host? 
                //       right now, host doesn't support watson, we might try to use new NonFatal watson API?
                var analyzerOptions = new CompilationWithAnalyzersOptions(
                        options: new WorkspaceAnalyzerOptions(_project.AnalyzerOptions, MergeOptions(_project.Solution.Options, options), temporaryWorksapce.CurrentSolution),
                        onAnalyzerException: OnAnalyzerException,
                        analyzerExceptionFilter: null,
                        concurrentAnalysis: useConcurrent,
                        logAnalyzerExecutionTime: logAnalyzerExecutionTime,
                        reportSuppressedDiagnostics: reportSuppressedDiagnostics);

                var analyzerDriver = compilation.WithAnalyzers(analyzers, analyzerOptions);

                // PERF: Run all analyzers at once using the new GetAnalysisResultAsync API.
                var analysisResult = await analyzerDriver.GetAnalysisResultAsync(cancellationToken).ConfigureAwait(false);

<<<<<<< HEAD
=======
                // record performance if tracker is available
                if (_performanceTracker != null)
                {
                    // +1 to include project itself
                    _performanceTracker.AddSnapshot(analysisResult.AnalyzerTelemetryInfo.ToAnalyzerPerformanceInfo(), _project.DocumentIds.Count + 1);
                }

>>>>>>> 4a9ee0bc
                var builderMap = analysisResult.ToResultBuilderMap(_project, VersionStamp.Default, compilation, analysisResult.Analyzers, cancellationToken);

                return DiagnosticAnalysisResultMap.Create(
                    builderMap.ToImmutableDictionary(kv => GetAnalyzerId(analyzerMap, kv.Key), kv => kv.Value),
                    analysisResult.AnalyzerTelemetryInfo.ToImmutableDictionary(kv => GetAnalyzerId(analyzerMap, kv.Key), kv => kv.Value),
                    _exceptions.ToImmutableDictionary(kv => GetAnalyzerId(analyzerMap, kv.Key), kv => kv.Value.ToImmutableArray()));
            }
        }

        private void OnAnalyzerException(Exception exception, DiagnosticAnalyzer analyzer, Diagnostic diagnostic)
        {
            lock (_exceptions)
            {
                var list = _exceptions.GetOrAdd(analyzer, _ => new HashSet<DiagnosticData>());
                list.Add(DiagnosticData.Create(_project, diagnostic));
            }
        }

        private string GetAnalyzerId(BidirectionalMap<string, DiagnosticAnalyzer> analyzerMap, DiagnosticAnalyzer analyzer)
        {
            var analyzerId = analyzerMap.GetKeyOrDefault(analyzer);
            Contract.ThrowIfNull(analyzerId);

            return analyzerId;
        }

        private ImmutableArray<DiagnosticAnalyzer> GetAnalyzers(BidirectionalMap<string, DiagnosticAnalyzer> analyzerMap, IEnumerable<string> analyzerIds)
        {
            // TODO: this probably need to be cached as well in analyzer service?
            var builder = ImmutableArray.CreateBuilder<DiagnosticAnalyzer>();

            foreach (var analyzerId in analyzerIds)
            {
                if (analyzerMap.TryGetValue(analyzerId, out var analyzer))
                {
                    builder.Add(analyzer);
                }
            }

            return builder.ToImmutable();
        }

        private BidirectionalMap<string, DiagnosticAnalyzer> CreateAnalyzerMap(IEnumerable<AnalyzerReference> hostAnalyzers, Project project)
        {
            // we could consider creating a service so that we don't do this repeatedly if this shows up as perf cost
            using (var pooledObject = SharedPools.Default<HashSet<object>>().GetPooledObject())
            using (var pooledMap = SharedPools.Default<Dictionary<string, DiagnosticAnalyzer>>().GetPooledObject())
            {
                var referenceSet = pooledObject.Object;
                var analyzerMap = pooledMap.Object;

                // this follow what we do in HostAnalayzerManager.CheckAnalyzerReferenceIdentity
                foreach (var reference in hostAnalyzers.Concat(project.AnalyzerReferences))
                {
                    if (!referenceSet.Add(reference.Id))
                    {
                        // already exist
                        continue;
                    }

                    analyzerMap.AppendAnalyzerMap(reference.GetAnalyzers(project.Language));
                }

                // convert regular map to bidirectional map
                return new BidirectionalMap<string, DiagnosticAnalyzer>(analyzerMap);
            }
        }

        private OptionSet MergeOptions(OptionSet workspaceOptions, OptionSet userOptions)
        {
            var newOptions = workspaceOptions;
            foreach (var key in userOptions.GetChangedOptions(workspaceOptions))
            {
                newOptions = newOptions.WithChangedOption(key, userOptions.GetOption(key));
            }

            return newOptions;
        }
    }
}<|MERGE_RESOLUTION|>--- conflicted
+++ resolved
@@ -92,8 +92,6 @@
                 // PERF: Run all analyzers at once using the new GetAnalysisResultAsync API.
                 var analysisResult = await analyzerDriver.GetAnalysisResultAsync(cancellationToken).ConfigureAwait(false);
 
-<<<<<<< HEAD
-=======
                 // record performance if tracker is available
                 if (_performanceTracker != null)
                 {
@@ -101,7 +99,6 @@
                     _performanceTracker.AddSnapshot(analysisResult.AnalyzerTelemetryInfo.ToAnalyzerPerformanceInfo(), _project.DocumentIds.Count + 1);
                 }
 
->>>>>>> 4a9ee0bc
                 var builderMap = analysisResult.ToResultBuilderMap(_project, VersionStamp.Default, compilation, analysisResult.Analyzers, cancellationToken);
 
                 return DiagnosticAnalysisResultMap.Create(
