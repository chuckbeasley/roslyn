--- conflicted
+++ resolved
@@ -1513,7 +1513,6 @@
         public static bool IsLocalVariableDeclarationContext(
             this SyntaxTree syntaxTree, int position, SyntaxToken tokenOnLeftOfPosition, CancellationToken cancellationToken)
         {
-<<<<<<< HEAD
             // cases:
             //  const var
             //  out var
@@ -1525,11 +1524,7 @@
             //  from var
             //  join var
 
-            var token = tokenOnLeftOfPosition;
-            token = token.GetPreviousTokenIfTouchingWord(position);
-=======
             var token = tokenOnLeftOfPosition.GetPreviousTokenIfTouchingWord(position);
->>>>>>> 06393e4e
 
             // const |
             if (token.IsKind(SyntaxKind.ConstKeyword) &&
@@ -1556,19 +1551,18 @@
                 return true;
             }
 
-<<<<<<< HEAD
-            if (token.IsKind(SyntaxKind.OpenParenToken) &&
-                token.Parent.IsKind(
-                    SyntaxKind.ForStatement, SyntaxKind.ForEachStatement,
-                    SyntaxKind.ForEachVariableStatement, SyntaxKind.UsingStatement))
-=======
             // for ( |
             // foreach ( |
             // using ( |
             if (token.IsKind(SyntaxKind.OpenParenToken))
->>>>>>> 06393e4e
-            {
-                return true;
+            {
+                var previous = token.GetPreviousToken(includeSkipped: true);
+                if (previous.IsKind(SyntaxKind.ForKeyword) ||
+                    previous.IsKind(SyntaxKind.ForEachKeyword) ||
+                    previous.IsKind(SyntaxKind.UsingKeyword))
+                {
+                    return true;
+                }
             }
 
             // from |
