﻿// Licensed to the .NET Foundation under one or more agreements.
// The .NET Foundation licenses this file to you under the MIT license.
// See the LICENSE file in the project root for more information.

using System;
using System.Collections.Generic;
using System.Collections.Immutable;
using System.Diagnostics.CodeAnalysis;
using System.IO;
using System.Reflection.Metadata;
using System.Threading;
using Microsoft.CodeAnalysis.Diagnostics;
using Microsoft.CodeAnalysis.Host;
using Microsoft.CodeAnalysis.Shared.Extensions;
using Roslyn.Utilities;

namespace Microsoft.CodeAnalysis.Serialization;

using static TemporaryStorageService;

internal partial class SerializerService
{
    private const int MetadataFailed = int.MaxValue;

    /// <summary>
    /// Allow analyzer tests to exercise the oop codepaths, even though they're referring to in-memory instances of
    /// DiagnosticAnalyzers.  In that case, we'll just share the in-memory instance of the analyzer across the OOP
    /// boundary (which still runs in proc in tests), but we will still exercise all codepaths that use the RemoteClient
    /// as well as exercising all codepaths that send data across the OOP boundary.  Effectively, this allows us to
    /// pretend that a <see cref="AnalyzerImageReference"/> is a <see cref="AnalyzerFileReference"/> during tests.
    /// </summary>
    private static readonly object s_analyzerImageReferenceMapGate = new();
    private static IBidirectionalMap<AnalyzerImageReference, Guid> s_analyzerImageReferenceMap = BidirectionalMap<AnalyzerImageReference, Guid>.Empty;

    private static bool TryGetAnalyzerImageReferenceGuid(AnalyzerImageReference imageReference, out Guid guid)
    {
        lock (s_analyzerImageReferenceMapGate)
            return s_analyzerImageReferenceMap.TryGetValue(imageReference, out guid);
    }

    private static bool TryGetAnalyzerImageReferenceFromGuid(Guid guid, [NotNullWhen(true)] out AnalyzerImageReference? imageReference)
    {
        lock (s_analyzerImageReferenceMapGate)
            return s_analyzerImageReferenceMap.TryGetKey(guid, out imageReference);
    }

    private static Checksum CreateChecksum(MetadataReference reference)
    {
        if (reference is PortableExecutableReference portable)
<<<<<<< HEAD
        {
            return CreatePortableExecutableReferenceChecksum(portable);
        }
=======
            return CreatePortableExecutableReferenceChecksum(portable);
>>>>>>> c63e7b69

        throw ExceptionUtilities.UnexpectedValue(reference.GetType());
    }

<<<<<<< HEAD
    protected virtual Checksum CreateChecksum(AnalyzerReference reference, bool forTesting)
    {
#if NET
        // If we're in the oop side and we're being asked to produce our local checksum (so we can compare it to the
        // host checksum), then we want to just defer to the underlying analyzer reference of our isolated reference.
        // This underlying reference corresponds to the reference that the host has, and we do not want to make any
        // changes as long as they're both in agreement.
        if (reference is IsolatedAnalyzerReference { UnderlyingAnalyzerReference: var underlyingReference })
            reference = underlyingReference;
#endif

=======
    protected virtual Checksum CreateChecksum(AnalyzerReference reference)
    {
>>>>>>> c63e7b69
        using var stream = SerializableBytes.CreateWritableStream();

        using (var writer = new ObjectWriter(stream, leaveOpen: true))
        {
            switch (reference)
            {
                case AnalyzerFileReference fileReference:
                    writer.WriteString(fileReference.FullPath);
                    writer.WriteGuid(TryGetAnalyzerFileReferenceMvid(fileReference));
                    break;

                case AnalyzerImageReference analyzerImageReference:
                    Contract.ThrowIfFalse(TryGetAnalyzerImageReferenceGuid(analyzerImageReference, out var guid), "AnalyzerImageReferences are only supported during testing");
                    writer.WriteGuid(guid);
                    break;

                // It's ok to get a serializedAnalyzerReference back in test scenarios.  In those tests we are
                // explicitly checking the checksums directly for analyzer references.  In normal product code we should
                // not get this. 
                case SerializedAnalyzerReference serializedAnalyzerReference when forTesting:
                    writer.WriteString(serializedAnalyzerReference.FullPath);
                    writer.WriteGuid(serializedAnalyzerReference.GetMvidForTestingOnly());
                    break;

                default:
                    throw ExceptionUtilities.UnexpectedValue(reference);
            }
        }

        stream.Position = 0;
        return Checksum.Create(stream);
    }

    protected virtual void WriteMetadataReferenceTo(MetadataReference reference, ObjectWriter writer)
    {
        if (reference is PortableExecutableReference portable)
        {
            if (portable is ISupportTemporaryStorage { StorageHandles: { Count: > 0 } handles } &&
                TryWritePortableExecutableReferenceBackedByTemporaryStorageTo(portable, handles, writer))
            {
                return;
            }

            WritePortableExecutableReferenceTo(portable, writer);
            return;
        }

        throw ExceptionUtilities.UnexpectedValue(reference.GetType());
    }

    protected virtual MetadataReference ReadMetadataReferenceFrom(ObjectReader reader)
    {
        var type = reader.ReadString();
        if (type == nameof(PortableExecutableReference))
            return ReadPortableExecutableReferenceFrom(reader);

        throw ExceptionUtilities.UnexpectedValue(type);
    }

<<<<<<< HEAD
    protected virtual void WriteAnalyzerReferenceTo(
        AnalyzerReference reference,
        ObjectWriter writer,
        bool forTesting,
        CancellationToken cancellationToken)
=======
    protected virtual void WriteAnalyzerReferenceTo(AnalyzerReference reference, ObjectWriter writer)
>>>>>>> c63e7b69
    {
        switch (reference)
        {
            case AnalyzerFileReference file:
                writer.WriteString(nameof(AnalyzerFileReference));
                writer.WriteString(file.FullPath);

                // Note: it is intentional that we are not writing the MVID of the analyzer file reference over in
                // non-testing scenarios (even though we mixed it into the checksum).  We don't actually need the data
                // on the other side as it will be read out from the file itself.  So the flow is as follows when an
                // analyzer-file-reference changes:
                //
                // 1. Change to file happens on disk and is detected by the host, which will reload the reference within it.
                // 2. When producing the checksum for the project, this analyzer file reference will not be found in the
                //    ChecksumCache, causing it to be recomputed (in `Checksum CreateChecksum(AnalyzerReference
                //    reference, CancellationToken cancellationToken)`.
                // 3. The checksum will be computed based on the file path and the MVID of the file.
                // 4. This will now cause a diff between the host and OOP.
                // 5. When OOP syncs with the host, it will create a fresh AnalyzerFileReference pointing to the right
                //    path, and specifying it wants to use the shadow copy loader.  The workspace snapshot will be
                //    updated to use this new reference.  Note: this is guaranteed, as `SolutionCompilationState
                //    WithProjectAnalyzerReferences(...)` uses reference-equality to determine if the analyzer is
                //    different, always picking up the new instances.
                // 6. When we actually need to load analyzers/generators in OOP it will then defer to the
                //    ShadowCopyAnalyzerAssemblyLoader.  This loader will *itself* then use the MVID of the file
                //    reference at the requested path to shadow copy to a new location specific to that mvid, ensuring
                //    that its data can be cleanly loaded in isolation from any prior version.
                //
                // During testing, we do write it over for validation purposes.
                writer.WriteGuid(forTesting ? TryGetAnalyzerFileReferenceMvid(file) : Guid.Empty);
                break;

            case AnalyzerImageReference analyzerImageReference:
                Contract.ThrowIfFalse(TryGetAnalyzerImageReferenceGuid(analyzerImageReference, out var guid), "AnalyzerImageReferences are only supported during testing");
                writer.WriteString(nameof(AnalyzerImageReference));
                writer.WriteGuid(guid);
                break;

            // It's ok to get a serializedAnalyzerReference back in test scenarios.  In those tests we are
            // explicitly checking the checksums directly for analyzer references.  In normal product code we should
            // not get this. 
            case SerializedAnalyzerReference serializedReference when forTesting:
                writer.WriteString(nameof(AnalyzerFileReference));
                writer.WriteString(serializedReference.FullPath);
                writer.WriteGuid(serializedReference.GetMvidForTestingOnly());
                break;

            default:
                throw ExceptionUtilities.UnexpectedValue(reference);
        }
    }

    protected virtual AnalyzerReference ReadAnalyzerReferenceFrom(ObjectReader reader)
    {
        switch (reader.ReadString())
        {
            case nameof(AnalyzerFileReference):
                // Don't rehydrate an AnalyzerFileReference.  That will happen in
                // AbstractAssetProvider.CreateIsolatedAnalyzerReferencesAsync when it can see the entire set of
                // assembly references that should be included together in their own isolated ALC.
                return new SerializedAnalyzerReference(reader.ReadRequiredString(), reader.ReadGuid());

            case nameof(AnalyzerImageReference):
                var guid = reader.ReadGuid();
                Contract.ThrowIfFalse(TryGetAnalyzerImageReferenceFromGuid(guid, out var analyzerImageReference));
                return analyzerImageReference;

            case var type:
                throw ExceptionUtilities.UnexpectedValue(type);
        }
    }

    protected static void WritePortableExecutableReferenceHeaderTo(
        PortableExecutableReference reference, SerializationKinds kind, ObjectWriter writer)
    {
        writer.WriteString(nameof(PortableExecutableReference));
        writer.WriteInt32((int)kind);

        WritePortableExecutableReferencePropertiesTo(reference, writer);
    }

    private static void WritePortableExecutableReferencePropertiesTo(PortableExecutableReference reference, ObjectWriter writer)
    {
        WriteTo(reference.Properties, writer);
        writer.WriteString(reference.FilePath);
    }

    private static Checksum CreatePortableExecutableReferenceChecksum(PortableExecutableReference reference)
    {
        using var stream = SerializableBytes.CreateWritableStream();

        using (var writer = new ObjectWriter(stream, leaveOpen: true))
        {
            WritePortableExecutableReferencePropertiesTo(reference, writer);
            WriteMvidsTo(TryGetMetadata(reference), writer);
        }

        stream.Position = 0;
        return Checksum.Create(stream);
    }

    private static void WriteMvidsTo(Metadata? metadata, ObjectWriter writer)
    {
        if (metadata == null)
        {
            // handle error case where we couldn't load metadata of the reference.
            // this basically won't write anything to writer
            return;
        }

        if (metadata is AssemblyMetadata assemblyMetadata)
        {
            if (!TryGetModules(assemblyMetadata, out var modules))
            {
                // Gracefully bail out without writing anything to the writer.
                return;
            }

            writer.WriteInt32((int)assemblyMetadata.Kind);
            writer.WriteInt32(modules.Length);
            foreach (var module in modules)
                WriteMvidTo(module, writer);

            return;
        }

        WriteMvidTo((ModuleMetadata)metadata, writer);
    }

    private static bool TryGetModules(AssemblyMetadata assemblyMetadata, out ImmutableArray<ModuleMetadata> modules)
    {
        // Gracefully handle documented exceptions from 'GetModules' invocation.
        try
        {
            modules = assemblyMetadata.GetModules();
            return true;
        }
        catch (Exception ex) when (ex is BadImageFormatException or
                                   IOException or
                                   ObjectDisposedException)
        {
            modules = default;
            return false;
        }
    }

    private static void WriteMvidTo(ModuleMetadata metadata, ObjectWriter writer)
    {
        writer.WriteInt32((int)metadata.Kind);
        writer.WriteGuid(GetMetadataGuid(metadata));
    }

    private static Guid GetMetadataGuid(ModuleMetadata metadata)
    {
        var metadataReader = metadata.GetMetadataReader();
        var mvidHandle = metadataReader.GetModuleDefinition().Mvid;
        var guid = metadataReader.GetGuid(mvidHandle);
        return guid;
    }

    private static void WritePortableExecutableReferenceTo(
        PortableExecutableReference reference, ObjectWriter writer)
    {
        WritePortableExecutableReferenceHeaderTo(reference, SerializationKinds.Bits, writer);
<<<<<<< HEAD

        WriteTo(TryGetMetadata(reference), writer, cancellationToken);
=======
        WriteTo(TryGetMetadata(reference), writer);
>>>>>>> c63e7b69

        // TODO: what I should do with documentation provider? it is not exposed outside
    }

    private PortableExecutableReference ReadPortableExecutableReferenceFrom(ObjectReader reader)
    {
        var kind = (SerializationKinds)reader.ReadInt32();
        Contract.ThrowIfFalse(kind is SerializationKinds.Bits or SerializationKinds.MemoryMapFile);

        var properties = ReadMetadataReferencePropertiesFrom(reader);

        var filePath = reader.ReadString();

        if (TryReadMetadataFrom(reader, kind) is not (var metadata, var storageHandles))
        {
            // TODO: deal with xml document provider properly
            //       should we shadow copy xml doc comment?

            // image doesn't exist
            return new MissingMetadataReference(properties, filePath, DocumentationProvider.Default);
        }

        // for now, we will use IDocumentationProviderService to get DocumentationProvider for metadata
        // references. if the service is not available, then use Default (NoOp) provider.
        // since xml doc comment is not part of solution snapshot, (like xml reference resolver or strong name
        // provider) this provider can also potentially provide content that is different than one in the host. 
        // an alternative approach of this is synching content of xml doc comment to remote host as well
        // so that we can put xml doc comment as part of snapshot. but until we believe that is necessary,
        // it will go with simpler approach
        var documentProvider = filePath != null && _documentationService != null ?
            _documentationService.GetDocumentationProvider(filePath) : DocumentationProvider.Default;

        return new SerializedPortableExecutableReference(
            properties, filePath, metadata, storageHandles, documentProvider);
    }

    private static void WriteTo(MetadataReferenceProperties properties, ObjectWriter writer)
    {
        writer.WriteInt32((int)properties.Kind);
        writer.WriteArray(properties.Aliases, static (w, a) => w.WriteString(a));
        writer.WriteBoolean(properties.EmbedInteropTypes);
    }

    private static MetadataReferenceProperties ReadMetadataReferencePropertiesFrom(ObjectReader reader)
    {
        var kind = (MetadataImageKind)reader.ReadInt32();
        var aliases = reader.ReadArray(static r => r.ReadRequiredString());
        var embedInteropTypes = reader.ReadBoolean();

        return new MetadataReferenceProperties(kind, aliases, embedInteropTypes);
    }

    private static void WriteTo(Metadata? metadata, ObjectWriter writer)
    {
        if (metadata == null)
        {
            // handle error case where metadata failed to load
            writer.WriteInt32(MetadataFailed);
            return;
        }

        if (metadata is AssemblyMetadata assemblyMetadata)
        {
            if (!TryGetModules(assemblyMetadata, out var modules))
            {
                // Gracefully handle error case where unable to get modules.
                writer.WriteInt32(MetadataFailed);
                return;
            }

            writer.WriteInt32((int)assemblyMetadata.Kind);
            writer.WriteInt32(modules.Length);

            foreach (var module in modules)
                WriteTo(module, writer);

            return;
        }

        WriteTo((ModuleMetadata)metadata, writer);
    }

    private static bool TryWritePortableExecutableReferenceBackedByTemporaryStorageTo(
        PortableExecutableReference reference,
        IReadOnlyList<ITemporaryStorageStreamHandle> handles,
        ObjectWriter writer)
    {
        Contract.ThrowIfTrue(handles.Count == 0);

        WritePortableExecutableReferenceHeaderTo(reference, SerializationKinds.MemoryMapFile, writer);

        writer.WriteInt32((int)MetadataImageKind.Assembly);
        writer.WriteInt32(handles.Count);

        foreach (var handle in handles)
        {
            writer.WriteInt32((int)MetadataImageKind.Module);
            handle.Identifier.WriteTo(writer);
        }

        return true;
    }

    private (Metadata metadata, ImmutableArray<TemporaryStorageStreamHandle> storageHandles)? TryReadMetadataFrom(
        ObjectReader reader, SerializationKinds kind)
    {
        var imageKind = reader.ReadInt32();
        if (imageKind == MetadataFailed)
        {
            // error case
            return null;
        }

        var metadataKind = (MetadataImageKind)imageKind;
        if (metadataKind == MetadataImageKind.Assembly)
        {
            var count = reader.ReadInt32();

            var allMetadata = new FixedSizeArrayBuilder<ModuleMetadata>(count);
            var allHandles = new FixedSizeArrayBuilder<TemporaryStorageStreamHandle>(count);

            for (var i = 0; i < count; i++)
            {
                metadataKind = (MetadataImageKind)reader.ReadInt32();
                Contract.ThrowIfFalse(metadataKind == MetadataImageKind.Module);

                var (metadata, storageHandle) = ReadModuleMetadataFrom(reader, kind);

                allMetadata.Add(metadata);
                allHandles.Add(storageHandle);
            }

            return (AssemblyMetadata.Create(allMetadata.MoveToImmutable()), allHandles.MoveToImmutable());
        }
        else
        {
            Contract.ThrowIfFalse(metadataKind == MetadataImageKind.Module);

            var moduleInfo = ReadModuleMetadataFrom(reader, kind);
            return (moduleInfo.metadata, [moduleInfo.storageHandle]);
        }
    }

    private (ModuleMetadata metadata, TemporaryStorageStreamHandle storageHandle) ReadModuleMetadataFrom(
        ObjectReader reader, SerializationKinds kind)
    {
        Contract.ThrowIfFalse(kind is SerializationKinds.Bits or SerializationKinds.MemoryMapFile);

        return kind == SerializationKinds.Bits
            ? ReadModuleMetadataFromBits()
            : ReadModuleMetadataFromMemoryMappedFile();

        (ModuleMetadata metadata, TemporaryStorageStreamHandle storageHandle) ReadModuleMetadataFromMemoryMappedFile()
        {
            // Host passed us a segment of its own memory mapped file.  We can just refer to that segment directly as it
            // will not be released by the host.
            var storageIdentifier = TemporaryStorageIdentifier.ReadFrom(reader);
            var storageHandle = TemporaryStorageService.GetStreamHandle(storageIdentifier);
            return ReadModuleMetadataFromStorage(storageHandle);
        }

        (ModuleMetadata metadata, TemporaryStorageStreamHandle storageHandle) ReadModuleMetadataFromBits()
        {
            // Host is sending us all the data as bytes.  Take that and write that out to a memory mapped file on the
            // server side so that we can refer to this data uniformly.
            using var stream = SerializableBytes.CreateWritableStream();
            CopyByteArrayToStream(reader, stream);

            var length = stream.Length;
            var storageHandle = _storageService.Value.WriteToTemporaryStorage(stream);
            Contract.ThrowIfTrue(length != storageHandle.Identifier.Size);
            return ReadModuleMetadataFromStorage(storageHandle);
        }

        (ModuleMetadata metadata, TemporaryStorageStreamHandle storageHandle) ReadModuleMetadataFromStorage(
            TemporaryStorageStreamHandle storageHandle)
        {
            // Now read in the module data using that identifier.  This will either be reading from the host's memory if
            // they passed us the information about that memory segment.  Or it will be reading from our own memory if they
            // sent us the full contents.
            //
            // The ITemporaryStorageStreamHandle should have given us an UnmanagedMemoryStream
            // since this only runs on Windows for VS.
            var unmanagedStream = (UnmanagedMemoryStream)storageHandle.ReadFromTemporaryStorage();
            Contract.ThrowIfFalse(storageHandle.Identifier.Size == unmanagedStream.Length);

            // For an unmanaged memory stream, ModuleMetadata can take ownership directly.  Stream will be kept alive as
            // long as the ModuleMetadata is alive due to passing its .Dispose method in as the onDispose callback of
            // the metadata.
            unsafe
            {
                var metadata = ModuleMetadata.CreateFromMetadata(
                    (IntPtr)unmanagedStream.PositionPointer, (int)unmanagedStream.Length, unmanagedStream.Dispose);
                return (metadata, storageHandle);
            }
        }
    }

    private static void CopyByteArrayToStream(ObjectReader reader, Stream stream)
    {
        // TODO: make reader be able to read byte[] chunk
        var content = reader.ReadByteArray();
        stream.Write(content, 0, content.Length);
    }

    private static void WriteTo(ModuleMetadata metadata, ObjectWriter writer)
    {
        writer.WriteInt32((int)metadata.Kind);
        WriteTo(metadata.GetMetadataReader(), writer);
    }

    private static unsafe void WriteTo(MetadataReader reader, ObjectWriter writer)
    {
        writer.WriteSpan(new ReadOnlySpan<byte>(reader.MetadataPointer, reader.MetadataLength));
    }

    private static void WriteUnresolvedAnalyzerReferenceTo(AnalyzerReference reference, ObjectWriter writer)
    {
        writer.WriteString(nameof(UnresolvedAnalyzerReference));
        writer.WriteString(reference.FullPath);
    }

    private static Metadata? TryGetMetadata(PortableExecutableReference reference)
    {
        try
        {
            return reference.GetMetadata();
        }
        catch
        {
            // We have a reference but the file the reference is pointing to might not actually exist on disk. In that
            // case, rather than crashing, we will handle it gracefully.
            return null;
        }
    }

    private static Guid TryGetAnalyzerFileReferenceMvid(AnalyzerFileReference file)
    {
        try
        {
            return AssemblyUtilities.ReadMvid(file.FullPath);
        }
        catch
        {
            // We have a reference but the file the reference is pointing to might not actually exist on disk. In that
            // case, rather than crashing, we will handle it gracefully.
            return Guid.Empty;
        }
    }

    private sealed class MissingMetadataReference : PortableExecutableReference
    {
        private readonly DocumentationProvider _provider;

        public MissingMetadataReference(
            MetadataReferenceProperties properties, string? fullPath, DocumentationProvider initialDocumentation)
            : base(properties, fullPath, initialDocumentation)
        {
            // TODO: doc comment provider is a bit weird.
            _provider = initialDocumentation;
        }

        protected override DocumentationProvider CreateDocumentationProvider()
        {
            // TODO: properly implement this
            throw new NotImplementedException();
        }

        protected override Metadata GetMetadataImpl()
        {
            // we just throw "FileNotFoundException" even if it might not be actual reason
            // why metadata has failed to load. in this context, we don't care much on actual
            // reason. we just need to maintain failure when re-constructing solution to maintain
            // snapshot integrity. 
            //
            // if anyone care actual reason, he should get that info from original Solution.
            throw new FileNotFoundException(FilePath);
        }

        protected override PortableExecutableReference WithPropertiesImpl(MetadataReferenceProperties properties)
            => new MissingMetadataReference(properties, FilePath, _provider);
    }

    public readonly partial struct TestAccessor
    {
        public static void AddAnalyzerImageReference(AnalyzerImageReference analyzerImageReference)
        {
            lock (s_analyzerImageReferenceMapGate)
            {
                if (!s_analyzerImageReferenceMap.ContainsKey(analyzerImageReference))
                    s_analyzerImageReferenceMap = s_analyzerImageReferenceMap.Add(analyzerImageReference, Guid.NewGuid());
            }
        }
    }
}<|MERGE_RESOLUTION|>--- conflicted
+++ resolved
@@ -47,18 +47,11 @@
     private static Checksum CreateChecksum(MetadataReference reference)
     {
         if (reference is PortableExecutableReference portable)
-<<<<<<< HEAD
-        {
             return CreatePortableExecutableReferenceChecksum(portable);
-        }
-=======
-            return CreatePortableExecutableReferenceChecksum(portable);
->>>>>>> c63e7b69
 
         throw ExceptionUtilities.UnexpectedValue(reference.GetType());
     }
 
-<<<<<<< HEAD
     protected virtual Checksum CreateChecksum(AnalyzerReference reference, bool forTesting)
     {
 #if NET
@@ -70,10 +63,6 @@
             reference = underlyingReference;
 #endif
 
-=======
-    protected virtual Checksum CreateChecksum(AnalyzerReference reference)
-    {
->>>>>>> c63e7b69
         using var stream = SerializableBytes.CreateWritableStream();
 
         using (var writer = new ObjectWriter(stream, leaveOpen: true))
@@ -133,15 +122,10 @@
         throw ExceptionUtilities.UnexpectedValue(type);
     }
 
-<<<<<<< HEAD
     protected virtual void WriteAnalyzerReferenceTo(
         AnalyzerReference reference,
         ObjectWriter writer,
-        bool forTesting,
-        CancellationToken cancellationToken)
-=======
-    protected virtual void WriteAnalyzerReferenceTo(AnalyzerReference reference, ObjectWriter writer)
->>>>>>> c63e7b69
+        bool forTesting)
     {
         switch (reference)
         {
@@ -306,12 +290,7 @@
         PortableExecutableReference reference, ObjectWriter writer)
     {
         WritePortableExecutableReferenceHeaderTo(reference, SerializationKinds.Bits, writer);
-<<<<<<< HEAD
-
-        WriteTo(TryGetMetadata(reference), writer, cancellationToken);
-=======
         WriteTo(TryGetMetadata(reference), writer);
->>>>>>> c63e7b69
 
         // TODO: what I should do with documentation provider? it is not exposed outside
     }
