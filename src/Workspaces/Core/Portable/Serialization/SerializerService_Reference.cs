--- conflicted
+++ resolved
@@ -54,13 +54,16 @@
         throw ExceptionUtilities.UnexpectedValue(reference.GetType());
     }
 
-<<<<<<< HEAD
-    public static Checksum CreateChecksum(AnalyzerReference reference, bool forTesting, CancellationToken cancellationToken)
-=======
-    protected virtual Checksum CreateChecksum(AnalyzerReference reference, CancellationToken cancellationToken)
->>>>>>> 26c6a96c
-    {
-        cancellationToken.ThrowIfCancellationRequested();
+    protected virtual Checksum CreateChecksum(AnalyzerReference reference, bool forTesting)
+    {
+#if NET
+        // If we're in the oop side and we're being asked to produce our local checksum (so we can compare it to the
+        // host checksum), then we want to just defer to the underlying analyzer reference of our isolated reference.
+        // This underlying reference corresponds to the reference that the host has, and we do not want to make any
+        // changes as long as they're both in agreement.
+        if (reference is IsolatedAnalyzerReference { UnderlyingAnalyzerReference: var underlyingReference })
+            reference = underlyingReference;
+#endif
 
         using var stream = SerializableBytes.CreateWritableStream();
 
@@ -124,15 +127,11 @@
         throw ExceptionUtilities.UnexpectedValue(type);
     }
 
-<<<<<<< HEAD
     protected virtual void WriteAnalyzerReferenceTo(
         AnalyzerReference reference,
         ObjectWriter writer,
         bool forTesting,
         CancellationToken cancellationToken)
-=======
-    protected virtual void WriteAnalyzerReferenceTo(AnalyzerReference reference, ObjectWriter writer, CancellationToken cancellationToken)
->>>>>>> 26c6a96c
     {
         cancellationToken.ThrowIfCancellationRequested();
 
