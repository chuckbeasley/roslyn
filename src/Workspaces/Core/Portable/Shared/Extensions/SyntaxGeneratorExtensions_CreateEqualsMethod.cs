﻿// Licensed to the .NET Foundation under one or more agreements.
// The .NET Foundation licenses this file to you under the MIT license.
// See the LICENSE file in the project root for more information.

using System;
using System.Collections.Immutable;
using System.Linq;
using Microsoft.CodeAnalysis;
using Microsoft.CodeAnalysis.CodeGeneration;
using Microsoft.CodeAnalysis.Editing;
using Microsoft.CodeAnalysis.PooledObjects;
using Microsoft.CodeAnalysis.Shared.Utilities;
using Roslyn.Utilities;

namespace Microsoft.CodeAnalysis.Shared.Extensions
{
    internal static partial class SyntaxGeneratorExtensions
    {
        public static IMethodSymbol CreateEqualsMethod(
            this SyntaxGenerator factory,
            Compilation compilation,
            ParseOptions parseOptions,
            INamedTypeSymbol containingType,
            ImmutableArray<ISymbol> symbols,
            string localNameOpt,
            SyntaxAnnotation statementAnnotation)
        {
            var statements = CreateEqualsMethodStatements(
                factory, compilation, parseOptions, containingType, symbols, localNameOpt);
            statements = statements.SelectAsArray(s => s.WithAdditionalAnnotations(statementAnnotation));

            return CreateEqualsMethod(compilation, statements);
        }

        public static IMethodSymbol CreateEqualsMethod(this Compilation compilation, ImmutableArray<SyntaxNode> statements)
        {
            return CodeGenerationSymbolFactory.CreateMethodSymbol(
                attributes: default,
                accessibility: Accessibility.Public,
                modifiers: new DeclarationModifiers(isOverride: true),
                returnType: compilation.GetSpecialType(SpecialType.System_Boolean),
                refKind: RefKind.None,
                explicitInterfaceImplementations: default,
                name: EqualsName,
                typeParameters: default,
                parameters: ImmutableArray.Create(CodeGenerationSymbolFactory.CreateParameterSymbol(compilation.GetSpecialType(SpecialType.System_Object).WithNullableAnnotation(NullableAnnotation.Annotated), ObjName)),
                statements: statements);
        }

        public static IMethodSymbol CreateIEquatableEqualsMethod(
            this SyntaxGenerator factory,
            SemanticModel semanticModel,
            INamedTypeSymbol containingType,
            ImmutableArray<ISymbol> symbols,
            INamedTypeSymbol constructedEquatableType,
            SyntaxAnnotation statementAnnotation)
        {
            var statements = CreateIEquatableEqualsMethodStatements(
                factory, semanticModel.Compilation, containingType, symbols);
            statements = statements.SelectAsArray(s => s.WithAdditionalAnnotations(statementAnnotation));

            var methodSymbol = constructedEquatableType
                .GetMembers(EqualsName)
                .OfType<IMethodSymbol>()
                .Single(m => containingType.Equals(m.Parameters.FirstOrDefault()?.Type));

            var originalParameter = methodSymbol.Parameters.First();

            // Replace `[AllowNull] Foo` with `Foo` or `Foo?` (no longer needed after https://github.com/dotnet/roslyn/issues/39256?)
            var parameters = ImmutableArray.Create(CodeGenerationSymbolFactory.CreateParameterSymbol(
                originalParameter,
                type: constructedEquatableType.GetTypeArguments()[0],
                attributes: ImmutableArray<AttributeData>.Empty));

            if (factory.RequiresExplicitImplementationForInterfaceMembers)
            {
                return CodeGenerationSymbolFactory.CreateMethodSymbol(
                    methodSymbol,
                    modifiers: new DeclarationModifiers(),
                    explicitInterfaceImplementations: ImmutableArray.Create(methodSymbol),
                    parameters: parameters,
                    statements: statements);
            }
            else
            {
                return CodeGenerationSymbolFactory.CreateMethodSymbol(
                    methodSymbol,
                    modifiers: new DeclarationModifiers(),
                    parameters: parameters,
                    statements: statements);
            }
        }

        private static ImmutableArray<SyntaxNode> CreateEqualsMethodStatements(
            SyntaxGenerator factory,
            Compilation compilation,
            ParseOptions parseOptions,
            INamedTypeSymbol containingType,
            ImmutableArray<ISymbol> members,
            string localNameOpt)
        {
            using var _1 = ArrayBuilder<SyntaxNode>.GetInstance(out var statements);

            // A ref like type can not be boxed. Because of this an overloaded Equals taking object in the general case
            // can never be true, because an equivalent object can never be boxed into the object itself. Therefore only
            // need to return false.
            if (containingType.IsRefLikeType)
            {
                statements.Add(factory.ReturnStatement(factory.FalseLiteralExpression()));
                return statements.ToImmutable();
            }

            // Come up with a good name for the local variable we're going to compare against.
            // For example, if the class name is "CustomerOrder" then we'll generate:
            //
            //      var order = obj as CustomerOrder;

            var localName = localNameOpt ?? GetLocalName(containingType);

            var localNameExpression = factory.IdentifierName(localName);
            var objNameExpression = factory.IdentifierName(ObjName);

            // These will be all the expressions that we'll '&&' together inside the final
            // return statement of 'Equals'.
            using var _2 = ArrayBuilder<SyntaxNode>.GetInstance(out var expressions);

            if (factory.SyntaxGeneratorInternal.SupportsPatterns(parseOptions))
            {
                // If we support patterns then we can do "return obj is MyType myType && ..."
                expressions.Add(
<<<<<<< HEAD
                    factory.IsPatternExpression(objNameExpression,
=======
                    factory.SyntaxGeneratorInternal.IsPatternExpression(objNameExpression,
>>>>>>> 4bb7eaaa
                        factory.SyntaxGeneratorInternal.DeclarationPattern(containingType, localName)));
            }
            else if (containingType.IsValueType)
            {
                // If we're a value type, then we need an is-check first to make sure
                // the object is our type:
                //
                //      if (!(obj is MyType))
                //      {
                //          return false;
                //      }
                var ifStatement = factory.IfStatement(
                    factory.LogicalNotExpression(
                        factory.IsTypeExpression(
                            objNameExpression,
                            containingType)),
                    new[] { factory.ReturnStatement(factory.FalseLiteralExpression()) });

                // Next, we cast the argument to our type:
                //
                //      var myType = (MyType)obj;

                var localDeclaration = factory.SimpleLocalDeclarationStatement(factory.SyntaxGeneratorInternal,
                    containingType, localName, factory.CastExpression(containingType, objNameExpression));

                statements.Add(ifStatement);
                statements.Add(localDeclaration);
            }
            else
            {
                // It's not a value type, we can just use "as" to test the parameter is the right type:
                //
                //      var myType = obj as MyType;

                var localDeclaration = factory.SimpleLocalDeclarationStatement(factory.SyntaxGeneratorInternal,
                    containingType, localName, factory.TryCastExpression(objNameExpression, containingType));

                statements.Add(localDeclaration);

                // Ensure that the parameter we got was not null (which also ensures the 'as' test
                // succeeded):
                //
                //      myType != null
                expressions.Add(factory.ReferenceNotEqualsExpression(localNameExpression, factory.NullLiteralExpression()));
            }

            if (!containingType.IsValueType && HasExistingBaseEqualsMethod(containingType))
            {
                // If we're overriding something that also provided an overridden 'Equals',
                // then ensure the base type thinks it is equals as well.
                //
                //      base.Equals(obj)
                expressions.Add(factory.InvocationExpression(
                    factory.MemberAccessExpression(
                        factory.BaseExpression(),
                        factory.IdentifierName(EqualsName)),
                    objNameExpression));
            }

            AddMemberChecks(factory, compilation, members, localNameExpression, expressions);

            // Now combine all the comparison expressions together into one final statement like:
            //
            //      return myType != null &&
            //             base.Equals(obj) &&
            //             this.S1 == myType.S1;
            statements.Add(factory.ReturnStatement(
                expressions.Aggregate(factory.LogicalAndExpression)));

            return statements.ToImmutable();
        }

        private static void AddMemberChecks(
            SyntaxGenerator factory, Compilation compilation,
            ImmutableArray<ISymbol> members, SyntaxNode localNameExpression,
            ArrayBuilder<SyntaxNode> expressions)
        {
            var iequatableType = compilation.GetTypeByMetadataName(typeof(IEquatable<>).FullName);

            // Now, iterate over all the supplied members and ensure that our instance
            // and the parameter think they are equals.  Specialize how we do this for
            // common types.  Fall-back to EqualityComparer<SType>.Default.Equals for
            // everything else.
            foreach (var member in members)
            {
                var symbolNameExpression = factory.IdentifierName(member.Name);
                var thisSymbol = factory.MemberAccessExpression(factory.ThisExpression(), symbolNameExpression)
                                        .WithAdditionalAnnotations(Simplification.Simplifier.Annotation);
                var otherSymbol = factory.MemberAccessExpression(localNameExpression, symbolNameExpression);

                var memberType = member.GetSymbolType();

                if (ShouldUseEqualityOperator(memberType))
                {
                    expressions.Add(factory.ValueEqualsExpression(thisSymbol, otherSymbol));
                    continue;
                }

                var valueIEquatable = memberType?.IsValueType == true && ImplementsIEquatable(memberType, iequatableType);
                if (valueIEquatable || memberType?.IsTupleType == true)
                {
                    // If it's a value type and implements IEquatable<T>, Or if it's a tuple, then
                    // just call directly into .Equals. This keeps the code simple and avoids an
                    // unnecessary null check.
                    //
                    //      this.a.Equals(other.a)
                    expressions.Add(factory.InvocationExpression(
                        factory.MemberAccessExpression(thisSymbol, nameof(object.Equals)),
                        otherSymbol));
                    continue;
                }

                // Otherwise call EqualityComparer<SType>.Default.Equals(this.a, other.a).
                // This will do the appropriate null checks as well as calling directly
                // into IEquatable<T>.Equals implementations if available.

                expressions.Add(factory.InvocationExpression(
                        factory.MemberAccessExpression(
                            GetDefaultEqualityComparer(factory, compilation, GetType(compilation, member)),
                            factory.IdentifierName(EqualsName)),
                        thisSymbol,
                        otherSymbol));
            }
        }

        private static ImmutableArray<SyntaxNode> CreateIEquatableEqualsMethodStatements(
            SyntaxGenerator factory,
            Compilation compilation,
            INamedTypeSymbol containingType,
            ImmutableArray<ISymbol> members)
        {
            var statements = ArrayBuilder<SyntaxNode>.GetInstance();

            var otherNameExpression = factory.IdentifierName(OtherName);

            // These will be all the expressions that we'll '&&' together inside the final
            // return statement of 'Equals'.
            using var _ = ArrayBuilder<SyntaxNode>.GetInstance(out var expressions);

            if (!containingType.IsValueType)
            {
                // It's not a value type. Ensure that the parameter we got was not null.
                //
                //      other != null
                expressions.Add(factory.ReferenceNotEqualsExpression(otherNameExpression, factory.NullLiteralExpression()));
                if (HasExistingBaseEqualsMethod(containingType))
                {
                    // If we're overriding something that also provided an overridden 'Equals',
                    // then ensure the base type thinks it is equals as well.
                    //
                    //      base.Equals(obj)
                    expressions.Add(factory.InvocationExpression(
                        factory.MemberAccessExpression(
                            factory.BaseExpression(),
                            factory.IdentifierName(EqualsName)),
                        otherNameExpression));
                }
            }

            AddMemberChecks(factory, compilation, members, otherNameExpression, expressions);

            // Now combine all the comparison expressions together into one final statement like:
            //
            //      return other != null &&
            //             base.Equals(other) &&
            //             this.S1 == other.S1;
            statements.Add(factory.ReturnStatement(
                expressions.Aggregate(factory.LogicalAndExpression)));

            return statements.ToImmutableAndFree();
        }

        public static string GetLocalName(this ITypeSymbol containingType)
        {
            var name = containingType.Name;
            if (name.Length > 0)
            {
                var parts = StringBreaker.GetWordParts(name);
                for (var i = parts.Count - 1; i >= 0; i--)
                {
                    var p = parts[i];
                    if (p.Length > 0 && char.IsLetter(name[p.Start]))
                    {
                        return name.Substring(p.Start, p.Length).ToCamelCase();
                    }
                }
            }

            return "v";
        }

        private static bool ImplementsIEquatable(ITypeSymbol memberType, INamedTypeSymbol iequatableType)
        {
            if (iequatableType != null)
            {
                // We compare ignoring nested nullability here, as it's possible the underlying object could have implemented IEquatable<Type>
                // or IEquatable<Type?>. From the perspective of this, either is allowable.
                var constructed = iequatableType.Construct(memberType);
                return memberType.AllInterfaces.Contains(constructed, equalityComparer: SymbolEqualityComparer.Default);
            }

            return false;
        }

        private static bool ShouldUseEqualityOperator(ITypeSymbol typeSymbol)
        {
            if (typeSymbol != null)
            {
                if (typeSymbol.IsNullable(out var underlyingType))
                {
                    typeSymbol = underlyingType;
                }

                if (typeSymbol.IsEnumType())
                {
                    return true;
                }

                switch (typeSymbol.SpecialType)
                {
                    case SpecialType.System_Boolean:
                    case SpecialType.System_Char:
                    case SpecialType.System_SByte:
                    case SpecialType.System_Byte:
                    case SpecialType.System_Int16:
                    case SpecialType.System_UInt16:
                    case SpecialType.System_Int32:
                    case SpecialType.System_UInt32:
                    case SpecialType.System_Int64:
                    case SpecialType.System_UInt64:
                    case SpecialType.System_Decimal:
                    case SpecialType.System_Single:
                    case SpecialType.System_Double:
                    case SpecialType.System_String:
                    case SpecialType.System_DateTime:
                        return true;
                }
            }

            return false;
        }

        private static bool HasExistingBaseEqualsMethod(INamedTypeSymbol containingType)
        {
            // Check if any of our base types override Equals.  If so, first check with them.
            var existingMethods =
                from baseType in containingType.GetBaseTypes()
                from method in baseType.GetMembers(EqualsName).OfType<IMethodSymbol>()
                where method.IsOverride &&
                      method.DeclaredAccessibility == Accessibility.Public &&
                      !method.IsStatic &&
                      method.Parameters.Length == 1 &&
                      method.ReturnType.SpecialType == SpecialType.System_Boolean &&
                      method.Parameters[0].Type.SpecialType == SpecialType.System_Object &&
                      !method.IsAbstract
                select method;

            return existingMethods.Any();
        }
    }
}<|MERGE_RESOLUTION|>--- conflicted
+++ resolved
@@ -128,11 +128,7 @@
             {
                 // If we support patterns then we can do "return obj is MyType myType && ..."
                 expressions.Add(
-<<<<<<< HEAD
-                    factory.IsPatternExpression(objNameExpression,
-=======
                     factory.SyntaxGeneratorInternal.IsPatternExpression(objNameExpression,
->>>>>>> 4bb7eaaa
                         factory.SyntaxGeneratorInternal.DeclarationPattern(containingType, localName)));
             }
             else if (containingType.IsValueType)
