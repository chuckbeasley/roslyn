﻿<?xml version="1.0" encoding="utf-8"?>
<root>
  <!-- 
    Microsoft ResX Schema 
    
    Version 2.0
    
    The primary goals of this format is to allow a simple XML format 
    that is mostly human readable. The generation and parsing of the 
    various data types are done through the TypeConverter classes 
    associated with the data types.
    
    Example:
    
    ... ado.net/XML headers & schema ...
    <resheader name="resmimetype">text/microsoft-resx</resheader>
    <resheader name="version">2.0</resheader>
    <resheader name="reader">System.Resources.ResXResourceReader, System.Windows.Forms, ...</resheader>
    <resheader name="writer">System.Resources.ResXResourceWriter, System.Windows.Forms, ...</resheader>
    <data name="Name1"><value>this is my long string</value><comment>this is a comment</comment></data>
    <data name="Color1" type="System.Drawing.Color, System.Drawing">Blue</data>
    <data name="Bitmap1" mimetype="application/x-microsoft.net.object.binary.base64">
        <value>[base64 mime encoded serialized .NET Framework object]</value>
    </data>
    <data name="Icon1" type="System.Drawing.Icon, System.Drawing" mimetype="application/x-microsoft.net.object.bytearray.base64">
        <value>[base64 mime encoded string representing a byte array form of the .NET Framework object]</value>
        <comment>This is a comment</comment>
    </data>
                
    There are any number of "resheader" rows that contain simple 
    name/value pairs.
    
    Each data row contains a name, and value. The row also contains a 
    type or mimetype. Type corresponds to a .NET class that support 
    text/value conversion through the TypeConverter architecture. 
    Classes that don't support this are serialized and stored with the 
    mimetype set.
    
    The mimetype is used for serialized objects, and tells the 
    ResXResourceReader how to depersist the object. This is currently not 
    extensible. For a given mimetype the value must be set accordingly:
    
    Note - application/x-microsoft.net.object.binary.base64 is the format 
    that the ResXResourceWriter will generate, however the reader can 
    read any of the formats listed below.
    
    mimetype: application/x-microsoft.net.object.binary.base64
    value   : The object must be serialized with 
            : System.Runtime.Serialization.Formatters.Binary.BinaryFormatter
            : and then encoded with base64 encoding.
    
    mimetype: application/x-microsoft.net.object.soap.base64
    value   : The object must be serialized with 
            : System.Runtime.Serialization.Formatters.Soap.SoapFormatter
            : and then encoded with base64 encoding.

    mimetype: application/x-microsoft.net.object.bytearray.base64
    value   : The object must be serialized into a byte array 
            : using a System.ComponentModel.TypeConverter
            : and then encoded with base64 encoding.
    -->
  <xsd:schema id="root" xmlns="" xmlns:xsd="http://www.w3.org/2001/XMLSchema" xmlns:msdata="urn:schemas-microsoft-com:xml-msdata">
    <xsd:import namespace="http://www.w3.org/XML/1998/namespace" />
    <xsd:element name="root" msdata:IsDataSet="true">
      <xsd:complexType>
        <xsd:choice maxOccurs="unbounded">
          <xsd:element name="metadata">
            <xsd:complexType>
              <xsd:sequence>
                <xsd:element name="value" type="xsd:string" minOccurs="0" />
              </xsd:sequence>
              <xsd:attribute name="name" use="required" type="xsd:string" />
              <xsd:attribute name="type" type="xsd:string" />
              <xsd:attribute name="mimetype" type="xsd:string" />
              <xsd:attribute ref="xml:space" />
            </xsd:complexType>
          </xsd:element>
          <xsd:element name="assembly">
            <xsd:complexType>
              <xsd:attribute name="alias" type="xsd:string" />
              <xsd:attribute name="name" type="xsd:string" />
            </xsd:complexType>
          </xsd:element>
          <xsd:element name="data">
            <xsd:complexType>
              <xsd:sequence>
                <xsd:element name="value" type="xsd:string" minOccurs="0" msdata:Ordinal="1" />
                <xsd:element name="comment" type="xsd:string" minOccurs="0" msdata:Ordinal="2" />
              </xsd:sequence>
              <xsd:attribute name="name" type="xsd:string" use="required" msdata:Ordinal="1" />
              <xsd:attribute name="type" type="xsd:string" msdata:Ordinal="3" />
              <xsd:attribute name="mimetype" type="xsd:string" msdata:Ordinal="4" />
              <xsd:attribute ref="xml:space" />
            </xsd:complexType>
          </xsd:element>
          <xsd:element name="resheader">
            <xsd:complexType>
              <xsd:sequence>
                <xsd:element name="value" type="xsd:string" minOccurs="0" msdata:Ordinal="1" />
              </xsd:sequence>
              <xsd:attribute name="name" type="xsd:string" use="required" />
            </xsd:complexType>
          </xsd:element>
        </xsd:choice>
      </xsd:complexType>
    </xsd:element>
  </xsd:schema>
  <resheader name="resmimetype">
    <value>text/microsoft-resx</value>
  </resheader>
  <resheader name="version">
    <value>2.0</value>
  </resheader>
  <resheader name="reader">
    <value>System.Resources.ResXResourceReader, System.Windows.Forms, Version=4.0.0.0, Culture=neutral, PublicKeyToken=b77a5c561934e089</value>
  </resheader>
  <resheader name="writer">
    <value>System.Resources.ResXResourceWriter, System.Windows.Forms, Version=4.0.0.0, Culture=neutral, PublicKeyToken=b77a5c561934e089</value>
  </resheader>
  <data name="An_error_occurred_while_reading_the_specified_configuration_file_colon_0" xml:space="preserve">
    <value>An error occurred while reading the specified configuration file: {0}</value>
  </data>
  <data name="Symbol_0_is_not_from_source" xml:space="preserve">
    <value>Symbol "{0}" is not from source.</value>
  </data>
  <data name="Documentation_comment_id_must_start_with_E_F_M_N_P_or_T" xml:space="preserve">
    <value>Documentation comment id must start with E, F, M, N, P or T</value>
  </data>
  <data name="Cycle_detected_in_extensions" xml:space="preserve">
    <value>Cycle detected in extensions</value>
  </data>
  <data name="Destination_type_must_be_a_0_but_given_one_is_1" xml:space="preserve">
    <value>Destination type must be a {0}, but given one is {1}.</value>
  </data>
  <data name="Destination_type_must_be_a_0_or_a_1_but_given_one_is_2" xml:space="preserve">
    <value>Destination type must be a {0} or a {1}, but given one is {2}.</value>
  </data>
  <data name="Destination_type_must_be_a_0_1_or_2_but_given_one_is_3" xml:space="preserve">
    <value>Destination type must be a {0}, {1} or {2}, but given one is {3}.</value>
  </data>
  <data name="Could_not_find_location_to_generation_symbol_into" xml:space="preserve">
    <value>Could not find location to generation symbol into.</value>
  </data>
  <data name="No_location_provided_to_add_statements_to" xml:space="preserve">
    <value>No location provided to add statements to.</value>
  </data>
  <data name="Destination_location_was_not_in_source" xml:space="preserve">
    <value>Destination location was not in source.</value>
  </data>
  <data name="Destination_location_was_from_a_different_tree" xml:space="preserve">
    <value>Destination location was from a different tree.</value>
  </data>
  <data name="Node_is_of_the_wrong_type" xml:space="preserve">
    <value>Node is of the wrong type.</value>
  </data>
  <data name="Location_must_be_null_or_from_source" xml:space="preserve">
    <value>Location must be null or from source.</value>
  </data>
  <data name="Duplicate_source_file_0_in_project_1" xml:space="preserve">
    <value>Duplicate source file '{0}' in project '{1}'</value>
  </data>
  <data name="Removing_projects_is_not_supported" xml:space="preserve">
    <value>Removing projects is not supported.</value>
  </data>
  <data name="Adding_projects_is_not_supported" xml:space="preserve">
    <value>Adding projects is not supported.</value>
  </data>
  <data name="Workspace_is_not_empty" xml:space="preserve">
    <value>Workspace is not empty.</value>
  </data>
  <data name="_0_is_not_part_of_the_workspace" xml:space="preserve">
    <value>'{0}' is not part of the workspace.</value>
  </data>
  <data name="_0_is_already_part_of_the_workspace" xml:space="preserve">
    <value>'{0}' is already part of the workspace.</value>
  </data>
  <data name="_0_is_not_referenced" xml:space="preserve">
    <value>'{0}' is not referenced.</value>
  </data>
  <data name="_0_is_already_referenced" xml:space="preserve">
    <value>'{0}' is already referenced.</value>
  </data>
  <data name="Adding_project_reference_from_0_to_1_will_cause_a_circular_reference" xml:space="preserve">
    <value>Adding project reference from '{0}' to '{1}' will cause a circular reference.</value>
  </data>
  <data name="Metadata_is_not_referenced" xml:space="preserve">
    <value>Metadata is not referenced.</value>
  </data>
  <data name="Metadata_is_already_referenced" xml:space="preserve">
    <value>Metadata is already referenced.</value>
  </data>
  <data name="_0_is_not_present" xml:space="preserve">
    <value>{0} is not present.</value>
  </data>
  <data name="_0_is_already_present" xml:space="preserve">
    <value>{0} is already present.</value>
  </data>
  <data name="The_specified_document_is_not_a_version_of_this_document" xml:space="preserve">
    <value>The specified document is not a version of this document.</value>
  </data>
  <data name="The_language_0_is_not_supported" xml:space="preserve">
    <value>The language '{0}' is not supported.</value>
  </data>
  <data name="The_solution_already_contains_the_specified_project" xml:space="preserve">
    <value>The solution already contains the specified project.</value>
  </data>
  <data name="The_solution_does_not_contain_the_specified_project" xml:space="preserve">
    <value>The solution does not contain the specified project.</value>
  </data>
  <data name="The_project_already_references_the_target_project" xml:space="preserve">
    <value>The project already references the target project.</value>
  </data>
  <data name="The_project_already_transitively_references_the_target_project" xml:space="preserve">
    <value>The project already transitively references the target project.</value>
  </data>
  <data name="The_solution_already_contains_the_specified_document" xml:space="preserve">
    <value>The solution already contains the specified document.</value>
  </data>
  <data name="The_solution_does_not_contain_the_specified_document" xml:space="preserve">
    <value>The solution does not contain the specified document.</value>
  </data>
  <data name="Temporary_storage_cannot_be_written_more_than_once" xml:space="preserve">
    <value>Temporary storage cannot be written more than once.</value>
  </data>
  <data name="_0_is_not_open" xml:space="preserve">
    <value>'{0}' is not open.</value>
  </data>
  <data name="A_language_name_cannot_be_specified_for_this_option" xml:space="preserve">
    <value>A language name cannot be specified for this option.</value>
  </data>
  <data name="A_language_name_must_be_specified_for_this_option" xml:space="preserve">
    <value>A language name must be specified for this option.</value>
  </data>
  <data name="File_was_externally_modified_colon_0" xml:space="preserve">
    <value>File was externally modified: {0}.</value>
  </data>
  <data name="Unrecognized_language_name" xml:space="preserve">
    <value>Unrecognized language name.</value>
  </data>
  <data name="Can_t_resolve_metadata_reference_colon_0" xml:space="preserve">
    <value>Can't resolve metadata reference: '{0}'.</value>
  </data>
  <data name="Can_t_resolve_analyzer_reference_colon_0" xml:space="preserve">
    <value>Can't resolve analyzer reference: '{0}'.</value>
  </data>
  <data name="Invalid_project_block_expected_after_Project" xml:space="preserve">
    <value>Invalid project block, expected "=" after Project.</value>
  </data>
  <data name="Invalid_project_block_expected_after_project_name" xml:space="preserve">
    <value>Invalid project block, expected "," after project name.</value>
  </data>
  <data name="Invalid_project_block_expected_after_project_path" xml:space="preserve">
    <value>Invalid project block, expected "," after project path.</value>
  </data>
  <data name="Expected_0" xml:space="preserve">
    <value>Expected {0}.</value>
  </data>
  <data name="_0_must_be_a_non_null_and_non_empty_string" xml:space="preserve">
    <value>"{0}" must be a non-null and non-empty string.</value>
  </data>
  <data name="Expected_header_colon_0" xml:space="preserve">
    <value>Expected header: "{0}".</value>
  </data>
  <data name="Expected_end_of_file" xml:space="preserve">
    <value>Expected end-of-file.</value>
  </data>
  <data name="Expected_0_line" xml:space="preserve">
    <value>Expected {0} line.</value>
  </data>
  <data name="This_submission_already_references_another_submission_project" xml:space="preserve">
    <value>This submission already references another submission project.</value>
  </data>
  <data name="_0_still_contains_open_documents" xml:space="preserve">
    <value>{0} still contains open documents.</value>
  </data>
  <data name="_0_is_still_open" xml:space="preserve">
    <value>{0} is still open.</value>
  </data>
  <data name="An_element_with_the_same_key_but_a_different_value_already_exists" xml:space="preserve">
    <value>An element with the same key but a different value already exists.</value>
  </data>
  <data name="Arrays_with_more_than_one_dimension_cannot_be_serialized" xml:space="preserve">
    <value>Arrays with more than one dimension cannot be serialized.</value>
  </data>
  <data name="Value_too_large_to_be_represented_as_a_30_bit_unsigned_integer" xml:space="preserve">
    <value>Value too large to be represented as a 30 bit unsigned integer.</value>
  </data>
  <data name="Specified_path_must_be_absolute" xml:space="preserve">
    <value>Specified path must be absolute.</value>
  </data>
  <data name="Cast_is_redundant" xml:space="preserve">
    <value>Cast is redundant.</value>
  </data>
  <data name="Name_can_be_simplified" xml:space="preserve">
    <value>Name can be simplified.</value>
  </data>
  <data name="Unknown_identifier" xml:space="preserve">
    <value>Unknown identifier.</value>
  </data>
  <data name="Cannot_generate_code_for_unsupported_operator_0" xml:space="preserve">
    <value>Cannot generate code for unsupported operator '{0}'</value>
  </data>
  <data name="Invalid_number_of_parameters_for_binary_operator" xml:space="preserve">
    <value>Invalid number of parameters for binary operator.</value>
  </data>
  <data name="Invalid_number_of_parameters_for_unary_operator" xml:space="preserve">
    <value>Invalid number of parameters for unary operator.</value>
  </data>
  <data name="Absolute_path_expected" xml:space="preserve">
    <value>Absolute path expected.</value>
  </data>
  <data name="Cannot_open_project_0_because_the_file_extension_1_is_not_associated_with_a_language" xml:space="preserve">
    <value>Cannot open project '{0}' because the file extension '{1}' is not associated with a language.</value>
  </data>
  <data name="Cannot_open_project_0_because_the_language_1_is_not_supported" xml:space="preserve">
    <value>Cannot open project '{0}' because the language '{1}' is not supported.</value>
  </data>
  <data name="Invalid_project_file_path_colon_0" xml:space="preserve">
    <value>Invalid project file path: '{0}'</value>
  </data>
  <data name="Invalid_solution_file_path_colon_0" xml:space="preserve">
    <value>Invalid solution file path: '{0}'</value>
  </data>
  <data name="Project_file_not_found_colon_0" xml:space="preserve">
    <value>Project file not found: '{0}'</value>
  </data>
  <data name="Solution_file_not_found_colon_0" xml:space="preserve">
    <value>Solution file not found: '{0}'</value>
  </data>
  <data name="Unmerged_change_from_project_0" xml:space="preserve">
    <value>Unmerged change from project '{0}'</value>
  </data>
  <data name="Added_colon" xml:space="preserve">
    <value>Added:</value>
  </data>
  <data name="Fix_all_0" xml:space="preserve">
    <value>Fix all '{0}'</value>
  </data>
  <data name="Fix_all_0_in_1" xml:space="preserve">
    <value>Fix all '{0}' in '{1}'</value>
  </data>
  <data name="Fix_all_0_in_Solution" xml:space="preserve">
    <value>Fix all '{0}' in Solution</value>
  </data>
  <data name="After_colon" xml:space="preserve">
    <value>After:</value>
  </data>
  <data name="Before_colon" xml:space="preserve">
    <value>Before:</value>
  </data>
  <data name="Removed_colon" xml:space="preserve">
    <value>Removed:</value>
  </data>
  <data name="Invalid_CodePage_value_colon_0" xml:space="preserve">
    <value>Invalid CodePage value: {0}</value>
  </data>
  <data name="Adding_additional_documents_is_not_supported" xml:space="preserve">
    <value>Adding additional documents is not supported.</value>
  </data>
  <data name="Adding_analyzer_references_is_not_supported" xml:space="preserve">
    <value>Adding analyzer references is not supported.</value>
  </data>
  <data name="Adding_documents_is_not_supported" xml:space="preserve">
    <value>Adding documents is not supported.</value>
  </data>
  <data name="Adding_metadata_references_is_not_supported" xml:space="preserve">
    <value>Adding metadata references is not supported.</value>
  </data>
  <data name="Adding_project_references_is_not_supported" xml:space="preserve">
    <value>Adding project references is not supported.</value>
  </data>
  <data name="Changing_additional_documents_is_not_supported" xml:space="preserve">
    <value>Changing additional documents is not supported.</value>
  </data>
  <data name="Changing_documents_is_not_supported" xml:space="preserve">
    <value>Changing documents is not supported.</value>
  </data>
  <data name="Changing_project_properties_is_not_supported" xml:space="preserve">
    <value>Changing project properties is not supported.</value>
  </data>
  <data name="Removing_additional_documents_is_not_supported" xml:space="preserve">
    <value>Removing additional documents is not supported.</value>
  </data>
  <data name="Removing_analyzer_references_is_not_supported" xml:space="preserve">
    <value>Removing analyzer references is not supported.</value>
  </data>
  <data name="Removing_documents_is_not_supported" xml:space="preserve">
    <value>Removing documents is not supported.</value>
  </data>
  <data name="Removing_metadata_references_is_not_supported" xml:space="preserve">
    <value>Removing metadata references is not supported.</value>
  </data>
  <data name="Removing_project_references_is_not_supported" xml:space="preserve">
    <value>Removing project references is not supported.</value>
  </data>
  <data name="Service_of_type_0_is_required_to_accomplish_the_task_but_is_not_available_from_the_workspace" xml:space="preserve">
    <value>Service of type '{0}' is required to accomplish the task but is not available from the workspace.</value>
  </data>
  <data name="Supplied_diagnostic_cannot_be_null" xml:space="preserve">
    <value>Supplied diagnostic cannot be null.</value>
  </data>
  <data name="At_least_one_diagnostic_must_be_supplied" xml:space="preserve">
    <value>At least one diagnostic must be supplied.</value>
  </data>
  <data name="Diagnostic_must_have_span_0" xml:space="preserve">
    <value>Diagnostic must have span '{0}'</value>
  </data>
  <data name="Cannot_deserialize_type_0" xml:space="preserve">
    <value>Cannot deserialize type '{0}'.</value>
  </data>
  <data name="Cannot_serialize_type_0" xml:space="preserve">
    <value>Cannot serialize type '{0}'.</value>
  </data>
  <data name="The_type_0_is_not_understood_by_the_serialization_binder" xml:space="preserve">
    <value>The type '{0}' is not understood by the serialization binder.</value>
  </data>
  <data name="Label_for_node_0_is_invalid_it_must_be_within_bracket_0_1" xml:space="preserve">
    <value>Label for node '{0}' is invalid, it must be within [0, {1}).</value>
  </data>
  <data name="Matching_nodes_0_and_1_must_have_the_same_label" xml:space="preserve">
    <value>Matching nodes '{0}' and '{1}' must have the same label.</value>
  </data>
  <data name="Node_0_must_be_contained_in_the_new_tree" xml:space="preserve">
    <value>Node '{0}' must be contained in the new tree.</value>
  </data>
  <data name="Node_0_must_be_contained_in_the_old_tree" xml:space="preserve">
    <value>Node '{0}' must be contained in the old tree.</value>
  </data>
  <data name="The_member_0_is_not_declared_within_the_declaration_of_the_symbol" xml:space="preserve">
    <value>The member '{0}' is not declared within the declaration of the symbol.</value>
  </data>
  <data name="The_position_is_not_within_the_symbol_s_declaration" xml:space="preserve">
    <value>The position is not within the symbol's declaration</value>
  </data>
  <data name="The_symbol_0_cannot_be_located_within_the_current_solution" xml:space="preserve">
    <value>The symbol '{0}' cannot be located within the current solution.</value>
  </data>
  <data name="Changing_compilation_options_is_not_supported" xml:space="preserve">
    <value>Changing compilation options is not supported.</value>
  </data>
  <data name="Changing_parse_options_is_not_supported" xml:space="preserve">
    <value>Changing parse options is not supported.</value>
  </data>
  <data name="The_node_is_not_part_of_the_tree" xml:space="preserve">
    <value>The node is not part of the tree.</value>
  </data>
  <data name="This_workspace_does_not_support_opening_and_closing_documents" xml:space="preserve">
    <value>This workspace does not support opening and closing documents.</value>
  </data>
  <data name="Usage_colon" xml:space="preserve">
    <value>Usage:</value>
  </data>
  <data name="Exceptions_colon" xml:space="preserve">
    <value>Exceptions:</value>
  </data>
  <data name="_0_returned_an_uninitialized_ImmutableArray" xml:space="preserve">
    <value>'{0}' returned an uninitialized ImmutableArray</value>
  </data>
  <data name="Failure" xml:space="preserve">
    <value>Failure</value>
  </data>
  <data name="Warning" xml:space="preserve">
    <value>Warning</value>
  </data>
  <data name="Populate_switch" xml:space="preserve">
    <value>Populate switch</value>
  </data>
  <data name="Member_access_should_be_qualified" xml:space="preserve">
    <value>Member access should be qualified.</value>
  </data>
  <data name="Add_braces_to_0_statement" xml:space="preserve">
    <value>Add braces to '{0}' statement.</value>
  </data>
  <data name="Options_did_not_come_from_Workspace" xml:space="preserve">
    <value>Options did not come from Workspace</value>
  </data>
  <data name="Enable" xml:space="preserve">
    <value>Enable</value>
  </data>
  <data name="Enable_and_ignore_future_errors" xml:space="preserve">
    <value>Enable and ignore future errors</value>
  </data>
  <data name="_0_encountered_an_error_and_has_been_disabled" xml:space="preserve">
    <value>'{0}' encountered an error and has been disabled.</value>
  </data>
  <data name="Show_Stack_Trace" xml:space="preserve">
    <value>Show Stack Trace</value>
  </data>
  <data name="Stream_is_too_long" xml:space="preserve">
    <value>Stream is too long.</value>
  </data>
  <data name="Deserialization_reader_for_0_read_incorrect_number_of_values" xml:space="preserve">
    <value>Deserialization reader for '{0}' read incorrect number of values.</value>
  </data>
  <data name="Pascal_Case" xml:space="preserve">
    <value>Pascal Case</value>
  </data>
  <data name="Abstract_Method" xml:space="preserve">
    <value>Abstract Method</value>
    <comment>{locked: abstract}{locked: method} These are keywords (unless the order of words or capitalization should be handled differently)</comment>
  </data>
  <data name="Async_Method" xml:space="preserve">
    <value>Async Method</value>
    <comment>{locked: async}{locked: method} These are keywords (unless the order of words or capitalization should be handled differently)</comment>
  </data>
  <data name="Begins_with_I" xml:space="preserve">
    <value>Begins with I</value>
    <comment>{locked:I}</comment>
  </data>
  <data name="Class" xml:space="preserve">
    <value>Class</value>
    <comment>{locked} unless the capitalization should be handled differently</comment>
  </data>
  <data name="Delegate" xml:space="preserve">
    <value>Delegate</value>
    <comment>{locked} unless the capitalization should be handled differently</comment>
  </data>
  <data name="Enum" xml:space="preserve">
    <value>Enum</value>
    <comment>{locked} unless the capitalization should be handled differently</comment>
  </data>
  <data name="Event" xml:space="preserve">
    <value>Event</value>
    <comment>{locked} unless the capitalization should be handled differently</comment>
  </data>
  <data name="Interface" xml:space="preserve">
    <value>Interface</value>
    <comment>{locked} unless the capitalization should be handled differently</comment>
  </data>
  <data name="Non_Field_Members" xml:space="preserve">
    <value>Non-Field Members</value>
    <comment>{locked:field}</comment>
  </data>
  <data name="Private_Method" xml:space="preserve">
    <value>Private Method</value>
    <comment>{locked: private}{locked: method} These are keywords (unless the order of words or capitalization should be handled differently)</comment>
  </data>
  <data name="Private_or_Internal_Field" xml:space="preserve">
    <value>Private or Internal Field</value>
    <comment>{locked: private}{locked: internal}{locked:field}</comment>
  </data>
  <data name="Private_or_Internal_Static_Field" xml:space="preserve">
    <value>Private or Internal Static Field</value>
    <comment>{locked: private}{locked: internal}{locked:static}{locked:field}</comment>
  </data>
  <data name="Property" xml:space="preserve">
    <value>Property</value>
    <comment>{locked} unless the capitalization should be handled differently</comment>
  </data>
  <data name="Public_or_Protected_Field" xml:space="preserve">
    <value>Public or Protected Field</value>
    <comment>{locked: public}{locked: protected}{locked:field}</comment>
  </data>
  <data name="Static_Field" xml:space="preserve">
    <value>Static Field</value>
    <comment>{locked:static}{locked:field} (unless the capitalization should be handled differently)</comment>
  </data>
  <data name="Static_Method" xml:space="preserve">
    <value>Static Method</value>
    <comment>{locked: static}{locked: method} These are keywords (unless the order of words or capitalization should be handled differently)</comment>
  </data>
  <data name="Struct" xml:space="preserve">
    <value>Struct</value>
    <comment>{locked} unless the capitalization should be handled differently</comment>
  </data>
  <data name="Types" xml:space="preserve">
    <value>Types</value>
    <comment>{locked:types} unless the capitalization should be handled differently</comment>
  </data>
  <data name="Method" xml:space="preserve">
    <value>Method</value>
    <comment>{locked:method} unless the capitalization should be handled differently</comment>
  </data>
  <data name="Missing_prefix_colon_0" xml:space="preserve">
    <value>Missing prefix: '{0}'</value>
  </data>
  <data name="Error" xml:space="preserve">
    <value>Error</value>
  </data>
  <data name="None" xml:space="preserve">
    <value>None</value>
  </data>
  <data name="Missing_suffix_colon_0" xml:space="preserve">
    <value>Missing suffix: '{0}'</value>
  </data>
  <data name="These_non_leading_words_must_begin_with_an_upper_case_letter_colon_0" xml:space="preserve">
    <value>These non-leading words must begin with an upper case letter: {0}</value>
  </data>
  <data name="Suggestion" xml:space="preserve">
    <value>Suggestion</value>
  </data>
  <data name="These_non_leading_words_must_begin_with_a_lowercase_letter_colon_0" xml:space="preserve">
    <value>These non-leading words must begin with a lowercase letter: {0}</value>
  </data>
  <data name="These_words_cannot_contain_lower_case_characters_colon_0" xml:space="preserve">
    <value>These words cannot contain lower case characters: {0}</value>
  </data>
  <data name="These_words_cannot_contain_upper_case_characters_colon_0" xml:space="preserve">
    <value>These words cannot contain upper case characters: {0}</value>
  </data>
  <data name="These_words_must_begin_with_upper_case_characters_colon_0" xml:space="preserve">
    <value>These words must begin with upper case characters: {0}</value>
  </data>
  <data name="The_first_word_0_must_begin_with_an_upper_case_character" xml:space="preserve">
    <value>The first word, '{0}', must begin with an upper case character</value>
  </data>
  <data name="The_first_word_0_must_begin_with_a_lower_case_character" xml:space="preserve">
    <value>The first word, '{0}', must begin with a lower case character</value>
  </data>
  <data name="File_0_size_of_1_exceeds_maximum_allowed_size_of_2" xml:space="preserve">
    <value>File '{0}' size of {1} exceeds maximum allowed size of {2}</value>
  </data>
  <data name="Changing_document_property_is_not_supported" xml:space="preserve">
    <value>Changing document properties is not supported</value>
  </data>
  <data name="Variables_captured_colon" xml:space="preserve">
    <value>Variables captured:</value>
  </data>
  <data name="Alternation_conditions_cannot_be_comments" xml:space="preserve">
    <value>Alternation conditions cannot be comments</value>
    <comment>This is an error message shown to the user when they write an invalid Regular Expression. Example: a|(?#b)</comment>
  </data>
  <data name="Alternation_conditions_do_not_capture_and_cannot_be_named" xml:space="preserve">
    <value>Alternation conditions do not capture and cannot be named</value>
    <comment>This is an error message shown to the user when they write an invalid Regular Expression. Example: (?(?'x'))</comment>
  </data>
  <data name="A_subtraction_must_be_the_last_element_in_a_character_class" xml:space="preserve">
    <value>A subtraction must be the last element in a character class</value>
    <comment>This is an error message shown to the user when they write an invalid Regular Expression. Example: [a-[b]-c]</comment>
  </data>
  <data name="Cannot_include_class_0_in_character_range" xml:space="preserve">
    <value>Cannot include class \{0} in character range</value>
    <comment>This is an error message shown to the user when they write an invalid Regular Expression. Example: [a-\w]. {0} is the invalid class (\w here)</comment>
  </data>
  <data name="Capture_group_numbers_must_be_less_than_or_equal_to_Int32_MaxValue" xml:space="preserve">
    <value>Capture group numbers must be less than or equal to Int32.MaxValue</value>
    <comment>This is an error message shown to the user when they write an invalid Regular Expression. Example: a{2147483648}</comment>
  </data>
  <data name="Capture_number_cannot_be_zero" xml:space="preserve">
    <value>Capture number cannot be zero</value>
    <comment>This is an error message shown to the user when they write an invalid Regular Expression. Example: (?&lt;0&gt;a)</comment>
  </data>
  <data name="Illegal_backslash_at_end_of_pattern" xml:space="preserve">
    <value>Illegal \ at end of pattern</value>
    <comment>This is an error message shown to the user when they write an invalid Regular Expression. Example: \</comment>
  </data>
  <data name="Illegal_x_y_with_x_less_than_y" xml:space="preserve">
    <value>Illegal {x,y} with x &gt; y</value>
    <comment>This is an error message shown to the user when they write an invalid Regular Expression. Example: a{1,0}</comment>
  </data>
  <data name="Incomplete_character_escape" xml:space="preserve">
    <value>Incomplete \p{X} character escape</value>
    <comment>This is an error message shown to the user when they write an invalid Regular Expression. Example: \p{ Cc }</comment>
  </data>
  <data name="Insufficient_hexadecimal_digits" xml:space="preserve">
    <value>Insufficient hexadecimal digits</value>
    <comment>This is an error message shown to the user when they write an invalid Regular Expression. Example: \x</comment>
  </data>
  <data name="Invalid_group_name_Group_names_must_begin_with_a_word_character" xml:space="preserve">
    <value>Invalid group name: Group names must begin with a word character</value>
    <comment>This is an error message shown to the user when they write an invalid Regular Expression. Example: (?&lt;a &gt;a)</comment>
  </data>
  <data name="Malformed" xml:space="preserve">
    <value>malformed</value>
    <comment>This is an error message shown to the user when they write an invalid Regular Expression. Example: (?(0</comment>
  </data>
  <data name="Malformed_character_escape" xml:space="preserve">
    <value>Malformed \p{X} character escape</value>
    <comment>This is an error message shown to the user when they write an invalid Regular Expression. Example: \p {Cc}</comment>
  </data>
  <data name="Malformed_named_back_reference" xml:space="preserve">
    <value>Malformed \k&lt;...&gt; named back reference</value>
    <comment>This is an error message shown to the user when they write an invalid Regular Expression. Example: \k'</comment>
  </data>
  <data name="Missing_control_character" xml:space="preserve">
    <value>Missing control character</value>
    <comment>This is an error message shown to the user when they write an invalid Regular Expression. Example: \c</comment>
  </data>
  <data name="Nested_quantifier_0" xml:space="preserve">
    <value>Nested quantifier {0}</value>
    <comment>This is an error message shown to the user when they write an invalid Regular Expression. Example: a**. In this case {0} will be '*', the extra unnecessary quantifier.</comment>
  </data>
  <data name="Not_enough_close_parens" xml:space="preserve">
    <value>Not enough )'s</value>
    <comment>This is an error message shown to the user when they write an invalid Regular Expression. Example: (a</comment>
  </data>
  <data name="Quantifier_x_y_following_nothing" xml:space="preserve">
    <value>Quantifier {x,y} following nothing</value>
    <comment>This is an error message shown to the user when they write an invalid Regular Expression. Example: *</comment>
  </data>
  <data name="Reference_to_undefined_group" xml:space="preserve">
    <value>reference to undefined group</value>
    <comment>This is an error message shown to the user when they write an invalid Regular Expression. Example: (?(1))</comment>
  </data>
  <data name="Reference_to_undefined_group_name_0" xml:space="preserve">
    <value>Reference to undefined group name {0}</value>
    <comment>This is an error message shown to the user when they write an invalid Regular Expression. Example: \k&lt;a&gt;. Here, {0} will be the name of the undefined group ('a')</comment>
  </data>
  <data name="Reference_to_undefined_group_number_0" xml:space="preserve">
    <value>Reference to undefined group number {0}</value>
    <comment>This is an error message shown to the user when they write an invalid Regular Expression. Example: (?&lt;-1&gt;). Here, {0} will be the number of the undefined group ('1')</comment>
  </data>
  <data name="Too_many_bars_in_conditional_grouping" xml:space="preserve">
    <value>Too many | in (?()|)</value>
    <comment>This is an error message shown to the user when they write an invalid Regular Expression. Example: (?(0)a|b|)</comment>
  </data>
  <data name="Too_many_close_parens" xml:space="preserve">
    <value>Too many )'s</value>
    <comment>This is an error message shown to the user when they write an invalid Regular Expression. Example: )</comment>
  </data>
  <data name="Unknown_property" xml:space="preserve">
    <value>Unknown property</value>
    <comment>This is an error message shown to the user when they write an invalid Regular Expression. Example: \p{}</comment>
  </data>
  <data name="Unknown_property_0" xml:space="preserve">
    <value>Unknown property '{0}'</value>
    <comment>This is an error message shown to the user when they write an invalid Regular Expression. Example: \p{xxx}. Here, {0} will be the name of the unknown property ('xxx')</comment>
  </data>
  <data name="Unrecognized_control_character" xml:space="preserve">
    <value>Unrecognized control character</value>
    <comment>This is an error message shown to the user when they write an invalid Regular Expression. Example: [\c]</comment>
  </data>
  <data name="Unrecognized_escape_sequence_0" xml:space="preserve">
    <value>Unrecognized escape sequence \{0}</value>
    <comment>This is an error message shown to the user when they write an invalid Regular Expression. Example: \m. Here, {0} will be the unrecognized character ('m')</comment>
  </data>
  <data name="Unrecognized_grouping_construct" xml:space="preserve">
    <value>Unrecognized grouping construct</value>
    <comment>This is an error message shown to the user when they write an invalid Regular Expression. Example: (?&lt;</comment>
  </data>
  <data name="Unterminated_character_class_set" xml:space="preserve">
    <value>Unterminated [] set</value>
    <comment>This is an error message shown to the user when they write an invalid Regular Expression. Example: [</comment>
  </data>
  <data name="Unterminated_regex_comment" xml:space="preserve">
    <value>Unterminated (?#...) comment</value>
    <comment>This is an error message shown to the user when they write an invalid Regular Expression. Example: (?#</comment>
  </data>
  <data name="x_y_range_in_reverse_order" xml:space="preserve">
    <value>[x-y] range in reverse order</value>
    <comment>This is an error message shown to the user when they write an invalid Regular Expression. Example: [b-a]</comment>
  </data>
  <data name="Regex_issue_0" xml:space="preserve">
    <value>Regex issue: {0}</value>
    <comment>This is an error message shown to the user when they write an invalid Regular Expression. {0} will be the actual text of one of the above Regular Expression errors.</comment>
  </data>
  <data name="Refactoring_Only" xml:space="preserve">
    <value>Refactoring Only</value>
  </data>
  <data name="Remove_the_line_below_if_you_want_to_inherit_dot_editorconfig_settings_from_higher_directories" xml:space="preserve">
    <value>Remove the line below if you want to inherit .editorconfig settings from higher directories</value>
  </data>
  <data name="Core_EditorConfig_Options" xml:space="preserve">
    <value>Core EditorConfig Options</value>
  </data>
  <data name="CSharp_files" xml:space="preserve">
    <value>C# files</value>
  </data>
  <data name="dot_NET_Coding_Conventions" xml:space="preserve">
    <value>.NET Coding Conventions</value>
  </data>
  <data name="Expression_level_preferences" xml:space="preserve">
    <value>Expression-level preferences</value>
  </data>
  <data name="Field_preferences" xml:space="preserve">
    <value>Field preferences</value>
  </data>
  <data name="Indentation_and_spacing" xml:space="preserve">
    <value>Indentation and spacing</value>
  </data>
  <data name="Language_keywords_vs_BCL_types_preferences" xml:space="preserve">
    <value>Language keywords vs BCL types preferences</value>
  </data>
  <data name="Modifier_preferences" xml:space="preserve">
    <value>Modifier preferences</value>
  </data>
  <data name="New_line_preferences" xml:space="preserve">
    <value>New line preferences</value>
  </data>
  <data name="Organize_usings" xml:space="preserve">
    <value>Organize usings</value>
  </data>
  <data name="Parentheses_preferences" xml:space="preserve">
    <value>Parentheses preferences</value>
  </data>
  <data name="this_dot_and_Me_dot_preferences" xml:space="preserve">
    <value>this. and Me. preferences</value>
  </data>
  <data name="Visual_Basic_files" xml:space="preserve">
    <value>Visual Basic files</value>
  </data>
<<<<<<< HEAD
  <data name="ValueUsageInfo_NameOnly" xml:space="preserve">
    <value>NameOnly</value>
  </data>
  <data name="ValueUsageInfo_Read" xml:space="preserve">
    <value>Read</value>
  </data>
  <data name="ValueUsageInfo_Reference" xml:space="preserve">
    <value>Reference</value>
  </data>
  <data name="ValueUsageInfo_Write" xml:space="preserve">
    <value>Write</value>
=======
  <data name="Changing_document_0_is_not_supported" xml:space="preserve">
    <value>Changing document '{0}' is not supported.</value>
>>>>>>> e13b27fb
  </data>
</root><|MERGE_RESOLUTION|>--- conflicted
+++ resolved
@@ -789,7 +789,9 @@
   <data name="Visual_Basic_files" xml:space="preserve">
     <value>Visual Basic files</value>
   </data>
-<<<<<<< HEAD
+  <data name="Changing_document_0_is_not_supported" xml:space="preserve">
+    <value>Changing document '{0}' is not supported.</value>
+  </data>
   <data name="ValueUsageInfo_NameOnly" xml:space="preserve">
     <value>NameOnly</value>
   </data>
@@ -801,9 +803,5 @@
   </data>
   <data name="ValueUsageInfo_Write" xml:space="preserve">
     <value>Write</value>
-=======
-  <data name="Changing_document_0_is_not_supported" xml:space="preserve">
-    <value>Changing document '{0}' is not supported.</value>
->>>>>>> e13b27fb
   </data>
 </root>