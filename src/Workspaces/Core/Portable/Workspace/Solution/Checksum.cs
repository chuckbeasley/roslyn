﻿// Licensed to the .NET Foundation under one or more agreements.
// The .NET Foundation licenses this file to you under the MIT license.
// See the LICENSE file in the project root for more information.

#nullable disable

using System;
using System.Collections.Generic;
using System.Collections.Immutable;
using System.Linq;
using System.Runtime.CompilerServices;
using System.Runtime.InteropServices;
using System.Runtime.Serialization;
using Microsoft.CodeAnalysis.Serialization;
using Roslyn.Utilities;

namespace Microsoft.CodeAnalysis
{
    /// <summary>
    /// Checksum of data can be used later to see whether two data are same or not
    /// without actually comparing data itself
    /// </summary>
<<<<<<< HEAD
    [DataContract, StructLayout(LayoutKind.Explicit, Size = HashSize)]
    internal readonly partial record struct Checksum(
        [field: FieldOffset(0)][property: DataMember(Order = 0)] long Data1,
        [field: FieldOffset(8)][property: DataMember(Order = 1)] long Data2,
        [field: FieldOffset(16)][property: DataMember(Order = 2)] int Data3) : IObjectWritable
=======
    [DataContract]
    internal sealed partial record class Checksum(
        [property: DataMember(Order = 0)] Checksum.HashData Hash)
>>>>>>> 2b5e8d5a
    {
        /// <summary>
        /// The intended size of the <see cref="Checksum"/> structure. 
        /// </summary>
        public const int HashSize = 20;

        public static readonly Checksum Null = default;

        /// <summary>
        /// Create Checksum from given byte array. if byte array is bigger than <see cref="HashSize"/>, it will be
        /// truncated to the size.
        /// </summary>
        public static Checksum From(byte[] checksum)
            => From(checksum.AsSpan());

        /// <summary>
        /// Create Checksum from given byte array. if byte array is bigger than <see cref="HashSize"/>, it will be
        /// truncated to the size.
        /// </summary>
        public static Checksum From(ImmutableArray<byte> checksum)
            => From(checksum.AsSpan());

        public static Checksum From(ReadOnlySpan<byte> checksum)
        {
            if (checksum.Length == 0)
                return Null;

            if (checksum.Length < HashSize)
                throw new ArgumentException($"checksum must be equal or bigger than the hash size: {HashSize}", nameof(checksum));

            Contract.ThrowIfFalse(MemoryMarshal.TryRead(checksum, out Checksum hash));
            return hash;
        }

        public string ToBase64String()
        {
#if NETCOREAPP
            Span<byte> bytes = stackalloc byte[HashSize];
            this.WriteTo(bytes);
            return Convert.ToBase64String(bytes);
#else
            unsafe
            {
                var data = new byte[HashSize];
                fixed (byte* dataPtr = data)
                {
                    *(Checksum*)dataPtr = this;
                }

                return Convert.ToBase64String(data, 0, HashSize);
            }
#endif
        }

        public static Checksum FromBase64String(string value)
            => From(Convert.FromBase64String(value));

        public override string ToString()
            => ToBase64String();

        public void WriteTo(ObjectWriter writer)
        {
            writer.WriteInt64(Data1);
            writer.WriteInt64(Data2);
            writer.WriteInt32(Data3);
        }

        public void WriteTo(Span<byte> span)
        {
            Contract.ThrowIfFalse(span.Length >= HashSize);
            Unsafe.WriteUnaligned(ref MemoryMarshal.GetReference(span), this);
        }

        public static Checksum ReadFrom(ObjectReader reader)
            => new(reader.ReadInt64(), reader.ReadInt64(), reader.ReadInt32());

        public static Func<Checksum, string> GetChecksumLogInfo { get; }
            = checksum => checksum.ToString();

        public static Func<IEnumerable<Checksum>, string> GetChecksumsLogInfo { get; }
            = checksums => string.Join("|", checksums.Select(c => c.ToString()));

        public static Func<ProjectStateChecksums, string> GetProjectChecksumsLogInfo { get; }
            = checksums => checksums.Checksum.ToString();

        // Explicitly implement this method as default jit for records on netfx doesn't properly devirtualize the
        // standard calls to EqualityComparer<long>.Default.Equals
        public bool Equals(Checksum other)
            => this.Data1 == other.Data1 && this.Data2 == other.Data2 && this.Data3 == other.Data3;

        // Directly override to any overhead that records add when hashing things like the EqualityContract
        public override int GetHashCode()
        {
            // The checksum is already a hash. Just read a 4-byte value to get a well-distributed hash code.
            return (int)Data1;
        }
    }

    internal static class ChecksumExtensions
    {
        public static void AddIfNotNullChecksum(this HashSet<Checksum> checksums, Checksum checksum)
        {
            if (checksum != Checksum.Null)
                checksums.Add(checksum);
        }
    }
}<|MERGE_RESOLUTION|>--- conflicted
+++ resolved
@@ -20,17 +20,11 @@
     /// Checksum of data can be used later to see whether two data are same or not
     /// without actually comparing data itself
     /// </summary>
-<<<<<<< HEAD
     [DataContract, StructLayout(LayoutKind.Explicit, Size = HashSize)]
     internal readonly partial record struct Checksum(
         [field: FieldOffset(0)][property: DataMember(Order = 0)] long Data1,
         [field: FieldOffset(8)][property: DataMember(Order = 1)] long Data2,
-        [field: FieldOffset(16)][property: DataMember(Order = 2)] int Data3) : IObjectWritable
-=======
-    [DataContract]
-    internal sealed partial record class Checksum(
-        [property: DataMember(Order = 0)] Checksum.HashData Hash)
->>>>>>> 2b5e8d5a
+        [field: FieldOffset(16)][property: DataMember(Order = 2)] int Data3)
     {
         /// <summary>
         /// The intended size of the <see cref="Checksum"/> structure. 
