﻿// Licensed to the .NET Foundation under one or more agreements.
// The .NET Foundation licenses this file to you under the MIT license.
// See the LICENSE file in the project root for more information.

using System;
using System.Collections.Generic;
using System.Collections.Immutable;
using System.Linq;
using System.Threading;
using System.Threading.Tasks;
using Microsoft.CodeAnalysis.Diagnostics;
using Microsoft.CodeAnalysis.ErrorReporting;
using Roslyn.Utilities;

namespace Microsoft.CodeAnalysis
{
    internal partial class SolutionState
    {
        private abstract partial class CompilationAndGeneratorDriverTranslationAction
        {
            internal sealed class TouchDocumentAction : CompilationAndGeneratorDriverTranslationAction
            {
                private readonly DocumentState _oldState;
                private readonly DocumentState _newState;

                public TouchDocumentAction(DocumentState oldState, DocumentState newState)
                {
                    _oldState = oldState;
                    _newState = newState;
                }

                public override Task<Compilation> TransformCompilationAsync(Compilation oldCompilation, CancellationToken cancellationToken)
                {
                    return UpdateDocumentInCompilationAsync(oldCompilation, _oldState, _newState, cancellationToken);
                }

                public DocumentId DocumentId => _newState.Attributes.Id;

                // Replacing a single tree doesn't impact the generated trees in a compilation, so we can use this against
                // compilations that have generated trees.
                public override bool CanUpdateCompilationWithStaleGeneratedTreesIfGeneratorsGiveSameOutput => true;

                public override CompilationAndGeneratorDriverTranslationAction? TryMergeWithPrior(CompilationAndGeneratorDriverTranslationAction priorAction)
                {
                    if (priorAction is TouchDocumentAction priorTouchAction &&
                        priorTouchAction._newState == _oldState)
                    {
                        return new TouchDocumentAction(priorTouchAction._oldState, _newState);
                    }

                    return null;
                }
            }

            internal sealed class TouchAdditionalDocumentAction : CompilationAndGeneratorDriverTranslationAction
            {
                private readonly AdditionalDocumentState _oldState;
                private readonly AdditionalDocumentState _newState;

                public TouchAdditionalDocumentAction(AdditionalDocumentState oldState, AdditionalDocumentState newState)
                {
                    _oldState = oldState;
                    _newState = newState;
                }

                // Changing an additional document doesn't change the compilation directly, so we can "apply" the
                // translation (which is a no-op). Since we use a 'false' here to mean that it's not worth keeping
                // the compilation with stale trees around, answering true is still important.
                public override bool CanUpdateCompilationWithStaleGeneratedTreesIfGeneratorsGiveSameOutput => true;

                public override CompilationAndGeneratorDriverTranslationAction? TryMergeWithPrior(CompilationAndGeneratorDriverTranslationAction priorAction)
                {
                    if (priorAction is TouchAdditionalDocumentAction priorTouchAction &&
                        priorTouchAction._newState == _oldState)
                    {
                        return new TouchAdditionalDocumentAction(priorTouchAction._oldState, _newState);
                    }

                    return null;
                }

                public override GeneratorDriver? TransformGeneratorDriver(GeneratorDriver generatorDriver)
                {
                    var oldText = _oldState.AdditionalText;
                    var newText = _newState.AdditionalText;

<<<<<<< HEAD
                    try
                    {
                        return generatorDriver.ReplaceAdditionalText(oldText, newText);
                    }
                    catch (ArgumentException ex) when (FatalError.ReportAndCatch(ex))
                    {
                        // For some reason, our generator driver has gotten out of sync; by returning null here we force
                        // ourselves to create a new driver in FinalizeCompilationAsync. This is the investigation for
                        // https://devdiv.visualstudio.com/DevDiv/_workitems/edit/1423058.
                        return null;
                    }
=======
                    return generatorDriver.ReplaceAdditionalText(oldText, newText);
>>>>>>> 67d940c4
                }
            }

            internal sealed class RemoveDocumentsAction : CompilationAndGeneratorDriverTranslationAction
            {
                private readonly ImmutableArray<DocumentState> _documents;

                public RemoveDocumentsAction(ImmutableArray<DocumentState> documents)
                {
                    _documents = documents;
                }

                public override async Task<Compilation> TransformCompilationAsync(Compilation oldCompilation, CancellationToken cancellationToken)
                {
                    var syntaxTrees = new List<SyntaxTree>(_documents.Length);
                    foreach (var document in _documents)
                    {
                        cancellationToken.ThrowIfCancellationRequested();
                        syntaxTrees.Add(await document.GetSyntaxTreeAsync(cancellationToken).ConfigureAwait(false));
                    }

                    return oldCompilation.RemoveSyntaxTrees(syntaxTrees);
                }

                // This action removes the specified trees, but leaves the generated trees untouched.
                public override bool CanUpdateCompilationWithStaleGeneratedTreesIfGeneratorsGiveSameOutput => true;
            }

            internal sealed class AddDocumentsAction : CompilationAndGeneratorDriverTranslationAction
            {
                private readonly ImmutableArray<DocumentState> _documents;

                public AddDocumentsAction(ImmutableArray<DocumentState> documents)
                {
                    _documents = documents;
                }

                public override async Task<Compilation> TransformCompilationAsync(Compilation oldCompilation, CancellationToken cancellationToken)
                {
                    var syntaxTrees = new List<SyntaxTree>(capacity: _documents.Length);
                    foreach (var document in _documents)
                    {
                        cancellationToken.ThrowIfCancellationRequested();
                        syntaxTrees.Add(await document.GetSyntaxTreeAsync(cancellationToken).ConfigureAwait(false));
                    }

                    return oldCompilation.AddSyntaxTrees(syntaxTrees);
                }

                // This action adds the specified trees, but leaves the generated trees untouched.
                public override bool CanUpdateCompilationWithStaleGeneratedTreesIfGeneratorsGiveSameOutput => true;
            }

            internal sealed class ReplaceAllSyntaxTreesAction : CompilationAndGeneratorDriverTranslationAction
            {
                private readonly ProjectState _state;
                private readonly bool _isParseOptionChange;

                public ReplaceAllSyntaxTreesAction(ProjectState state, bool isParseOptionChange)
                {
                    _state = state;
                    _isParseOptionChange = isParseOptionChange;
                }

                public override async Task<Compilation> TransformCompilationAsync(Compilation oldCompilation, CancellationToken cancellationToken)
                {
                    var syntaxTrees = new List<SyntaxTree>(capacity: _state.DocumentStates.Count);

                    foreach (var documentState in _state.DocumentStates.GetStatesInCompilationOrder())
                    {
                        cancellationToken.ThrowIfCancellationRequested();
                        syntaxTrees.Add(await documentState.GetSyntaxTreeAsync(cancellationToken).ConfigureAwait(false));
                    }

                    return oldCompilation.RemoveAllSyntaxTrees().AddSyntaxTrees(syntaxTrees);
                }

                // Because this removes all trees, it'd also remove the generated trees.
                public override bool CanUpdateCompilationWithStaleGeneratedTreesIfGeneratorsGiveSameOutput => false;

                public override GeneratorDriver? TransformGeneratorDriver(GeneratorDriver generatorDriver)
                {
                    if (_isParseOptionChange)
                    {
                        RoslynDebug.AssertNotNull(_state.ParseOptions);
                        return generatorDriver.WithUpdatedParseOptions(_state.ParseOptions);
                    }
                    else
                    {
                        // We are using this as a way to reorder syntax trees -- we don't need to do anything as the driver
                        // will get the new compilation once we pass it to it.
                        return generatorDriver;
                    }
                }
            }

            internal sealed class ProjectCompilationOptionsAction : CompilationAndGeneratorDriverTranslationAction
            {
                private readonly ProjectState _state;
                private readonly bool _isAnalyzerConfigChange;

                public ProjectCompilationOptionsAction(ProjectState state, bool isAnalyzerConfigChange)
                {
                    _state = state;
                    _isAnalyzerConfigChange = isAnalyzerConfigChange;
                }

                public override Task<Compilation> TransformCompilationAsync(Compilation oldCompilation, CancellationToken cancellationToken)
                {
                    RoslynDebug.AssertNotNull(_state.CompilationOptions);
                    return Task.FromResult(oldCompilation.WithOptions(_state.CompilationOptions));
                }

                // Updating the options of a compilation doesn't require us to reparse trees, so we can use this to update
                // compilations with stale generated trees.
                public override bool CanUpdateCompilationWithStaleGeneratedTreesIfGeneratorsGiveSameOutput => true;

                public override GeneratorDriver? TransformGeneratorDriver(GeneratorDriver generatorDriver)
                {
                    if (_isAnalyzerConfigChange)
                    {
                        return generatorDriver.WithUpdatedAnalyzerConfigOptions(_state.AnalyzerOptions.AnalyzerConfigOptionsProvider);
                    }
                    else
                    {
                        // Changing any other option is fine and the driver can be reused. The driver
                        // will get the new compilation once we pass it to it.
                        return generatorDriver;
                    }
                }
            }

            internal sealed class ProjectAssemblyNameAction : CompilationAndGeneratorDriverTranslationAction
            {
                private readonly string _assemblyName;

                public ProjectAssemblyNameAction(string assemblyName)
                {
                    _assemblyName = assemblyName;
                }

                public override Task<Compilation> TransformCompilationAsync(Compilation oldCompilation, CancellationToken cancellationToken)
                {
                    return Task.FromResult(oldCompilation.WithAssemblyName(_assemblyName));
                }

                // Updating the options of a compilation doesn't require us to reparse trees, so we can use this to update
                // compilations with stale generated trees.
                public override bool CanUpdateCompilationWithStaleGeneratedTreesIfGeneratorsGiveSameOutput => true;
            }

            internal sealed class AddOrRemoveAnalyzerReferencesAction : CompilationAndGeneratorDriverTranslationAction
            {
<<<<<<< HEAD
                private readonly ImmutableArray<AnalyzerReference> _analyzerReferences;
                private readonly string _language;
=======
                private readonly string _language;
                private readonly ImmutableArray<AnalyzerReference> _referencesToAdd;
                private readonly ImmutableArray<AnalyzerReference> _referencesToRemove;
>>>>>>> 67d940c4

                public AddOrRemoveAnalyzerReferencesAction(string language, ImmutableArray<AnalyzerReference> referencesToAdd = default, ImmutableArray<AnalyzerReference> referencesToRemove = default)
                {
                    _language = language;
                    _referencesToAdd = referencesToAdd;
                    _referencesToRemove = referencesToRemove;
                }
<<<<<<< HEAD

                // Changing analyzer references doesn't change the compilation directly, so we can "apply" the
                // translation (which is a no-op). Since we use a 'false' here to mean that it's not worth keeping
                // the compilation with stale trees around, answering true is still important.
                public override bool CanUpdateCompilationWithStaleGeneratedTreesIfGeneratorsGiveSameOutput => true;

                public override GeneratorDriver? TransformGeneratorDriver(GeneratorDriver generatorDriver)
                {
                    return generatorDriver.AddGenerators(_analyzerReferences.SelectMany(r => r.GetGenerators(_language)).ToImmutableArray());
                }
            }

            internal sealed class RemoveAnalyzerReferencesAction : CompilationAndGeneratorDriverTranslationAction
            {
                private readonly ImmutableArray<AnalyzerReference> _analyzerReferences;
                private readonly string _language;
=======

                // Changing analyzer references doesn't change the compilation directly, so we can "apply" the
                // translation (which is a no-op). Since we use a 'false' here to mean that it's not worth keeping
                // the compilation with stale trees around, answering true is still important.
                public override bool CanUpdateCompilationWithStaleGeneratedTreesIfGeneratorsGiveSameOutput => true;
>>>>>>> 67d940c4

                public override GeneratorDriver? TransformGeneratorDriver(GeneratorDriver generatorDriver)
                {
                    if (!_referencesToRemove.IsDefaultOrEmpty)
                    {
                        generatorDriver = generatorDriver.RemoveGenerators(_referencesToRemove.SelectMany(r => r.GetGenerators(_language)).ToImmutableArray());
                    }

                    if (!_referencesToAdd.IsDefaultOrEmpty)
                    {
                        generatorDriver = generatorDriver.AddGenerators(_referencesToAdd.SelectMany(r => r.GetGenerators(_language)).ToImmutableArray());
                    }

                    return generatorDriver;
                }

                // Changing analyzer references doesn't change the compilation directly, so we can "apply" the
                // translation (which is a no-op). Since we use a 'false' here to mean that it's not worth keeping
                // the compilation with stale trees around, answering true is still important.
                public override bool CanUpdateCompilationWithStaleGeneratedTreesIfGeneratorsGiveSameOutput => true;
                public override GeneratorDriver? TransformGeneratorDriver(GeneratorDriver generatorDriver)
                {
                    return generatorDriver.RemoveGenerators(_analyzerReferences.SelectMany(r => r.GetGenerators(_language)).ToImmutableArray());
                }
            }

            internal sealed class AddAdditionalDocumentsAction : CompilationAndGeneratorDriverTranslationAction
            {
                private readonly ImmutableArray<AdditionalDocumentState> _additionalDocuments;

                public AddAdditionalDocumentsAction(ImmutableArray<AdditionalDocumentState> additionalDocuments)
                {
                    _additionalDocuments = additionalDocuments;
                }

                // Changing an additional document doesn't change the compilation directly, so we can "apply" the
                // translation (which is a no-op). Since we use a 'false' here to mean that it's not worth keeping
                // the compilation with stale trees around, answering true is still important.
                public override bool CanUpdateCompilationWithStaleGeneratedTreesIfGeneratorsGiveSameOutput => true;

                public override GeneratorDriver? TransformGeneratorDriver(GeneratorDriver generatorDriver)
                {
                    return generatorDriver.AddAdditionalTexts(_additionalDocuments.SelectAsArray(static documentState => documentState.AdditionalText));
                }
            }

            internal sealed class RemoveAdditionalDocumentsAction : CompilationAndGeneratorDriverTranslationAction
            {
                private readonly ImmutableArray<AdditionalDocumentState> _additionalDocuments;

                public RemoveAdditionalDocumentsAction(ImmutableArray<AdditionalDocumentState> additionalDocuments)
                {
                    _additionalDocuments = additionalDocuments;
                }

                // Changing an additional document doesn't change the compilation directly, so we can "apply" the
                // translation (which is a no-op). Since we use a 'false' here to mean that it's not worth keeping
                // the compilation with stale trees around, answering true is still important.
                public override bool CanUpdateCompilationWithStaleGeneratedTreesIfGeneratorsGiveSameOutput => true;

                public override GeneratorDriver? TransformGeneratorDriver(GeneratorDriver generatorDriver)
                {
                    return generatorDriver.RemoveAdditionalTexts(_additionalDocuments.SelectAsArray(static documentState => documentState.AdditionalText));
                }
            }
        }
    }
}<|MERGE_RESOLUTION|>--- conflicted
+++ resolved
@@ -84,21 +84,7 @@
                     var oldText = _oldState.AdditionalText;
                     var newText = _newState.AdditionalText;
 
-<<<<<<< HEAD
-                    try
-                    {
-                        return generatorDriver.ReplaceAdditionalText(oldText, newText);
-                    }
-                    catch (ArgumentException ex) when (FatalError.ReportAndCatch(ex))
-                    {
-                        // For some reason, our generator driver has gotten out of sync; by returning null here we force
-                        // ourselves to create a new driver in FinalizeCompilationAsync. This is the investigation for
-                        // https://devdiv.visualstudio.com/DevDiv/_workitems/edit/1423058.
-                        return null;
-                    }
-=======
                     return generatorDriver.ReplaceAdditionalText(oldText, newText);
->>>>>>> 67d940c4
                 }
             }
 
@@ -252,14 +238,9 @@
 
             internal sealed class AddOrRemoveAnalyzerReferencesAction : CompilationAndGeneratorDriverTranslationAction
             {
-<<<<<<< HEAD
-                private readonly ImmutableArray<AnalyzerReference> _analyzerReferences;
-                private readonly string _language;
-=======
                 private readonly string _language;
                 private readonly ImmutableArray<AnalyzerReference> _referencesToAdd;
                 private readonly ImmutableArray<AnalyzerReference> _referencesToRemove;
->>>>>>> 67d940c4
 
                 public AddOrRemoveAnalyzerReferencesAction(string language, ImmutableArray<AnalyzerReference> referencesToAdd = default, ImmutableArray<AnalyzerReference> referencesToRemove = default)
                 {
@@ -267,7 +248,6 @@
                     _referencesToAdd = referencesToAdd;
                     _referencesToRemove = referencesToRemove;
                 }
-<<<<<<< HEAD
 
                 // Changing analyzer references doesn't change the compilation directly, so we can "apply" the
                 // translation (which is a no-op). Since we use a 'false' here to mean that it's not worth keeping
@@ -276,24 +256,6 @@
 
                 public override GeneratorDriver? TransformGeneratorDriver(GeneratorDriver generatorDriver)
                 {
-                    return generatorDriver.AddGenerators(_analyzerReferences.SelectMany(r => r.GetGenerators(_language)).ToImmutableArray());
-                }
-            }
-
-            internal sealed class RemoveAnalyzerReferencesAction : CompilationAndGeneratorDriverTranslationAction
-            {
-                private readonly ImmutableArray<AnalyzerReference> _analyzerReferences;
-                private readonly string _language;
-=======
-
-                // Changing analyzer references doesn't change the compilation directly, so we can "apply" the
-                // translation (which is a no-op). Since we use a 'false' here to mean that it's not worth keeping
-                // the compilation with stale trees around, answering true is still important.
-                public override bool CanUpdateCompilationWithStaleGeneratedTreesIfGeneratorsGiveSameOutput => true;
->>>>>>> 67d940c4
-
-                public override GeneratorDriver? TransformGeneratorDriver(GeneratorDriver generatorDriver)
-                {
                     if (!_referencesToRemove.IsDefaultOrEmpty)
                     {
                         generatorDriver = generatorDriver.RemoveGenerators(_referencesToRemove.SelectMany(r => r.GetGenerators(_language)).ToImmutableArray());
@@ -305,15 +267,6 @@
                     }
 
                     return generatorDriver;
-                }
-
-                // Changing analyzer references doesn't change the compilation directly, so we can "apply" the
-                // translation (which is a no-op). Since we use a 'false' here to mean that it's not worth keeping
-                // the compilation with stale trees around, answering true is still important.
-                public override bool CanUpdateCompilationWithStaleGeneratedTreesIfGeneratorsGiveSameOutput => true;
-                public override GeneratorDriver? TransformGeneratorDriver(GeneratorDriver generatorDriver)
-                {
-                    return generatorDriver.RemoveGenerators(_analyzerReferences.SelectMany(r => r.GetGenerators(_language)).ToImmutableArray());
                 }
             }
 
