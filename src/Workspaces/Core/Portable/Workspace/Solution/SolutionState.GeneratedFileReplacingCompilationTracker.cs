﻿// Licensed to the .NET Foundation under one or more agreements.
// The .NET Foundation licenses this file to you under the MIT license.
// See the LICENSE file in the project root for more information.

using System;
using System.Collections.Immutable;
using System.Diagnostics.CodeAnalysis;
using System.Threading;
using System.Threading.Tasks;
using Roslyn.Utilities;

namespace Microsoft.CodeAnalysis
{
    internal partial class SolutionState
    {
        /// <summary>
        /// An implementation of <see cref="ICompilationTracker"/> that takes a compilation from another compilation tracker and updates it
        /// to return a generated document with a specific content, regardless of what the generator actually produces. In other words, it says
        /// "take the compilation this other thing produced, and pretend the generator gave this content, even if it wouldn't."
        /// </summary>
        private class GeneratedFileReplacingCompilationTracker : ICompilationTracker
        {
            private readonly ICompilationTracker _underlyingTracker;
            private readonly SourceGeneratedDocumentState _replacedGeneratedDocumentState;

            /// <summary>
            /// The lazily-produced compilation that has the generated document updated. This is initialized by call to
            /// <see cref="GetCompilationAsync"/>.
            /// </summary>
            [DisallowNull]
            private Compilation? _compilationWithReplacement;

            public CachedSkeletonReferences CachedSkeletonReferences { get; }

            public GeneratedFileReplacingCompilationTracker(ICompilationTracker underlyingTracker, SourceGeneratedDocumentState replacementDocumentState)
            {
                _underlyingTracker = underlyingTracker;
                _replacedGeneratedDocumentState = replacementDocumentState;
                CachedSkeletonReferences = underlyingTracker.CachedSkeletonReferences.Clone();
            }

            public ProjectState ProjectState => _underlyingTracker.ProjectState;

            public bool ContainsAssemblyOrModuleOrDynamic(ISymbol symbol, bool primary)
            {
                if (_compilationWithReplacement == null)
                {
                    // We don't have a compilation yet, so this couldn't have came from us
                    return false;
                }
                else
                {
                    return UnrootedSymbolSet.Create(_compilationWithReplacement).ContainsAssemblyOrModuleOrDynamic(symbol, primary);
                }
            }

            public bool? ContainsSymbolsWithNameFromDeclarationOnlyCompilation(Func<string, bool> predicate, SymbolFilter filter, CancellationToken cancellationToken)
            {
                // TODO: This only needs to be implemented if a feature that operates from a source generated file needs to search for declarations
                // with other names; those APIs are only used by certain code fixes which isn't a need for now. This will need to be fixed up when
                // we complete https://github.com/dotnet/roslyn/issues/49533.
                throw new NotImplementedException();
            }

            public bool? ContainsSymbolsWithNameFromDeclarationOnlyCompilation(string name, SymbolFilter filter, CancellationToken cancellationToken)
            {
                // TODO: This only needs to be implemented if a feature that operates from a source generated file needs to search for declarations
                // with other names; those APIs are only used by certain code fixes which isn't a need for now. This will need to be fixed up when
                // we complete https://github.com/dotnet/roslyn/issues/49533.
                throw new NotImplementedException();
            }

            public ICompilationTracker Fork(SolutionServices solutionServices, ProjectState newProject, CompilationAndGeneratorDriverTranslationAction? translate = null, CancellationToken cancellationToken = default)
            {
                // TODO: This only needs to be implemented if a feature that operates from a source generated file then makes
                // further mutations to that project, which isn't needed for now. This will be need to be fixed up when we complete
                // https://github.com/dotnet/roslyn/issues/49533.
                throw new NotImplementedException();
            }

            public ICompilationTracker FreezePartialStateWithTree(SolutionState solution, DocumentState docState, SyntaxTree tree, CancellationToken cancellationToken)
            {
                // Because we override SourceGeneratedDocument.WithFrozenPartialSemantics directly, we shouldn't be able to get here.
                throw ExceptionUtilities.Unreachable;
            }

            public async Task<Compilation> GetCompilationAsync(SolutionState solution, CancellationToken cancellationToken)
            {
                // Fast path if we've definitely already done this before
                if (_compilationWithReplacement != null)
                {
                    return _compilationWithReplacement;
                }

                var underlyingCompilation = await _underlyingTracker.GetCompilationAsync(solution, cancellationToken).ConfigureAwait(false);
                var underlyingSourceGeneratedDocuments = await _underlyingTracker.GetSourceGeneratedDocumentStatesAsync(solution, cancellationToken).ConfigureAwait(false);

                underlyingSourceGeneratedDocuments.TryGetState(_replacedGeneratedDocumentState.Id, out var existingState);

                Compilation newCompilation;

                var newSyntaxTree = await _replacedGeneratedDocumentState.GetSyntaxTreeAsync(cancellationToken).ConfigureAwait(false);

                if (existingState != null)
                {
                    // The generated file still exists in the underlying compilation, but the contents may not match the open file if the open file
                    // is stale. Replace the syntax tree so we have a tree that matches the text.
                    var existingSyntaxTree = await existingState.GetSyntaxTreeAsync(cancellationToken).ConfigureAwait(false);
                    newCompilation = underlyingCompilation.ReplaceSyntaxTree(existingSyntaxTree, newSyntaxTree);
                }
                else
                {
                    // The existing output no longer exists in the underlying compilation. This could happen if the user made
                    // an edit which would cause this file to no longer exist, but they're still operating on an open representation
                    // of that file. To ensure that this snapshot is still usable, we'll just add this document back in. This is not a
                    // semantically correct operation, but working on stale snapshots never has that guarantee.
                    newCompilation = underlyingCompilation.AddSyntaxTrees(newSyntaxTree);
                }

                Interlocked.CompareExchange(ref _compilationWithReplacement, newCompilation, null);

                return _compilationWithReplacement;
            }

            public Task<VersionStamp> GetDependentSemanticVersionAsync(SolutionState solution, CancellationToken cancellationToken)
            {
                return _underlyingTracker.GetDependentSemanticVersionAsync(solution, cancellationToken);
            }

            public Task<VersionStamp> GetDependentVersionAsync(SolutionState solution, CancellationToken cancellationToken)
            {
                return _underlyingTracker.GetDependentVersionAsync(solution, cancellationToken);
            }

            public async Task<MetadataReference> GetMetadataReferenceAsync(SolutionState solution, ProjectState fromProject, ProjectReference projectReference, CancellationToken cancellationToken)
            {
                var compilation = await GetCompilationAsync(solution, cancellationToken).ConfigureAwait(false);

                // If it's the same language we can just make a CompilationReference
                if (this.ProjectState.LanguageServices == fromProject.LanguageServices)
                    return compilation.ToMetadataReference(projectReference.Aliases, projectReference.EmbedInteropTypes);

                // Otherwise we need to create a skeleton for this project.  See if we can reuse an existing
                // one, or create a new one when we can't.
                var version = await GetDependentSemanticVersionAsync(solution, cancellationToken).ConfigureAwait(false);
<<<<<<< HEAD
                var properties = new MetadataReferenceProperties(aliases: projectReference.Aliases, embedInteropTypes: projectReference.EmbedInteropTypes);
                return await this.ProjectState.GetOrBuildSkeletonReferenceAsync(
                    solution.Workspace, properties, compilation, version, cancellationToken).ConfigureAwait(false);
=======
                var properties = new MetadataReferenceProperties(MetadataImageKind.Assembly, projectReference.Aliases, projectReference.EmbedInteropTypes);
                return this.CachedSkeletonReferences.GetOrBuildReference(solution.Workspace, properties, compilation, version, cancellationToken);
>>>>>>> d204c5b7
            }

            public CompilationReference? GetPartialMetadataReference(ProjectState fromProject, ProjectReference projectReference)
            {
                // This method is used if you're forking a solution with partial semantics, and used to quickly produce references.
                // So this method should only be called if:
                //
                // 1. Project A has a open source generated document, and this CompilationTracker represents A
                // 2. Project B references that A, and is being frozen for partial semantics.
                //
                // We generally don't use partial semantics in a different project than the open file, so this isn't a scenario we need to support.
                throw new NotImplementedException();
            }

            public async ValueTask<TextDocumentStates<SourceGeneratedDocumentState>> GetSourceGeneratedDocumentStatesAsync(SolutionState solution, CancellationToken cancellationToken)
            {
                var underlyingGeneratedDocumentStates = await _underlyingTracker.GetSourceGeneratedDocumentStatesAsync(solution, cancellationToken).ConfigureAwait(false);

                if (underlyingGeneratedDocumentStates.Contains(_replacedGeneratedDocumentState.Id))
                {
                    // The generated file still exists in the underlying compilation, but the contents may not match the open file if the open file
                    // is stale. Replace the syntax tree so we have a tree that matches the text.
                    return underlyingGeneratedDocumentStates.SetState(_replacedGeneratedDocumentState.Id, _replacedGeneratedDocumentState);
                }
                else
                {
                    // The generated output no longer exists in the underlying compilation. This could happen if the user made
                    // an edit which would cause this file to no longer exist, but they're still operating on an open representation
                    // of that file. To ensure that this snapshot is still usable, we'll just add this document back in. This is not a
                    // semantically correct operation, but working on stale snapshots never has that guarantee.
                    return underlyingGeneratedDocumentStates.AddRange(ImmutableArray.Create(_replacedGeneratedDocumentState));
                }
            }

            public Task<bool> HasSuccessfullyLoadedAsync(SolutionState solution, CancellationToken cancellationToken)
            {
                return _underlyingTracker.HasSuccessfullyLoadedAsync(solution, cancellationToken);
            }

            public bool TryGetCompilation([NotNullWhen(true)] out Compilation? compilation)
            {
                compilation = _compilationWithReplacement;
                return compilation != null;
            }

            public SourceGeneratedDocumentState? TryGetSourceGeneratedDocumentStateForAlreadyGeneratedId(DocumentId documentId)
            {
                if (documentId == _replacedGeneratedDocumentState.Id)
                {
                    return _replacedGeneratedDocumentState;
                }
                else
                {
                    return _underlyingTracker.TryGetSourceGeneratedDocumentStateForAlreadyGeneratedId(documentId);
                }
            }
        }
    }
}<|MERGE_RESOLUTION|>--- conflicted
+++ resolved
@@ -143,14 +143,8 @@
                 // Otherwise we need to create a skeleton for this project.  See if we can reuse an existing
                 // one, or create a new one when we can't.
                 var version = await GetDependentSemanticVersionAsync(solution, cancellationToken).ConfigureAwait(false);
-<<<<<<< HEAD
-                var properties = new MetadataReferenceProperties(aliases: projectReference.Aliases, embedInteropTypes: projectReference.EmbedInteropTypes);
-                return await this.ProjectState.GetOrBuildSkeletonReferenceAsync(
-                    solution.Workspace, properties, compilation, version, cancellationToken).ConfigureAwait(false);
-=======
                 var properties = new MetadataReferenceProperties(MetadataImageKind.Assembly, projectReference.Aliases, projectReference.EmbedInteropTypes);
                 return this.CachedSkeletonReferences.GetOrBuildReference(solution.Workspace, properties, compilation, version, cancellationToken);
->>>>>>> d204c5b7
             }
 
             public CompilationReference? GetPartialMetadataReference(ProjectState fromProject, ProjectReference projectReference)
