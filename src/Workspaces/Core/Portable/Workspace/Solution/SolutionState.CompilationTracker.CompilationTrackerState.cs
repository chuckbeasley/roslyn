--- conflicted
+++ resolved
@@ -175,15 +175,9 @@
                     Compilation compilation,
                     SolutionServices services)
                 {
-<<<<<<< HEAD
-                    return services.SupportsCachingRecoverableObjects && services.Workspace.Options.GetOption(WorkspaceConfigurationOptions.DisableCompilationTrackerWeakCompilationReferences)
-                        ? new ConstantValueSource<Optional<Compilation>>(compilation)
-                        : new WeakValueSource<Compilation>(compilation);
-=======
-                    return services.SupportsCachingRecoverableObjects
+                    return services.SupportsCachingRecoverableObjects && !services.Workspace.Options.GetOption(WorkspaceConfigurationOptions.DisableCompilationTrackerWeakCompilationReferences)
                         ? new WeakValueSource<Compilation>(compilation)
                         : new ConstantValueSource<Optional<Compilation>>(compilation);
->>>>>>> e6449840
                 }
             }
 
