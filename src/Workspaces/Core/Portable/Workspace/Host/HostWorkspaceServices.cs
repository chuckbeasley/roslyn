﻿// Licensed to the .NET Foundation under one or more agreements.
// The .NET Foundation licenses this file to you under the MIT license.
// See the LICENSE file in the project root for more information.

using System;
using System.Collections.Generic;
<<<<<<< HEAD
using System.Diagnostics.CodeAnalysis;
using Microsoft.CodeAnalysis.Host.Mef;
=======
using System.Collections.Immutable;
>>>>>>> fa643d6e
using Microsoft.CodeAnalysis.Text;

namespace Microsoft.CodeAnalysis.Host;

/// <summary>
/// Per workspace services provided by the host environment.
/// </summary>
public abstract class HostWorkspaceServices
{
    /// <summary>
    /// The host services this workspace services originated from.
    /// </summary>
    /// <returns></returns>
    public abstract HostServices HostServices { get; }

    /// <summary>
    /// The workspace corresponding to this workspace services instantiation
    /// </summary>
<<<<<<< HEAD
    /// <remarks>
    /// <para>Workspace services which implement <see cref="IDisposable"/> are considered ownable, in which case the
    /// owner is responsible for disposing of owned instances when they are no longer in use. When
    /// <see cref="IWorkspaceService"/> or <see cref="IWorkspaceServiceFactory"/> instances are provided directly to the
    /// <see cref="HostWorkspaceServices"/>, the owner of the instances is the type or container (e.g. a MEF export
    /// provider) which created the instances. For the specific case of ownable workspace services created by a factory
    /// (i.e. instances returned by <see cref="IWorkspaceServiceFactory.CreateService"/>), the <see cref="Workspace"/>
    /// is considered the owner of the resulting instance and is expected to be disposed during the call to
    /// <see cref="Dispose"/>.</para>
    ///
    /// <para><strong>Summary of lifetime rules</strong></para>
    ///
    /// <list type="bullet">
    /// <item><description>
    ///   <strong><see cref="IWorkspaceService"/> instance constructed externally (e.g. MEF):</strong> Owned by the
    ///   external source, and will not be automatically disposed when <see cref="Workspace"/> is disposed.
    /// </description></item>
    /// <item><description>
    ///   <strong><see cref="IWorkspaceServiceFactory"/> instance constructed externally (e.g. MEF):</strong> Owned by
    ///   the external source, and will not be automatically disposed when <see cref="Workspace"/> is disposed.
    /// </description></item>
    /// <item><description>
    ///   <strong><see cref="IWorkspaceService"/> instance constructed by <see cref="IWorkspaceServiceFactory"/> within
    ///   the context of <see cref="HostWorkspaceServices"/>:</strong> Owned by <see cref="Workspace"/>, and
    ///   <strong>will</strong> be automatically disposed when <see cref="Workspace"/> is disposed.
    /// </description></item>
    /// </list>
    /// </remarks>
    public abstract class HostWorkspaceServices : IDisposable
=======
    public abstract Workspace Workspace { get; }

    internal SolutionServices SolutionServices { get; }

    /// <summary>
    /// Gets a workspace specific service provided by the host identified by the service type. 
    /// If the host does not provide the service, this method returns null.
    /// </summary>
    public abstract TWorkspaceService? GetService<TWorkspaceService>() where TWorkspaceService : IWorkspaceService;

    protected HostWorkspaceServices()
>>>>>>> fa643d6e
    {
#pragma warning disable 618 // 'HostProjectServices.HostSolutionServices(HostLanguageServices)' is obsolete: 'Do not call directly.
        SolutionServices = new SolutionServices(this);
#pragma warning restore
<<<<<<< HEAD
        }

        [SuppressMessage("Usage", "CA1816:Dispose methods should call SuppressFinalize", Justification = "Derived types are not allowed to include a finalizer for this pattern.")]
        public virtual void Dispose()
        {
        }

        /// <summary>
        /// Gets a workspace specific service provided by the host identified by the service type. 
        /// If the host does not provide the service, this method throws <see cref="InvalidOperationException"/>.
        /// </summary>
        /// <exception cref="InvalidOperationException">The host does not provide the service.</exception>
        public TWorkspaceService GetRequiredService<TWorkspaceService>() where TWorkspaceService : IWorkspaceService
        {
            var service = GetService<TWorkspaceService>();
            if (service == null)
            {
                throw new InvalidOperationException(string.Format(WorkspacesResources.Service_of_type_0_is_required_to_accomplish_the_task_but_is_not_available_from_the_workspace, typeof(TWorkspaceService).FullName));
            }

            return service;
        }
=======
    }
>>>>>>> fa643d6e

    /// <summary>
    /// Gets a workspace specific service provided by the host identified by the service type. 
    /// If the host does not provide the service, this method throws <see cref="InvalidOperationException"/>.
    /// </summary>
    /// <exception cref="InvalidOperationException">The host does not provide the service.</exception>
    public TWorkspaceService GetRequiredService<TWorkspaceService>() where TWorkspaceService : IWorkspaceService
    {
        var service = GetService<TWorkspaceService>();
        if (service == null)
        {
            throw new InvalidOperationException(string.Format(WorkspacesResources.Service_of_type_0_is_required_to_accomplish_the_task_but_is_not_available_from_the_workspace, typeof(TWorkspaceService).FullName));
        }

        return service;
    }

    /// <summary>
    /// Obsolete.  Roslyn no longer supports a mechanism to perform arbitrary persistence of data.  If such functionality
    /// is needed, consumers are responsible for providing it themselves with whatever semantics are needed.
    /// </summary>
    [Obsolete("Roslyn no longer exports a mechanism to perform persistence.", error: true)]
    public virtual IPersistentStorageService PersistentStorage
    {
        get { return this.GetRequiredService<IPersistentStorageService>(); }
    }

    /// <summary>
    /// Obsolete.  Roslyn no longer supports a mechanism to store arbitrary data in-memory.  If such functionality
    /// is needed, consumers are responsible for providing it themselves with whatever semantics are needed.
    /// </summary>
    [Obsolete("Roslyn no longer exports a mechanism to store arbitrary data in-memory.")]
    public virtual ITemporaryStorageService TemporaryStorage
    {
        get { return this.GetRequiredService<ITemporaryStorageService>(); }
    }

    /// <summary>
    /// A factory that constructs <see cref="SourceText"/>.
    /// </summary>
    internal virtual ITextFactoryService TextFactory
    {
        get { return this.GetRequiredService<ITextFactoryService>(); }
    }

    /// <summary>
    /// A list of language names for supported language services.
    /// </summary>
    public virtual IEnumerable<string> SupportedLanguages => SupportedLanguagesArray;

    internal virtual ImmutableArray<string> SupportedLanguagesArray => [];

    /// <summary>
    /// Returns true if the language is supported.
    /// </summary>
    public virtual bool IsSupported(string languageName)
        => false;

    /// <summary>
    /// Gets the <see cref="HostLanguageServices"/> for the language name.
    /// </summary>
    /// <exception cref="NotSupportedException">Thrown if the language isn't supported.</exception>
    public virtual HostLanguageServices GetLanguageServices(string languageName)
        => throw new NotSupportedException(string.Format(WorkspacesResources.The_language_0_is_not_supported, languageName));

    public delegate bool MetadataFilter(IReadOnlyDictionary<string, object> metadata);

    /// <summary>
    /// Finds all language services of the corresponding type across all supported languages that match the filter criteria.
    /// </summary>
    public abstract IEnumerable<TLanguageService> FindLanguageServices<TLanguageService>(MetadataFilter filter);
}<|MERGE_RESOLUTION|>--- conflicted
+++ resolved
@@ -4,12 +4,9 @@
 
 using System;
 using System.Collections.Generic;
-<<<<<<< HEAD
+using System.Collections.Immutable;
 using System.Diagnostics.CodeAnalysis;
 using Microsoft.CodeAnalysis.Host.Mef;
-=======
-using System.Collections.Immutable;
->>>>>>> fa643d6e
 using Microsoft.CodeAnalysis.Text;
 
 namespace Microsoft.CodeAnalysis.Host;
@@ -17,7 +14,35 @@
 /// <summary>
 /// Per workspace services provided by the host environment.
 /// </summary>
-public abstract class HostWorkspaceServices
+/// <remarks>
+/// <para>Workspace services which implement <see cref="IDisposable"/> are considered ownable, in which case the
+/// owner is responsible for disposing of owned instances when they are no longer in use. When
+/// <see cref="IWorkspaceService"/> or <see cref="IWorkspaceServiceFactory"/> instances are provided directly to the
+/// <see cref="HostWorkspaceServices"/>, the owner of the instances is the type or container (e.g. a MEF export
+/// provider) which created the instances. For the specific case of ownable workspace services created by a factory
+/// (i.e. instances returned by <see cref="IWorkspaceServiceFactory.CreateService"/>), the <see cref="Workspace"/>
+/// is considered the owner of the resulting instance and is expected to be disposed during the call to
+/// <see cref="Dispose"/>.</para>
+///
+/// <para><strong>Summary of lifetime rules</strong></para>
+///
+/// <list type="bullet">
+/// <item><description>
+///   <strong><see cref="IWorkspaceService"/> instance constructed externally (e.g. MEF):</strong> Owned by the
+///   external source, and will not be automatically disposed when <see cref="Workspace"/> is disposed.
+/// </description></item>
+/// <item><description>
+///   <strong><see cref="IWorkspaceServiceFactory"/> instance constructed externally (e.g. MEF):</strong> Owned by
+///   the external source, and will not be automatically disposed when <see cref="Workspace"/> is disposed.
+/// </description></item>
+/// <item><description>
+///   <strong><see cref="IWorkspaceService"/> instance constructed by <see cref="IWorkspaceServiceFactory"/> within
+///   the context of <see cref="HostWorkspaceServices"/>:</strong> Owned by <see cref="Workspace"/>, and
+///   <strong>will</strong> be automatically disposed when <see cref="Workspace"/> is disposed.
+/// </description></item>
+/// </list>
+/// </remarks>
+public abstract class HostWorkspaceServices : IDisposable
 {
     /// <summary>
     /// The host services this workspace services originated from.
@@ -28,37 +53,6 @@
     /// <summary>
     /// The workspace corresponding to this workspace services instantiation
     /// </summary>
-<<<<<<< HEAD
-    /// <remarks>
-    /// <para>Workspace services which implement <see cref="IDisposable"/> are considered ownable, in which case the
-    /// owner is responsible for disposing of owned instances when they are no longer in use. When
-    /// <see cref="IWorkspaceService"/> or <see cref="IWorkspaceServiceFactory"/> instances are provided directly to the
-    /// <see cref="HostWorkspaceServices"/>, the owner of the instances is the type or container (e.g. a MEF export
-    /// provider) which created the instances. For the specific case of ownable workspace services created by a factory
-    /// (i.e. instances returned by <see cref="IWorkspaceServiceFactory.CreateService"/>), the <see cref="Workspace"/>
-    /// is considered the owner of the resulting instance and is expected to be disposed during the call to
-    /// <see cref="Dispose"/>.</para>
-    ///
-    /// <para><strong>Summary of lifetime rules</strong></para>
-    ///
-    /// <list type="bullet">
-    /// <item><description>
-    ///   <strong><see cref="IWorkspaceService"/> instance constructed externally (e.g. MEF):</strong> Owned by the
-    ///   external source, and will not be automatically disposed when <see cref="Workspace"/> is disposed.
-    /// </description></item>
-    /// <item><description>
-    ///   <strong><see cref="IWorkspaceServiceFactory"/> instance constructed externally (e.g. MEF):</strong> Owned by
-    ///   the external source, and will not be automatically disposed when <see cref="Workspace"/> is disposed.
-    /// </description></item>
-    /// <item><description>
-    ///   <strong><see cref="IWorkspaceService"/> instance constructed by <see cref="IWorkspaceServiceFactory"/> within
-    ///   the context of <see cref="HostWorkspaceServices"/>:</strong> Owned by <see cref="Workspace"/>, and
-    ///   <strong>will</strong> be automatically disposed when <see cref="Workspace"/> is disposed.
-    /// </description></item>
-    /// </list>
-    /// </remarks>
-    public abstract class HostWorkspaceServices : IDisposable
-=======
     public abstract Workspace Workspace { get; }
 
     internal SolutionServices SolutionServices { get; }
@@ -70,37 +64,16 @@
     public abstract TWorkspaceService? GetService<TWorkspaceService>() where TWorkspaceService : IWorkspaceService;
 
     protected HostWorkspaceServices()
->>>>>>> fa643d6e
     {
 #pragma warning disable 618 // 'HostProjectServices.HostSolutionServices(HostLanguageServices)' is obsolete: 'Do not call directly.
         SolutionServices = new SolutionServices(this);
 #pragma warning restore
-<<<<<<< HEAD
-        }
+    }
 
-        [SuppressMessage("Usage", "CA1816:Dispose methods should call SuppressFinalize", Justification = "Derived types are not allowed to include a finalizer for this pattern.")]
-        public virtual void Dispose()
-        {
-        }
-
-        /// <summary>
-        /// Gets a workspace specific service provided by the host identified by the service type. 
-        /// If the host does not provide the service, this method throws <see cref="InvalidOperationException"/>.
-        /// </summary>
-        /// <exception cref="InvalidOperationException">The host does not provide the service.</exception>
-        public TWorkspaceService GetRequiredService<TWorkspaceService>() where TWorkspaceService : IWorkspaceService
-        {
-            var service = GetService<TWorkspaceService>();
-            if (service == null)
-            {
-                throw new InvalidOperationException(string.Format(WorkspacesResources.Service_of_type_0_is_required_to_accomplish_the_task_but_is_not_available_from_the_workspace, typeof(TWorkspaceService).FullName));
-            }
-
-            return service;
-        }
-=======
+    [SuppressMessage("Usage", "CA1816:Dispose methods should call SuppressFinalize", Justification = "Derived types are not allowed to include a finalizer for this pattern.")]
+    public virtual void Dispose()
+    {
     }
->>>>>>> fa643d6e
 
     /// <summary>
     /// Gets a workspace specific service provided by the host identified by the service type. 
