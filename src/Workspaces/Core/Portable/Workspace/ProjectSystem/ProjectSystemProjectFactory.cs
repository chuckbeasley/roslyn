﻿// Licensed to the .NET Foundation under one or more agreements.
// The .NET Foundation licenses this file to you under the MIT license.
// See the LICENSE file in the project root for more information.

using System;
using System.Collections;
using System.Collections.Generic;
using System.Collections.Immutable;
using System.IO;
using System.Linq;
using System.Threading;
using System.Threading.Tasks;
using Microsoft.CodeAnalysis.Diagnostics;
using Microsoft.CodeAnalysis.Host;
using Microsoft.CodeAnalysis.PooledObjects;
using Microsoft.CodeAnalysis.ProjectSystem;
using Microsoft.CodeAnalysis.Shared.Extensions;
using Microsoft.CodeAnalysis.Shared.TestHooks;
using Microsoft.CodeAnalysis.Text;
using Roslyn.Utilities;

namespace Microsoft.CodeAnalysis.Workspaces.ProjectSystem;

internal sealed partial class ProjectSystemProjectFactory
{
    /// <summary>
    /// The main gate to synchronize updates to this solution.
    /// </summary>
    /// <remarks>
    /// See the Readme.md in this directory for further comments about threading in this area.
    /// </remarks>
    // TODO: we should be able to get rid of this gate in favor of just calling the various workspace methods that acquire the Workspace's
    // serialization lock and then allow us to update our own state under that lock.
    private readonly SemaphoreSlim _gate = new(initialCount: 1);

    /// <summary>
    /// Stores the latest state of the project system factory.
    /// Access to this is synchronized via <see cref="_gate"/>
    /// </summary>
    private ProjectUpdateState _projectUpdateState = ProjectUpdateState.Empty;

    public Workspace Workspace { get; }
    public IAsynchronousOperationListener WorkspaceListener { get; }
    public IFileChangeWatcher FileChangeWatcher { get; }

    public FileWatchedReferenceFactory<PortableExecutableReference> FileWatchedPortableExecutableReferenceFactory { get; }
    public FileWatchedReferenceFactory<AnalyzerFileReference> FileWatchedAnalyzerReferenceFactory { get; }

    public SolutionServices SolutionServices => this.Workspace.Services.SolutionServices;

    private readonly Func<bool, ImmutableArray<string>, Task> _onDocumentsAddedMaybeAsync;
    private readonly Action<Project> _onProjectRemoved;

    /// <summary>
    /// A set of documents that were added by <see cref="ProjectSystemProject.AddSourceTextContainer"/>, and aren't otherwise
    /// tracked for opening/closing.
    /// </summary>
    public ImmutableHashSet<DocumentId> DocumentsNotFromFiles { get; private set; } = [];

    /// <remarks>Should be updated with <see cref="ImmutableInterlocked"/>.</remarks>
    private ImmutableDictionary<ProjectId, string?> _projectToMaxSupportedLangVersionMap = ImmutableDictionary<ProjectId, string?>.Empty;

    /// <remarks>Should be updated with <see cref="ImmutableInterlocked"/>.</remarks>
    private ImmutableDictionary<ProjectId, string> _projectToDependencyNodeTargetIdentifier = ImmutableDictionary<ProjectId, string>.Empty;

    /// <summary>
    /// Set by the host if the solution is currently closing; this can be used to optimize some things there.
    /// </summary>
    public bool SolutionClosing { get; set; }

    /// <summary>
    /// The current path to the solution. Currently this is only used to update the solution path when the first project is added -- we don't have a concept
    /// of the solution path changing in the middle while a bunch of projects are loaded.
    /// </summary>
    public string? SolutionPath { get; set; }
    public Guid SolutionTelemetryId { get; set; }

    public ProjectSystemProjectFactory(
        Workspace workspace,
        IFileChangeWatcher fileChangeWatcher,
        Func<bool, ImmutableArray<string>, Task> onDocumentsAddedMaybeAsync,
        Action<Project> onProjectRemoved,
        CancellationToken cancellationToken)
    {
        Workspace = workspace;
        FileChangeWatcher = fileChangeWatcher;

        _onDocumentsAddedMaybeAsync = onDocumentsAddedMaybeAsync;
        _onProjectRemoved = onProjectRemoved;

        WorkspaceListener = this.SolutionServices.GetRequiredService<IWorkspaceAsynchronousOperationListenerProvider>().GetListener();

        FileWatchedPortableExecutableReferenceFactory = new(fileChangeWatcher, WorkspaceListener, this.StartRefreshingMetadataReferencesForFileAsync, cancellationToken);
        FileWatchedAnalyzerReferenceFactory = new(fileChangeWatcher, WorkspaceListener, this.StartRefreshingAnalyzerReferenceForFileAsync, cancellationToken);
    }

    public FileTextLoader CreateFileTextLoader(string fullPath)
        => new WorkspaceFileTextLoader(this.SolutionServices, fullPath, defaultEncoding: null);

    public async Task<ProjectSystemProject> CreateAndAddToWorkspaceAsync(string projectSystemName, string language, ProjectSystemProjectCreationInfo creationInfo, ProjectSystemHostInfo hostInfo)
    {
        var projectId = ProjectId.CreateNewId(projectSystemName);
        var assemblyName = creationInfo.AssemblyName ?? projectSystemName;

        // We will use the project system name as the default display name of the project
        var project = new ProjectSystemProject(
            this,
            hostInfo,
            projectId,
            displayName: projectSystemName,
            language,
            assemblyName,
            creationInfo.CompilationOptions,
            creationInfo.FilePath,
            creationInfo.ParseOptions);

        var versionStamp = creationInfo.FilePath != null
            ? VersionStamp.Create(File.GetLastWriteTimeUtc(creationInfo.FilePath))
            : VersionStamp.Create();

        var projectInfo = ProjectInfo.Create(
            new ProjectInfo.ProjectAttributes(
                projectId,
                versionStamp,
                name: projectSystemName,
                assemblyName,
                language,
                compilationOutputInfo: new(creationInfo.CompilationOutputAssemblyFilePath),
                SourceHashAlgorithms.Default, // will be updated when command line is set
                filePath: creationInfo.FilePath,
                telemetryId: creationInfo.TelemetryId),
            compilationOptions: creationInfo.CompilationOptions,
            parseOptions: creationInfo.ParseOptions);

        await ApplyChangeToWorkspaceAsync(w =>
        {
            // We call the synchronous SetCurrentSolution which is fine here since we've already acquired our outer lock so this will
            // never block. But once we remove the ProjectSystemProjectFactory lock in favor of everybody calling the newer overloads of
            // SetCurrentSolution, this should become async again.
            w.SetCurrentSolution(
                oldSolution =>
                {
                    // If we don't have any projects and this is our first project being added, then we'll create a
                    // new SolutionId and count this as the solution being added so that event is raised.
                    if (oldSolution.ProjectIds.Count == 0)
                    {
                        var solutionInfo = SolutionInfo.Create(
                            SolutionId.CreateNewId(SolutionPath),
                            VersionStamp.Create(),
                            SolutionPath,
                            projects: [projectInfo],
                            analyzerReferences: w.CurrentSolution.AnalyzerReferences).WithTelemetryId(SolutionTelemetryId);
                        var newSolution = w.CreateSolution(solutionInfo);

                        using var _ = ArrayBuilder<ProjectInfo>.GetInstance(out var projectInfos);
                        projectInfos.AddRange(solutionInfo.Projects);
                        newSolution = newSolution.AddProjects(projectInfos);

                        return newSolution;
                    }
                    else
                    {
                        return oldSolution.AddProject(projectInfo);
                    }
                },
                (oldSolution, newSolution) =>
                {
                    return oldSolution.ProjectIds.Count == 0
                        ? (WorkspaceChangeKind.SolutionAdded, projectId: null, documentId: null)
                        : (WorkspaceChangeKind.ProjectAdded, projectId, documentId: null);
                },
                onBeforeUpdate: null,
                onAfterUpdate: null);
        }).ConfigureAwait(false);

        // Set this value early after solution is created so it is available to Razor.  This will get updated
        // when the command line is set, but we want a non-null value to be available as soon as possible.
        //
        // Set the property in a batch; if we set the property directly we'll be taking a synchronous lock here and
        // potentially block up thread pool threads. Doing this in a batch means the global lock will be acquired asynchronously.
        var disposableBatchScope = await project.CreateBatchScopeAsync(CancellationToken.None).ConfigureAwait(false);
        await using var _ = disposableBatchScope.ConfigureAwait(false);
        project.CompilationOutputAssemblyFilePath = creationInfo.CompilationOutputAssemblyFilePath;

        return project;
    }

    public string? TryGetDependencyNodeTargetIdentifier(ProjectId projectId)
    {
        // This doesn't take a lock since _projectToDependencyNodeTargetIdentifier is immutable
        _projectToDependencyNodeTargetIdentifier.TryGetValue(projectId, out var identifier);
        return identifier;
    }

    public string? TryGetMaxSupportedLanguageVersion(ProjectId projectId)
    {
        // This doesn't take a lock since _projectToMaxSupportedLangVersionMap is immutable
        _projectToMaxSupportedLangVersionMap.TryGetValue(projectId, out var identifier);
        return identifier;
    }

    internal void AddDocumentToDocumentsNotFromFiles_NoLock(DocumentId documentId)
    {
        Contract.ThrowIfFalse(_gate.CurrentCount == 0);

        DocumentsNotFromFiles = DocumentsNotFromFiles.Add(documentId);
    }

    internal void RemoveDocumentToDocumentsNotFromFiles_NoLock(DocumentId documentId)
    {
        Contract.ThrowIfFalse(_gate.CurrentCount == 0);
        DocumentsNotFromFiles = DocumentsNotFromFiles.Remove(documentId);
    }
    /// <summary>
    /// Applies a single operation to the workspace. <paramref name="action"/> should be a call to one of the protected Workspace.On* methods.
    /// </summary>
    public void ApplyChangeToWorkspace(Action<Workspace> action)
    {
        using (_gate.DisposableWait())
        {
            action(Workspace);
        }
    }

    /// <summary>
    /// Applies a single operation to the workspace. <paramref name="action"/> should be a call to one of the protected Workspace.On* methods.
    /// </summary>
    public async ValueTask ApplyChangeToWorkspaceAsync(Action<Workspace> action, CancellationToken cancellationToken = default)
    {
        using (await _gate.DisposableWaitAsync(cancellationToken).ConfigureAwait(false))
        {
            action(Workspace);
        }
    }

    /// <summary>
    /// Applies a single operation to the workspace. <paramref name="action"/> should be a call to one of the protected Workspace.On* methods.
    /// </summary>
    public async ValueTask ApplyChangeToWorkspaceMaybeAsync(bool useAsync, Action<Workspace> action)
    {
        using (useAsync ? await _gate.DisposableWaitAsync().ConfigureAwait(false) : _gate.DisposableWait())
        {
            action(Workspace);
        }
    }

    /// <summary>
    /// Applies a single operation to the workspace that also needs to update the <see cref="_projectUpdateState"/>.
    /// <paramref name="action"/> should be a call to one of the protected Workspace.On* methods.
    /// </summary>
    public void ApplyChangeToWorkspaceWithProjectUpdateState(Func<Workspace, ProjectUpdateState, ProjectUpdateState> action)
    {
        using (_gate.DisposableWait())
        {
            var projectUpdateState = action(Workspace, _projectUpdateState);
            ApplyProjectUpdateState(projectUpdateState);
        }
    }

    /// <summary>
    /// Applies a solution transformation to the workspace and triggers workspace changed event for specified <paramref name="projectId"/>.
    /// The transformation shall only update the project of the solution with the specified <paramref name="projectId"/>.
    /// 
    /// The <paramref name="solutionTransformation"/> function must be safe to be attempted multiple times (and not update local state).
    /// </summary>
    public void ApplyChangeToWorkspace(ProjectId projectId, Func<CodeAnalysis.Solution, CodeAnalysis.Solution> solutionTransformation)
    {
        using (_gate.DisposableWait())
        {
            Workspace.SetCurrentSolution(solutionTransformation, WorkspaceChangeKind.ProjectChanged, projectId);
        }
    }

    /// <inheritdoc cref="ApplyBatchChangeToWorkspaceAsync(Func{SolutionChangeAccumulator, ProjectUpdateState, ProjectUpdateState}, Action{ProjectUpdateState}?)"/>
    public void ApplyBatchChangeToWorkspace(Func<SolutionChangeAccumulator, ProjectUpdateState, ProjectUpdateState> mutation, Action<ProjectUpdateState>? onAfterUpdateAlways)
    {
        ApplyBatchChangeToWorkspaceMaybeAsync(useAsync: false, mutation, onAfterUpdateAlways).VerifyCompleted();
    }

    /// <inheritdoc cref="ApplyBatchChangeToWorkspaceAsync(Func{SolutionChangeAccumulator, ProjectUpdateState, ProjectUpdateState}, Action{ProjectUpdateState}?)"/>
    public Task ApplyBatchChangeToWorkspaceAsync(Func<SolutionChangeAccumulator, ProjectUpdateState, ProjectUpdateState> mutation, Action<ProjectUpdateState>? onAfterUpdateAlways)
    {
        return ApplyBatchChangeToWorkspaceMaybeAsync(useAsync: true, mutation, onAfterUpdateAlways);
    }

    /// <inheritdoc cref="ApplyBatchChangeToWorkspaceAsync(Func{SolutionChangeAccumulator, ProjectUpdateState, ProjectUpdateState}, Action{ProjectUpdateState}?)"/>
    public async Task ApplyBatchChangeToWorkspaceMaybeAsync(bool useAsync, Func<SolutionChangeAccumulator, ProjectUpdateState, ProjectUpdateState> mutation, Action<ProjectUpdateState>? onAfterUpdateAlways)
    {
        using (useAsync ? await _gate.DisposableWaitAsync().ConfigureAwait(false) : _gate.DisposableWait())
        {
            await ApplyBatchChangeToWorkspaceMaybe_NoLockAsync(useAsync, mutation, onAfterUpdateAlways).ConfigureAwait(false);
        }
    }

    /// <summary>
    /// Applies a change to the workspace that can do any number of project changes.
    /// The mutation action must be safe to attempt multiple times, in case there are interceding solution changes.
    /// If outside changes need to run under the global lock and run only once, they should use the <paramref name="onAfterUpdateAlways"/> action.
    /// <paramref name="onAfterUpdateAlways"/> will always run even if the transformation applied no changes.
    /// </summary>
    /// <remarks>This is needed to synchronize with <see cref="ApplyChangeToWorkspace(Action{Workspace})" /> to avoid any races. This
    /// method could be moved down to the core Workspace layer and then could use the synchronization lock there.</remarks>
    public async Task ApplyBatchChangeToWorkspaceMaybe_NoLockAsync(bool useAsync, Func<SolutionChangeAccumulator, ProjectUpdateState, ProjectUpdateState> mutation, Action<ProjectUpdateState>? onAfterUpdateAlways)
    {
        Contract.ThrowIfFalse(_gate.CurrentCount == 0);

        // We need the data from the accumulator across the lambda callbacks to SetCurrentSolutionAsync, so declare
        // it here. It will be assigned in `transformation:` below (which may happen multiple times if the
        // transformation needs to rerun).  Once the transformation succeeds and is applied, the
        // 'onBeforeUpdate/onAfterUpdate' callbacks will be called, and can use the last assigned value in
        // `transformation`.
        SolutionChangeAccumulator solutionChanges = null!;
        ProjectUpdateState projectUpdateState = null!;

        var (didUpdate, newSolution) = await Workspace.SetCurrentSolutionAsync(
            useAsync,
            transformation: oldSolution =>
            {
                solutionChanges = new SolutionChangeAccumulator(oldSolution);

                // Use the _projectUpdateState here to ensure retries run with the original state.
                projectUpdateState = mutation(solutionChanges, _projectUpdateState);

                // Note: If the accumulator showed no changes it will return oldSolution.  This ensures that
                // SetCurrentSolutionAsync bails out immediately and no further work is done.
                return solutionChanges.Solution;
            },
            changeKind: (_, _) => (solutionChanges.WorkspaceChangeKind, solutionChanges.WorkspaceChangeProjectId, solutionChanges.WorkspaceChangeDocumentId),
            onBeforeUpdate: (_, _) =>
            {
                // Clear out mutable state not associated with the solution snapshot (for example, which documents are
                // currently open).
                foreach (var documentId in solutionChanges.DocumentIdsRemoved)
                    Workspace.ClearDocumentData(documentId);
            },
            onAfterUpdate: null,
            CancellationToken.None).ConfigureAwait(false);

        // Now that the project update has actually applied, we can apply the results of it.
        // For example saving the state and updating file watchers for added/removed references.
        //
        // Importantly this is not done inside the SetCurrentSolution onAfterUpdate as that
        // will only run *if* the transformation resulted in a changed solution, but this
        // must run regardless (it is possible we update maps, but did not end up actually changing the sln object) in the transformation.
        ApplyProjectUpdateState(projectUpdateState);
        onAfterUpdateAlways?.Invoke(projectUpdateState);
    }

    private void ApplyBatchChangeToWorkspace_NoLock(
        Func<SolutionChangeAccumulator, ProjectUpdateState, ProjectUpdateState> mutation, Action<ProjectUpdateState>? onAfterUpdateAlways)
    {
        Contract.ThrowIfFalse(_gate.CurrentCount == 0);

        ApplyBatchChangeToWorkspaceMaybe_NoLockAsync(useAsync: false, mutation, onAfterUpdateAlways).VerifyCompleted();
    }

    private static ProjectUpdateState GetReferenceInformation(ProjectId projectId, ProjectUpdateState projectUpdateState, out ProjectReferenceInformation projectReference)
    {
        if (projectUpdateState.ProjectReferenceInfos.TryGetValue(projectId, out var referenceInfo))
        {
            projectReference = referenceInfo;
            return projectUpdateState;
        }
        else
        {
            projectReference = new ProjectReferenceInformation([], []);
            return projectUpdateState with
            {
                ProjectReferenceInfos = projectUpdateState.ProjectReferenceInfos.Add(projectId, projectReference)
            };
        }
    }

    /// <summary>
    /// Removes the project from the various maps this type maintains; it's still up to the caller to actually remove
    /// the project in one way or another.
    /// </summary>
    internal void RemoveProjectFromTrackingMaps_NoLock(ProjectId projectId)
    {
        Contract.ThrowIfFalse(_gate.CurrentCount == 0);

        // This is set in the transformation function, but needs to be used by the onAfterUpdateAlways callback
        // so we define it here outside of the lambda.
        Project project = null!;

        ApplyBatchChangeToWorkspace_NoLock((solutionChanges, projectUpdateState) =>
        {
            project = Workspace.CurrentSolution.GetRequiredProject(projectId);

            if (projectUpdateState.ProjectReferenceInfos.TryGetValue(projectId, out var projectReferenceInfo))
            {
                // If we still had any output paths, we'll want to remove them to cause conversion back to metadata references.
                // The call below implicitly is modifying the collection we've fetched, so we'll make a copy.
                foreach (var outputPath in projectReferenceInfo.OutputPaths.ToList())
                {
                    projectUpdateState = RemoveProjectOutputPath_NoLock(solutionChanges, projectId, outputPath, projectUpdateState, SolutionClosing, SolutionServices);
                }

                projectUpdateState = projectUpdateState with
                {
                    ProjectReferenceInfos = projectUpdateState.ProjectReferenceInfos.Remove(projectId)
                };
            }

            return projectUpdateState;
        }, onAfterUpdateAlways: (projectUpdateState) =>
        {
            // This is called once after the above transformation is successfully applied.

            ImmutableInterlocked.TryRemove<ProjectId, string?>(ref _projectToMaxSupportedLangVersionMap, projectId, out _);
            ImmutableInterlocked.TryRemove(ref _projectToDependencyNodeTargetIdentifier, projectId, out _);

            _onProjectRemoved?.Invoke(project);
        });
    }

    internal void ApplyProjectUpdateState(ProjectUpdateState projectUpdateState)
    {
        Contract.ThrowIfFalse(_gate.CurrentCount == 0);

        // Remove file watchers for any references we're no longer watching.
        foreach (var reference in projectUpdateState.RemovedMetadataReferences)
            FileWatchedPortableExecutableReferenceFactory.StopWatchingReference(reference.FilePath!, referenceToTrack: reference);

        // Add file watchers for any references we are now watching.
        foreach (var reference in projectUpdateState.AddedMetadataReferences)
            FileWatchedPortableExecutableReferenceFactory.StartWatchingReference(reference.FilePath!);

        // Remove file watchers for any references we're no longer watching.
        foreach (var referenceFullPath in projectUpdateState.RemovedAnalyzerReferences)
            FileWatchedAnalyzerReferenceFactory.StopWatchingReference(referenceFullPath, referenceToTrack: null);

        // Add file watchers for any references we are now watching.
        foreach (var referenceFullPath in projectUpdateState.AddedAnalyzerReferences)
            FileWatchedAnalyzerReferenceFactory.StartWatchingReference(referenceFullPath);

        // Clear the state from the this update in preparation for the next.
        projectUpdateState = projectUpdateState.ClearIncrementalState();
        _projectUpdateState = projectUpdateState;
    }

    internal void RemoveSolution_NoLock()
    {
        Contract.ThrowIfFalse(_gate.CurrentCount == 0);

        // At this point, we should have had RemoveProjectFromTrackingMaps_NoLock called for everything else, so it's just the solution itself
        // to clean up
        Contract.ThrowIfFalse(_projectUpdateState.ProjectReferenceInfos.Count == 0);
        Contract.ThrowIfFalse(_projectToMaxSupportedLangVersionMap.Count == 0);
        Contract.ThrowIfFalse(_projectToDependencyNodeTargetIdentifier.Count == 0);

        // Create a new empty solution and set this; we will reuse the same SolutionId and path since components
        // still may have persistence information they still need to look up by that location; we also keep the
        // existing analyzer references around since those are host-level analyzers that were loaded asynchronously.

        Workspace.SetCurrentSolution(
            solution => Workspace.CreateSolution(
                SolutionInfo.Create(
                    SolutionId.CreateNewId(),
                    VersionStamp.Create(),
                    analyzerReferences: solution.AnalyzerReferences)),
            WorkspaceChangeKind.SolutionRemoved,
            onBeforeUpdate: (_, _) =>
            {
                Workspace.ClearOpenDocuments();
            });
    }

    [PerformanceSensitive("https://github.com/dotnet/roslyn/issues/54137", AllowLocks = false)]
    internal void SetMaxLanguageVersion(ProjectId projectId, string? maxLanguageVersion)
    {
        ImmutableInterlocked.Update(
            ref _projectToMaxSupportedLangVersionMap,
            static (map, arg) => map.SetItem(arg.projectId, arg.maxLanguageVersion),
            (projectId, maxLanguageVersion));
    }

    [PerformanceSensitive("https://github.com/dotnet/roslyn/issues/54135", AllowLocks = false)]
    internal void SetDependencyNodeTargetIdentifier(ProjectId projectId, string targetIdentifier)
    {
        ImmutableInterlocked.Update(
            ref _projectToDependencyNodeTargetIdentifier,
            static (map, arg) => map.SetItem(arg.projectId, arg.targetIdentifier),
            (projectId, targetIdentifier));
    }

    public static ProjectUpdateState AddProjectOutputPath_NoLock(
        SolutionChangeAccumulator solutionChanges,
        ProjectId projectId,
        string outputPath,
        ProjectUpdateState projectUpdateState,
        SolutionServices solutionServices)
    {
        projectUpdateState = GetReferenceInformation(projectId, projectUpdateState, out var projectReferenceInformation);
        projectUpdateState = projectUpdateState.WithProjectReferenceInfo(projectId, projectReferenceInformation with
        {
            OutputPaths = projectReferenceInformation.OutputPaths.Add(outputPath)
        });

        projectUpdateState = projectUpdateState.WithProjectOutputPath(outputPath, projectId);

        var projectsForOutputPath = projectUpdateState.ProjectsByOutputPath[outputPath];
        var distinctProjectsForOutputPath = projectsForOutputPath.Distinct().ToList();

        // If we have exactly one, then we're definitely good to convert
        if (projectsForOutputPath.Count() == 1)
        {
            projectUpdateState = ConvertMetadataReferencesToProjectReferences_NoLock(solutionChanges, projectId, outputPath, projectUpdateState);
        }
        else if (distinctProjectsForOutputPath.Count == 1)
        {
            // The same project has multiple output paths that are the same. Any project would have already been converted
            // by the prior add, so nothing further to do
        }
        else
        {
            // We have more than one project outputting to the same path. This shouldn't happen but we'll convert back
            // because now we don't know which project to reference.
            foreach (var otherProjectId in projectsForOutputPath)
            {
                // We know that since we're adding a path to projectId and we're here that we couldn't have already
                // had a converted reference to us, instead we need to convert things that are pointing to the project
                // we're colliding with
                if (otherProjectId != projectId)
                {
                    projectUpdateState = ConvertProjectReferencesToMetadataReferences_NoLock(solutionChanges, otherProjectId, outputPath, projectUpdateState, solutionServices);
                }
            }
        }

        return projectUpdateState;
    }

    /// <summary>
    /// Attempts to convert all metadata references to <paramref name="outputPath"/> to a project reference to <paramref
    /// name="projectIdToReference"/>.
    /// </summary>
    /// <param name="projectIdToReference">The <see cref="ProjectId"/> of the project that could be referenced in place
    /// of the output path.</param>
    /// <param name="outputPath">The output path to replace.</param>
    [PerformanceSensitive("https://github.com/dotnet/roslyn/issues/31306",
        Constraint = "Avoid calling " + nameof(CodeAnalysis.Solution.GetProject) + " to avoid realizing all projects.")]
    private static ProjectUpdateState ConvertMetadataReferencesToProjectReferences_NoLock(
        SolutionChangeAccumulator solutionChanges,
        ProjectId projectIdToReference,
        string outputPath,
        ProjectUpdateState projectUpdateState)
    {
        foreach (var projectIdToRetarget in solutionChanges.Solution.ProjectIds)
        {
            if (CanConvertMetadataReferenceToProjectReference(solutionChanges.Solution, projectIdToRetarget, referencedProjectId: projectIdToReference))
            {
                // PERF: call GetRequiredProjectState instead of GetRequiredProject, otherwise creating a new project
                // might force all Project instances to get created.
                var projectState = solutionChanges.Solution.GetRequiredProjectState(projectIdToRetarget);
                foreach (var reference in projectState.MetadataReferences.OfType<PortableExecutableReference>())
                {
                    if (string.Equals(reference.FilePath, outputPath, StringComparison.OrdinalIgnoreCase))
                    {
                        projectUpdateState = projectUpdateState.WithIncrementalMetadataReferenceRemoved(reference);

                        var projectReference = new ProjectReference(projectIdToReference, reference.Properties.Aliases, reference.Properties.EmbedInteropTypes);
                        var newSolution = solutionChanges.Solution
                            .RemoveMetadataReference(projectIdToRetarget, reference)
                            .AddProjectReference(projectIdToRetarget, projectReference);

                        solutionChanges.UpdateSolutionForProjectAction(projectIdToRetarget, newSolution);

                        projectUpdateState = GetReferenceInformation(projectIdToRetarget, projectUpdateState, out var projectInfo);
                        projectUpdateState = projectUpdateState.WithProjectReferenceInfo(projectIdToRetarget,
                            projectInfo.WithConvertedProjectReference(reference.FilePath!, projectReference));

                        // We have converted one, but you could have more than one reference with different aliases that
                        // we need to convert, so we'll keep going
                    }
                }
            }
        }

        return projectUpdateState;
    }

    [PerformanceSensitive("https://github.com/dotnet/roslyn/issues/31306",
        Constraint = "Avoid calling " + nameof(CodeAnalysis.Solution.GetProject) + " to avoid realizing all projects.")]
    private static bool CanConvertMetadataReferenceToProjectReference(Solution solution, ProjectId projectIdWithMetadataReference, ProjectId referencedProjectId)
    {
        // We can never make a project reference ourselves. This isn't a meaningful scenario, but if somebody does this by accident
        // we do want to throw exceptions.
        if (projectIdWithMetadataReference == referencedProjectId)
        {
            return false;
        }

        // PERF: call GetProjectState instead of GetProject, otherwise creating a new project might force all
        // Project instances to get created.
        var projectWithMetadataReference = solution.GetProjectState(projectIdWithMetadataReference);
        var referencedProject = solution.GetProjectState(referencedProjectId);

        Contract.ThrowIfNull(projectWithMetadataReference);
        Contract.ThrowIfNull(referencedProject);

        // We don't want to convert a metadata reference to a project reference if the project being referenced isn't something
        // we can create a Compilation for. For example, if we have a C# project, and it's referencing a F# project via a metadata reference
        // everything would be fine if we left it a metadata reference. Converting it to a project reference means we couldn't create a Compilation
        // anymore in the IDE, since the C# compilation would need to reference an F# compilation. F# projects referencing other F# projects though
        // do expect this to work, and so we'll always allow references through of the same language.
        if (projectWithMetadataReference.Language != referencedProject.Language)
        {
            if (projectWithMetadataReference.LanguageServices.GetService<ICompilationFactoryService>() != null &&
                referencedProject.LanguageServices.GetService<ICompilationFactoryService>() == null)
            {
                // We're referencing something that we can't create a compilation from something that can, so keep the metadata reference
                return false;
            }
        }

        // If this is going to cause a circular reference, also disallow it
        if (solution.GetProjectDependencyGraph().GetProjectsThatThisProjectTransitivelyDependsOn(referencedProjectId).Contains(projectIdWithMetadataReference))
        {
            return false;
        }

        return true;
    }

    /// <summary>
    /// Finds all projects that had a project reference to <paramref name="projectId"/> and convert it back to a metadata reference.
    /// </summary>
    /// <param name="projectId">The <see cref="ProjectId"/> of the project being referenced.</param>
    /// <param name="outputPath">The output path of the given project to remove the link to.</param>
    [PerformanceSensitive(
        "https://github.com/dotnet/roslyn/issues/37616",
        Constraint = "Update ConvertedProjectReferences in place to avoid duplicate list allocations.")]
    private static ProjectUpdateState ConvertProjectReferencesToMetadataReferences_NoLock(
        SolutionChangeAccumulator solutionChanges,
        ProjectId projectId,
        string outputPath,
        ProjectUpdateState projectUpdateState,
        SolutionServices solutionServices)
    {
        foreach (var projectIdToRetarget in solutionChanges.Solution.ProjectIds)
        {
            projectUpdateState = GetReferenceInformation(projectIdToRetarget, projectUpdateState, out var referenceInfo);

            // Update ConvertedProjectReferences in place to avoid duplicate list allocations
            for (var i = 0; i < referenceInfo.ConvertedProjectReferences.Count(); i++)
            {
                var convertedReference = referenceInfo.ConvertedProjectReferences[i];

                if (string.Equals(convertedReference.path, outputPath, StringComparison.OrdinalIgnoreCase) &&
                    convertedReference.ProjectReference.ProjectId == projectId)
                {
                    var metadataReference = CreateMetadataReference_NoLock(
                        convertedReference.path,
                        new MetadataReferenceProperties(
                            aliases: convertedReference.ProjectReference.Aliases,
                            embedInteropTypes: convertedReference.ProjectReference.EmbedInteropTypes),
                        solutionServices);
                    projectUpdateState = projectUpdateState.WithIncrementalMetadataReferenceAdded(metadataReference);

                    var newSolution = solutionChanges.Solution.RemoveProjectReference(projectIdToRetarget, convertedReference.ProjectReference)
                                                              .AddMetadataReference(projectIdToRetarget, metadataReference);

                    solutionChanges.UpdateSolutionForProjectAction(projectIdToRetarget, newSolution);

                    referenceInfo = referenceInfo with
                    {
                        ConvertedProjectReferences = referenceInfo.ConvertedProjectReferences.RemoveAt(i)
                    };
                    projectUpdateState = projectUpdateState.WithProjectReferenceInfo(projectIdToRetarget, referenceInfo);

                    // We have converted one, but you could have more than one reference with different aliases
                    // that we need to convert, so we'll keep going. Make sure to decrement the index so we don't
                    // skip any items.
                    i--;
                }
            }
        }

        return projectUpdateState;
    }

    /// <summary>
    /// Converts a metadata reference to a project reference if possible.
    /// This must be safe to run multiple times for the same reference as it is called
    /// during a workspace update (which will attempt to apply the update multiple times).
    /// </summary>
    public static ProjectUpdateState TryCreateConvertedProjectReference_NoLock(
        ProjectId referencingProject,
        string path,
        MetadataReferenceProperties properties,
        ProjectUpdateState projectUpdateState,
        Solution currentSolution,
        out ProjectReference? projectReference)
    {
        if (projectUpdateState.ProjectsByOutputPath.TryGetValue(path, out var ids) && ids.Distinct().Count() == 1)
        {
            var projectIdToReference = ids.First();

            if (CanConvertMetadataReferenceToProjectReference(currentSolution, referencingProject, projectIdToReference))
            {
                projectReference = new ProjectReference(
                    projectIdToReference,
                    aliases: properties.Aliases,
                    embedInteropTypes: properties.EmbedInteropTypes);

                projectUpdateState = GetReferenceInformation(referencingProject, projectUpdateState, out var projectReferenceInfo);
                projectUpdateState = projectUpdateState.WithProjectReferenceInfo(referencingProject, projectReferenceInfo.WithConvertedProjectReference(path, projectReference));
                return projectUpdateState;
            }
            else
            {
                projectReference = null;
                return projectUpdateState;
            }
        }
        else
        {
            projectReference = null;
            return projectUpdateState;
        }
    }

    /// <summary>
    /// Tries to convert a metadata reference to remove to a project reference.
    /// </summary>
    public static ProjectUpdateState TryRemoveConvertedProjectReference_NoLock(
        ProjectId referencingProject,
        string path,
        MetadataReferenceProperties properties,
        ProjectUpdateState projectUpdateState,
        out ProjectReference? projectReference)
    {
        projectUpdateState = GetReferenceInformation(referencingProject, projectUpdateState, out var projectReferenceInformation);
        foreach (var convertedProject in projectReferenceInformation.ConvertedProjectReferences)
        {
            if (convertedProject.path == path &&
                convertedProject.ProjectReference.EmbedInteropTypes == properties.EmbedInteropTypes &&
                convertedProject.ProjectReference.Aliases.SequenceEqual(properties.Aliases))
            {
                projectUpdateState = projectUpdateState.WithProjectReferenceInfo(referencingProject, projectReferenceInformation with
                {
                    ConvertedProjectReferences = projectReferenceInformation.ConvertedProjectReferences.Remove(convertedProject)
                });
                projectReference = convertedProject.ProjectReference;
                return projectUpdateState;
            }
        }

        projectReference = null;
        return projectUpdateState;
    }

    public static ProjectUpdateState RemoveProjectOutputPath_NoLock(
        SolutionChangeAccumulator solutionChanges,
        ProjectId projectId,
        string outputPath,
        ProjectUpdateState projectUpdateState,
        bool solutionClosing,
        SolutionServices solutionServices)
    {
        projectUpdateState = GetReferenceInformation(projectId, projectUpdateState, out var projectReferenceInformation);
        if (!projectReferenceInformation.OutputPaths.Contains(outputPath))
        {
            throw new ArgumentException($"Project does not contain output path '{outputPath}'", nameof(outputPath));
        }

        projectUpdateState = projectUpdateState.WithProjectReferenceInfo(projectId, projectReferenceInformation with
        {
            OutputPaths = projectReferenceInformation.OutputPaths.Remove(outputPath)
        });

        projectUpdateState = projectUpdateState.RemoveProjectOutputPath(outputPath, projectId);

        // When a project is closed, we may need to convert project references to metadata references (or vice
        // versa). Failure to convert the references could leave a project in the workspace with a project
        // reference to a project which is not open.
        //
        // For the specific case where the entire solution is closing, we do not need to update the state for
        // remaining projects as each project closes, because we know those projects will be closed without
        // further use. Avoiding reference conversion when the solution is closing improves performance for both
        // IDE close scenarios and solution reload scenarios that occur after complex branch switches.
        if (!solutionClosing)
        {
            if (projectUpdateState.ProjectsByOutputPath.TryGetValue(outputPath, out var remainingProjectsForOutputPath))
            {
                var distinctRemainingProjects = remainingProjectsForOutputPath.Distinct();
                if (distinctRemainingProjects.Length == 1)
                {
                    // We had more than one project outputting to the same path. Now we're back down to one
                    // so we can reference that one again
                    projectUpdateState = ConvertMetadataReferencesToProjectReferences_NoLock(solutionChanges, distinctRemainingProjects.Single(), outputPath, projectUpdateState);
                }
            }
            else
            {
                // No projects left, we need to convert back to metadata references
                projectUpdateState = ConvertProjectReferencesToMetadataReferences_NoLock(solutionChanges, projectId, outputPath, projectUpdateState, solutionServices);
            }
        }

        return projectUpdateState;
    }

    /// <summary>
    /// Gets or creates a PortableExecutableReference instance for the given file path and properties.
    /// Calls to this are expected to be serialized by the caller.
    /// </summary>
    public static PortableExecutableReference CreateMetadataReference_NoLock(
        string fullFilePath, MetadataReferenceProperties properties, SolutionServices solutionServices)
    {
        return solutionServices.GetRequiredService<IMetadataService>().GetReference(fullFilePath, properties);
    }

    private Task StartRefreshingMetadataReferencesForFileAsync(string fullFilePath, CancellationToken cancellationToken)
        => StartRefreshingReferencesForFileAsync(
            fullFilePath,
            getReferences: static project => project.MetadataReferences.OfType<PortableExecutableReference>(),
            getFilePath: static reference => reference.FilePath!,
            createNewReference: static (solutionServices, reference) => CreateMetadataReference_NoLock(reference.FilePath!, reference.Properties, solutionServices),
            update: static (solution, projectId, projectUpdateState, oldReference, newReference) =>
            {
                var newSolution = solution
                    .RemoveMetadataReference(projectId, oldReference)
                    .AddMetadataReference(projectId, newReference);
                var newProjectUpdateState = projectUpdateState
                    .WithIncrementalMetadataReferenceRemoved(oldReference)
                    .WithIncrementalMetadataReferenceAdded(newReference);

                return (newSolution, newProjectUpdateState);
            },
            cancellationToken);

    private Task StartRefreshingAnalyzerReferenceForFileAsync(string fullFilePath, CancellationToken cancellationToken)
        => StartRefreshingReferencesForFileAsync(
            fullFilePath,
<<<<<<< HEAD
            getReferences: static project => project.AnalyzerReferences.OfType<AnalyzerFileReference>(),
            getFilePath: static reference => reference.FullPath,
            createNewReference: static (@this, reference) => new AnalyzerFileReference(reference.FullPath, @this.SolutionServices.GetRequiredService<IAnalyzerAssemblyLoaderProvider>().SharedShadowCopyLoader),
            updateState: static (projectUpdateState, oldReference, newReference) => projectUpdateState
                .WithIncrementalAnalyzerReferenceRemoved(oldReference)
                .WithIncrementalAnalyzerReferenceAdded(newReference),
            updateSolution: static (solution, projectId, oldReference, newReference) => solution
                .RemoveAnalyzerReference(projectId, oldReference)
                .AddAnalyzerReference(projectId, newReference));
=======
            getReferences: static project => project.AnalyzerReferences.Select(r => r.FullPath!),
            getFilePath: static fullPath => fullPath,
            createNewReference: static (_, fullPath) => fullPath,
            update: static (solution, projectId, projectUpdateState, oldReferenceFullPath, newReferenceFullPath) =>
            {
                // it's expected that the old and new paths are the same here.  The idea is that we changed a file on
                // disk, so of course the path will be the same.
                Contract.ThrowIfTrue(oldReferenceFullPath != newReferenceFullPath);

                var assemblyLoaderProvider = solution.Services.GetRequiredService<IAnalyzerAssemblyLoaderProvider>();

                var project = solution.GetRequiredProject(projectId);
                var oldAnalyzerReference = project.AnalyzerReferences.First(r => r.FullPath == oldReferenceFullPath);
                var newAnalyzerReference = new AnalyzerFileReference(oldReferenceFullPath, assemblyLoaderProvider.GetShadowCopyLoader());

                var newSolution = solution
                    .RemoveAnalyzerReference(projectId, oldAnalyzerReference)
                    .AddAnalyzerReference(projectId, newAnalyzerReference);
                var newProjectUpdateState = projectUpdateState
                    .WithIncrementalAnalyzerReferenceRemoved(oldReferenceFullPath)
                    .WithIncrementalAnalyzerReferenceAdded(newReferenceFullPath);

                return (newSolution, newProjectUpdateState);
            },
            cancellationToken);
>>>>>>> 13b65d3b

    /// <summary>
    /// Core helper that handles refreshing the references we have for a particular <see
    /// cref="PortableExecutableReference"/> or <see cref="AnalyzerFileReference"/>.
    /// </summary>
    private async Task StartRefreshingReferencesForFileAsync<TReference>(
        string fullFilePath,
        Func<Project, IEnumerable<TReference>> getReferences,
        Func<TReference, string> getFilePath,
        Func<SolutionServices, TReference, TReference> createNewReference,
        Func<Solution, ProjectId, ProjectUpdateState, TReference, TReference, (Solution newSolution, ProjectUpdateState newProjectUpdateState)> update,
        CancellationToken cancellationToken)
        where TReference : class
    {
        await ApplyBatchChangeToWorkspaceAsync((solutionChanges, projectUpdateState) =>
        {
            var initialSolution = solutionChanges.Solution;
            var solutionServices = initialSolution.Services;
            foreach (var project in initialSolution.Projects)
            {
                // Loop to find each reference with the given path. It's possible that there might be multiple
                // references of the same path; the project system could conceivably add the same reference multiple
                // times but with different aliases. It's also possible we might not find the path at all: when we
                // receive the file changed event, we aren't checking if the file is still in the workspace at that
                // time; it's possible it might have already been removed.
                foreach (var oldReference in getReferences(project))
                {
                    cancellationToken.ThrowIfCancellationRequested();

                    if (getFilePath(oldReference) == fullFilePath)
                    {
                        var newReference = createNewReference(solutionServices, oldReference);

                        var newSolution = solutionChanges.Solution;
                        (newSolution, projectUpdateState) = update(newSolution, project.Id, projectUpdateState, oldReference, newReference);

                        solutionChanges.UpdateSolutionForProjectAction(project.Id, newSolution);
                    }
                }
            }

            return projectUpdateState;
        }, onAfterUpdateAlways: null).ConfigureAwait(false);
    }

    internal Task RaiseOnDocumentsAddedMaybeAsync(bool useAsync, ImmutableArray<string> filePaths)
    {
        return _onDocumentsAddedMaybeAsync(useAsync, filePaths);
    }
}<|MERGE_RESOLUTION|>--- conflicted
+++ resolved
@@ -834,17 +834,6 @@
     private Task StartRefreshingAnalyzerReferenceForFileAsync(string fullFilePath, CancellationToken cancellationToken)
         => StartRefreshingReferencesForFileAsync(
             fullFilePath,
-<<<<<<< HEAD
-            getReferences: static project => project.AnalyzerReferences.OfType<AnalyzerFileReference>(),
-            getFilePath: static reference => reference.FullPath,
-            createNewReference: static (@this, reference) => new AnalyzerFileReference(reference.FullPath, @this.SolutionServices.GetRequiredService<IAnalyzerAssemblyLoaderProvider>().SharedShadowCopyLoader),
-            updateState: static (projectUpdateState, oldReference, newReference) => projectUpdateState
-                .WithIncrementalAnalyzerReferenceRemoved(oldReference)
-                .WithIncrementalAnalyzerReferenceAdded(newReference),
-            updateSolution: static (solution, projectId, oldReference, newReference) => solution
-                .RemoveAnalyzerReference(projectId, oldReference)
-                .AddAnalyzerReference(projectId, newReference));
-=======
             getReferences: static project => project.AnalyzerReferences.Select(r => r.FullPath!),
             getFilePath: static fullPath => fullPath,
             createNewReference: static (_, fullPath) => fullPath,
@@ -858,7 +847,7 @@
 
                 var project = solution.GetRequiredProject(projectId);
                 var oldAnalyzerReference = project.AnalyzerReferences.First(r => r.FullPath == oldReferenceFullPath);
-                var newAnalyzerReference = new AnalyzerFileReference(oldReferenceFullPath, assemblyLoaderProvider.GetShadowCopyLoader());
+                var newAnalyzerReference = new AnalyzerFileReference(oldReferenceFullPath, assemblyLoaderProvider.SharedShadowCopyLoader);
 
                 var newSolution = solution
                     .RemoveAnalyzerReference(projectId, oldAnalyzerReference)
@@ -870,7 +859,6 @@
                 return (newSolution, newProjectUpdateState);
             },
             cancellationToken);
->>>>>>> 13b65d3b
 
     /// <summary>
     /// Core helper that handles refreshing the references we have for a particular <see
