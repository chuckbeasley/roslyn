﻿// Licensed to the .NET Foundation under one or more agreements.
// The .NET Foundation licenses this file to you under the MIT license.
// See the LICENSE file in the project root for more information.

using System;
using System.Runtime.Serialization;
using Roslyn.Utilities;

namespace Microsoft.CodeAnalysis.TaskList
{
    /// <summary>
    /// Serialization type used to pass information to/from OOP and VS.
    /// </summary>
    [DataContract]
    internal readonly struct TaskListItem : IEquatable<TaskListItem>
    {
        [DataMember(Order = 0)]
        public readonly int Priority;

        [DataMember(Order = 1)]
        public readonly string Message;

        [DataMember(Order = 2)]
        public readonly DocumentId DocumentId;

        [DataMember(Order = 3)]
        public readonly FileLinePositionSpan Span;

        [DataMember(Order = 4)]
        public readonly FileLinePositionSpan MappedSpan;

        public TaskListItem(int priority, string message, DocumentId documentId, FileLinePositionSpan span, FileLinePositionSpan mappedSpan)
        {
            Priority = priority;
            Message = message;
            DocumentId = documentId;
            Span = span;
            MappedSpan = mappedSpan;
        }

        public override bool Equals(object? obj)
            => obj is TaskListItem other && Equals(other);

        public override int GetHashCode()
            => Hash.Combine(this.DocumentId,
               Hash.Combine(this.Priority,
               Hash.Combine(this.Message, this.Span.Span.GetHashCode())));

        public override string ToString()
            => $"{Priority} {Message} {MappedSpan.Path ?? ""} ({MappedSpan.StartLinePosition.Line}, {MappedSpan.StartLinePosition.Character}) [original: {Span.Path ?? ""} ({Span.StartLinePosition.Line}, {Span.StartLinePosition.Character})";

        public bool Equals(TaskListItem right)
            => DocumentId == right.DocumentId &&
               Priority == right.Priority &&
               Message == right.Message &&
               Span.Span == right.Span.Span;
<<<<<<< HEAD

        public static int GetHashCode(TaskListItem item)
            => Hash.Combine(item.DocumentId,
               Hash.Combine(item.Priority,
               Hash.Combine(item.Message,
               Hash.Combine(item.Span.Span.GetHashCode(), 0))));
=======
>>>>>>> 4a8ae637
    }
}<|MERGE_RESOLUTION|>--- conflicted
+++ resolved
@@ -54,14 +54,5 @@
                Priority == right.Priority &&
                Message == right.Message &&
                Span.Span == right.Span.Span;
-<<<<<<< HEAD
-
-        public static int GetHashCode(TaskListItem item)
-            => Hash.Combine(item.DocumentId,
-               Hash.Combine(item.Priority,
-               Hash.Combine(item.Message,
-               Hash.Combine(item.Span.Span.GetHashCode(), 0))));
-=======
->>>>>>> 4a8ae637
     }
 }