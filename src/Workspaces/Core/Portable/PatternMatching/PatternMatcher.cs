﻿// Licensed to the .NET Foundation under one or more agreements.
// The .NET Foundation licenses this file to you under the MIT license.
// See the LICENSE file in the project root for more information.

#nullable disable

using System;
using System.Collections.Immutable;
using System.Diagnostics;
using System.Globalization;
using Microsoft.CodeAnalysis.PooledObjects;
using Microsoft.CodeAnalysis.Shared;
using Microsoft.CodeAnalysis.Shared.Collections;
using Microsoft.CodeAnalysis.Shared.Utilities;
using Microsoft.CodeAnalysis.Text;

namespace Microsoft.CodeAnalysis.PatternMatching
{
    /// <summary>
    /// The pattern matcher is thread-safe.  However, it maintains an internal cache of
    /// information as it is used.  Therefore, you should not keep it around forever and should get
    /// and release the matcher appropriately once you no longer need it.
    /// Also, while the pattern matcher is culture aware, it uses the culture specified in the
    /// constructor.
    /// </summary>
    internal abstract partial class PatternMatcher : IDisposable
    {
        private static readonly char[] s_dotCharacterArray = { '.' };

        public const int NoBonus = 0;
        public const int CamelCaseContiguousBonus = 1;
        public const int CamelCaseMatchesFromStartBonus = 2;
        public const int CamelCaseMaxWeight = CamelCaseContiguousBonus + CamelCaseMatchesFromStartBonus;

        private readonly bool _includeMatchedSpans;
        private readonly bool _allowFuzzyMatching;

        // PERF: Cache the culture's compareInfo to avoid the overhead of asking for them repeatedly in inner loops
        private readonly CompareInfo _compareInfo;
        private readonly TextInfo _textInfo;

        private bool _invalidPattern;

        /// <summary>
        /// Construct a new PatternMatcher using the specified culture.
        /// </summary>
        /// <param name="culture">The culture to use for string searching and comparison.</param>
        /// <param name="includeMatchedSpans">Whether or not the matching parts of the candidate should be supplied in results.</param>
        /// <param name="allowFuzzyMatching">Whether or not close matches should count as matches.</param>
        protected PatternMatcher(
            bool includeMatchedSpans,
            CultureInfo culture,
            bool allowFuzzyMatching = false)
        {
            culture ??= CultureInfo.CurrentCulture;

            _compareInfo = culture.CompareInfo;
            _textInfo = culture.TextInfo;

            _includeMatchedSpans = includeMatchedSpans;
            _allowFuzzyMatching = allowFuzzyMatching;
        }

        public virtual void Dispose()
        {
        }

        public static PatternMatcher CreatePatternMatcher(
            string pattern,
            CultureInfo culture = null,
            bool includeMatchedSpans = false,
            bool allowFuzzyMatching = false)
        {
            return new SimplePatternMatcher(pattern, culture, includeMatchedSpans, allowFuzzyMatching);
        }

        public static PatternMatcher CreateContainerPatternMatcher(
            string[] patternParts,
            char[] containerSplitCharacters,
            CultureInfo culture = null,
            bool allowFuzzyMatching = false)
        {
            return new ContainerPatternMatcher(
                patternParts, containerSplitCharacters, culture, allowFuzzyMatching);
        }

        public static PatternMatcher CreateDotSeparatedContainerMatcher(
            string pattern,
            CultureInfo culture = null,
            bool allowFuzzyMatching = false)
        {
            return CreateContainerPatternMatcher(
                pattern.Split(s_dotCharacterArray, StringSplitOptions.RemoveEmptyEntries),
                s_dotCharacterArray, culture, allowFuzzyMatching);
        }

        internal static (string name, string containerOpt) GetNameAndContainer(string pattern)
        {
            var dotIndex = pattern.LastIndexOf('.');
            var containsDots = dotIndex >= 0;
            return containsDots
                ? (name: pattern.Substring(dotIndex + 1), containerOpt: pattern.Substring(0, dotIndex))
                : (name: pattern, containerOpt: null);
        }

        public abstract bool AddMatches(string candidate, ref TemporaryArray<PatternMatch> matches);

        private bool SkipMatch(string candidate)
            => _invalidPattern || string.IsNullOrWhiteSpace(candidate);

        private static bool ContainsUpperCaseLetter(string pattern)
        {
            // Expansion of "foreach(char ch in pattern)" to avoid a CharEnumerator allocation
            for (var i = 0; i < pattern.Length; i++)
            {
                if (char.IsUpper(pattern[i]))
                {
                    return true;
                }
            }

            return false;
        }

        private PatternMatch? MatchPatternChunk(
            string candidate,
            TextChunk patternChunk,
            bool punctuationStripped,
            bool fuzzyMatch)
        {
            return fuzzyMatch
                ? FuzzyMatchPatternChunk(candidate, patternChunk, punctuationStripped)
                : NonFuzzyMatchPatternChunk(candidate, patternChunk, punctuationStripped);
        }

        private static PatternMatch? FuzzyMatchPatternChunk(
            string candidate,
            TextChunk patternChunk,
            bool punctuationStripped)
        {
            if (patternChunk.SimilarityChecker.AreSimilar(candidate))
            {
                return new PatternMatch(
                    PatternMatchKind.Fuzzy, punctuationStripped, isCaseSensitive: false, matchedSpan: null);
            }

            return null;
        }

        private PatternMatch? NonFuzzyMatchPatternChunk(
            string candidate,
            TextChunk patternChunk,
            bool punctuationStripped)
        {
            var candidateLength = candidate.Length;

            var caseInsensitiveIndex = _compareInfo.IndexOf(candidate, patternChunk.Text, CompareOptions.IgnoreCase);
            if (caseInsensitiveIndex == 0)
            {
                // We found the pattern at the start of the candidate.  This is either an exact or
                // prefix match. 

                if (patternChunk.Text.Length == candidateLength)
                {
                    // Lengths were the same, this is either a case insensitive or sensitive exact match.
                    return new PatternMatch(
                        PatternMatchKind.Exact, punctuationStripped, isCaseSensitive: candidate == patternChunk.Text,
                        matchedSpan: GetMatchedSpan(0, candidateLength));
                }
                else
                {
                    // Lengths were the same, this is either a case insensitive or sensitive prefix match.
                    return new PatternMatch(
                        PatternMatchKind.Prefix, punctuationStripped, isCaseSensitive: _compareInfo.IsPrefix(candidate, patternChunk.Text),
                        matchedSpan: GetMatchedSpan(0, patternChunk.Text.Length));
                }
            }

            using var candidateHumps = TemporaryArray<TextSpan>.Empty;

            var patternIsLowercase = patternChunk.IsLowercase;
            if (caseInsensitiveIndex > 0)
            {
                // We found the pattern somewhere in the candidate.  This could be a substring match.
                // However, we don't want to be overaggressive in returning just any substring results.
                // So do a few more checks to make sure this is a good result.

                if (!patternIsLowercase)
                {
                    // Pattern contained uppercase letters.  This is a strong indication from the
                    // user that they expect the same letters to be uppercase in the result.  As 
                    // such, only return this if we can find this pattern exactly in the candidate.

                    var caseSensitiveIndex = _compareInfo.IndexOf(candidate, patternChunk.Text, CompareOptions.None);
                    if (caseSensitiveIndex > 0)
                    {
<<<<<<< HEAD
                        return new PatternMatch(
                            PatternMatchKind.Substring, punctuationStripped, isCaseSensitive: true,
                            matchedSpan: GetMatchedSpan(caseSensitiveIndex, patternChunk.Text.Length));
=======
                        // Pattern contained uppercase letters.  This is a strong indication from the
                        // user that they expect the same letters to be uppercase in the result.  As 
                        // such, only return this if we can find this pattern exactly in the candidate.

                        var caseSensitiveIndex = _compareInfo.IndexOf(candidate, patternChunk.Text, CompareOptions.None);
                        if (caseSensitiveIndex > 0)
                        {
                            if (char.IsUpper(candidate[caseInsensitiveIndex]))
                            {
                                return new PatternMatch(
                                    PatternMatchKind.StartOfWordSubstring, punctuationStripped, isCaseSensitive: true,
                                    matchedSpan: GetMatchedSpan(caseInsensitiveIndex, patternChunk.Text.Length));
                            }
                            else
                            {
                                return new PatternMatch(
                                    PatternMatchKind.NonLowercaseSubstring, punctuationStripped, isCaseSensitive: true,
                                    matchedSpan: GetMatchedSpan(caseSensitiveIndex, patternChunk.Text.Length));
                            }
                        }
>>>>>>> abcb6b80
                    }
                }
                else
                {
                    // Pattern was all lowercase.  This can lead to lots of false positives.  For
                    // example, we don't want "bin" to match "CombineUnits".  Instead, we want it
                    // to match "BinaryOperator".  As such, make sure our match looks like it's 
                    // starting an actual word in the candidate.  

                    // Do a quick check to avoid the expensive work of having to go get the candidate
                    // humps.  
                    if (char.IsUpper(candidate[caseInsensitiveIndex]))
                    {
<<<<<<< HEAD
                        return new PatternMatch(PatternMatchKind.Substring, punctuationStripped,
                            isCaseSensitive: false,
                            matchedSpan: GetMatchedSpan(caseInsensitiveIndex, patternChunk.Text.Length));
                    }

                    StringBreaker.AddWordParts(candidate, ref candidateHumps.AsRef());
                    for (int i = 0, n = candidateHumps.Count; i < n; i++)
                    {
                        var hump = TextSpan.FromBounds(candidateHumps[i].Start, candidateLength);
                        if (PartStartsWith(candidate, hump, patternChunk.Text, CompareOptions.IgnoreCase))
                        {
                            return new PatternMatch(PatternMatchKind.Substring, punctuationStripped,
                                isCaseSensitive: PartStartsWith(candidate, hump, patternChunk.Text, CompareOptions.None),
                                matchedSpan: GetMatchedSpan(hump.Start, patternChunk.Text.Length));
=======
                        // Pattern was all lowercase.  This can lead to lots of hits.  For example, "bin" in
                        // "CombineUnits".  Instead, we want it to match "Operator[|Bin|]ary" first rather than
                        // Com[|bin|]eUnits

                        // If the lowercase search string matched what looks to be the start of a word then that's a
                        // reasonable hit. This is equivalent to 'bin' matching 'Operator[|Bin|]ary'
                        if (char.IsUpper(candidate[caseInsensitiveIndex]))
                        {
                            return new PatternMatch(PatternMatchKind.StartOfWordSubstring, punctuationStripped,
                                isCaseSensitive: false,
                                matchedSpan: GetMatchedSpan(caseInsensitiveIndex, patternChunk.Text.Length));
                        }

                        // Now do the more expensive check to see if we're at the start of a word.  This is to catch
                        // word matches like CombineBinary.  We want to find the hit against '[|Bin|]ary' not
                        // 'Com[|bin|]e'
                        candidateHumpsOpt = StringBreaker.GetWordParts(candidate);
                        for (int i = 0, n = candidateHumpsOpt.Count; i < n; i++)
                        {
                            var hump = TextSpan.FromBounds(candidateHumpsOpt[i].Start, candidateLength);
                            if (PartStartsWith(candidate, hump, patternChunk.Text, CompareOptions.IgnoreCase))
                            {
                                return new PatternMatch(PatternMatchKind.StartOfWordSubstring, punctuationStripped,
                                    isCaseSensitive: PartStartsWith(candidate, hump, patternChunk.Text, CompareOptions.None),
                                    matchedSpan: GetMatchedSpan(hump.Start, patternChunk.Text.Length));
                            }
>>>>>>> abcb6b80
                        }
                    }
                }
            }

<<<<<<< HEAD
            // Didn't have an exact/prefix match, or a high enough quality substring match.
            // See if we can find a camel case match.
            if (candidateHumps.Count == 0)
                StringBreaker.AddWordParts(candidate, ref candidateHumps.AsRef());

            // Didn't have an exact/prefix match, or a high enough quality substring match.
            // See if we can find a camel case match.  
            return TryCamelCaseMatch(
                candidate, patternChunk, punctuationStripped, patternIsLowercase, candidateHumps);
=======
                // Didn't have an exact/prefix match, or a high enough quality substring match.
                // See if we can find a camel case match.
                if (candidateHumpsOpt == null)
                    candidateHumpsOpt = StringBreaker.GetWordParts(candidate);

                // Didn't have an exact/prefix match, or a high enough quality substring match.
                // See if we can find a camel case match.  
                var match = TryCamelCaseMatch(candidate, patternChunk, punctuationStripped, patternIsLowercase, candidateHumpsOpt);
                if (match != null)
                    return match;

                // If pattern was all lowercase, we allow it to match an all lowercase section of the candidate.  But
                // only after we've tried all other forms first.  This is the weakest of all matches.  For example, if
                // user types 'bin' we want to match 'OperatorBinary' (start of word) or 'BinaryInformationNode' (camel
                // humps) before matching 'Combine'.
                // 
                // We only do this for strings longer than three characters to avoid too many false positives when the
                // user has only barely started writing a word.
                if (patternIsLowercase && caseInsensitiveIndex > 0 && patternChunk.Text.Length >= 3)
                {
                    var caseSensitiveIndex = _compareInfo.IndexOf(candidate, patternChunk.Text, CompareOptions.None);
                    if (caseSensitiveIndex > 0)
                    {
                        return new PatternMatch(
                            PatternMatchKind.LowercaseSubstring, punctuationStripped, isCaseSensitive: true,
                            matchedSpan: GetMatchedSpan(caseSensitiveIndex, patternChunk.Text.Length));
                    }
                }

                return null;
            }
            finally
            {
                candidateHumpsOpt?.Free();
            }
>>>>>>> abcb6b80
        }

        private TextSpan? GetMatchedSpan(int start, int length)
            => _includeMatchedSpans ? new TextSpan(start, length) : (TextSpan?)null;

        private static bool ContainsSpaceOrAsterisk(string text)
        {
            for (var i = 0; i < text.Length; i++)
            {
                var ch = text[i];
                if (ch == ' ' || ch == '*')
                {
                    return true;
                }
            }

            return false;
        }

        /// <summary>
        /// Internal helper for MatchPatternInternal
        /// </summary>
        /// <remarks>
        /// PERF: Designed to minimize allocations in common cases.
        /// If there's no match, then null is returned.
        /// If there's a single match, or the caller only wants the first match, then it is returned (as a Nullable)
        /// If there are multiple matches, and the caller wants them all, then a List is allocated.
        /// </remarks>
        /// <param name="candidate">The word being tested.</param>
        /// <param name="segment">The segment of the pattern to check against the candidate.</param>
        /// <param name="matches">The result array to place the matches in.</param>
        /// <param name="fuzzyMatch">If a fuzzy match should be performed</param>
        /// <returns>If there's only one match, then the return value is that match. Otherwise it is null.</returns>
        private bool MatchPatternSegment(
            string candidate,
            PatternSegment segment,
            ref TemporaryArray<PatternMatch> matches,
            bool fuzzyMatch)
        {
            if (fuzzyMatch && !_allowFuzzyMatching)
            {
                return false;
            }

            // First check if the segment matches as is.  This is also useful if the segment contains
            // characters we would normally strip when splitting into parts that we also may want to
            // match in the candidate.  For example if the segment is "@int" and the candidate is
            // "@int", then that will show up as an exact match here.
            //
            // Note: if the segment contains a space or an asterisk then we must assume that it's a
            // multi-word segment.
            if (!ContainsSpaceOrAsterisk(segment.TotalTextChunk.Text))
            {
                var match = MatchPatternChunk(
                    candidate, segment.TotalTextChunk, punctuationStripped: false, fuzzyMatch: fuzzyMatch);
                if (match != null)
                {
                    matches.Add(match.Value);
                    return true;
                }
            }

            // The logic for pattern matching is now as follows:
            //
            // 1) Break the segment passed in into words.  Breaking is rather simple and a
            //    good way to think about it that if gives you all the individual alphanumeric words
            //    of the pattern.
            //
            // 2) For each word try to match the word against the candidate value.
            //
            // 3) Matching logic is outlined in NonFuzzyMatchPatternChunk. It's not repeated here to
            //    prevent having multiple places to keep up to date.
            //
            // Only if all words have some sort of match is the pattern considered matched.

            // Special case a simple pattern (alpha-numeric with no spaces).  This is the common
            // case and we want to prevent unnecessary overhead.
            var subWordTextChunks = segment.SubWordTextChunks;

            if (subWordTextChunks.Length == 1)
            {
                var result = MatchPatternChunk(
                    candidate, subWordTextChunks[0], punctuationStripped: true, fuzzyMatch: fuzzyMatch);
                if (result == null)
                {
                    return false;
                }

                matches.Add(result.Value);
                return true;
            }
            else
            {
                using var tempMatches = TemporaryArray<PatternMatch>.Empty;

                foreach (var subWordTextChunk in subWordTextChunks)
                {
                    // Try to match the candidate with this word
                    var result = MatchPatternChunk(
                        candidate, subWordTextChunk, punctuationStripped: true, fuzzyMatch: fuzzyMatch);
                    if (result == null)
                        return false;

                    tempMatches.Add(result.Value);
                }

                matches.AddRange(tempMatches);
                return tempMatches.Count > 0;
            }
        }

        private static bool IsWordChar(char ch)
            => char.IsLetterOrDigit(ch) || ch == '_';

        /// <summary>
        /// Do the two 'parts' match? i.e. Does the candidate part start with the pattern part?
        /// </summary>
        /// <param name="candidate">The candidate text</param>
        /// <param name="candidatePart">The span within the <paramref name="candidate"/> text</param>
        /// <param name="pattern">The pattern text</param>
        /// <param name="patternPart">The span within the <paramref name="pattern"/> text</param>
        /// <param name="compareOptions">Options for doing the comparison (case sensitive or not)</param>
        /// <returns>True if the span identified by <paramref name="candidatePart"/> within <paramref name="candidate"/> starts with
        /// the span identified by <paramref name="patternPart"/> within <paramref name="pattern"/>.</returns>
        private bool PartStartsWith(string candidate, TextSpan candidatePart, string pattern, TextSpan patternPart, CompareOptions compareOptions)
        {
            if (patternPart.Length > candidatePart.Length)
            {
                // Pattern part is longer than the candidate part. There can never be a match.
                return false;
            }

            return _compareInfo.Compare(
                candidate, candidatePart.Start, patternPart.Length,
                pattern, patternPart.Start, patternPart.Length, compareOptions) == 0;
        }

        /// <summary>
        /// Does the given part start with the given pattern?
        /// </summary>
        /// <param name="candidate">The candidate text</param>
        /// <param name="candidatePart">The span within the <paramref name="candidate"/> text</param>
        /// <param name="pattern">The pattern text</param>
        /// <param name="compareOptions">Options for doing the comparison (case sensitive or not)</param>
        /// <returns>True if the span identified by <paramref name="candidatePart"/> within <paramref name="candidate"/> starts with <paramref name="pattern"/></returns>
        private bool PartStartsWith(string candidate, TextSpan candidatePart, string pattern, CompareOptions compareOptions)
            => PartStartsWith(candidate, candidatePart, pattern, new TextSpan(0, pattern.Length), compareOptions);

        private PatternMatch? TryCamelCaseMatch(
            string candidate, TextChunk patternChunk,
            bool punctuationStripped, bool isLowercase,
            in TemporaryArray<TextSpan> candidateHumps)
        {
            if (isLowercase)
            {
                //   e) If the word was entirely lowercase, then attempt a special lower cased camel cased 
                //      match.  i.e. cofipro would match CodeFixProvider.
                var camelCaseKind = TryAllLowerCamelCaseMatch(
                    candidate, candidateHumps, patternChunk, out var matchedSpans);
                if (camelCaseKind.HasValue)
                {
                    return new PatternMatch(
                        camelCaseKind.Value, punctuationStripped, isCaseSensitive: false,
                        matchedSpans: matchedSpans);
                }
            }
            else
            {
                //   f) If the word was not entirely lowercase, then attempt a normal camel cased match.
                //      i.e. CoFiPro would match CodeFixProvider, but CofiPro would not.  
                if (patternChunk.PatternHumps.Count > 0)
                {
                    var camelCaseKind = TryUpperCaseCamelCaseMatch(candidate, candidateHumps, patternChunk, CompareOptions.None, out var matchedSpans);
                    if (camelCaseKind.HasValue)
                    {
                        return new PatternMatch(
                            camelCaseKind.Value, punctuationStripped, isCaseSensitive: true,
                            matchedSpans: matchedSpans);
                    }

                    camelCaseKind = TryUpperCaseCamelCaseMatch(candidate, candidateHumps, patternChunk, CompareOptions.IgnoreCase, out matchedSpans);
                    if (camelCaseKind.HasValue)
                    {
                        return new PatternMatch(
                            camelCaseKind.Value, punctuationStripped, isCaseSensitive: false,
                            matchedSpans: matchedSpans);
                    }
                }
            }

            return null;
        }

        private PatternMatchKind? TryAllLowerCamelCaseMatch(
            string candidate,
            in TemporaryArray<TextSpan> candidateHumps,
            TextChunk patternChunk,
            out ImmutableArray<TextSpan> matchedSpans)
        {
            var matcher = new AllLowerCamelCaseMatcher(
                _includeMatchedSpans, candidate, patternChunk, _textInfo);
            return matcher.TryMatch(candidateHumps, out matchedSpans);
        }

        private PatternMatchKind? TryUpperCaseCamelCaseMatch(
            string candidate,
            in TemporaryArray<TextSpan> candidateHumps,
            TextChunk patternChunk,
            CompareOptions compareOption,
            out ImmutableArray<TextSpan> matchedSpans)
        {
            // Note: we may have more pattern parts than candidate parts.  This is because multiple
            // pattern parts may match a candidate part.  For example "SiUI" against "SimpleUI".
            // We'll have 3 pattern parts Si/U/I against two candidate parts Simple/UI.  However, U
            // and I will both match in UI. 

            var currentCandidateHump = 0;
            var currentPatternHump = 0;
            int? firstMatch = null;
            bool? contiguous = null;

            var patternHumpCount = patternChunk.PatternHumps.Count;
            var candidateHumpCount = candidateHumps.Count;

            using var _ = ArrayBuilder<TextSpan>.GetInstance(out var matchSpans);
            while (true)
            {
                // Let's consider our termination cases
                if (currentPatternHump == patternHumpCount)
                {
                    Debug.Assert(firstMatch.HasValue);
                    Debug.Assert(contiguous.HasValue);

                    var matchCount = matchSpans.Count;
                    matchedSpans = _includeMatchedSpans
                        ? new NormalizedTextSpanCollection(matchSpans).ToImmutableArray()
                        : ImmutableArray<TextSpan>.Empty;

                    var camelCaseResult = new CamelCaseResult(firstMatch == 0, contiguous.Value, matchCount, null);
                    return GetCamelCaseKind(camelCaseResult, candidateHumps);
                }
                else if (currentCandidateHump == candidateHumpCount)
                {
                    // No match, since we still have more of the pattern to hit
                    matchedSpans = ImmutableArray<TextSpan>.Empty;
                    return null;
                }

                var candidateHump = candidateHumps[currentCandidateHump];
                var gotOneMatchThisCandidate = false;

                // Consider the case of matching SiUI against SimpleUIElement. The candidate parts
                // will be Simple/UI/Element, and the pattern parts will be Si/U/I.  We'll match 'Si'
                // against 'Simple' first.  Then we'll match 'U' against 'UI'. However, we want to
                // still keep matching pattern parts against that candidate part. 
                for (; currentPatternHump < patternHumpCount; currentPatternHump++)
                {
                    var patternChunkCharacterSpan = patternChunk.PatternHumps[currentPatternHump];

                    if (gotOneMatchThisCandidate)
                    {
                        // We've already gotten one pattern part match in this candidate.  We will
                        // only continue trying to consume pattern parts if the last part and this
                        // part are both upper case.  
                        if (!char.IsUpper(patternChunk.Text[patternChunk.PatternHumps[currentPatternHump - 1].Start]) ||
                            !char.IsUpper(patternChunk.Text[patternChunk.PatternHumps[currentPatternHump].Start]))
                        {
                            break;
                        }
                    }

                    if (!PartStartsWith(candidate, candidateHump, patternChunk.Text, patternChunkCharacterSpan, compareOption))
                    {
                        break;
                    }

                    matchSpans.Add(new TextSpan(candidateHump.Start, patternChunkCharacterSpan.Length));
                    gotOneMatchThisCandidate = true;

                    firstMatch ??= currentCandidateHump;

                    // If we were contiguous, then keep that value.  If we weren't, then keep that
                    // value.  If we don't know, then set the value to 'true' as an initial match is
                    // obviously contiguous.
                    contiguous ??= true;

                    candidateHump = new TextSpan(candidateHump.Start + patternChunkCharacterSpan.Length, candidateHump.Length - patternChunkCharacterSpan.Length);
                }

                // Check if we matched anything at all.  If we didn't, then we need to unset the
                // contiguous bit if we currently had it set.
                // If we haven't set the bit yet, then that means we haven't matched anything so
                // far, and we don't want to change that.
                if (!gotOneMatchThisCandidate && contiguous.HasValue)
                {
                    contiguous = false;
                }

                // Move onto the next candidate.
                currentCandidateHump++;
            }
        }
    }
}<|MERGE_RESOLUTION|>--- conflicted
+++ resolved
@@ -194,32 +194,18 @@
                     var caseSensitiveIndex = _compareInfo.IndexOf(candidate, patternChunk.Text, CompareOptions.None);
                     if (caseSensitiveIndex > 0)
                     {
-<<<<<<< HEAD
-                        return new PatternMatch(
-                            PatternMatchKind.Substring, punctuationStripped, isCaseSensitive: true,
-                            matchedSpan: GetMatchedSpan(caseSensitiveIndex, patternChunk.Text.Length));
-=======
-                        // Pattern contained uppercase letters.  This is a strong indication from the
-                        // user that they expect the same letters to be uppercase in the result.  As 
-                        // such, only return this if we can find this pattern exactly in the candidate.
-
-                        var caseSensitiveIndex = _compareInfo.IndexOf(candidate, patternChunk.Text, CompareOptions.None);
-                        if (caseSensitiveIndex > 0)
+                        if (char.IsUpper(candidate[caseInsensitiveIndex]))
                         {
-                            if (char.IsUpper(candidate[caseInsensitiveIndex]))
-                            {
-                                return new PatternMatch(
-                                    PatternMatchKind.StartOfWordSubstring, punctuationStripped, isCaseSensitive: true,
-                                    matchedSpan: GetMatchedSpan(caseInsensitiveIndex, patternChunk.Text.Length));
-                            }
-                            else
-                            {
-                                return new PatternMatch(
-                                    PatternMatchKind.NonLowercaseSubstring, punctuationStripped, isCaseSensitive: true,
-                                    matchedSpan: GetMatchedSpan(caseSensitiveIndex, patternChunk.Text.Length));
-                            }
+                            return new PatternMatch(
+                                PatternMatchKind.StartOfWordSubstring, punctuationStripped, isCaseSensitive: true,
+                                matchedSpan: GetMatchedSpan(caseInsensitiveIndex, patternChunk.Text.Length));
                         }
->>>>>>> abcb6b80
+                        else
+                        {
+                            return new PatternMatch(
+                                PatternMatchKind.NonLowercaseSubstring, punctuationStripped, isCaseSensitive: true,
+                                matchedSpan: GetMatchedSpan(caseSensitiveIndex, patternChunk.Text.Length));
+                        }
                     }
                 }
                 else
@@ -233,22 +219,6 @@
                     // humps.  
                     if (char.IsUpper(candidate[caseInsensitiveIndex]))
                     {
-<<<<<<< HEAD
-                        return new PatternMatch(PatternMatchKind.Substring, punctuationStripped,
-                            isCaseSensitive: false,
-                            matchedSpan: GetMatchedSpan(caseInsensitiveIndex, patternChunk.Text.Length));
-                    }
-
-                    StringBreaker.AddWordParts(candidate, ref candidateHumps.AsRef());
-                    for (int i = 0, n = candidateHumps.Count; i < n; i++)
-                    {
-                        var hump = TextSpan.FromBounds(candidateHumps[i].Start, candidateLength);
-                        if (PartStartsWith(candidate, hump, patternChunk.Text, CompareOptions.IgnoreCase))
-                        {
-                            return new PatternMatch(PatternMatchKind.Substring, punctuationStripped,
-                                isCaseSensitive: PartStartsWith(candidate, hump, patternChunk.Text, CompareOptions.None),
-                                matchedSpan: GetMatchedSpan(hump.Start, patternChunk.Text.Length));
-=======
                         // Pattern was all lowercase.  This can lead to lots of hits.  For example, "bin" in
                         // "CombineUnits".  Instead, we want it to match "Operator[|Bin|]ary" first rather than
                         // Com[|bin|]eUnits
@@ -265,23 +235,21 @@
                         // Now do the more expensive check to see if we're at the start of a word.  This is to catch
                         // word matches like CombineBinary.  We want to find the hit against '[|Bin|]ary' not
                         // 'Com[|bin|]e'
-                        candidateHumpsOpt = StringBreaker.GetWordParts(candidate);
-                        for (int i = 0, n = candidateHumpsOpt.Count; i < n; i++)
+                        StringBreaker.AddWordParts(candidate, ref candidateHumps.AsRef());
+                        for (int i = 0, n = candidateHumps.Count; i < n; i++)
                         {
-                            var hump = TextSpan.FromBounds(candidateHumpsOpt[i].Start, candidateLength);
+                            var hump = TextSpan.FromBounds(candidateHumps[i].Start, candidateLength);
                             if (PartStartsWith(candidate, hump, patternChunk.Text, CompareOptions.IgnoreCase))
                             {
                                 return new PatternMatch(PatternMatchKind.StartOfWordSubstring, punctuationStripped,
                                     isCaseSensitive: PartStartsWith(candidate, hump, patternChunk.Text, CompareOptions.None),
                                     matchedSpan: GetMatchedSpan(hump.Start, patternChunk.Text.Length));
                             }
->>>>>>> abcb6b80
                         }
                     }
                 }
             }
 
-<<<<<<< HEAD
             // Didn't have an exact/prefix match, or a high enough quality substring match.
             // See if we can find a camel case match.
             if (candidateHumps.Count == 0)
@@ -289,45 +257,29 @@
 
             // Didn't have an exact/prefix match, or a high enough quality substring match.
             // See if we can find a camel case match.  
-            return TryCamelCaseMatch(
-                candidate, patternChunk, punctuationStripped, patternIsLowercase, candidateHumps);
-=======
-                // Didn't have an exact/prefix match, or a high enough quality substring match.
-                // See if we can find a camel case match.
-                if (candidateHumpsOpt == null)
-                    candidateHumpsOpt = StringBreaker.GetWordParts(candidate);
-
-                // Didn't have an exact/prefix match, or a high enough quality substring match.
-                // See if we can find a camel case match.  
-                var match = TryCamelCaseMatch(candidate, patternChunk, punctuationStripped, patternIsLowercase, candidateHumpsOpt);
-                if (match != null)
-                    return match;
-
-                // If pattern was all lowercase, we allow it to match an all lowercase section of the candidate.  But
-                // only after we've tried all other forms first.  This is the weakest of all matches.  For example, if
-                // user types 'bin' we want to match 'OperatorBinary' (start of word) or 'BinaryInformationNode' (camel
-                // humps) before matching 'Combine'.
-                // 
-                // We only do this for strings longer than three characters to avoid too many false positives when the
-                // user has only barely started writing a word.
-                if (patternIsLowercase && caseInsensitiveIndex > 0 && patternChunk.Text.Length >= 3)
-                {
-                    var caseSensitiveIndex = _compareInfo.IndexOf(candidate, patternChunk.Text, CompareOptions.None);
-                    if (caseSensitiveIndex > 0)
-                    {
-                        return new PatternMatch(
-                            PatternMatchKind.LowercaseSubstring, punctuationStripped, isCaseSensitive: true,
-                            matchedSpan: GetMatchedSpan(caseSensitiveIndex, patternChunk.Text.Length));
-                    }
-                }
-
-                return null;
-            }
-            finally
-            {
-                candidateHumpsOpt?.Free();
-            }
->>>>>>> abcb6b80
+            var match = TryCamelCaseMatch(candidate, patternChunk, punctuationStripped, patternIsLowercase, candidateHumps);
+            if (match != null)
+                return match;
+
+            // If pattern was all lowercase, we allow it to match an all lowercase section of the candidate.  But
+            // only after we've tried all other forms first.  This is the weakest of all matches.  For example, if
+            // user types 'bin' we want to match 'OperatorBinary' (start of word) or 'BinaryInformationNode' (camel
+            // humps) before matching 'Combine'.
+            // 
+            // We only do this for strings longer than three characters to avoid too many false positives when the
+            // user has only barely started writing a word.
+            if (patternIsLowercase && caseInsensitiveIndex > 0 && patternChunk.Text.Length >= 3)
+            {
+                var caseSensitiveIndex = _compareInfo.IndexOf(candidate, patternChunk.Text, CompareOptions.None);
+                if (caseSensitiveIndex > 0)
+                {
+                    return new PatternMatch(
+                        PatternMatchKind.LowercaseSubstring, punctuationStripped, isCaseSensitive: true,
+                        matchedSpan: GetMatchedSpan(caseSensitiveIndex, patternChunk.Text.Length));
+                }
+            }
+
+            return null;
         }
 
         private TextSpan? GetMatchedSpan(int start, int length)
