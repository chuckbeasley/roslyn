--- conflicted
+++ resolved
@@ -134,7 +134,6 @@
                 EditorConfigStorageLocation.ForBoolCodeStyleOption("dotnet_style_explicit_tuple_names"),
                 new RoamingProfileStorageLocation("TextEditor.%LANGUAGE%.Specific.PreferExplicitTupleNames") });
 
-<<<<<<< HEAD
         internal static readonly PerLanguageOption<CodeStyleOption<bool>> PreferIsNullCheckOverReferenceEqualityMethod = new PerLanguageOption<CodeStyleOption<bool>>(
             nameof(CodeStyleOptions),
             nameof(PreferIsNullCheckOverReferenceEqualityMethod),
@@ -143,7 +142,6 @@
                 EditorConfigStorageLocation.ForBoolCodeStyleOption("dotnet_style_prefer_is_null_check_over_reference_equality_method"),
                 new RoamingProfileStorageLocation($"TextEditor.%LANGUAGE%.Specific.{nameof(PreferIsNullCheckOverReferenceEqualityMethod)}") });
 
-=======
         private static readonly CodeStyleOption<AccessibilityModifiersRequired> s_requireAccessibilityModifiersDefault =
             new CodeStyleOption<AccessibilityModifiersRequired>(AccessibilityModifiersRequired.ForNonInterfaceMembers, NotificationOption.None);
 
@@ -181,6 +179,5 @@
 
             return s_requireAccessibilityModifiersDefault;
         }
->>>>>>> 46a8a989
     }
 }