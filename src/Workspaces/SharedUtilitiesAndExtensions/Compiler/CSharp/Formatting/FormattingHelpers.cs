﻿// Licensed to the .NET Foundation under one or more agreements.
// The .NET Foundation licenses this file to you under the MIT license.
// See the LICENSE file in the project root for more information.

#nullable enable

using System;
using System.Collections.Generic;
using System.Diagnostics.CodeAnalysis;
using Microsoft.CodeAnalysis.CSharp.Extensions;
using Microsoft.CodeAnalysis.CSharp.Syntax;
using Microsoft.CodeAnalysis.CSharp.Utilities;
using Roslyn.Utilities;

namespace Microsoft.CodeAnalysis.CSharp.Formatting
{
    internal static class FormattingHelpers
    {
        // TODO:  Need to determine correct way to handle newlines
        public const string NewLine = "\r\n";

        public static string GetIndent(this SyntaxToken token)
        {
            var precedingTrivia = token.GetAllPrecedingTriviaToPreviousToken();

            // indent is the spaces/tabs between last new line (if there is one) and end of trivia
            var indent = precedingTrivia.AsString();
            var lastNewLinePos = indent.LastIndexOf(NewLine, StringComparison.Ordinal);
            if (lastNewLinePos != -1)
            {
                var start = lastNewLinePos + NewLine.Length;
                indent = indent.Substring(start, indent.Length - start);
            }

            return indent;
        }

        public static string ContentBeforeLastNewLine(this IEnumerable<SyntaxTrivia> trivia)
        {
            var leading = trivia.AsString();
            var lastNewLinePos = leading.LastIndexOf(NewLine, StringComparison.Ordinal);
            if (lastNewLinePos == -1)
            {
                return string.Empty;
            }

            return leading.Substring(0, lastNewLinePos);
        }

        public static (SyntaxToken openBrace, SyntaxToken closeBrace) GetBracePair(this SyntaxNode node)
            => node.GetBraces();

        public static bool IsValidBracePair(this (SyntaxToken openBrace, SyntaxToken closeBrace) bracePair)
        {
            if (bracePair.openBrace.IsKind(SyntaxKind.None) ||
                bracePair.openBrace.IsMissing ||
                bracePair.closeBrace.IsKind(SyntaxKind.None))
            {
                return false;
            }

            // don't check whether token is actually braces as long as it is not none.
            return true;
        }

        public static bool IsOpenParenInParameterListOfAConversionOperatorDeclaration(this SyntaxToken token)
            => token.IsOpenParenInParameterList() && token.Parent.IsParentKind(SyntaxKind.ConversionOperatorDeclaration);

        public static bool IsOpenParenInParameterListOfAOperationDeclaration(this SyntaxToken token)
            => token.IsOpenParenInParameterList() && token.Parent.IsParentKind(SyntaxKind.OperatorDeclaration);

        public static bool IsOpenParenInParameterList(this SyntaxToken token)
            => token.Kind() == SyntaxKind.OpenParenToken && token.Parent.IsKind(SyntaxKind.ParameterList);

        public static bool IsCloseParenInParameterList(this SyntaxToken token)
            => token.Kind() == SyntaxKind.CloseParenToken && token.Parent.IsKind(SyntaxKind.ParameterList);

        public static bool IsOpenParenInArgumentListOrPositionalPattern(this SyntaxToken token)
        {
            return token.Kind() == SyntaxKind.OpenParenToken &&
                IsTokenInArgumentListOrPositionalPattern(token);
        }

        public static bool IsCloseParenInArgumentListOrPositionalPattern(this SyntaxToken token)
        {
            return token.Kind() == SyntaxKind.CloseParenToken &&
                IsTokenInArgumentListOrPositionalPattern(token);
        }

        private static bool IsTokenInArgumentListOrPositionalPattern(SyntaxToken token)
        {
            // Argument lists
            if (token.Parent.IsKind(SyntaxKind.ArgumentList, SyntaxKind.AttributeArgumentList))
            {
                return true;
            }

            // Positional patterns
            if (token.Parent.IsKind(SyntaxKind.PositionalPatternClause) && token.Parent.Parent.IsKind(SyntaxKind.RecursivePattern))
            {
                // Avoid treating tuple expressions as positional patterns for formatting
                return token.Parent.Parent.GetFirstToken() != token;
            }

            return false;
        }

        public static bool IsColonInTypeBaseList(this SyntaxToken token)
            => token.Kind() == SyntaxKind.ColonToken && token.Parent.IsKind(SyntaxKind.BaseList);

        public static bool IsCommaInArgumentOrParameterList(this SyntaxToken token)
<<<<<<< HEAD
            => token.Kind() == SyntaxKind.CommaToken && (token.Parent.IsAnyArgumentList() || token.Parent.IsKind(SyntaxKind.ParameterList) || token.Parent.IsKind(SyntaxKindEx.FunctionPointerParameterList));
=======
            => token.Kind() == SyntaxKind.CommaToken && (token.Parent.IsAnyArgumentList() || token.Parent.IsKind(SyntaxKind.ParameterList) || token.Parent.IsKind(SyntaxKind.FunctionPointerParameterList));
>>>>>>> 4bb7eaaa

        public static bool IsLambdaBodyBlock(this SyntaxNode node)
        {
            if (node.Kind() != SyntaxKind.Block)
            {
                return false;
            }

            return node.IsParentKind(SyntaxKind.SimpleLambdaExpression) || node.IsParentKind(SyntaxKind.ParenthesizedLambdaExpression);
        }

        public static bool IsAnonymousMethodBlock(this SyntaxNode node)
        {
            if (node.Kind() != SyntaxKind.Block)
            {
                return false;
            }

            return node.IsParentKind(SyntaxKind.AnonymousMethodExpression);
        }

        public static bool IsSemicolonInForStatement(this SyntaxToken token)
        {
            return
                token.Kind() == SyntaxKind.SemicolonToken &&
                token.Parent is ForStatementSyntax forStatement &&
                (forStatement.FirstSemicolonToken == token || forStatement.SecondSemicolonToken == token);
        }

        public static bool IsSemicolonOfEmbeddedStatement(this SyntaxToken token)
        {
            if (token.Kind() != SyntaxKind.SemicolonToken)
            {
                return false;
            }

            if (!(token.Parent is StatementSyntax statement) ||
                statement.GetLastToken() != token)
            {
                return false;
            }

            return IsEmbeddedStatement(statement);
        }

        public static bool IsCloseBraceOfExpression(this SyntaxToken token)
        {
            if (token.Kind() != SyntaxKind.CloseBraceToken)
            {
                return false;
            }

            return token.Parent is ExpressionSyntax || token.Parent.IsKind(SyntaxKind.PropertyPatternClause);
        }

        public static bool IsCloseBraceOfEmbeddedBlock(this SyntaxToken token)
        {
            if (token.Kind() != SyntaxKind.CloseBraceToken)
            {
                return false;
            }

            if (!(token.Parent is BlockSyntax block) ||
                block.CloseBraceToken != token)
            {
                return false;
            }

            return IsEmbeddedStatement(block);
        }

        public static bool IsEmbeddedStatement(this SyntaxNode node)
        {
            SyntaxNode? statementOrElse = node as StatementSyntax;
            if (statementOrElse == null)
            {
                statementOrElse = node as ElseClauseSyntax;
            }

            return statementOrElse != null
                && statementOrElse.Parent != null
                && statementOrElse.Parent.IsEmbeddedStatementOwner();
        }

        public static bool IsCommaInEnumDeclaration(this SyntaxToken token)
        {
            return token.Kind() == SyntaxKind.CommaToken &&
                token.Parent.IsKind(SyntaxKind.EnumDeclaration);
        }

        public static bool IsCommaInAnyArgumentsList(this SyntaxToken token)
        {
            return token.Kind() == SyntaxKind.CommaToken &&
                token.Parent.IsAnyArgumentList();
        }

        public static bool IsParenInParenthesizedExpression(this SyntaxToken token)
        {
            if (!(token.Parent is ParenthesizedExpressionSyntax parenthesizedExpression))
            {
                return false;
            }

            return parenthesizedExpression.OpenParenToken.Equals(token) || parenthesizedExpression.CloseParenToken.Equals(token);
        }

        public static bool IsParenInArgumentList(this SyntaxToken token)
        {
            var parent = token.Parent ?? throw new ArgumentNullException(nameof(token));
            switch (parent.Kind())
            {
                case SyntaxKind.SizeOfExpression:
                    var sizeOfExpression = (SizeOfExpressionSyntax)parent;
                    return sizeOfExpression.OpenParenToken == token || sizeOfExpression.CloseParenToken == token;

                case SyntaxKind.TypeOfExpression:
                    var typeOfExpression = (TypeOfExpressionSyntax)parent;
                    return typeOfExpression.OpenParenToken == token || typeOfExpression.CloseParenToken == token;

                case SyntaxKind.CheckedExpression:
                case SyntaxKind.UncheckedExpression:
                    var checkedOfExpression = (CheckedExpressionSyntax)parent;
                    return checkedOfExpression.OpenParenToken == token || checkedOfExpression.CloseParenToken == token;

                case SyntaxKind.DefaultExpression:
                    var defaultExpression = (DefaultExpressionSyntax)parent;
                    return defaultExpression.OpenParenToken == token || defaultExpression.CloseParenToken == token;

                case SyntaxKind.MakeRefExpression:
                    var makeRefExpression = (MakeRefExpressionSyntax)parent;
                    return makeRefExpression.OpenParenToken == token || makeRefExpression.CloseParenToken == token;

                case SyntaxKind.RefTypeExpression:
                    var refTypeOfExpression = (RefTypeExpressionSyntax)parent;
                    return refTypeOfExpression.OpenParenToken == token || refTypeOfExpression.CloseParenToken == token;

                case SyntaxKind.RefValueExpression:
                    var refValueExpression = (RefValueExpressionSyntax)parent;
                    return refValueExpression.OpenParenToken == token || refValueExpression.CloseParenToken == token;

                case SyntaxKind.ArgumentList:
                    var argumentList = (ArgumentListSyntax)parent;
                    return argumentList.OpenParenToken == token || argumentList.CloseParenToken == token;

                case SyntaxKind.AttributeArgumentList:
                    var attributeArgumentList = (AttributeArgumentListSyntax)parent;
                    return attributeArgumentList.OpenParenToken == token || attributeArgumentList.CloseParenToken == token;
            }

            return false;
        }

        public static bool IsEqualsTokenInAutoPropertyInitializers(this SyntaxToken token)
        {
            return token.IsKind(SyntaxKind.EqualsToken) &&
                token.Parent.IsKind(SyntaxKind.EqualsValueClause) &&
                token.Parent.Parent.IsKind(SyntaxKind.PropertyDeclaration);
        }

        public static bool IsCloseParenInStatement(this SyntaxToken token)
        {
            if (!(token.Parent is StatementSyntax statement))
            {
                return false;
            }

            return statement switch
            {
                IfStatementSyntax ifStatement => ifStatement.CloseParenToken.Equals(token),
                SwitchStatementSyntax switchStatement => switchStatement.CloseParenToken.Equals(token),
                WhileStatementSyntax whileStatement => whileStatement.CloseParenToken.Equals(token),
                DoStatementSyntax doStatement => doStatement.CloseParenToken.Equals(token),
                ForStatementSyntax forStatement => forStatement.CloseParenToken.Equals(token),
                CommonForEachStatementSyntax foreachStatement => foreachStatement.CloseParenToken.Equals(token),
                LockStatementSyntax lockStatement => lockStatement.CloseParenToken.Equals(token),
                UsingStatementSyntax usingStatement => usingStatement.CloseParenToken.Equals(token),
                FixedStatementSyntax fixedStatement => fixedStatement.CloseParenToken.Equals(token),
                _ => false,
            };
        }

        public static bool IsDotInMemberAccessOrQualifiedName(this SyntaxToken token)
            => token.IsDotInMemberAccess() || (token.Kind() == SyntaxKind.DotToken && token.Parent.IsKind(SyntaxKind.QualifiedName));

        public static bool IsDotInMemberAccess(this SyntaxToken token)
        {
            if (!(token.Parent is MemberAccessExpressionSyntax memberAccess))
            {
                return false;
            }

            return token.Kind() == SyntaxKind.DotToken
                && memberAccess.OperatorToken.Equals(token);
        }

        public static bool IsGenericGreaterThanToken(this SyntaxToken token)
        {
            if (token.Kind() == SyntaxKind.GreaterThanToken)
            {
                return token.Parent.IsKind(SyntaxKind.TypeParameterList, SyntaxKind.TypeArgumentList);
            }

            return false;
        }

        public static bool IsCommaInInitializerExpression(this SyntaxToken token)
        {
            return token.Kind() == SyntaxKind.CommaToken &&
                    ((token.Parent is InitializerExpressionSyntax) ||
                     (token.Parent is AnonymousObjectCreationExpressionSyntax));
        }

        public static bool IsColonInCasePatternSwitchLabel(this SyntaxToken token)
            => token.Kind() == SyntaxKind.ColonToken && token.Parent is CasePatternSwitchLabelSyntax;

        public static bool IsColonInSwitchExpressionArm(this SyntaxToken token)
            => token.Kind() == SyntaxKind.ColonToken && token.Parent.IsKind(SyntaxKind.SwitchExpressionArm);

        public static bool IsCommaInSwitchExpression(this SyntaxToken token)
            => token.Kind() == SyntaxKind.CommaToken && token.Parent.IsKind(SyntaxKind.SwitchExpression);

        public static bool IsCommaInPropertyPatternClause(this SyntaxToken token)
            => token.Kind() == SyntaxKind.CommaToken && token.Parent.IsKind(SyntaxKind.PropertyPatternClause);

        public static bool IsIdentifierInLabeledStatement(this SyntaxToken token)
        {
            return token.Kind() == SyntaxKind.IdentifierToken &&
                token.Parent is LabeledStatementSyntax labeledStatement &&
                labeledStatement.Identifier == token;
        }

        public static bool IsColonInSwitchLabel(this SyntaxToken token)
            => FormattingRangeHelper.IsColonInSwitchLabel(token);

        public static bool IsColonInLabeledStatement(this SyntaxToken token)
        {
            return token.Kind() == SyntaxKind.ColonToken &&
                token.Parent is LabeledStatementSyntax labeledStatement &&
                labeledStatement.ColonToken == token;
        }

        public static bool IsEmbeddedStatementOwnerWithCloseParen([NotNullWhen(true)] this SyntaxNode? node)
        {
            return node is IfStatementSyntax ||
                   node is WhileStatementSyntax ||
                   node is ForStatementSyntax ||
                   node is CommonForEachStatementSyntax ||
                   node is UsingStatementSyntax ||
                   node is FixedStatementSyntax ||
                   node is LockStatementSyntax;
        }

        public static bool IsNestedQueryExpression(this SyntaxToken token)
        {
            return token.Kind() == SyntaxKind.InKeyword &&
                   token.Parent is FromClauseSyntax fromClause &&
                   fromClause.Expression is QueryExpressionSyntax;
        }

        public static bool IsFirstFromKeywordInExpression(this SyntaxToken token)
        {
            return token.Kind() == SyntaxKind.FromKeyword &&
                   token.Parent.IsParentKind(SyntaxKind.QueryExpression, out QueryExpressionSyntax? queryExpression) &&
                   queryExpression.GetFirstToken().Equals(token);
        }

        public static bool IsInitializerForObjectOrAnonymousObjectCreationExpression([NotNullWhen(true)] this SyntaxNode? node)
        {
            if (node is InitializerExpressionSyntax initializer)
            {
                var parent = initializer.Parent;
                if (parent is AnonymousObjectCreationExpressionSyntax)
                {
                    return true;
                }

                if (parent is ObjectCreationExpressionSyntax)
                {
                    if (initializer.Expressions.Count <= 0)
                    {
                        return true;
                    }

                    var expression = initializer.Expressions[0];
                    if (expression.Kind() == SyntaxKind.SimpleAssignmentExpression)
                    {
                        return true;
                    }
                }

                return false;
            }
            else if (node is AnonymousObjectMemberDeclaratorSyntax anonymousObjectInitializer)
            {
                return anonymousObjectInitializer.Parent is AnonymousObjectCreationExpressionSyntax;
            }
            else
            {
                return false;
            }
        }

        public static bool IsInitializerForArrayOrCollectionCreationExpression(this SyntaxNode node)
        {
            if (node is InitializerExpressionSyntax initializer)
            {
                var parent = initializer.Parent;
                if (parent is ArrayCreationExpressionSyntax ||
                    parent is ImplicitArrayCreationExpressionSyntax ||
                    parent is EqualsValueClauseSyntax ||
                    parent.IsKind(SyntaxKind.SimpleAssignmentExpression))
                {
                    return true;
                }

                if (parent is ObjectCreationExpressionSyntax)
                {
                    return !IsInitializerForObjectOrAnonymousObjectCreationExpression(initializer);
                }

                return false;
            }
            else if (node is AnonymousObjectMemberDeclaratorSyntax anonymousObjectInitializer)
            {
                var parent = anonymousObjectInitializer.Parent;
                if (parent is ArrayCreationExpressionSyntax ||
                    parent is ImplicitArrayCreationExpressionSyntax ||
                    parent is EqualsValueClauseSyntax ||
                    parent is ObjectCreationExpressionSyntax ||
                    parent.IsKind(SyntaxKind.SimpleAssignmentExpression))
                {
                    return true;
                }

                return false;
            }
            else
            {
                return false;
            }
        }

        public static bool ParenOrBracketContainsNothing(this SyntaxToken token1, SyntaxToken token2)
        {
            return (token1.Kind() == SyntaxKind.OpenParenToken && token2.Kind() == SyntaxKind.CloseParenToken) ||
                   (token1.Kind() == SyntaxKind.OpenBracketToken && token2.Kind() == SyntaxKind.CloseBracketToken);
        }

        public static bool IsLastTokenInLabelStatement(this SyntaxToken token)
        {
            if (token.Kind() != SyntaxKind.SemicolonToken && token.Kind() != SyntaxKind.CloseBraceToken)
            {
                return false;
            }

            if (token.Parent == null)
            {
                return false;
            }

            return token.Parent.Parent is LabeledStatementSyntax;
        }

        public static (SyntaxToken firstToken, SyntaxToken lastToken) GetFirstAndLastMemberDeclarationTokensAfterAttributes(this MemberDeclarationSyntax node)
        {
            Contract.ThrowIfNull(node);

            // there are no attributes associated with the node. return back first and last token of the node.
            var attributes = node.GetAttributes();
            if (attributes.Count == 0)
            {
                return (node.GetFirstToken(includeZeroWidth: true), node.GetLastToken(includeZeroWidth: true));
            }

            var lastToken = node.GetLastToken(includeZeroWidth: true);
            var lastAttributeToken = attributes.Last().GetLastToken(includeZeroWidth: true);
            if (lastAttributeToken.Equals(lastToken))
            {
                return default;
            }

            var firstTokenAfterAttribute = lastAttributeToken.GetNextToken(includeZeroWidth: true);

            // there are attributes, get first token after the tokens belong to attributes
            return (firstTokenAfterAttribute, lastToken);
        }

        public static bool IsBlockBody(this SyntaxNode node)
        {
            Contract.ThrowIfNull(node);

            if (!(node is BlockSyntax blockNode) || blockNode.Parent == null)
            {
                return false;
            }

            switch (blockNode.Parent.Kind())
            {
                case SyntaxKind.AnonymousMethodExpression:
                case SyntaxKind.CheckedStatement:
                case SyntaxKind.UncheckedStatement:
                case SyntaxKind.UnsafeStatement:
                case SyntaxKind.TryStatement:
                case SyntaxKind.CatchClause:
                case SyntaxKind.FinallyClause:
                case SyntaxKind.MethodDeclaration:
                case SyntaxKind.OperatorDeclaration:
                case SyntaxKind.ConversionOperatorDeclaration:
                case SyntaxKind.ConstructorDeclaration:
                case SyntaxKind.DestructorDeclaration:
                case SyntaxKind.AddAccessorDeclaration:
                case SyntaxKind.GetAccessorDeclaration:
                case SyntaxKind.SetAccessorDeclaration:
                case SyntaxKind.RemoveAccessorDeclaration:
                case SyntaxKind.UnknownAccessorDeclaration:
                    return true;
                default:
                    return false;
            }
        }

        public static bool IsPlusOrMinusExpression(this SyntaxToken token)
        {
            if (token.Kind() != SyntaxKind.PlusToken && token.Kind() != SyntaxKind.MinusToken)
            {
                return false;
            }

            return token.Parent is PrefixUnaryExpressionSyntax;
        }

        public static bool IsInterpolation(this SyntaxToken currentToken)
            => currentToken.Parent.IsKind(SyntaxKind.Interpolation);

        /// <summary>
        /// Checks whether currentToken is the opening paren of a deconstruction-declaration in var form, such as <c>var (x, y) = ...</c>
        /// </summary>
        public static bool IsOpenParenInVarDeconstructionDeclaration(this SyntaxToken currentToken)
        {
            return currentToken.Kind() == SyntaxKind.OpenParenToken &&
                currentToken.Parent is ParenthesizedVariableDesignationSyntax &&
                currentToken.Parent.Parent is DeclarationExpressionSyntax;
        }

        /// <summary>
        /// Check whether the currentToken is a comma and is a delimiter between arguments inside a tuple expression.
        /// </summary>
        public static bool IsCommaInTupleExpression(this SyntaxToken currentToken)
        {
            return currentToken.IsKind(SyntaxKind.CommaToken) &&
                currentToken.Parent.IsKind(SyntaxKind.TupleExpression);
        }
    }
}<|MERGE_RESOLUTION|>--- conflicted
+++ resolved
@@ -109,11 +109,7 @@
             => token.Kind() == SyntaxKind.ColonToken && token.Parent.IsKind(SyntaxKind.BaseList);
 
         public static bool IsCommaInArgumentOrParameterList(this SyntaxToken token)
-<<<<<<< HEAD
-            => token.Kind() == SyntaxKind.CommaToken && (token.Parent.IsAnyArgumentList() || token.Parent.IsKind(SyntaxKind.ParameterList) || token.Parent.IsKind(SyntaxKindEx.FunctionPointerParameterList));
-=======
             => token.Kind() == SyntaxKind.CommaToken && (token.Parent.IsAnyArgumentList() || token.Parent.IsKind(SyntaxKind.ParameterList) || token.Parent.IsKind(SyntaxKind.FunctionPointerParameterList));
->>>>>>> 4bb7eaaa
 
         public static bool IsLambdaBodyBlock(this SyntaxNode node)
         {
