﻿// Licensed to the .NET Foundation under one or more agreements.
// The .NET Foundation licenses this file to you under the MIT license.
// See the LICENSE file in the project root for more information.

using System;
using System.Collections.Generic;
using System.Collections.Immutable;
using System.Diagnostics;
using System.Globalization;
using System.Text;
using System.Threading;
using Microsoft.CodeAnalysis.PooledObjects;
using Microsoft.CodeAnalysis.Shared.Extensions;
using Roslyn.Utilities;

namespace Microsoft.CodeAnalysis;

internal partial struct SymbolKey
{
    private enum SymbolKeyType
    {
        Alias = 'A',
        BodyLevel = 'B',
        ConstructedMethod = 'C',
        NamedType = 'D',
        ErrorType = 'E',
        Field = 'F',
        FunctionPointer = 'G',
        DynamicType = 'I',
        BuiltinOperator = 'L',
        Method = 'M',
        Namespace = 'N',
        PointerType = 'O',
        Parameter = 'P',
        Property = 'Q',
        ArrayType = 'R',
        Assembly = 'S',
        TupleType = 'T',
        Module = 'U',
        Event = 'V',
        AnonymousType = 'W',
        ReducedExtensionMethod = 'X',
        TypeParameter = 'Y',
        AnonymousFunctionOrDelegate = 'Z',

        // Not to be confused with ArrayType.  This indicates an array of elements in the stream.
        Array = '%',
        Reference = '#',
        Null = '!',
        TypeParameterOrdinal = '@',
    }

    private class SymbolKeyWriter : SymbolVisitor, IDisposable
    {
        private static readonly ObjectPool<SymbolKeyWriter> s_writerPool = SharedPools.Default<SymbolKeyWriter>();

        private readonly Action<ISymbol> _writeSymbolKey;
        private readonly Action<string?> _writeString;
        private readonly Action<Location?> _writeLocation;
        private readonly Action<bool> _writeBoolean;
        private readonly Action<IParameterSymbol> _writeParameterType;
        private readonly Action<IParameterSymbol> _writeRefKind;

        private readonly Dictionary<ISymbol, int> _symbolToId = [];
        private readonly StringBuilder _stringBuilder = new();

        public CancellationToken CancellationToken { get; private set; }

        private readonly List<IMethodSymbol> _methodSymbolStack = [];

        internal int _nestingCount;
        private int _nextId;

        public SymbolKeyWriter()
        {
<<<<<<< HEAD
            Alias = 'A',
            BodyLevel = 'B',
            ConstructedMethod = 'C',
            NamedType = 'D',
            ErrorType = 'E',
            Field = 'F',
            FunctionPointer = 'G',
            DynamicType = 'I',
            Preprocessing = 'J',
            BuiltinOperator = 'L',
            Method = 'M',
            Namespace = 'N',
            PointerType = 'O',
            Parameter = 'P',
            Property = 'Q',
            ArrayType = 'R',
            Assembly = 'S',
            TupleType = 'T',
            Module = 'U',
            Event = 'V',
            AnonymousType = 'W',
            ReducedExtensionMethod = 'X',
            TypeParameter = 'Y',
            AnonymousFunctionOrDelegate = 'Z',

            // Not to be confused with ArrayType.  This indicates an array of elements in the stream.
            Array = '%',
            Reference = '#',
            Null = '!',
            TypeParameterOrdinal = '@',
=======
            _writeSymbolKey = WriteSymbolKey;
            _writeString = WriteString;
            _writeLocation = WriteLocation;
            _writeBoolean = WriteBoolean;
            _writeParameterType = p => WriteSymbolKey(p.Type);
            _writeRefKind = p => WriteRefKind(p.RefKind);
>>>>>>> 7f3fb334
        }

        public void Dispose()
        {
            _symbolToId.Clear();
            _stringBuilder.Clear();
            _methodSymbolStack.Clear();
            CancellationToken = default;
            _nestingCount = 0;
            _nextId = 0;

            // Place us back in the pool for future use.
            s_writerPool.Free(this);
        }

        public static SymbolKeyWriter GetWriter(CancellationToken cancellationToken)
        {
            var visitor = s_writerPool.Allocate();
            visitor.Initialize(cancellationToken);
            return visitor;
        }

        private void Initialize(CancellationToken cancellationToken)
            => CancellationToken = cancellationToken;

        public string CreateKey()
        {
            Debug.Assert(_nestingCount == 0);
            return _stringBuilder.ToString();
        }

        private void StartKey()
        {
            _stringBuilder.Append('(');
            _nestingCount++;
        }

        private void WriteType(SymbolKeyType type)
            => _stringBuilder.Append((char)type);

        private void EndKey()
        {
            _nestingCount--;
            _stringBuilder.Append(')');
        }

        internal void WriteSymbolKey(ISymbol? symbol)
        {
            WriteSpace();

            if (symbol == null)
            {
                WriteType(SymbolKeyType.Null);
                return;
            }

            int id;
            var shouldWriteOrdinal = ShouldWriteTypeParameterOrdinal(symbol, out _);
            if (!shouldWriteOrdinal)
            {
                if (_symbolToId.TryGetValue(symbol, out id))
                {
                    StartKey();
                    WriteType(SymbolKeyType.Reference);
                    WriteInteger(id);
                    EndKey();
                    return;
                }
            }

            id = _nextId;
            _nextId++;

            StartKey();
            if (IsBodyLevelSymbol(symbol))
            {
                WriteType(SymbolKeyType.BodyLevel);
                BodyLevelSymbolKey.Create(symbol, this);
            }
            else
            {
                symbol.Accept(this);
            }

            if (!shouldWriteOrdinal)
            {
                // Note: it is possible in some situations to hit the same symbol 
                // multiple times.  For example, if you have:
                //
                //      Goo<Z>(List<Z> list)
                //
                // If we start with the symbol for "list" then we'll see the following
                // chain of symbols hit:
                //
                //      List<Z>     
                //          Z
                //              Goo<Z>(List<Z>)
                //                  List<Z>
                //
                // The recursion is prevented because when we hit 'Goo' we mark that
                // we're writing out a signature.  And, in signature mode we only write
                // out the ordinal for 'Z' without recursing.  However, even though
                // we prevent the recursion, we still hit List<Z> twice.  After writing
                // the innermost one out, we'll give it a reference ID.  When we
                // then hit the outermost one, we want to just reuse that one.
                if (_symbolToId.TryGetValue(symbol, out var existingId))
                {
                    // While we recursed, we already hit this symbol.  Use its ID as our
                    // ID.
                    id = existingId;
                }
                else
                {
                    // Haven't hit this symbol before, write out its fresh ID.
                    _symbolToId.Add(symbol, id);
                }
            }

            // Now write out the ID for this symbol so that any future hits of it can 
            // write out a reference to it instead.
            WriteInteger(id);

<<<<<<< HEAD
                StartKey();
                if (IsBodyLevelSymbol(symbol))
                {
                    WriteType(SymbolKeyType.BodyLevel);
                    BodyLevelSymbolKey.Create(symbol, this);
                }
                else if (symbol is IPreprocessingSymbol preprocessingSymbol)
                {
                    WriteType(SymbolKeyType.Preprocessing);
                    PreprocessingSymbolKey.Instance.Create(preprocessingSymbol, this);
                }
                else
                {
                    symbol.Accept(this);
                }
=======
            EndKey();
        }
>>>>>>> 7f3fb334

        private void WriteSpace()
            => _stringBuilder.Append(' ');

        internal void WriteFormatVersion(int version)
            => WriteIntegerRaw_DoNotCallDirectly(version);

        internal void WriteInteger(int value)
        {
            WriteSpace();
            WriteIntegerRaw_DoNotCallDirectly(value);
        }

        private void WriteIntegerRaw_DoNotCallDirectly(int value)
            => _stringBuilder.Append(value.ToString(CultureInfo.InvariantCulture));

        internal void WriteBoolean(bool value)
            => WriteInteger(value ? 1 : 0);

        internal void WriteString(string? value)
        {
            // Strings are quoted, with all embedded quotes being doubled to escape them.
            WriteSpace();
            if (value == null)
            {
                WriteType(SymbolKeyType.Null);
            }
            else
            {
                _stringBuilder.Append('"');
                _stringBuilder.Append(value.Replace("\"", "\"\""));
                _stringBuilder.Append('"');
            }
        }

        internal void WriteLocation(Location? location)
        {
            WriteSpace();
            if (location == null)
            {
                WriteType(SymbolKeyType.Null);
                return;
            }

            Debug.Assert(location.Kind is LocationKind.None or
                         LocationKind.SourceFile or
                         LocationKind.MetadataFile);

            WriteInteger((int)location.Kind);
            if (location.IsInSource)
            {
                WriteString(location.SourceTree.FilePath);
                WriteInteger(location.SourceSpan.Start);
                WriteInteger(location.SourceSpan.Length);
            }
            else if (location.Kind == LocationKind.MetadataFile)
            {
                WriteSymbolKey(location.MetadataModule!.ContainingAssembly);
                WriteString(location.MetadataModule.MetadataName);
            }
        }

        /// <summary>
        /// Writes out the provided symbols to the key.  The array provided must not
        /// be <c>default</c>.
        /// </summary>
        internal void WriteSymbolKeyArray<TSymbol>(ImmutableArray<TSymbol> symbols)
            where TSymbol : ISymbol
        {
            WriteArray(symbols, _writeSymbolKey);
        }

        internal void WriteParameterTypesArray(ImmutableArray<IParameterSymbol> symbols)
            => WriteArray(symbols, _writeParameterType);

        internal void WriteBooleanArray(ImmutableArray<bool> array)
            => WriteArray(array, _writeBoolean);

        // annotating WriteStringArray and WriteLocationArray as allowing null elements
        // then causes issues where we can't pass ImmutableArrays of non-null elements

#nullable disable

        internal void WriteStringArray(ImmutableArray<string> strings)
            => WriteArray(strings, _writeString);

        internal void WriteLocationArray(ImmutableArray<Location> array)
            => WriteArray(array, _writeLocation);

#nullable enable

        internal void WriteRefKindArray(ImmutableArray<IParameterSymbol> values)
            => WriteArray(values, _writeRefKind);

        private void WriteArray<T, U>(ImmutableArray<T> array, Action<U> writeValue)
            where T : U
        {
            WriteSpace();
            Debug.Assert(!array.IsDefault);

            StartKey();
            WriteType(SymbolKeyType.Array);

            WriteInteger(array.Length);
            foreach (var value in array)
            {
                writeValue(value);
            }

            EndKey();
        }

        internal void WriteRefKind(RefKind refKind) => WriteInteger((int)refKind);

        public override void VisitAlias(IAliasSymbol aliasSymbol)
        {
            WriteType(SymbolKeyType.Alias);
            AliasSymbolKey.Instance.Create(aliasSymbol, this);
        }

        public override void VisitArrayType(IArrayTypeSymbol arrayTypeSymbol)
        {
            WriteType(SymbolKeyType.ArrayType);
            ArrayTypeSymbolKey.Instance.Create(arrayTypeSymbol, this);
        }

        public override void VisitAssembly(IAssemblySymbol assemblySymbol)
        {
            WriteType(SymbolKeyType.Assembly);
            AssemblySymbolKey.Instance.Create(assemblySymbol, this);
        }

        public override void VisitDynamicType(IDynamicTypeSymbol dynamicTypeSymbol)
        {
            WriteType(SymbolKeyType.DynamicType);
            DynamicTypeSymbolKey.Instance.Create(dynamicTypeSymbol, this);
        }

        public override void VisitField(IFieldSymbol fieldSymbol)
        {
            WriteType(SymbolKeyType.Field);
            FieldSymbolKey.Instance.Create(fieldSymbol, this);
        }

        public override void VisitLabel(ILabelSymbol labelSymbol)
            => throw ExceptionUtilities.Unreachable();

        public override void VisitLocal(ILocalSymbol localSymbol)
            => throw ExceptionUtilities.Unreachable();

        public override void VisitRangeVariable(IRangeVariableSymbol rangeVariableSymbol)
            => throw ExceptionUtilities.Unreachable();

        public override void VisitMethod(IMethodSymbol methodSymbol)
        {
            if (!methodSymbol.Equals(methodSymbol.ConstructedFrom))
            {
                WriteType(SymbolKeyType.ConstructedMethod);
                ConstructedMethodSymbolKey.Instance.Create(methodSymbol, this);
            }
            else
            {
                switch (methodSymbol.MethodKind)
                {
                    case MethodKind.AnonymousFunction:
                        WriteType(SymbolKeyType.AnonymousFunctionOrDelegate);
                        AnonymousFunctionOrDelegateSymbolKey.Create(methodSymbol, this);
                        break;

                    case MethodKind.BuiltinOperator:
                        WriteType(SymbolKeyType.BuiltinOperator);
                        BuiltinOperatorSymbolKey.Instance.Create(methodSymbol, this);
                        break;

                    case MethodKind.ReducedExtension:
                        WriteType(SymbolKeyType.ReducedExtensionMethod);
                        ReducedExtensionMethodSymbolKey.Instance.Create(methodSymbol, this);
                        break;

                    case MethodKind.LocalFunction:
                        throw ExceptionUtilities.Unreachable();

                    default:
                        WriteType(SymbolKeyType.Method);
                        MethodSymbolKey.Instance.Create(methodSymbol, this);
                        break;
                }
            }
        }

        public override void VisitModule(IModuleSymbol moduleSymbol)
        {
            WriteType(SymbolKeyType.Module);
            ModuleSymbolKey.Instance.Create(moduleSymbol, this);
        }

        public override void VisitNamedType(INamedTypeSymbol namedTypeSymbol)
        {
            if (namedTypeSymbol.TypeKind == TypeKind.Error)
            {
                WriteType(SymbolKeyType.ErrorType);
                ErrorTypeSymbolKey.Instance.Create(namedTypeSymbol, this);
            }
            else if (namedTypeSymbol.IsTupleType && namedTypeSymbol.TupleUnderlyingType is INamedTypeSymbol underlyingType && underlyingType != namedTypeSymbol)
            {
                // A tuple is a named type with some added information
                // We only need to store this extra information if there is some
                // (ie. the current type differs from the underlying type, which has no element names)
                WriteType(SymbolKeyType.TupleType);
                TupleTypeSymbolKey.Instance.Create(namedTypeSymbol, this);
            }
            else if (namedTypeSymbol.IsAnonymousType)
            {
                if (namedTypeSymbol.IsAnonymousDelegateType())
                {
                    WriteType(SymbolKeyType.AnonymousFunctionOrDelegate);
                    AnonymousFunctionOrDelegateSymbolKey.Create(namedTypeSymbol, this);
                }
                else
                {
                    WriteType(SymbolKeyType.AnonymousType);
                    AnonymousTypeSymbolKey.Instance.Create(namedTypeSymbol, this);
                }
            }
            else
            {
                WriteType(SymbolKeyType.NamedType);
                NamedTypeSymbolKey.Instance.Create(namedTypeSymbol, this);
            }
        }

        public override void VisitNamespace(INamespaceSymbol namespaceSymbol)
        {
            WriteType(SymbolKeyType.Namespace);
            NamespaceSymbolKey.Instance.Create(namespaceSymbol, this);
        }

        public override void VisitParameter(IParameterSymbol parameterSymbol)
        {
            WriteType(SymbolKeyType.Parameter);
            ParameterSymbolKey.Instance.Create(parameterSymbol, this);
        }

        public override void VisitPointerType(IPointerTypeSymbol pointerTypeSymbol)
        {
            WriteType(SymbolKeyType.PointerType);
            PointerTypeSymbolKey.Instance.Create(pointerTypeSymbol, this);
        }

        public override void VisitFunctionPointerType(IFunctionPointerTypeSymbol symbol)
        {
            WriteType(SymbolKeyType.FunctionPointer);
            FunctionPointerTypeSymbolKey.Instance.Create(symbol, this);
        }

        public override void VisitProperty(IPropertySymbol propertySymbol)
        {
            WriteType(SymbolKeyType.Property);
            PropertySymbolKey.Instance.Create(propertySymbol, this);
        }

        public override void VisitEvent(IEventSymbol eventSymbol)
        {
            WriteType(SymbolKeyType.Event);
            EventSymbolKey.Instance.Create(eventSymbol, this);
        }

        public override void VisitTypeParameter(ITypeParameterSymbol typeParameterSymbol)
        {
            // If it's a reference to a method type parameter, and we're currently writing
            // out a signture, then only write out the ordinal of type parameter.  This 
            // helps prevent recursion problems in cases like "Goo<T>(T t).
            if (ShouldWriteTypeParameterOrdinal(typeParameterSymbol, out var methodIndex))
            {
                WriteType(SymbolKeyType.TypeParameterOrdinal);
                TypeParameterOrdinalSymbolKey.Create(typeParameterSymbol, methodIndex, this);
            }
            else
            {
<<<<<<< HEAD
                // If it's a reference to a method type parameter, and we're currently writing
                // out a signature, then only write out the ordinal of type parameter.  This 
                // helps prevent recursion problems in cases like "Goo<T>(T t).
                if (ShouldWriteTypeParameterOrdinal(typeParameterSymbol, out var methodIndex))
                {
                    WriteType(SymbolKeyType.TypeParameterOrdinal);
                    TypeParameterOrdinalSymbolKey.Create(typeParameterSymbol, methodIndex, this);
                }
                else
                {
                    WriteType(SymbolKeyType.TypeParameter);
                    TypeParameterSymbolKey.Instance.Create(typeParameterSymbol, this);
                }
=======
                WriteType(SymbolKeyType.TypeParameter);
                TypeParameterSymbolKey.Instance.Create(typeParameterSymbol, this);
>>>>>>> 7f3fb334
            }
        }

        public bool ShouldWriteTypeParameterOrdinal(ISymbol symbol, out int methodIndex)
        {
            if (symbol.Kind == SymbolKind.TypeParameter)
            {
                var typeParameter = (ITypeParameterSymbol)symbol;
                if (typeParameter.TypeParameterKind == TypeParameterKind.Method)
                {
                    for (int i = 0, n = _methodSymbolStack.Count; i < n; i++)
                    {
                        var method = _methodSymbolStack[i];
                        if (typeParameter.DeclaringMethod!.Equals(method))
                        {
                            methodIndex = i;
                            return true;
                        }
                    }
                }
            }

            methodIndex = -1;
            return false;
        }

        public void PushMethod(IMethodSymbol method)
            => _methodSymbolStack.Add(method);

        public void PopMethod(IMethodSymbol method)
        {
            Contract.ThrowIfTrue(_methodSymbolStack.Count == 0);
            Contract.ThrowIfFalse(method.Equals(_methodSymbolStack[_methodSymbolStack.Count - 1]));
            _methodSymbolStack.RemoveAt(_methodSymbolStack.Count - 1);
        }
    }
}<|MERGE_RESOLUTION|>--- conflicted
+++ resolved
@@ -33,6 +33,7 @@
         PointerType = 'O',
         Parameter = 'P',
         Property = 'Q',
+        Preprocessing = 'J',
         ArrayType = 'R',
         Assembly = 'S',
         TupleType = 'T',
@@ -73,45 +74,12 @@
 
         public SymbolKeyWriter()
         {
-<<<<<<< HEAD
-            Alias = 'A',
-            BodyLevel = 'B',
-            ConstructedMethod = 'C',
-            NamedType = 'D',
-            ErrorType = 'E',
-            Field = 'F',
-            FunctionPointer = 'G',
-            DynamicType = 'I',
-            Preprocessing = 'J',
-            BuiltinOperator = 'L',
-            Method = 'M',
-            Namespace = 'N',
-            PointerType = 'O',
-            Parameter = 'P',
-            Property = 'Q',
-            ArrayType = 'R',
-            Assembly = 'S',
-            TupleType = 'T',
-            Module = 'U',
-            Event = 'V',
-            AnonymousType = 'W',
-            ReducedExtensionMethod = 'X',
-            TypeParameter = 'Y',
-            AnonymousFunctionOrDelegate = 'Z',
-
-            // Not to be confused with ArrayType.  This indicates an array of elements in the stream.
-            Array = '%',
-            Reference = '#',
-            Null = '!',
-            TypeParameterOrdinal = '@',
-=======
             _writeSymbolKey = WriteSymbolKey;
             _writeString = WriteString;
             _writeLocation = WriteLocation;
             _writeBoolean = WriteBoolean;
             _writeParameterType = p => WriteSymbolKey(p.Type);
             _writeRefKind = p => WriteRefKind(p.RefKind);
->>>>>>> 7f3fb334
         }
 
         public void Dispose()
@@ -223,6 +191,11 @@
                     // ID.
                     id = existingId;
                 }
+                else if (symbol is IPreprocessingSymbol preprocessingSymbol)
+                {
+                    WriteType(SymbolKeyType.Preprocessing);
+                    PreprocessingSymbolKey.Instance.Create(preprocessingSymbol, this);
+                }
                 else
                 {
                     // Haven't hit this symbol before, write out its fresh ID.
@@ -234,26 +207,8 @@
             // write out a reference to it instead.
             WriteInteger(id);
 
-<<<<<<< HEAD
-                StartKey();
-                if (IsBodyLevelSymbol(symbol))
-                {
-                    WriteType(SymbolKeyType.BodyLevel);
-                    BodyLevelSymbolKey.Create(symbol, this);
-                }
-                else if (symbol is IPreprocessingSymbol preprocessingSymbol)
-                {
-                    WriteType(SymbolKeyType.Preprocessing);
-                    PreprocessingSymbolKey.Instance.Create(preprocessingSymbol, this);
-                }
-                else
-                {
-                    symbol.Accept(this);
-                }
-=======
             EndKey();
         }
->>>>>>> 7f3fb334
 
         private void WriteSpace()
             => _stringBuilder.Append(' ');
@@ -524,7 +479,7 @@
         public override void VisitTypeParameter(ITypeParameterSymbol typeParameterSymbol)
         {
             // If it's a reference to a method type parameter, and we're currently writing
-            // out a signture, then only write out the ordinal of type parameter.  This 
+            // out a signature, then only write out the ordinal of type parameter.  This 
             // helps prevent recursion problems in cases like "Goo<T>(T t).
             if (ShouldWriteTypeParameterOrdinal(typeParameterSymbol, out var methodIndex))
             {
@@ -533,24 +488,8 @@
             }
             else
             {
-<<<<<<< HEAD
-                // If it's a reference to a method type parameter, and we're currently writing
-                // out a signature, then only write out the ordinal of type parameter.  This 
-                // helps prevent recursion problems in cases like "Goo<T>(T t).
-                if (ShouldWriteTypeParameterOrdinal(typeParameterSymbol, out var methodIndex))
-                {
-                    WriteType(SymbolKeyType.TypeParameterOrdinal);
-                    TypeParameterOrdinalSymbolKey.Create(typeParameterSymbol, methodIndex, this);
-                }
-                else
-                {
-                    WriteType(SymbolKeyType.TypeParameter);
-                    TypeParameterSymbolKey.Instance.Create(typeParameterSymbol, this);
-                }
-=======
                 WriteType(SymbolKeyType.TypeParameter);
                 TypeParameterSymbolKey.Instance.Create(typeParameterSymbol, this);
->>>>>>> 7f3fb334
             }
         }
 
