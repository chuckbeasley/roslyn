﻿' Copyright (c) Microsoft.  All Rights Reserved.  Licensed under the Apache License, Version 2.0.  See License.txt in the project root for license information.

Imports System.Runtime.InteropServices
Imports System.Threading
Imports Microsoft.CodeAnalysis
Imports Microsoft.CodeAnalysis.CodeStyle
Imports Microsoft.CodeAnalysis.Options
Imports Microsoft.CodeAnalysis.Rename.ConflictEngine
Imports Microsoft.CodeAnalysis.Simplification
Imports Microsoft.CodeAnalysis.Text
Imports Microsoft.CodeAnalysis.VisualBasic.Symbols
Imports Microsoft.CodeAnalysis.VisualBasic.Syntax
Imports Microsoft.CodeAnalysis.VisualBasic.Utilities

Namespace Microsoft.CodeAnalysis.VisualBasic.Simplification.Simplifiers
    Friend Class NameSimplifier
        Inherits AbstractVisualBasicSimplifier(Of NameSyntax, ExpressionSyntax)

        Public Shared ReadOnly Instance As New NameSimplifier()

        Private Sub New()
        End Sub

        Public Overrides Function TrySimplify(
                name As NameSyntax,
                semanticModel As SemanticModel,
                optionSet As OptionSet,
                <Out> ByRef replacementNode As ExpressionSyntax,
                <Out> ByRef issueSpan As TextSpan,
                cancellationToken As CancellationToken) As Boolean

            ' do not simplify names of a namespace declaration
            If IsPartOfNamespaceDeclarationName(name) Then
                Return False
            End If

            ' see whether binding the name binds to a symbol/type. if not, it is ambiguous and
            ' nothing we can do here.
            Dim symbol = SimplificationHelpers.GetOriginalSymbolInfo(semanticModel, name)
            If SimplificationHelpers.IsValidSymbolInfo(symbol) Then
                If symbol.Kind = SymbolKind.Method AndAlso symbol.IsConstructor() Then
                    symbol = symbol.ContainingType
                End If

                If symbol.Kind = SymbolKind.Method AndAlso name.Kind = SyntaxKind.GenericName Then
                    Dim genericName = DirectCast(name, GenericNameSyntax)
                    replacementNode = SyntaxFactory.IdentifierName(genericName.Identifier).WithLeadingTrivia(genericName.GetLeadingTrivia()).WithTrailingTrivia(genericName.GetTrailingTrivia())

                    issueSpan = genericName.TypeArgumentList.Span
                    Return CanReplaceWithReducedName(name, replacementNode, semanticModel, cancellationToken)
                End If

                If Not TypeOf symbol Is INamespaceOrTypeSymbol Then
                    Return False
                End If
            Else
                Return False
            End If

            If name.HasAnnotations(SpecialTypeAnnotation.Kind) Then
                replacementNode = SyntaxFactory.PredefinedType(
                    SyntaxFactory.Token(name.GetLeadingTrivia(),
                                 GetPredefinedKeywordKind(SpecialTypeAnnotation.GetSpecialType(name.GetAnnotations(SpecialTypeAnnotation.Kind).First())),
                                 name.GetTrailingTrivia()))

                issueSpan = name.Span

                Return CanReplaceWithReducedNameInContext(name, replacementNode)
            Else

                If Not name.IsRightSideOfDot() Then

                    Dim aliasReplacement As IAliasSymbol = Nothing
                    If TryReplaceWithAlias(name, semanticModel, aliasReplacement) Then
                        Dim identifierToken = SyntaxFactory.Identifier(
                                name.GetLeadingTrivia(),
                                aliasReplacement.Name,
                                name.GetTrailingTrivia())

<<<<<<< HEAD
                        identifierToken = TryEscapeIdentifierToken(identifierToken)
=======
                        identifierToken = VisualBasicSimplificationService.TryEscapeIdentifierToken(identifierToken)
>>>>>>> 8021d1b6

                        replacementNode = SyntaxFactory.IdentifierName(identifierToken)

                        Dim annotatedNodesOrTokens = name.GetAnnotatedNodesAndTokens(RenameAnnotation.Kind)
                        For Each annotatedNodeOrToken In annotatedNodesOrTokens
                            If annotatedNodeOrToken.IsToken Then
                                identifierToken = annotatedNodeOrToken.AsToken().CopyAnnotationsTo(identifierToken)
                            Else
                                replacementNode = annotatedNodeOrToken.AsNode().CopyAnnotationsTo(replacementNode)
                            End If
                        Next

                        annotatedNodesOrTokens = name.GetAnnotatedNodesAndTokens(AliasAnnotation.Kind)
                        For Each annotatedNodeOrToken In annotatedNodesOrTokens
                            If annotatedNodeOrToken.IsToken Then
                                identifierToken = annotatedNodeOrToken.AsToken().CopyAnnotationsTo(identifierToken)
                            Else
                                replacementNode = annotatedNodeOrToken.AsNode().CopyAnnotationsTo(replacementNode)
                            End If
                        Next

                        replacementNode = DirectCast(replacementNode, SimpleNameSyntax).WithIdentifier(identifierToken)
                        issueSpan = name.Span

                        ' In case the alias name is the same as the last name of the alias target, we only include 
                        ' the left part of the name in the unnecessary span to Not confuse uses.
                        If name.Kind = SyntaxKind.QualifiedName Then
                            Dim qualifiedName As QualifiedNameSyntax = DirectCast(name, QualifiedNameSyntax)

                            If qualifiedName.Right.Identifier.ValueText = identifierToken.ValueText Then
                                issueSpan = qualifiedName.Left.Span
                            End If
                        End If

                        If CanReplaceWithReducedNameInContext(name, replacementNode) Then

                            ' check if the alias name ends with an Attribute suffix that can be omitted.
                            Dim replacementNodeWithoutAttributeSuffix As ExpressionSyntax = Nothing
                            Dim issueSpanWithoutAttributeSuffix As TextSpan = Nothing
                            If TryReduceAttributeSuffix(name, identifierToken, semanticModel, aliasReplacement IsNot Nothing, replacementNodeWithoutAttributeSuffix, issueSpanWithoutAttributeSuffix, cancellationToken) Then
                                If CanReplaceWithReducedName(name, replacementNodeWithoutAttributeSuffix, semanticModel, cancellationToken) Then
                                    replacementNode = replacementNode.CopyAnnotationsTo(replacementNodeWithoutAttributeSuffix)
                                    issueSpan = issueSpanWithoutAttributeSuffix
                                End If
                            End If

                            Return True
                        End If

                        Return False
                    End If

                    Dim nameHasNoAlias = False

                    If TypeOf name Is SimpleNameSyntax Then
                        Dim simpleName = DirectCast(name, SimpleNameSyntax)
                        If Not simpleName.Identifier.HasAnnotations(AliasAnnotation.Kind) Then
                            nameHasNoAlias = True
                        End If
                    End If

                    If TypeOf name Is QualifiedNameSyntax Then
                        Dim qualifiedNameSyntax = DirectCast(name, QualifiedNameSyntax)
                        If Not qualifiedNameSyntax.Right.Identifier.HasAnnotations(AliasAnnotation.Kind) Then
                            nameHasNoAlias = True
                        End If
                    End If

                    Dim aliasInfo = semanticModel.GetAliasInfo(name, cancellationToken)

                    ' Don't simplify to predefined type if name is part of a QualifiedName.
                    ' QualifiedNames can't contain PredefinedTypeNames (although MemberAccessExpressions can).
                    ' In other words, the left side of a QualifiedName can't be a PredefinedTypeName.
                    If nameHasNoAlias AndAlso aliasInfo Is Nothing AndAlso Not name.Parent.IsKind(SyntaxKind.QualifiedName) Then
                        Dim type = semanticModel.GetTypeInfo(name).Type
                        If type IsNot Nothing Then
                            Dim keywordKind = GetPredefinedKeywordKind(type.SpecialType)
                            If keywordKind <> SyntaxKind.None Then
                                ' But do simplify to predefined type if not simplifying results in just the addition of escaping
                                '   brackets.  E.g., even if specified otherwise, prefer `String` to `[String]`.
                                Dim token = SyntaxFactory.Token(
                                    name.GetLeadingTrivia(),
                                    keywordKind,
                                    name.GetTrailingTrivia())
                                Dim valueText = TryCast(name, IdentifierNameSyntax)?.Identifier.ValueText
                                Dim inDeclarationContext = PreferPredefinedTypeKeywordInDeclarations(name, optionSet)
                                Dim inMemberAccessContext = PreferPredefinedTypeKeywordInMemberAccess(name, optionSet)
                                If token.Text = valueText OrElse (inDeclarationContext OrElse inMemberAccessContext) Then

                                    Dim codeStyleOptionName As String = Nothing
                                    If inDeclarationContext Then
                                        codeStyleOptionName = NameOf(CodeStyleOptions.PreferIntrinsicPredefinedTypeKeywordInDeclaration)
                                    ElseIf inMemberAccessContext Then
                                        codeStyleOptionName = NameOf(CodeStyleOptions.PreferIntrinsicPredefinedTypeKeywordInMemberAccess)
                                    End If

                                    replacementNode = SyntaxFactory.PredefinedType(token)
                                    issueSpan = name.Span

                                    Dim canReplace = CanReplaceWithReducedNameInContext(name, replacementNode)
                                    If canReplace Then
                                        replacementNode = replacementNode.WithAdditionalAnnotations(New SyntaxAnnotation(codeStyleOptionName))
                                    End If

                                    Return canReplace
                                End If
                            End If
                        End If
                    End If

                    ' Nullable rewrite: Nullable(Of Integer) -> Integer?
                    ' Don't rewrite in the case where Nullable(Of Integer) is part of some qualified name like Nullable(Of Integer).Something
                    If (symbol.Kind = SymbolKind.NamedType) AndAlso (Not name.IsLeftSideOfQualifiedName) Then
                        Dim type = DirectCast(symbol, INamedTypeSymbol)
                        If aliasInfo Is Nothing AndAlso CanSimplifyNullable(type, name) Then
                            Dim genericName As GenericNameSyntax
                            If name.Kind = SyntaxKind.QualifiedName Then
                                genericName = DirectCast(DirectCast(name, QualifiedNameSyntax).Right, GenericNameSyntax)
                            Else
                                genericName = DirectCast(name, GenericNameSyntax)
                            End If

                            Dim oldType = genericName.TypeArgumentList.Arguments.First()
                            replacementNode = SyntaxFactory.NullableType(oldType).WithLeadingTrivia(name.GetLeadingTrivia())

                            issueSpan = name.Span

                            If CanReplaceWithReducedNameInContext(name, replacementNode) Then
                                Return True
                            End If
                        End If
                    End If
                End If

                Select Case name.Kind
                    Case SyntaxKind.QualifiedName
                        ' a module name was inserted by the name expansion, so removing this should be tried first.
                        Dim qualifiedName = DirectCast(name, QualifiedNameSyntax)
                        If qualifiedName.HasAnnotation(SimplificationHelpers.SimplifyModuleNameAnnotation) Then
                            If TryOmitModuleName(qualifiedName, semanticModel, replacementNode, issueSpan, cancellationToken) Then
                                Return True
                            End If
                        End If

                        replacementNode = qualifiedName.Right.WithLeadingTrivia(name.GetLeadingTrivia())
                        replacementNode = DirectCast(replacementNode, SimpleNameSyntax) _
<<<<<<< HEAD
                            .WithIdentifier(TryEscapeIdentifierToken(DirectCast(replacementNode, SimpleNameSyntax).Identifier))
=======
                            .WithIdentifier(VisualBasicSimplificationService.TryEscapeIdentifierToken(
                                            DirectCast(replacementNode, SimpleNameSyntax).Identifier))
>>>>>>> 8021d1b6
                        issueSpan = qualifiedName.Left.Span

                        If CanReplaceWithReducedName(name, replacementNode, semanticModel, cancellationToken) Then
                            Return True
                        End If

                        If TryOmitModuleName(qualifiedName, semanticModel, replacementNode, issueSpan, cancellationToken) Then
                            Return True
                        End If

                    Case SyntaxKind.IdentifierName
                        Dim identifier = DirectCast(name, IdentifierNameSyntax).Identifier
                        TryReduceAttributeSuffix(name, identifier, semanticModel, False, replacementNode, issueSpan, cancellationToken)
                End Select
            End If

            If replacementNode Is Nothing Then
                Return False
            End If

            Return CanReplaceWithReducedName(name, replacementNode, semanticModel, cancellationToken)
        End Function

        ''' <summary>
        ''' Checks if the SyntaxNode is a name of a namespace declaration. To be a namespace name, the syntax
        ''' must be parented by an namespace declaration and the node itself must be equal to the declaration's Name
        ''' property.
        ''' </summary>
        Private Function IsPartOfNamespaceDeclarationName(node As SyntaxNode) As Boolean

            Dim nextNode As SyntaxNode = node

            Do While nextNode IsNot Nothing

                Select Case nextNode.Kind

                    Case SyntaxKind.IdentifierName, SyntaxKind.QualifiedName
                        node = nextNode
                        nextNode = nextNode.Parent

                    Case SyntaxKind.NamespaceStatement
                        Dim namespaceStatement = DirectCast(nextNode, NamespaceStatementSyntax)
                        Return namespaceStatement.Name Is node

                    Case Else
                        Return False

                End Select

            Loop

            Return False
        End Function

        Private Function CanReplaceWithReducedName(
            name As NameSyntax,
            replacementNode As ExpressionSyntax,
            semanticModel As SemanticModel,
            cancellationToken As CancellationToken
        ) As Boolean
            Dim speculationAnalyzer = New SpeculationAnalyzer(name, replacementNode, semanticModel, cancellationToken)
            If speculationAnalyzer.ReplacementChangesSemantics() Then
                Return False
            End If

            Return CanReplaceWithReducedNameInContext(name, replacementNode)
        End Function

        Private Function CanReplaceWithReducedNameInContext(name As NameSyntax, replacementNode As ExpressionSyntax) As Boolean

            ' Special case.  if this new minimal name parses out to a predefined type, then we
            ' have to make sure that we're not in a using alias.   That's the one place where the
            ' language doesn't allow predefined types.  You have to use the fully qualified name
            ' instead.
            Dim invalidTransformation1 = IsNonNameSyntaxInImportsDirective(name, replacementNode)
            Dim invalidTransformation2 = IsReservedNameInAttribute(name, replacementNode)

            Dim invalidTransformation3 = IsNullableTypeSyntaxLeftOfDotInMemberAccess(name, replacementNode)

            Return Not (invalidTransformation1 OrElse invalidTransformation2 OrElse invalidTransformation3)
        End Function

        Private Function IsNonNameSyntaxInImportsDirective(expression As ExpressionSyntax, simplifiedNode As ExpressionSyntax) As Boolean
            Return TypeOf expression.Parent Is ImportsClauseSyntax AndAlso
                Not TypeOf simplifiedNode Is NameSyntax
        End Function

        Private Function IsNullableTypeSyntaxLeftOfDotInMemberAccess(expression As ExpressionSyntax, simplifiedNode As ExpressionSyntax) As Boolean
            Return expression.IsParentKind(SyntaxKind.SimpleMemberAccessExpression) AndAlso
                simplifiedNode.Kind = SyntaxKind.NullableType
        End Function

        Private Function TryOmitModuleName(name As QualifiedNameSyntax, semanticModel As SemanticModel, <Out()> ByRef replacementNode As ExpressionSyntax, <Out()> ByRef issueSpan As TextSpan, cancellationToken As CancellationToken) As Boolean
            If name.IsParentKind(SyntaxKind.QualifiedName) Then
                Dim symbolForName = semanticModel.GetSymbolInfo(DirectCast(name.Parent, QualifiedNameSyntax)).Symbol

                ' in case this QN is used in a "New NSName.ModuleName.MemberName()" expression
                ' the returned symbol is a constructor. Then we need to get the containing type.
                If symbolForName.IsConstructor Then
                    symbolForName = symbolForName.ContainingType
                End If

                If symbolForName.IsModuleMember Then

                    replacementNode = name.Left.WithLeadingTrivia(name.GetLeadingTrivia())
                    issueSpan = name.Right.Span

                    Dim parent = DirectCast(name.Parent, QualifiedNameSyntax)
                    Dim parentReplacement = parent.ReplaceNode(parent.Left, replacementNode)

                    If CanReplaceWithReducedName(parent, parentReplacement, semanticModel, cancellationToken) Then
                        Return True
                    End If
                End If
            End If

            Return False
        End Function

        Private Shared Function TryReduceAttributeSuffix(
            name As NameSyntax,
            identifierToken As SyntaxToken,
            semanticModel As SemanticModel,
            isIdentifierNameFromAlias As Boolean,
            <Out> ByRef replacementNode As ExpressionSyntax,
            <Out> ByRef issueSpan As TextSpan,
            cancellationToken As CancellationToken
        ) As Boolean
            If SyntaxFacts.IsAttributeName(name) AndAlso Not isIdentifierNameFromAlias Then

                ' When the replacement is an Alias we don't want the "Attribute" Suffix to be removed because this will result in symbol change
                Dim aliasSymbol = semanticModel.GetAliasInfo(name, cancellationToken)
                If aliasSymbol IsNot Nothing AndAlso
                   String.Compare(aliasSymbol.Name, identifierToken.ValueText, StringComparison.OrdinalIgnoreCase) = 0 Then
                    Return False
                End If

                If name.Parent.Kind = SyntaxKind.Attribute OrElse name.IsRightSideOfDot() Then
                    Dim newIdentifierText = String.Empty

                    ' an attribute that should keep it (unnecessary "Attribute" suffix should be annotated with a DontSimplifyAnnotation
                    If identifierToken.HasAnnotation(SimplificationHelpers.DontSimplifyAnnotation) Then
                        newIdentifierText = identifierToken.ValueText + "Attribute"
                    ElseIf identifierToken.ValueText.TryReduceAttributeSuffix(newIdentifierText) Then
                        issueSpan = New TextSpan(name.Span.End - 9, 9)
                    Else
                        Return False
                    End If

                    ' escape it (VB allows escaping even for abbreviated identifiers, C# does not!)
                    Dim newIdentifierToken = identifierToken.CopyAnnotationsTo(
                                             SyntaxFactory.Identifier(
                                                 identifierToken.LeadingTrivia,
                                                 newIdentifierText,
                                                 identifierToken.TrailingTrivia))
<<<<<<< HEAD
                    newIdentifierToken = TryEscapeIdentifierToken(newIdentifierToken)
=======
                    newIdentifierToken = VisualBasicSimplificationService.TryEscapeIdentifierToken(newIdentifierToken)
>>>>>>> 8021d1b6
                    replacementNode = SyntaxFactory.IdentifierName(newIdentifierToken).WithLeadingTrivia(name.GetLeadingTrivia())
                    Return True
                End If
            End If

            Return False
        End Function

        Private Function PreferPredefinedTypeKeywordInDeclarations(name As NameSyntax, optionSet As OptionSet) As Boolean
            Return (Not IsDirectChildOfMemberAccessExpression(name)) AndAlso
                   (Not InsideCrefReference(name)) AndAlso
                   (Not InsideNameOfExpression(name)) AndAlso
                   SimplificationHelpers.PreferPredefinedTypeKeywordInDeclarations(optionSet, LanguageNames.VisualBasic)
        End Function

        Private Shared Function CanSimplifyNullable(type As INamedTypeSymbol, name As NameSyntax) As Boolean
            If Not type.IsNullable Then
                Return False
            End If

            If type.IsUnboundGenericType Then
                ' Don't simplify unbound generic type "Nullable(Of )".
                Return False
            End If

            If InsideNameOfExpression(name) Then
                ' Nullable(Of T) can't be simplified to T? in nameof expressions.
                Return False
            End If

            If Not InsideCrefReference(name) Then
                ' Nullable(Of T) can always be simplified to T? outside crefs.
                Return True
            End If

            ' Inside crefs, if the T in this Nullable(Of T) is being declared right here
            ' then this Nullable(Of T) is not a constructed generic type and we should
            ' not offer to simplify this to T?.
            '
            ' For example, we should not offer the simplification in the following cases where
            ' T does not bind to an existing type / type parameter in the user's code.
            ' - <see cref="Nullable(Of T)"/>
            ' - <see cref="System.Nullable(Of T).Value"/>
            '
            ' And we should offer the simplification in the following cases where SomeType and
            ' SomeMethod bind to a type and method declared elsewhere in the users code.
            ' - <see cref="SomeType.SomeMethod(Nullable(Of SomeType))"/>

            If name.IsKind(SyntaxKind.GenericName) Then
                If (name.IsParentKind(SyntaxKind.CrefReference)) OrElse ' cref="Nullable(Of T)"
                   (name.IsParentKind(SyntaxKind.QualifiedName) AndAlso name.Parent?.IsParentKind(SyntaxKind.CrefReference)) OrElse ' cref="System.Nullable(Of T)"
                   (name.IsParentKind(SyntaxKind.QualifiedName) AndAlso (name.Parent?.IsParentKind(SyntaxKind.QualifiedName)).GetValueOrDefault() AndAlso name.Parent.Parent?.IsParentKind(SyntaxKind.CrefReference)) Then  ' cref="System.Nullable(Of T).Value"
                    ' Unfortunately, unlike in corresponding C# case, we need syntax based checking to detect these cases because of bugs in the VB SemanticModel.
                    ' See https://github.com/dotnet/roslyn/issues/2196, https://github.com/dotnet/roslyn/issues/2197
                    Return False
                End If
            End If

            Dim argument = type.TypeArguments.SingleOrDefault()
            If argument Is Nothing OrElse argument.IsErrorType() Then
                Return False
            End If

            Dim argumentDecl = argument.DeclaringSyntaxReferences.FirstOrDefault()
            If argumentDecl Is Nothing Then
                ' The type argument is a type from metadata - so this is a constructed generic nullable type that can be simplified (e.g. Nullable(Of Integer)).
                Return True
            End If

            Return Not name.Span.Contains(argumentDecl.Span)
        End Function

    End Class
End Namespace<|MERGE_RESOLUTION|>--- conflicted
+++ resolved
@@ -77,11 +77,7 @@
                                 aliasReplacement.Name,
                                 name.GetTrailingTrivia())
 
-<<<<<<< HEAD
                         identifierToken = TryEscapeIdentifierToken(identifierToken)
-=======
-                        identifierToken = VisualBasicSimplificationService.TryEscapeIdentifierToken(identifierToken)
->>>>>>> 8021d1b6
 
                         replacementNode = SyntaxFactory.IdentifierName(identifierToken)
 
@@ -228,12 +224,7 @@
 
                         replacementNode = qualifiedName.Right.WithLeadingTrivia(name.GetLeadingTrivia())
                         replacementNode = DirectCast(replacementNode, SimpleNameSyntax) _
-<<<<<<< HEAD
                             .WithIdentifier(TryEscapeIdentifierToken(DirectCast(replacementNode, SimpleNameSyntax).Identifier))
-=======
-                            .WithIdentifier(VisualBasicSimplificationService.TryEscapeIdentifierToken(
-                                            DirectCast(replacementNode, SimpleNameSyntax).Identifier))
->>>>>>> 8021d1b6
                         issueSpan = qualifiedName.Left.Span
 
                         If CanReplaceWithReducedName(name, replacementNode, semanticModel, cancellationToken) Then
@@ -389,11 +380,7 @@
                                                  identifierToken.LeadingTrivia,
                                                  newIdentifierText,
                                                  identifierToken.TrailingTrivia))
-<<<<<<< HEAD
                     newIdentifierToken = TryEscapeIdentifierToken(newIdentifierToken)
-=======
-                    newIdentifierToken = VisualBasicSimplificationService.TryEscapeIdentifierToken(newIdentifierToken)
->>>>>>> 8021d1b6
                     replacementNode = SyntaxFactory.IdentifierName(newIdentifierToken).WithLeadingTrivia(name.GetLeadingTrivia())
                     Return True
                 End If
