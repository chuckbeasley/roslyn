﻿' Copyright (c) Microsoft.  All Rights Reserved.  Licensed under the Apache License, Version 2.0.  See License.txt in the project root for license information.

Imports System.Linq.Enumerable
Imports System.Xml.Linq
Imports Microsoft.CodeAnalysis
Imports Microsoft.CodeAnalysis.Test.Utilities
Imports Microsoft.CodeAnalysis.Text
Imports Microsoft.CodeAnalysis.VisualBasic
Imports Microsoft.CodeAnalysis.VisualBasic.Symbols
Imports Microsoft.CodeAnalysis.VisualBasic.Syntax

Imports Microsoft.CodeAnalysis.VisualBasic.UnitTests.Emit
Imports Roslyn.Test.Utilities

Namespace Microsoft.CodeAnalysis.VisualBasic.UnitTests
    Public Class BindingMemberInitializerTests
        Inherits BasicTestBase

        <Fact()>
        Public Sub SimpleObjectInitialization()
            Dim source = <![CDATA[
Option Strict On

Imports System

Class C2
    Public Field As String
End Class

Class C1
    Public Shared Sub Main()
        Dim c As C2 = New C2() With {.Field = "Hello World!"}'BIND:"New C2() With {.Field = "Hello World!"}"
        Console.WriteLine(c.Field)
    End Sub
End Class]]>.Value

            Dim expectedOperationTree = <![CDATA[
IObjectCreationExpression (Constructor: Sub C2..ctor()) (OperationKind.ObjectCreationExpression, Type: C2) (Syntax: 'New C2() Wi ... lo World!"}')
  Arguments(0)
  Initializer: IObjectOrCollectionInitializerExpression (OperationKind.ObjectOrCollectionInitializerExpression, Type: C2) (Syntax: 'With {.Fiel ... lo World!"}')
      Initializers(1):
          ISimpleAssignmentExpression (OperationKind.SimpleAssignmentExpression, Type: System.String) (Syntax: '.Field = "Hello World!"')
            Left: IFieldReferenceExpression: C2.Field As System.String (OperationKind.FieldReferenceExpression, Type: System.String) (Syntax: 'Field')
                Instance Receiver: IOperation:  (OperationKind.None) (Syntax: 'New C2() Wi ... lo World!"}')
            Right: ILiteralExpression (OperationKind.LiteralExpression, Type: System.String, Constant: "Hello World!") (Syntax: '"Hello World!"')
]]>.Value

            Dim expectedDiagnostics = String.Empty

            VerifyOperationTreeAndDiagnosticsForTest(Of ObjectCreationExpressionSyntax)(source, expectedOperationTree, expectedDiagnostics)
        End Sub

        <Fact()>
        Public Sub ObjectInitializationWithFieldOnRight()
            Dim source = <![CDATA[
Option Strict On

Imports System

Class C2
    Public Field As String
    Public HelloWorld As String = "Hello World!"
End Class

Class C1
    Public Shared Sub Main()
        Dim c As C2 = New C2() With {.Field = .HelloWorld}'BIND:"New C2() With {.Field = .HelloWorld}"
        Console.WriteLine(c.Field)
    End Sub
End Class]]>.Value

            Dim expectedOperationTree = <![CDATA[
IObjectCreationExpression (Constructor: Sub C2..ctor()) (OperationKind.ObjectCreationExpression, Type: C2) (Syntax: 'New C2() Wi ... HelloWorld}')
  Arguments(0)
  Initializer: IObjectOrCollectionInitializerExpression (OperationKind.ObjectOrCollectionInitializerExpression, Type: C2) (Syntax: 'With {.Fiel ... HelloWorld}')
      Initializers(1):
          ISimpleAssignmentExpression (OperationKind.SimpleAssignmentExpression, Type: System.String) (Syntax: '.Field = .HelloWorld')
            Left: IFieldReferenceExpression: C2.Field As System.String (OperationKind.FieldReferenceExpression, Type: System.String) (Syntax: 'Field')
                Instance Receiver: IOperation:  (OperationKind.None) (Syntax: 'New C2() Wi ... HelloWorld}')
            Right: IFieldReferenceExpression: C2.HelloWorld As System.String (OperationKind.FieldReferenceExpression, Type: System.String) (Syntax: '.HelloWorld')
                Instance Receiver: IOperation:  (OperationKind.None) (Syntax: 'New C2() Wi ... HelloWorld}')
]]>.Value

            Dim expectedDiagnostics = String.Empty

            VerifyOperationTreeAndDiagnosticsForTest(Of ObjectCreationExpressionSyntax)(source, expectedOperationTree, expectedDiagnostics)
        End Sub

        <Fact()>
        Public Sub ObjectInitializerEmptyInitializers()
            Dim source = <![CDATA[
Option Strict On

Imports System

Class C2
End Class

Class C1
    Public Shared Sub Main()
        Dim c As C2 = New C2() With {}'BIND:"New C2() With {}"
    End Sub
End Class]]>.Value

            Dim expectedOperationTree = <![CDATA[
IObjectCreationExpression (Constructor: Sub C2..ctor()) (OperationKind.ObjectCreationExpression, Type: C2, IsInvalid) (Syntax: 'New C2() With {}')
  Arguments(0)
  Initializer: IObjectOrCollectionInitializerExpression (OperationKind.ObjectOrCollectionInitializerExpression, Type: C2, IsInvalid) (Syntax: 'With {}')
      Initializers(0)
]]>.Value

            Dim expectedDiagnostics = <![CDATA[
BC30996: Initializer expected.
        Dim c As C2 = New C2() With {}'BIND:"New C2() With {}"
                                    ~
]]>.Value

            VerifyOperationTreeAndDiagnosticsForTest(Of ObjectCreationExpressionSyntax)(source, expectedOperationTree, expectedDiagnostics)
        End Sub

        <Fact()>
        Public Sub ObjectInitializerMissingIdentifierInInitializer()
            Dim source = <![CDATA[
Option Strict On

Imports System

Public Class C2
    Public Field As Integer
End Class

Class C1
    Public Shared Sub Main()
        Dim c As C2 = New C2() With {. = Unknown(), . = Unknown()}'BIND:"New C2() With {. = Unknown(), . = Unknown()}"
    End Sub
End Class]]>.Value

            Dim expectedOperationTree = <![CDATA[
IObjectCreationExpression (Constructor: Sub C2..ctor()) (OperationKind.ObjectCreationExpression, Type: C2, IsInvalid) (Syntax: 'New C2() Wi ...  Unknown()}')
  Arguments(0)
  Initializer: IObjectOrCollectionInitializerExpression (OperationKind.ObjectOrCollectionInitializerExpression, Type: C2, IsInvalid) (Syntax: 'With {. = U ...  Unknown()}')
      Initializers(2):
          ISimpleAssignmentExpression (OperationKind.SimpleAssignmentExpression, Type: ?, IsInvalid) (Syntax: '. = Unknown()')
            Left: IInvalidExpression (OperationKind.InvalidExpression, Type: ?, IsInvalid) (Syntax: '. = Unknown()')
                Children(0)
            Right: IInvalidExpression (OperationKind.InvalidExpression, Type: ?, IsInvalid) (Syntax: 'Unknown()')
                Children(1):
                    IInvalidExpression (OperationKind.InvalidExpression, Type: ?, IsInvalid) (Syntax: 'Unknown')
                      Children(0)
          ISimpleAssignmentExpression (OperationKind.SimpleAssignmentExpression, Type: ?, IsInvalid) (Syntax: '. = Unknown()')
            Left: IInvalidExpression (OperationKind.InvalidExpression, Type: ?, IsInvalid) (Syntax: '. = Unknown()')
                Children(0)
            Right: IInvalidExpression (OperationKind.InvalidExpression, Type: ?, IsInvalid) (Syntax: 'Unknown()')
                Children(1):
                    IInvalidExpression (OperationKind.InvalidExpression, Type: ?, IsInvalid) (Syntax: 'Unknown')
                      Children(0)
]]>.Value

            Dim expectedDiagnostics = <![CDATA[
BC30203: Identifier expected.
        Dim c As C2 = New C2() With {. = Unknown(), . = Unknown()}'BIND:"New C2() With {. = Unknown(), . = Unknown()}"
                                       ~
BC30451: 'Unknown' is not declared. It may be inaccessible due to its protection level.
        Dim c As C2 = New C2() With {. = Unknown(), . = Unknown()}'BIND:"New C2() With {. = Unknown(), . = Unknown()}"
                                         ~~~~~~~
BC30203: Identifier expected.
        Dim c As C2 = New C2() With {. = Unknown(), . = Unknown()}'BIND:"New C2() With {. = Unknown(), . = Unknown()}"
                                                      ~
BC30451: 'Unknown' is not declared. It may be inaccessible due to its protection level.
        Dim c As C2 = New C2() With {. = Unknown(), . = Unknown()}'BIND:"New C2() With {. = Unknown(), . = Unknown()}"
                                                        ~~~~~~~
]]>.Value

            VerifyOperationTreeAndDiagnosticsForTest(Of ObjectCreationExpressionSyntax)(source, expectedOperationTree, expectedDiagnostics)
        End Sub

        <Fact()>
        Public Sub ObjectInitializerOnlyDotIdentifierInInitializer()
            Dim source = <![CDATA[
Option Strict On

Imports System

Public Class C2
    Public Field As Integer
End Class

Class C1
    Public Shared Sub Main()
        Dim c As C2 = New C2() With {.Field}'BIND:"New C2() With {.Field}"
    End Sub
End Class]]>.Value

            Dim expectedOperationTree = <![CDATA[
IObjectCreationExpression (Constructor: Sub C2..ctor()) (OperationKind.ObjectCreationExpression, Type: C2, IsInvalid) (Syntax: 'New C2() With {.Field}')
  Arguments(0)
  Initializer: IObjectOrCollectionInitializerExpression (OperationKind.ObjectOrCollectionInitializerExpression, Type: C2, IsInvalid) (Syntax: 'With {.Field}')
      Initializers(1):
          ISimpleAssignmentExpression (OperationKind.SimpleAssignmentExpression, Type: System.Int32, IsInvalid) (Syntax: '.Field')
            Left: IFieldReferenceExpression: C2.Field As System.Int32 (OperationKind.FieldReferenceExpression, Type: System.Int32, IsInvalid) (Syntax: 'Field')
                Instance Receiver: IOperation:  (OperationKind.None, IsInvalid) (Syntax: 'New C2() With {.Field}')
            Right: IConversionExpression (ConversionKind.Invalid, Implicit) (OperationKind.ConversionExpression, Type: System.Int32, IsInvalid) (Syntax: '')
                Operand: IInvalidExpression (OperationKind.InvalidExpression, Type: ?, IsInvalid) (Syntax: '')
                    Children(0)
]]>.Value

            Dim expectedDiagnostics = <![CDATA[
BC30201: Expression expected.
        Dim c As C2 = New C2() With {.Field}'BIND:"New C2() With {.Field}"
                                           ~
BC30984: '=' expected (object initializer).
        Dim c As C2 = New C2() With {.Field}'BIND:"New C2() With {.Field}"
                                           ~
]]>.Value

            VerifyOperationTreeAndDiagnosticsForTest(Of ObjectCreationExpressionSyntax)(source, expectedOperationTree, expectedDiagnostics)
        End Sub

        <Fact()>
        Public Sub ObjectInitializerMissingExpressionInInitializer()
            Dim source = <![CDATA[
Option Strict On

Imports System

Public Class C2
    Public Field As Integer
End Class

Class C1
    Public Shared Sub Main()
        Dim c As C2 = New C2() With {.Field =}'BIND:"New C2() With {.Field =}"
    End Sub
End Class]]>.Value

            Dim expectedOperationTree = <![CDATA[
IObjectCreationExpression (Constructor: Sub C2..ctor()) (OperationKind.ObjectCreationExpression, Type: C2, IsInvalid) (Syntax: 'New C2() With {.Field =}')
  Arguments(0)
  Initializer: IObjectOrCollectionInitializerExpression (OperationKind.ObjectOrCollectionInitializerExpression, Type: C2, IsInvalid) (Syntax: 'With {.Field =}')
      Initializers(1):
          ISimpleAssignmentExpression (OperationKind.SimpleAssignmentExpression, Type: System.Int32, IsInvalid) (Syntax: '.Field =')
            Left: IFieldReferenceExpression: C2.Field As System.Int32 (OperationKind.FieldReferenceExpression, Type: System.Int32) (Syntax: 'Field')
                Instance Receiver: IOperation:  (OperationKind.None, IsInvalid) (Syntax: 'New C2() With {.Field =}')
            Right: IConversionExpression (ConversionKind.Invalid, Implicit) (OperationKind.ConversionExpression, Type: System.Int32, IsInvalid) (Syntax: '')
                Operand: IInvalidExpression (OperationKind.InvalidExpression, Type: ?, IsInvalid) (Syntax: '')
                    Children(0)
]]>.Value

            Dim expectedDiagnostics = <![CDATA[
BC30201: Expression expected.
        Dim c As C2 = New C2() With {.Field =}'BIND:"New C2() With {.Field =}"
                                             ~
]]>.Value

            VerifyOperationTreeAndDiagnosticsForTest(Of ObjectCreationExpressionSyntax)(source, expectedOperationTree, expectedDiagnostics)
        End Sub

        <WorkItem(529213, "http://vstfdevdiv:8080/DevDiv2/DevDiv/_workitems/edit/529213")>
        <Fact()>
        Public Sub ObjectInitializerKeyKeywordInInitializer()
            Dim source = <![CDATA[
Option Strict On

Imports System

Class C2
    Public Field As Integer
End Class

Class C1
    Public Shared Sub Main()
        Dim c As C2 = New C2() With {Key .Field = 23}'BIND:"New C2() With {Key .Field = 23}"
    End Sub
End Class]]>.Value

            Dim expectedOperationTree = <![CDATA[
IObjectCreationExpression (Constructor: Sub C2..ctor()) (OperationKind.ObjectCreationExpression, Type: C2, IsInvalid) (Syntax: 'New C2() Wi ... Field = 23}')
  Arguments(0)
  Initializer: IObjectOrCollectionInitializerExpression (OperationKind.ObjectOrCollectionInitializerExpression, Type: C2, IsInvalid) (Syntax: 'With {Key .Field = 23}')
      Initializers(1):
          ISimpleAssignmentExpression (OperationKind.SimpleAssignmentExpression, Type: ?, IsInvalid) (Syntax: 'Key .Field = 23')
            Left: IInvalidExpression (OperationKind.InvalidExpression, Type: ?, IsInvalid) (Syntax: 'Key .Field = 23')
                Children(0)
            Right: IBinaryOperatorExpression (BinaryOperationKind.Invalid) (OperationKind.BinaryOperatorExpression, Type: ?, IsInvalid) (Syntax: 'Key .Field = 23')
                Left: IInvalidExpression (OperationKind.InvalidExpression, Type: ?, IsInvalid) (Syntax: 'Key .Field')
                    Children(1):
                        IInvalidExpression (OperationKind.InvalidExpression, Type: ?, IsInvalid) (Syntax: 'Key .Field')
                          Children(1):
                              IInvalidExpression (OperationKind.InvalidExpression, Type: ?, IsInvalid) (Syntax: 'Key')
                                Children(0)
                Right: ILiteralExpression (Text: 23) (OperationKind.LiteralExpression, Type: System.Int32, Constant: 23) (Syntax: '23')
]]>.Value

            Dim expectedDiagnostics = <![CDATA[
BC30985: Name of field or property being initialized in an object initializer must start with '.'.
        Dim c As C2 = New C2() With {Key .Field = 23}'BIND:"New C2() With {Key .Field = 23}"
                                     ~
BC30451: 'Key' is not declared. It may be inaccessible due to its protection level.
        Dim c As C2 = New C2() With {Key .Field = 23}'BIND:"New C2() With {Key .Field = 23}"
                                     ~~~
]]>.Value

            VerifyOperationTreeAndDiagnosticsForTest(Of ObjectCreationExpressionSyntax)(source, expectedOperationTree, expectedDiagnostics)
        End Sub

        <WorkItem(544357, "http://vstfdevdiv:8080/DevDiv2/DevDiv/_workitems/edit/544357")>
        <Fact()>
        Public Sub ObjectInitializerMultipleInitializations()
            Dim source = <![CDATA[
Option Strict On

Imports System

Class C2
    Public Field As String
End Class

Class C1
    Public Shared Sub Main()
        Dim c As C2 = New C2() With {.Field = "a", .Field = "b"}'BIND:"New C2() With {.Field = "a", .Field = "b"}"
        Dim d As C2 = New C2() With {.Field = "a", .Field = "b"}
    End Sub
End Class]]>.Value

            Dim expectedOperationTree = <![CDATA[
IObjectCreationExpression (Constructor: Sub C2..ctor()) (OperationKind.ObjectCreationExpression, Type: C2, IsInvalid) (Syntax: 'New C2() Wi ... ield = "b"}')
  Arguments(0)
  Initializer: IObjectOrCollectionInitializerExpression (OperationKind.ObjectOrCollectionInitializerExpression, Type: C2, IsInvalid) (Syntax: 'With {.Fiel ... ield = "b"}')
      Initializers(2):
          ISimpleAssignmentExpression (OperationKind.SimpleAssignmentExpression, Type: System.String) (Syntax: '.Field = "a"')
            Left: IFieldReferenceExpression: C2.Field As System.String (OperationKind.FieldReferenceExpression, Type: System.String) (Syntax: 'Field')
                Instance Receiver: IOperation:  (OperationKind.None, IsInvalid) (Syntax: 'New C2() Wi ... ield = "b"}')
            Right: ILiteralExpression (OperationKind.LiteralExpression, Type: System.String, Constant: "a") (Syntax: '"a"')
          ISimpleAssignmentExpression (OperationKind.SimpleAssignmentExpression, Type: System.String, IsInvalid) (Syntax: '.Field = "b"')
            Left: IFieldReferenceExpression: C2.Field As System.String (OperationKind.FieldReferenceExpression, Type: System.String, IsInvalid) (Syntax: 'Field')
                Instance Receiver: IOperation:  (OperationKind.None, IsInvalid) (Syntax: 'New C2() Wi ... ield = "b"}')
            Right: ILiteralExpression (OperationKind.LiteralExpression, Type: System.String, Constant: "b") (Syntax: '"b"')
]]>.Value

            Dim expectedDiagnostics = <![CDATA[
BC30989: Multiple initializations of 'Field'.  Fields and properties can be initialized only once in an object initializer expression.
        Dim c As C2 = New C2() With {.Field = "a", .Field = "b"}'BIND:"New C2() With {.Field = "a", .Field = "b"}"
                                                    ~~~~~
BC30989: Multiple initializations of 'Field'.  Fields and properties can be initialized only once in an object initializer expression.
        Dim d As C2 = New C2() With {.Field = "a", .Field = "b"}
                                                    ~~~~~
]]>.Value

            VerifyOperationTreeAndDiagnosticsForTest(Of ObjectCreationExpressionSyntax)(source, expectedOperationTree, expectedDiagnostics)
        End Sub

        <Fact()>
        Public Sub ObjectInitializerInitializingObject()
            Dim source = <![CDATA[
Option Strict On

Imports System

Class C1
    Public Shared Sub Main()
        Dim c As Object = New Object() With {.Field = "a"}'BIND:"New Object() With {.Field = "a"}"
        Dim d As New Object() With {.Field = "b"}
    End Sub
End Class]]>.Value

            Dim expectedOperationTree = <![CDATA[
IObjectCreationExpression (Constructor: Sub System.Object..ctor()) (OperationKind.ObjectCreationExpression, Type: System.Object, IsInvalid) (Syntax: 'New Object( ... ield = "a"}')
  Arguments(0)
  Initializer: IObjectOrCollectionInitializerExpression (OperationKind.ObjectOrCollectionInitializerExpression, Type: System.Object, IsInvalid) (Syntax: 'With {.Field = "a"}')
      Initializers(1):
          ILiteralExpression (OperationKind.LiteralExpression, Type: System.String, Constant: "a", IsInvalid) (Syntax: '"a"')
]]>.Value

            Dim expectedDiagnostics = <![CDATA[
BC30994: Object initializer syntax cannot be used to initialize an instance of 'System.Object'.
        Dim c As Object = New Object() With {.Field = "a"}'BIND:"New Object() With {.Field = "a"}"
                                       ~~~~~~~~~~~~~~~~~~~
BC30994: Object initializer syntax cannot be used to initialize an instance of 'System.Object'.
        Dim d As New Object() With {.Field = "b"}
                              ~~~~~~~~~~~~~~~~~~~
]]>.Value

            VerifyOperationTreeAndDiagnosticsForTest(Of ObjectCreationExpressionSyntax)(source, expectedOperationTree, expectedDiagnostics)
        End Sub

        <Fact()>
        Public Sub ObjectInitializerInitializingSameClass()
            Dim source =
<compilation name="ObjectInitializerInitializingSameClass">
    <file name="a.vb">
Option Strict On

Imports System

Class C1
    Public Field1 as String = "Hello World!"
    Public Field2 as String

    Public Shared Sub Main()
        Dim c as new C1()
        c.Field1 = "No greeting today"
        c.DoStuff()
    End Sub

    Public Sub DoStuff()
        Dim c1 as New C1() With {.Field2 = .Field1}
        Console.WriteLine(c1.Field2)
    End Sub
End Class        
    </file>
</compilation>

            CompileAndVerify(source, <![CDATA[
Hello World!
]]>)
        End Sub

        <Fact()>
        Public Sub ObjectInitializerInitializeSharedFieldOnNewInstance()
            Dim source = <![CDATA[
Option Strict On

Imports System

Class C1
    Public Shared Field1 As String

    Public Shared Sub Main()
        Dim c1 As New C1() With {.Field1 = "Hello World!"}'BIND:"New C1() With {.Field1 = "Hello World!"}"
    End Sub

End Class]]>.Value

            Dim expectedOperationTree = <![CDATA[
IObjectCreationExpression (Constructor: Sub C1..ctor()) (OperationKind.ObjectCreationExpression, Type: C1, IsInvalid) (Syntax: 'New C1() Wi ... lo World!"}')
  Arguments(0)
  Initializer: IObjectOrCollectionInitializerExpression (OperationKind.ObjectOrCollectionInitializerExpression, Type: C1, IsInvalid) (Syntax: 'With {.Fiel ... lo World!"}')
      Initializers(1):
          ISimpleAssignmentExpression (OperationKind.SimpleAssignmentExpression, Type: System.String, IsInvalid) (Syntax: '.Field1 = "Hello World!"')
            Left: IFieldReferenceExpression: C1.Field1 As System.String (Static) (OperationKind.FieldReferenceExpression, Type: System.String, IsInvalid) (Syntax: 'Field1')
                Instance Receiver: null
            Right: ILiteralExpression (OperationKind.LiteralExpression, Type: System.String, Constant: "Hello World!") (Syntax: '"Hello World!"')
]]>.Value

            Dim expectedDiagnostics = <![CDATA[
BC30991: Member 'Field1' cannot be initialized in an object initializer expression because it is shared.
        Dim c1 As New C1() With {.Field1 = "Hello World!"}'BIND:"New C1() With {.Field1 = "Hello World!"}"
                                  ~~~~~~
]]>.Value

            VerifyOperationTreeAndDiagnosticsForTest(Of ObjectCreationExpressionSyntax)(source, expectedOperationTree, expectedDiagnostics)
        End Sub

        <Fact()>
        Public Sub ObjectInitializerInitializeNonExistentField()
            Dim source = <![CDATA[
Option Strict On

Imports System

Class C1

    Public Shared Sub Main()
        Dim c1 As New C1() With {.Field1 = Bar(.Field1)}'BIND:"New C1() With {.Field1 = Bar(.Field1)}"
    End Sub

End Class]]>.Value

            Dim expectedOperationTree = <![CDATA[
IObjectCreationExpression (Constructor: Sub C1..ctor()) (OperationKind.ObjectCreationExpression, Type: C1, IsInvalid) (Syntax: 'New C1() Wi ... r(.Field1)}')
  Arguments(0)
  Initializer: IObjectOrCollectionInitializerExpression (OperationKind.ObjectOrCollectionInitializerExpression, Type: C1, IsInvalid) (Syntax: 'With {.Fiel ... r(.Field1)}')
      Initializers(1):
          ISimpleAssignmentExpression (OperationKind.SimpleAssignmentExpression, Type: ?, IsInvalid) (Syntax: '.Field1 = Bar(.Field1)')
            Left: IInvalidExpression (OperationKind.InvalidExpression, Type: ?, IsInvalid) (Syntax: '.Field1 = Bar(.Field1)')
                Children(1):
                    IInvalidExpression (OperationKind.InvalidExpression, Type: ?, IsInvalid) (Syntax: 'Field1')
                      Children(1):
                          IOperation:  (OperationKind.None, IsInvalid) (Syntax: 'New C1() Wi ... r(.Field1)}')
            Right: IInvalidExpression (OperationKind.InvalidExpression, Type: ?, IsInvalid) (Syntax: 'Bar(.Field1)')
                Children(2):
                    IInvalidExpression (OperationKind.InvalidExpression, Type: ?, IsInvalid) (Syntax: 'Bar')
                      Children(0)
                    IInvalidExpression (OperationKind.InvalidExpression, Type: ?, IsInvalid) (Syntax: '.Field1')
                      Children(1):
                          IOperation:  (OperationKind.None, IsInvalid) (Syntax: 'New C1() Wi ... r(.Field1)}')
]]>.Value

            Dim expectedDiagnostics = <![CDATA[
BC30456: 'Field1' is not a member of 'C1'.
        Dim c1 As New C1() With {.Field1 = Bar(.Field1)}'BIND:"New C1() With {.Field1 = Bar(.Field1)}"
                                  ~~~~~~
BC30451: 'Bar' is not declared. It may be inaccessible due to its protection level.
        Dim c1 As New C1() With {.Field1 = Bar(.Field1)}'BIND:"New C1() With {.Field1 = Bar(.Field1)}"
                                           ~~~
BC30456: 'Field1' is not a member of 'C1'.
        Dim c1 As New C1() With {.Field1 = Bar(.Field1)}'BIND:"New C1() With {.Field1 = Bar(.Field1)}"
                                               ~~~~~~~
]]>.Value

            VerifyOperationTreeAndDiagnosticsForTest(Of ObjectCreationExpressionSyntax)(source, expectedOperationTree, expectedDiagnostics)
        End Sub

        <Fact()>
        Public Sub ObjectInitializerInitializeInaccessibleField()
            Dim source = <![CDATA[
Option Strict On

Imports System

Class C2
    Protected Field As Integer
End Class

Class C1

    Public Shared Sub Main()
        Dim c2 As New C2() With {.Field = 23}'BIND:"New C2() With {.Field = 23}"
    End Sub

End Class]]>.Value

            Dim expectedOperationTree = <![CDATA[
IObjectCreationExpression (Constructor: Sub C2..ctor()) (OperationKind.ObjectCreationExpression, Type: C2, IsInvalid) (Syntax: 'New C2() Wi ... Field = 23}')
  Arguments(0)
  Initializer: IObjectOrCollectionInitializerExpression (OperationKind.ObjectOrCollectionInitializerExpression, Type: C2, IsInvalid) (Syntax: 'With {.Field = 23}')
      Initializers(1):
          ISimpleAssignmentExpression (OperationKind.SimpleAssignmentExpression, Type: ?, IsInvalid) (Syntax: '.Field = 23')
            Left: IInvalidExpression (OperationKind.InvalidExpression, Type: ?, IsInvalid) (Syntax: '.Field = 23')
                Children(1):
                    IInvalidExpression (OperationKind.InvalidExpression, Type: System.Int32, IsInvalid) (Syntax: 'Field')
                      Children(1):
                          IOperation:  (OperationKind.None, IsInvalid) (Syntax: 'New C2() Wi ... Field = 23}')
            Right: IConversionExpression (ConversionKind.Invalid, Implicit) (OperationKind.ConversionExpression, Type: ?) (Syntax: '23')
                Operand: ILiteralExpression (Text: 23) (OperationKind.LiteralExpression, Type: System.Int32, Constant: 23) (Syntax: '23')
]]>.Value

            Dim expectedDiagnostics = <![CDATA[
BC30389: 'C2.Field' is not accessible in this context because it is 'Protected'.
        Dim c2 As New C2() With {.Field = 23}'BIND:"New C2() With {.Field = 23}"
                                  ~~~~~
]]>.Value

            VerifyOperationTreeAndDiagnosticsForTest(Of ObjectCreationExpressionSyntax)(source, expectedOperationTree, expectedDiagnostics)
        End Sub

        <Fact()>
        Public Sub ObjectInitializerInitializeNonWriteableMember()
            Dim source = <![CDATA[
Option Strict On

Imports System

Class C1
<<<<<<< HEAD
    Public Sub Foo()
    End Sub

    Public Shared Sub Main()
        Dim c1 As New C1() With {.Foo = "Hello World!"}'BIND:"New C1() With {.Foo = "Hello World!"}"
    End Sub

End Class]]>.Value

            Dim expectedOperationTree = <![CDATA[
IObjectCreationExpression (Constructor: Sub C1..ctor()) (OperationKind.ObjectCreationExpression, Type: C1, IsInvalid) (Syntax: 'New C1() Wi ... lo World!"}')
  Arguments(0)
  Initializer: IObjectOrCollectionInitializerExpression (OperationKind.ObjectOrCollectionInitializerExpression, Type: C1, IsInvalid) (Syntax: 'With {.Foo  ... lo World!"}')
      Initializers(1):
          ISimpleAssignmentExpression (OperationKind.SimpleAssignmentExpression, Type: ?, IsInvalid) (Syntax: '.Foo = "Hello World!"')
            Left: IInvalidExpression (OperationKind.InvalidExpression, Type: ?, IsInvalid) (Syntax: '.Foo = "Hello World!"')
                Children(1):
                    IOperation:  (OperationKind.None, IsInvalid) (Syntax: 'Foo')
            Right: IConversionExpression (ConversionKind.Invalid, Implicit) (OperationKind.ConversionExpression, Type: ?) (Syntax: '"Hello World!"')
                Operand: ILiteralExpression (OperationKind.LiteralExpression, Type: System.String, Constant: "Hello World!") (Syntax: '"Hello World!"')
]]>.Value

            Dim expectedDiagnostics = <![CDATA[
BC30990: Member 'Foo' cannot be initialized in an object initializer expression because it is not a field or property.
        Dim c1 As New C1() With {.Foo = "Hello World!"}'BIND:"New C1() With {.Foo = "Hello World!"}"
                                  ~~~
]]>.Value

            VerifyOperationTreeAndDiagnosticsForTest(Of ObjectCreationExpressionSyntax)(source, expectedOperationTree, expectedDiagnostics)
=======
    Public Sub Goo()
    End Sub    

    Public Shared Sub Main()
        Dim c1 as New C1() With {.Goo = "Hello World!"}
    End Sub

End Class        
    </file>
</compilation>

            Dim compilation = CompilationUtils.CreateCompilationWithMscorlibAndVBRuntime(source)
            AssertTheseDiagnostics(compilation, <expected>
BC30990: Member 'Goo' cannot be initialized in an object initializer expression because it is not a field or property.
        Dim c1 as New C1() With {.Goo = "Hello World!"}
                                  ~~~                                                   
                                               </expected>)
>>>>>>> 412c248b
        End Sub

        <Fact()>
        Public Sub ObjectInitializerInitializeReadOnlyProperty()
            Dim source = <![CDATA[
Option Strict On

Imports System

Class C1
    Public ReadOnly Property X As String
        Get
            Return "goo"
        End Get
    End Property

    Public Shared Sub Main()
        Dim c1 As New C1() With {.X = "Hello World!"}'BIND:"New C1() With {.X = "Hello World!"}"
    End Sub
End Class]]>.Value

            Dim expectedOperationTree = <![CDATA[
IObjectCreationExpression (Constructor: Sub C1..ctor()) (OperationKind.ObjectCreationExpression, Type: C1, IsInvalid) (Syntax: 'New C1() Wi ... lo World!"}')
  Arguments(0)
  Initializer: IObjectOrCollectionInitializerExpression (OperationKind.ObjectOrCollectionInitializerExpression, Type: C1, IsInvalid) (Syntax: 'With {.X =  ... lo World!"}')
      Initializers(1):
          ISimpleAssignmentExpression (OperationKind.SimpleAssignmentExpression, Type: System.Void, IsInvalid) (Syntax: '.X = "Hello World!"')
            Left: IPropertyReferenceExpression: ReadOnly Property C1.X As System.String (OperationKind.PropertyReferenceExpression, Type: System.String, IsInvalid) (Syntax: 'X')
                Instance Receiver: IOperation:  (OperationKind.None, IsInvalid) (Syntax: 'New C1() Wi ... lo World!"}')
            Right: ILiteralExpression (OperationKind.LiteralExpression, Type: System.String, Constant: "Hello World!", IsInvalid) (Syntax: '"Hello World!"')
]]>.Value

            Dim expectedDiagnostics = <![CDATA[
BC30526: Property 'X' is 'ReadOnly'.
        Dim c1 As New C1() With {.X = "Hello World!"}'BIND:"New C1() With {.X = "Hello World!"}"
                                 ~~~~~~~~~~~~~~~~~~~
]]>.Value

            VerifyOperationTreeAndDiagnosticsForTest(Of ObjectCreationExpressionSyntax)(source, expectedOperationTree, expectedDiagnostics)
        End Sub

        <Fact()>
        Public Sub ObjectInitializerInitializeReadOnlyField()
            Dim source = <![CDATA[
Option Strict On

Imports System

Class C1
    Public ReadOnly X As String

    Public Shared Sub Main()
        Dim c1 As New C1() With {.X = "Hello World!"}'BIND:"New C1() With {.X = "Hello World!"}"
    End Sub
End Class]]>.Value

            Dim expectedOperationTree = <![CDATA[
IObjectCreationExpression (Constructor: Sub C1..ctor()) (OperationKind.ObjectCreationExpression, Type: C1, IsInvalid) (Syntax: 'New C1() Wi ... lo World!"}')
  Arguments(0)
  Initializer: IObjectOrCollectionInitializerExpression (OperationKind.ObjectOrCollectionInitializerExpression, Type: C1, IsInvalid) (Syntax: 'With {.X =  ... lo World!"}')
      Initializers(1):
          ISimpleAssignmentExpression (OperationKind.SimpleAssignmentExpression, Type: ?, IsInvalid) (Syntax: '.X = "Hello World!"')
            Left: IInvalidExpression (OperationKind.InvalidExpression, Type: ?, IsInvalid) (Syntax: 'X')
                Children(1):
                    IFieldReferenceExpression: C1.X As System.String (OperationKind.FieldReferenceExpression, Type: System.String, IsInvalid) (Syntax: 'X')
                      Instance Receiver: IOperation:  (OperationKind.None, IsInvalid) (Syntax: 'New C1() Wi ... lo World!"}')
            Right: IConversionExpression (ConversionKind.Invalid, Implicit) (OperationKind.ConversionExpression, Type: ?) (Syntax: '"Hello World!"')
                Operand: ILiteralExpression (OperationKind.LiteralExpression, Type: System.String, Constant: "Hello World!") (Syntax: '"Hello World!"')
]]>.Value

            Dim expectedDiagnostics = <![CDATA[
BC30064: 'ReadOnly' variable cannot be the target of an assignment.
        Dim c1 As New C1() With {.X = "Hello World!"}'BIND:"New C1() With {.X = "Hello World!"}"
                                  ~
]]>.Value

            VerifyOperationTreeAndDiagnosticsForTest(Of ObjectCreationExpressionSyntax)(source, expectedOperationTree, expectedDiagnostics)
        End Sub

        <Fact()>
        Public Sub ObjectInitializerPropertyWithInaccessibleSet()
            Dim source = <![CDATA[
Class C1
    Public Property X As String
        Get
            Return "goo"
        End Get
        Private Set
        End Set

    End Property
End Class
Module Module1

    Sub Main()
<<<<<<< HEAD
        Dim x As New C1() With {.X = "foo"}'BIND:"New C1() With {.X = "foo"}"
=======
        Dim x As New C1() With {.X = "goo"}
>>>>>>> 412c248b
    End Sub

End Module]]>.Value

            Dim expectedOperationTree = <![CDATA[
IObjectCreationExpression (Constructor: Sub C1..ctor()) (OperationKind.ObjectCreationExpression, Type: C1, IsInvalid) (Syntax: 'New C1() Wi ... .X = "foo"}')
  Arguments(0)
  Initializer: IObjectOrCollectionInitializerExpression (OperationKind.ObjectOrCollectionInitializerExpression, Type: C1, IsInvalid) (Syntax: 'With {.X = "foo"}')
      Initializers(1):
          ISimpleAssignmentExpression (OperationKind.SimpleAssignmentExpression, Type: System.Void, IsInvalid) (Syntax: '.X = "foo"')
            Left: IPropertyReferenceExpression: Property C1.X As System.String (OperationKind.PropertyReferenceExpression, Type: System.String, IsInvalid) (Syntax: 'X')
                Instance Receiver: IOperation:  (OperationKind.None, IsInvalid) (Syntax: 'New C1() Wi ... .X = "foo"}')
            Right: ILiteralExpression (OperationKind.LiteralExpression, Type: System.String, Constant: "foo", IsInvalid) (Syntax: '"foo"')
]]>.Value

            Dim expectedDiagnostics = <![CDATA[
BC31102: 'Set' accessor of property 'X' is not accessible.
<<<<<<< HEAD
        Dim x As New C1() With {.X = "foo"}'BIND:"New C1() With {.X = "foo"}"
=======
        Dim x As New C1() With {.X = "goo"}
>>>>>>> 412c248b
                                ~~~~~~~~~~
]]>.Value

            VerifyOperationTreeAndDiagnosticsForTest(Of ObjectCreationExpressionSyntax)(source, expectedOperationTree, expectedDiagnostics)
        End Sub

        <Fact()>
        Public Sub ObjectInitializerTypeIsErrorType()
            Dim source = <![CDATA[
Class C3
    Private Sub New()
    End Sub
End Class

Module Module1

<<<<<<< HEAD
    Sub Main()'BIND:"Sub Main()"
        Dim x As New C3() With {.X = "foo"}
=======
    Sub Main()
        Dim x As New C3() With {.X = "goo"}
>>>>>>> 412c248b
        x = New C3() With {.X = Unknown()}
    End Sub

End Module]]>.Value

            Dim expectedOperationTree = <![CDATA[
IBlockStatement (4 statements, 1 locals) (OperationKind.BlockStatement, IsInvalid) (Syntax: 'Sub Main()' ... End Sub')
  Locals: Local_1: x As C3
  IVariableDeclarationStatement (1 declarations) (OperationKind.VariableDeclarationStatement, IsInvalid) (Syntax: 'Dim x As Ne ... .X = "foo"}')
    IVariableDeclaration (1 variables) (OperationKind.VariableDeclaration) (Syntax: 'x')
      Variables: Local_1: x As C3
      Initializer: IObjectCreationExpression (Constructor: Sub C3..ctor()) (OperationKind.ObjectCreationExpression, Type: C3, IsInvalid) (Syntax: 'New C3() Wi ... .X = "foo"}')
          Arguments(0)
          Initializer: IObjectOrCollectionInitializerExpression (OperationKind.ObjectOrCollectionInitializerExpression, Type: C3, IsInvalid) (Syntax: 'With {.X = "foo"}')
              Initializers(1):
                  ISimpleAssignmentExpression (OperationKind.SimpleAssignmentExpression, Type: ?, IsInvalid) (Syntax: '.X = "foo"')
                    Left: IInvalidExpression (OperationKind.InvalidExpression, Type: ?, IsInvalid) (Syntax: '.X = "foo"')
                        Children(1):
                            IInvalidExpression (OperationKind.InvalidExpression, Type: ?, IsInvalid) (Syntax: 'X')
                              Children(1):
                                  IOperation:  (OperationKind.None, IsInvalid) (Syntax: 'New C3() Wi ... .X = "foo"}')
                    Right: IConversionExpression (ConversionKind.Invalid, Implicit) (OperationKind.ConversionExpression, Type: ?) (Syntax: '"foo"')
                        Operand: ILiteralExpression (OperationKind.LiteralExpression, Type: System.String, Constant: "foo") (Syntax: '"foo"')
  IExpressionStatement (OperationKind.ExpressionStatement, IsInvalid) (Syntax: 'x = New C3( ...  Unknown()}')
    Expression: ISimpleAssignmentExpression (OperationKind.SimpleAssignmentExpression, Type: C3, IsInvalid) (Syntax: 'x = New C3( ...  Unknown()}')
        Left: ILocalReferenceExpression: x (OperationKind.LocalReferenceExpression, Type: C3) (Syntax: 'x')
        Right: IObjectCreationExpression (Constructor: Sub C3..ctor()) (OperationKind.ObjectCreationExpression, Type: C3, IsInvalid) (Syntax: 'New C3() Wi ...  Unknown()}')
            Arguments(0)
            Initializer: IObjectOrCollectionInitializerExpression (OperationKind.ObjectOrCollectionInitializerExpression, Type: C3, IsInvalid) (Syntax: 'With {.X = Unknown()}')
                Initializers(1):
                    ISimpleAssignmentExpression (OperationKind.SimpleAssignmentExpression, Type: ?, IsInvalid) (Syntax: '.X = Unknown()')
                      Left: IInvalidExpression (OperationKind.InvalidExpression, Type: ?, IsInvalid) (Syntax: '.X = Unknown()')
                          Children(1):
                              IInvalidExpression (OperationKind.InvalidExpression, Type: ?, IsInvalid) (Syntax: 'X')
                                Children(1):
                                    IOperation:  (OperationKind.None, IsInvalid) (Syntax: 'New C3() Wi ...  Unknown()}')
                      Right: IInvalidExpression (OperationKind.InvalidExpression, Type: ?, IsInvalid) (Syntax: 'Unknown()')
                          Children(1):
                              IInvalidExpression (OperationKind.InvalidExpression, Type: ?, IsInvalid) (Syntax: 'Unknown')
                                Children(0)
  ILabelStatement (Label: exit) (OperationKind.LabelStatement) (Syntax: 'End Sub')
    LabeledStatement: null
  IReturnStatement (OperationKind.ReturnStatement) (Syntax: 'End Sub')
    ReturnedValue: null
]]>.Value

            Dim expectedDiagnostics = <![CDATA[
BC30517: Overload resolution failed because no 'New' is accessible.
        Dim x As New C3() With {.X = "goo"}
                     ~~
BC30456: 'X' is not a member of 'C3'.
        Dim x As New C3() With {.X = "goo"}
                                 ~
BC30517: Overload resolution failed because no 'New' is accessible.
        x = New C3() With {.X = Unknown()}
                ~~
BC30456: 'X' is not a member of 'C3'.
        x = New C3() With {.X = Unknown()}
                            ~
BC30451: 'Unknown' is not declared. It may be inaccessible due to its protection level.
        x = New C3() With {.X = Unknown()}
                                ~~~~~~~
]]>.Value

            VerifyOperationTreeAndDiagnosticsForTest(Of MethodBlockSyntax)(source, expectedOperationTree, expectedDiagnostics)
        End Sub

        <Fact()>
        Public Sub ObjectInitializerNewTWith()
            Dim source = <![CDATA[
Imports System

Interface IGoo
    Property Bar As Integer
End Interface

Class C2
    Implements IGoo

    Public Property Bar As Integer Implements IGoo.Bar
End Class

Class C1
    Public Shared Sub main()
        DoStuff(Of C2)()
    End Sub

<<<<<<< HEAD
    Public Shared Sub DoStuff(Of T As {IFoo, New})()
        Dim x As New T() With {.Bar = 23}'BIND:"New T() With {.Bar = 23}"
=======
    Public shared Sub DoStuff(Of T As {IGoo, New})()
        Dim x As New T() With {.Bar = 23}
>>>>>>> 412c248b
        x = New T() With {.Bar = 23}

        Console.WriteLine(x.Bar)
    End Sub
End Class]]>.Value

            Dim expectedOperationTree = <![CDATA[
ITypeParameterObjectCreationExpression (OperationKind.TypeParameterObjectCreationExpression, Type: T) (Syntax: 'New T() With {.Bar = 23}')
]]>.Value

            Dim expectedDiagnostics = String.Empty

            VerifyOperationTreeAndDiagnosticsForTest(Of ObjectCreationExpressionSyntax)(source, expectedOperationTree, expectedDiagnostics)
        End Sub

        <Fact()>
        Public Sub ObjectInitializerTypeParametersInInitializers()
            Dim source = <![CDATA[
Class C1
    Public Field As Integer = 42
End Class

Class C1(Of T)
    Public Field As T
End Class

Class C2
    Public Shared Sub Main()
        Dim x As New C1(Of Integer) With {.Field = 23}

<<<<<<< HEAD
        Foo(Of C1)()
    End Sub

    Public Shared Sub Foo(Of T As New)()
        Dim x As New C1(Of T) With {.Field = New T}'BIND:"New C1(Of T) With {.Field = New T}"
=======
        Goo(Of C1)
    End Sub

    Public Shared Sub Goo(Of T As New)()
        Dim x As New C1(Of T) With {.Field = New T}
>>>>>>> 412c248b
    End Sub

End Class]]>.Value

            Dim expectedOperationTree = <![CDATA[
IObjectCreationExpression (Constructor: Sub C1(Of T)..ctor()) (OperationKind.ObjectCreationExpression, Type: C1(Of T)) (Syntax: 'New C1(Of T ... ld = New T}')
  Arguments(0)
  Initializer: IObjectOrCollectionInitializerExpression (OperationKind.ObjectOrCollectionInitializerExpression, Type: C1(Of T)) (Syntax: 'With {.Field = New T}')
      Initializers(1):
          ISimpleAssignmentExpression (OperationKind.SimpleAssignmentExpression, Type: T) (Syntax: '.Field = New T')
            Left: IFieldReferenceExpression: C1(Of T).Field As T (OperationKind.FieldReferenceExpression, Type: T) (Syntax: 'Field')
                Instance Receiver: IOperation:  (OperationKind.None) (Syntax: 'New C1(Of T ... ld = New T}')
            Right: ITypeParameterObjectCreationExpression (OperationKind.TypeParameterObjectCreationExpression, Type: T) (Syntax: 'New T')
]]>.Value

            Dim expectedDiagnostics = String.Empty

            VerifyOperationTreeAndDiagnosticsForTest(Of ObjectCreationExpressionSyntax)(source, expectedOperationTree, expectedDiagnostics)
        End Sub

        <Fact()>
        Public Sub ObjectInitializerNestedInWithStatement_1()
            Dim source =
<compilation name="ObjectInitializerNestedInWithStatement_1">
    <file name="a.vb">
Imports System

Class C1
    Public Field As Integer = 42
End Class

Class C3
    Public Field2 As Integer = 23
End Class

Class C2
    Public Shared Sub Main()
        Dim x As New C1()
        x.Field = 23

        ' test that initializer shadows fields
        With x
            Dim y As New C1() With {.Field = .Field}'BIND:"New C1() With {.Field = .Field}"
            Console.WriteLine(y.Field) ' should be 42
        End With
    End Sub
End Class   
    </file>
</compilation>

            CompileAndVerify(source, <![CDATA[
42
]]>)

            Dim expectedOperationTree = <![CDATA[
IObjectCreationExpression (Constructor: Sub C1..ctor()) (OperationKind.ObjectCreationExpression, Type: C1) (Syntax: 'New C1() Wi ... d = .Field}')
  Arguments(0)
  Initializer: IObjectOrCollectionInitializerExpression (OperationKind.ObjectOrCollectionInitializerExpression, Type: C1) (Syntax: 'With {.Field = .Field}')
      Initializers(1):
          ISimpleAssignmentExpression (OperationKind.SimpleAssignmentExpression, Type: System.Int32) (Syntax: '.Field = .Field')
            Left: IFieldReferenceExpression: C1.Field As System.Int32 (OperationKind.FieldReferenceExpression, Type: System.Int32) (Syntax: 'Field')
                Instance Receiver: IOperation:  (OperationKind.None) (Syntax: 'New C1() Wi ... d = .Field}')
            Right: IFieldReferenceExpression: C1.Field As System.Int32 (OperationKind.FieldReferenceExpression, Type: System.Int32) (Syntax: '.Field')
                Instance Receiver: IOperation:  (OperationKind.None) (Syntax: 'New C1() Wi ... d = .Field}')
]]>.Value

            Dim expectedDiagnostics = String.Empty

            VerifyOperationTreeAndDiagnosticsForTest(Of ObjectCreationExpressionSyntax)(source.Value, expectedOperationTree, expectedDiagnostics)
        End Sub

        <Fact()>
        Public Sub ObjectInitializerNestedInWithStatement_2()
            Dim source = <![CDATA[
Imports System

Class C1
    Public Field As Integer = 42
End Class

Class C3
    Public Field2 As Integer = 23
End Class

Class C2
    Public Shared Sub Main()

        ' nesting of with is not supported
        With New C3()
            Dim y As New C1() With {.Field = .Field2}'BIND:"New C1() With {.Field = .Field2}"
            Console.WriteLine(y.Field) ' should be 42
        End With

    End Sub
End Class]]>.Value

            Dim expectedOperationTree = <![CDATA[
IObjectCreationExpression (Constructor: Sub C1..ctor()) (OperationKind.ObjectCreationExpression, Type: C1, IsInvalid) (Syntax: 'New C1() Wi ...  = .Field2}')
  Arguments(0)
  Initializer: IObjectOrCollectionInitializerExpression (OperationKind.ObjectOrCollectionInitializerExpression, Type: C1, IsInvalid) (Syntax: 'With {.Field = .Field2}')
      Initializers(1):
          ISimpleAssignmentExpression (OperationKind.SimpleAssignmentExpression, Type: System.Int32, IsInvalid) (Syntax: '.Field = .Field2')
            Left: IFieldReferenceExpression: C1.Field As System.Int32 (OperationKind.FieldReferenceExpression, Type: System.Int32) (Syntax: 'Field')
                Instance Receiver: IOperation:  (OperationKind.None, IsInvalid) (Syntax: 'New C1() Wi ...  = .Field2}')
            Right: IConversionExpression (ConversionKind.Invalid, Implicit) (OperationKind.ConversionExpression, Type: System.Int32, IsInvalid) (Syntax: '.Field2')
                Operand: IInvalidExpression (OperationKind.InvalidExpression, Type: ?, IsInvalid) (Syntax: '.Field2')
                    Children(1):
                        IOperation:  (OperationKind.None, IsInvalid) (Syntax: 'New C1() Wi ...  = .Field2}')
]]>.Value

            Dim expectedDiagnostics = <![CDATA[
BC30456: 'Field2' is not a member of 'C1'.
            Dim y As New C1() With {.Field = .Field2}'BIND:"New C1() With {.Field = .Field2}"
                                             ~~~~~~~
]]>.Value

            VerifyOperationTreeAndDiagnosticsForTest(Of ObjectCreationExpressionSyntax)(source, expectedOperationTree, expectedDiagnostics)
        End Sub

        <Fact()>
        Public Sub ObjectInitializerNestedInitializers_1()
            Dim source =
<compilation name="ObjectInitializerNestedInitializers_1">
    <file name="a.vb">
Imports System

Class C1
    Public Field As Integer = 1
    Public FieldC2 as C2
End Class

Class C2
    Public Field As Integer = 2
End Class

Class C3
    Public Shared Sub Main()

        Dim x As New C1() With {.Field = 23, .FieldC2 = New C2() With {.Field = 42}}'BIND:"New C1() With {.Field = 23, .FieldC2 = New C2() With {.Field = 42}}"

        Console.WriteLine(x.Field)
        Console.WriteLine(x.FieldC2.Field)
    End Sub
End Class   
    </file>
</compilation>

            CompileAndVerify(source, <![CDATA[
23
42
]]>)

            Dim expectedOperationTree = <![CDATA[
IObjectCreationExpression (Constructor: Sub C1..ctor()) (OperationKind.ObjectCreationExpression, Type: C1) (Syntax: 'New C1() Wi ... ield = 42}}')
  Arguments(0)
  Initializer: IObjectOrCollectionInitializerExpression (OperationKind.ObjectOrCollectionInitializerExpression, Type: C1) (Syntax: 'With {.Fiel ... ield = 42}}')
      Initializers(2):
          ISimpleAssignmentExpression (OperationKind.SimpleAssignmentExpression, Type: System.Int32) (Syntax: '.Field = 23')
            Left: IFieldReferenceExpression: C1.Field As System.Int32 (OperationKind.FieldReferenceExpression, Type: System.Int32) (Syntax: 'Field')
                Instance Receiver: IOperation:  (OperationKind.None) (Syntax: 'New C1() Wi ... ield = 42}}')
            Right: ILiteralExpression (Text: 23) (OperationKind.LiteralExpression, Type: System.Int32, Constant: 23) (Syntax: '23')
          ISimpleAssignmentExpression (OperationKind.SimpleAssignmentExpression, Type: C2) (Syntax: '.FieldC2 =  ... Field = 42}')
            Left: IFieldReferenceExpression: C1.FieldC2 As C2 (OperationKind.FieldReferenceExpression, Type: C2) (Syntax: 'FieldC2')
                Instance Receiver: IOperation:  (OperationKind.None) (Syntax: 'New C1() Wi ... ield = 42}}')
            Right: IObjectCreationExpression (Constructor: Sub C2..ctor()) (OperationKind.ObjectCreationExpression, Type: C2) (Syntax: 'New C2() Wi ... Field = 42}')
                Arguments(0)
                Initializer: IObjectOrCollectionInitializerExpression (OperationKind.ObjectOrCollectionInitializerExpression, Type: C2) (Syntax: 'With {.Field = 42}')
                    Initializers(1):
                        ISimpleAssignmentExpression (OperationKind.SimpleAssignmentExpression, Type: System.Int32) (Syntax: '.Field = 42')
                          Left: IFieldReferenceExpression: C2.Field As System.Int32 (OperationKind.FieldReferenceExpression, Type: System.Int32) (Syntax: 'Field')
                              Instance Receiver: IOperation:  (OperationKind.None) (Syntax: 'New C2() Wi ... Field = 42}')
                          Right: ILiteralExpression (Text: 42) (OperationKind.LiteralExpression, Type: System.Int32, Constant: 42) (Syntax: '42')
]]>.Value

            Dim expectedDiagnostics = String.Empty

            VerifyOperationTreeAndDiagnosticsForTest(Of ObjectCreationExpressionSyntax)(source.Value, expectedOperationTree, expectedDiagnostics)
        End Sub

        <Fact()>
        Public Sub ObjectInitializerNestedInitializers_2()
            Dim source = <![CDATA[
Imports System

Class C1
    Public Field1 As Integer = 1
    Public Field2 As Integer = 1
    Public FieldC2 As C2
End Class

Class C2
    Public Field1 As Integer = 2
End Class

Class C3
    Public Shared Sub Main()

        Dim x As New C1() With {.Field1 = 23, .FieldC2 = New C2() With {.Field1 = .Field2}}'BIND:"New C1() With {.Field1 = 23, .FieldC2 = New C2() With {.Field1 = .Field2}}"
    End Sub
End Class]]>.Value

            Dim expectedOperationTree = <![CDATA[
IObjectCreationExpression (Constructor: Sub C1..ctor()) (OperationKind.ObjectCreationExpression, Type: C1, IsInvalid) (Syntax: 'New C1() Wi ... = .Field2}}')
  Arguments(0)
  Initializer: IObjectOrCollectionInitializerExpression (OperationKind.ObjectOrCollectionInitializerExpression, Type: C1, IsInvalid) (Syntax: 'With {.Fiel ... = .Field2}}')
      Initializers(2):
          ISimpleAssignmentExpression (OperationKind.SimpleAssignmentExpression, Type: System.Int32) (Syntax: '.Field1 = 23')
            Left: IFieldReferenceExpression: C1.Field1 As System.Int32 (OperationKind.FieldReferenceExpression, Type: System.Int32) (Syntax: 'Field1')
                Instance Receiver: IOperation:  (OperationKind.None, IsInvalid) (Syntax: 'New C1() Wi ... = .Field2}}')
            Right: ILiteralExpression (Text: 23) (OperationKind.LiteralExpression, Type: System.Int32, Constant: 23) (Syntax: '23')
          ISimpleAssignmentExpression (OperationKind.SimpleAssignmentExpression, Type: C2, IsInvalid) (Syntax: '.FieldC2 =  ...  = .Field2}')
            Left: IFieldReferenceExpression: C1.FieldC2 As C2 (OperationKind.FieldReferenceExpression, Type: C2) (Syntax: 'FieldC2')
                Instance Receiver: IOperation:  (OperationKind.None, IsInvalid) (Syntax: 'New C1() Wi ... = .Field2}}')
            Right: IObjectCreationExpression (Constructor: Sub C2..ctor()) (OperationKind.ObjectCreationExpression, Type: C2, IsInvalid) (Syntax: 'New C2() Wi ...  = .Field2}')
                Arguments(0)
                Initializer: IObjectOrCollectionInitializerExpression (OperationKind.ObjectOrCollectionInitializerExpression, Type: C2, IsInvalid) (Syntax: 'With {.Field1 = .Field2}')
                    Initializers(1):
                        ISimpleAssignmentExpression (OperationKind.SimpleAssignmentExpression, Type: System.Int32, IsInvalid) (Syntax: '.Field1 = .Field2')
                          Left: IFieldReferenceExpression: C2.Field1 As System.Int32 (OperationKind.FieldReferenceExpression, Type: System.Int32) (Syntax: 'Field1')
                              Instance Receiver: IOperation:  (OperationKind.None, IsInvalid) (Syntax: 'New C2() Wi ...  = .Field2}')
                          Right: IConversionExpression (ConversionKind.Invalid, Implicit) (OperationKind.ConversionExpression, Type: System.Int32, IsInvalid) (Syntax: '.Field2')
                              Operand: IInvalidExpression (OperationKind.InvalidExpression, Type: ?, IsInvalid) (Syntax: '.Field2')
                                  Children(1):
                                      IOperation:  (OperationKind.None, IsInvalid) (Syntax: 'New C2() Wi ...  = .Field2}')
]]>.Value

            Dim expectedDiagnostics = <![CDATA[
BC30456: 'Field2' is not a member of 'C2'.
        Dim x As New C1() With {.Field1 = 23, .FieldC2 = New C2() With {.Field1 = .Field2}}'BIND:"New C1() With {.Field1 = 23, .FieldC2 = New C2() With {.Field1 = .Field2}}"
                                                                                  ~~~~~~~
]]>.Value

            VerifyOperationTreeAndDiagnosticsForTest(Of ObjectCreationExpressionSyntax)(source, expectedOperationTree, expectedDiagnostics)
        End Sub

        <Fact()>
        Public Sub ObjectInitializerCaptureFieldForLambda()
            Dim source =
<compilation name="ObjectInitializerCaptureFieldForLambda">
    <file name="a.vb">
Imports System

Class C1
    Public Field As Integer = 42
    Public Field2 As Func(Of Integer)
End Class

Class C1(Of T)
    Public Field As T
End Class

Class C2
    Public Shared Sub Main()
        Dim y as new C1()
        y.Field = 23

        Dim x As New C1 With {.Field2 = Function() As Integer'BIND:"New C1 With {.Field2 = Function() As Integer"
                                            Return .Field
                                        End Function}
        x.Field = 42
        Console.WriteLine(x.Field2.Invoke())
    End Sub
End Class 
    </file>
</compilation>

            CompileAndVerify(source, <![CDATA[
42
]]>)

            Dim expectedOperationTree = <![CDATA[
IObjectCreationExpression (Constructor: Sub C1..ctor()) (OperationKind.ObjectCreationExpression, Type: C1) (Syntax: 'New C1 With ... d Function}')
  Arguments(0)
  Initializer: IObjectOrCollectionInitializerExpression (OperationKind.ObjectOrCollectionInitializerExpression, Type: C1) (Syntax: 'With {.Fiel ... d Function}')
      Initializers(1):
          ISimpleAssignmentExpression (OperationKind.SimpleAssignmentExpression, Type: System.Func(Of System.Int32)) (Syntax: '.Field2 = F ... nd Function')
            Left: IFieldReferenceExpression: C1.Field2 As System.Func(Of System.Int32) (OperationKind.FieldReferenceExpression, Type: System.Func(Of System.Int32)) (Syntax: 'Field2')
                Instance Receiver: IOperation:  (OperationKind.None) (Syntax: 'New C1 With ... d Function}')
            Right: IConversionExpression (ConversionKind.Basic, Implicit) (OperationKind.ConversionExpression, Type: System.Func(Of System.Int32)) (Syntax: 'Function()  ... nd Function')
                Operand: ILambdaExpression (Signature: Function () As System.Int32) (OperationKind.LambdaExpression, Type: null) (Syntax: 'Function()  ... nd Function')
                    IBlockStatement (3 statements, 1 locals) (OperationKind.BlockStatement) (Syntax: 'Function()  ... nd Function')
                      Locals: Local_1: <anonymous local> As System.Int32
                      IReturnStatement (OperationKind.ReturnStatement) (Syntax: 'Return .Field')
                        ReturnedValue: IFieldReferenceExpression: C1.Field As System.Int32 (OperationKind.FieldReferenceExpression, Type: System.Int32) (Syntax: '.Field')
                            Instance Receiver: IOperation:  (OperationKind.None) (Syntax: 'New C1 With ... d Function}')
                      ILabelStatement (Label: exit) (OperationKind.LabelStatement) (Syntax: 'End Function')
                        LabeledStatement: null
                      IReturnStatement (OperationKind.ReturnStatement) (Syntax: 'End Function')
                        ReturnedValue: ILocalReferenceExpression:  (OperationKind.LocalReferenceExpression, Type: System.Int32) (Syntax: 'End Function')
]]>.Value

            Dim expectedDiagnostics = String.Empty

            VerifyOperationTreeAndDiagnosticsForTest(Of ObjectCreationExpressionSyntax)(source.Value, expectedOperationTree, expectedDiagnostics)
        End Sub

        <Fact()>
        Public Sub ObjectInitializerUsedInFieldInitializers()
            Dim source =
<compilation name="ObjectInitializerUsedInFieldInitializers">
    <file name="a.vb">
Imports System

Class C1
    Public Field As Integer = 42
End Class

Class C2
    Private PrivateField As Integer = 23
    Public C1Inst As C1 = New C1() With {.Field = PrivateField}'BIND:"New C1() With {.Field = PrivateField}"

    Public Shared Sub Main()
        Console.WriteLine((new C2()).C1Inst.Field)
    End Sub
End Class
    </file>
</compilation>

            CompileAndVerify(source, <![CDATA[
23
]]>)
            Dim expectedOperationTree = <![CDATA[
IObjectCreationExpression (Constructor: Sub C1..ctor()) (OperationKind.ObjectCreationExpression, Type: C1) (Syntax: 'New C1() Wi ... ivateField}')
  Arguments(0)
  Initializer: IObjectOrCollectionInitializerExpression (OperationKind.ObjectOrCollectionInitializerExpression, Type: C1) (Syntax: 'With {.Fiel ... ivateField}')
      Initializers(1):
          ISimpleAssignmentExpression (OperationKind.SimpleAssignmentExpression, Type: System.Int32) (Syntax: '.Field = PrivateField')
            Left: IFieldReferenceExpression: C1.Field As System.Int32 (OperationKind.FieldReferenceExpression, Type: System.Int32) (Syntax: 'Field')
                Instance Receiver: IOperation:  (OperationKind.None) (Syntax: 'New C1() Wi ... ivateField}')
            Right: IFieldReferenceExpression: C2.PrivateField As System.Int32 (OperationKind.FieldReferenceExpression, Type: System.Int32) (Syntax: 'PrivateField')
                Instance Receiver: IInstanceReferenceExpression (InstanceReferenceKind.Implicit) (OperationKind.InstanceReferenceExpression, Type: C2) (Syntax: 'PrivateField')
]]>.Value

            Dim expectedDiagnostics = String.Empty

            VerifyOperationTreeAndDiagnosticsForTest(Of ObjectCreationExpressionSyntax)(source.Value, expectedOperationTree, expectedDiagnostics)
        End Sub

        <Fact()>
        Public Sub ObjectInitializerFlowAnalysisVisitsInitializers()
            Dim source =
<compilation name="ObjectInitializerFlowAnalysisVisitsInitializers">
    <file name="a.vb">
Class C1
    Public RefTypeField As C2
End Class

Class C2
    Public Function CreateC2() As C2
        Return Nothing
    End Function

    Public Shared Sub Main()
        Dim y As C2
        Dim x As New C1 With {.RefTypeField = y.CreateC2}
    End Sub
End Class
    </file>
</compilation>

            Dim compilation = CompilationUtils.CreateCompilationWithMscorlibAndVBRuntime(source)
            AssertTheseDiagnostics(compilation, <expected>
BC42104: Variable 'y' is used before it has been assigned a value. A null reference exception could result at runtime.
        Dim x As New C1 With {.RefTypeField = y.CreateC2}
                                              ~                                                   
                                               </expected>)
            ' Yeah! We did not have this in Dev10 :)
        End Sub

        <Fact()>
        Public Sub ObjectInitializerInitializePropertyWithOptionalParameters()
            Dim source = <![CDATA[
Option Strict On

Imports System

Class C1
    Public WriteOnly Property X(Optional p As Integer = 23) As String
        Set(value As String)
        End Set
    End Property

    Public Shared Sub Main()
        Dim c1 As New C1() With {.X = "Hello World!"}'BIND:"New C1() With {.X = "Hello World!"}"
    End Sub
End Class]]>.Value

            Dim expectedOperationTree = <![CDATA[
IObjectCreationExpression (Constructor: Sub C1..ctor()) (OperationKind.ObjectCreationExpression, Type: C1) (Syntax: 'New C1() Wi ... lo World!"}')
  Arguments(0)
  Initializer: IObjectOrCollectionInitializerExpression (OperationKind.ObjectOrCollectionInitializerExpression, Type: C1) (Syntax: 'With {.X =  ... lo World!"}')
      Initializers(1):
          ISimpleAssignmentExpression (OperationKind.SimpleAssignmentExpression, Type: System.Void) (Syntax: '.X = "Hello World!"')
            Left: IPropertyReferenceExpression: WriteOnly Property C1.X([p As System.Int32 = 23]) As System.String (OperationKind.PropertyReferenceExpression, Type: System.String) (Syntax: 'X')
                Instance Receiver: IOperation:  (OperationKind.None) (Syntax: 'New C1() Wi ... lo World!"}')
                Arguments(1):
                    IArgument (ArgumentKind.DefaultValue, Matching Parameter: p) (OperationKind.Argument) (Syntax: 'X')
                      ILiteralExpression (OperationKind.LiteralExpression, Type: System.Int32, Constant: 23) (Syntax: 'X')
                      InConversion: null
                      OutConversion: null
            Right: ILiteralExpression (OperationKind.LiteralExpression, Type: System.String, Constant: "Hello World!") (Syntax: '"Hello World!"')
]]>.Value

            Dim expectedDiagnostics = String.Empty

            VerifyOperationTreeAndDiagnosticsForTest(Of ObjectCreationExpressionSyntax)(source, expectedOperationTree, expectedDiagnostics)
        End Sub

        <Fact()>
        Public Sub ObjectInitializerMemberAccessOnInitExpressionAllowsAllFields()
            Dim source = <![CDATA[
Option Strict On

Imports System

Class C1
    Public WriteOnly Property X(Optional p As Integer = 23) As String
        Set(value As String)
        End Set
    End Property

    Public Function InstanceFunction(p As String) As String
        Return Nothing
    End Function

    Public ReadOnly Property ROProp As String
        Get
            Return Nothing
        End Get
    End Property

    Public Shared Sub Main()
        Dim c1 As New C1() With {.X = .InstanceFunction(.ROProp)}'BIND:"New C1() With {.X = .InstanceFunction(.ROProp)}"
    End Sub
End Class]]>.Value

            Dim expectedOperationTree = <![CDATA[
IObjectCreationExpression (Constructor: Sub C1..ctor()) (OperationKind.ObjectCreationExpression, Type: C1) (Syntax: 'New C1() Wi ... n(.ROProp)}')
  Arguments(0)
  Initializer: IObjectOrCollectionInitializerExpression (OperationKind.ObjectOrCollectionInitializerExpression, Type: C1) (Syntax: 'With {.X =  ... n(.ROProp)}')
      Initializers(1):
          ISimpleAssignmentExpression (OperationKind.SimpleAssignmentExpression, Type: System.Void) (Syntax: '.X = .Insta ... on(.ROProp)')
            Left: IPropertyReferenceExpression: WriteOnly Property C1.X([p As System.Int32 = 23]) As System.String (OperationKind.PropertyReferenceExpression, Type: System.String) (Syntax: 'X')
                Instance Receiver: IOperation:  (OperationKind.None) (Syntax: 'New C1() Wi ... n(.ROProp)}')
                Arguments(1):
                    IArgument (ArgumentKind.DefaultValue, Matching Parameter: p) (OperationKind.Argument) (Syntax: 'X')
                      ILiteralExpression (OperationKind.LiteralExpression, Type: System.Int32, Constant: 23) (Syntax: 'X')
                      InConversion: null
                      OutConversion: null
            Right: IInvocationExpression ( Function C1.InstanceFunction(p As System.String) As System.String) (OperationKind.InvocationExpression, Type: System.String) (Syntax: '.InstanceFu ... on(.ROProp)')
                Instance Receiver: IOperation:  (OperationKind.None) (Syntax: 'New C1() Wi ... n(.ROProp)}')
                Arguments(1):
                    IArgument (ArgumentKind.Explicit, Matching Parameter: p) (OperationKind.Argument) (Syntax: '.ROProp')
                      IPropertyReferenceExpression: ReadOnly Property C1.ROProp As System.String (OperationKind.PropertyReferenceExpression, Type: System.String) (Syntax: '.ROProp')
                        Instance Receiver: IOperation:  (OperationKind.None) (Syntax: 'New C1() Wi ... n(.ROProp)}')
                      InConversion: null
                      OutConversion: null
]]>.Value

            Dim expectedDiagnostics = String.Empty

            VerifyOperationTreeAndDiagnosticsForTest(Of ObjectCreationExpressionSyntax)(source, expectedOperationTree, expectedDiagnostics)
        End Sub

        <Fact()>
        Public Sub ObjectInitializerUsingInitializedTargetInInitializerValueType()
            Dim source = <![CDATA[
Option Strict On

Imports System

Structure s1
    Public y As Integer
    Private _x As Integer
    Public Property x() As Integer
        Get
            y = 5
            Return _x
        End Get
        Set(ByVal value As Integer)
            _x = value
        End Set
    End Property
End Structure

Class C1

    Public Shared Sub Main()
<<<<<<< HEAD
        Dim foo As New s1()
        foo.x = 23
=======
        dim goo as new s1()
        goo.x = 23
>>>>>>> 412c248b

        Dim s1 As New s1 With {.x = s1.x}'BIND:"New s1 With {.x = s1.x}"
    End Sub
End Class]]>.Value

            Dim expectedOperationTree = <![CDATA[
IObjectCreationExpression (Constructor: Sub s1..ctor()) (OperationKind.ObjectCreationExpression, Type: s1) (Syntax: 'New s1 With {.x = s1.x}')
  Arguments(0)
  Initializer: IObjectOrCollectionInitializerExpression (OperationKind.ObjectOrCollectionInitializerExpression, Type: s1) (Syntax: 'With {.x = s1.x}')
      Initializers(1):
          ISimpleAssignmentExpression (OperationKind.SimpleAssignmentExpression, Type: System.Void) (Syntax: '.x = s1.x')
            Left: IPropertyReferenceExpression: Property s1.x As System.Int32 (OperationKind.PropertyReferenceExpression, Type: System.Int32) (Syntax: 'x')
                Instance Receiver: IOperation:  (OperationKind.None) (Syntax: 'As New s1 W ... {.x = s1.x}')
            Right: IPropertyReferenceExpression: Property s1.x As System.Int32 (OperationKind.PropertyReferenceExpression, Type: System.Int32) (Syntax: 's1.x')
                Instance Receiver: ILocalReferenceExpression: s1 (OperationKind.LocalReferenceExpression, Type: s1) (Syntax: 's1')
]]>.Value

            Dim expectedDiagnostics = String.Empty

            VerifyOperationTreeAndDiagnosticsForTest(Of ObjectCreationExpressionSyntax)(source, expectedOperationTree, expectedDiagnostics)
        End Sub

        <Fact()>
        Public Sub ObjectInitializerWithLifting_1()
            Dim source = <![CDATA[
Option Strict On

Imports System

Structure C2
    Public Field As Func(Of Object)
    Public Field2 As Func(Of Object)
End Structure

Class C1
    Public Shared Sub Main()
        Dim x As New C2 With {.Field = Function()'BIND:"New C2 With {.Field = Function()"
                                           Return .Field ' only the first read is unassigned
                                       End Function,
                              .Field2 = Function()
                                            Return .Field ' reading is fine now.
                                        End Function}

        If x.Field.Invoke() Is Nothing Then
            Console.WriteLine("Nothing returned, ok")
        End If
    End Sub
End Class]]>.Value

            Dim expectedOperationTree = <![CDATA[
IObjectCreationExpression (Constructor: Sub C2..ctor()) (OperationKind.ObjectCreationExpression, Type: C2) (Syntax: 'New C2 With ... d Function}')
  Arguments(0)
  Initializer: IObjectOrCollectionInitializerExpression (OperationKind.ObjectOrCollectionInitializerExpression, Type: C2) (Syntax: 'With {.Fiel ... d Function}')
      Initializers(2):
          ISimpleAssignmentExpression (OperationKind.SimpleAssignmentExpression, Type: System.Func(Of System.Object)) (Syntax: '.Field = Fu ... nd Function')
            Left: IFieldReferenceExpression: C2.Field As System.Func(Of System.Object) (OperationKind.FieldReferenceExpression, Type: System.Func(Of System.Object)) (Syntax: 'Field')
                Instance Receiver: IOperation:  (OperationKind.None) (Syntax: 'As New C2 W ... d Function}')
            Right: IConversionExpression (ConversionKind.Basic, Implicit) (OperationKind.ConversionExpression, Type: System.Func(Of System.Object)) (Syntax: 'Function()' ... nd Function')
                Operand: ILambdaExpression (Signature: Function () As System.Object) (OperationKind.LambdaExpression, Type: null) (Syntax: 'Function()' ... nd Function')
                    IBlockStatement (3 statements, 1 locals) (OperationKind.BlockStatement) (Syntax: 'Function()' ... nd Function')
                      Locals: Local_1: <anonymous local> As System.Object
                      IReturnStatement (OperationKind.ReturnStatement) (Syntax: 'Return .Field')
                        ReturnedValue: IConversionExpression (ConversionKind.Cast, Implicit) (OperationKind.ConversionExpression, Type: System.Object) (Syntax: '.Field')
                            Operand: IFieldReferenceExpression: C2.Field As System.Func(Of System.Object) (OperationKind.FieldReferenceExpression, Type: System.Func(Of System.Object)) (Syntax: '.Field')
                                Instance Receiver: IOperation:  (OperationKind.None) (Syntax: 'As New C2 W ... d Function}')
                      ILabelStatement (Label: exit) (OperationKind.LabelStatement) (Syntax: 'End Function')
                        LabeledStatement: null
                      IReturnStatement (OperationKind.ReturnStatement) (Syntax: 'End Function')
                        ReturnedValue: ILocalReferenceExpression:  (OperationKind.LocalReferenceExpression, Type: System.Object) (Syntax: 'End Function')
          ISimpleAssignmentExpression (OperationKind.SimpleAssignmentExpression, Type: System.Func(Of System.Object)) (Syntax: '.Field2 = F ... nd Function')
            Left: IFieldReferenceExpression: C2.Field2 As System.Func(Of System.Object) (OperationKind.FieldReferenceExpression, Type: System.Func(Of System.Object)) (Syntax: 'Field2')
                Instance Receiver: IOperation:  (OperationKind.None) (Syntax: 'As New C2 W ... d Function}')
            Right: IConversionExpression (ConversionKind.Basic, Implicit) (OperationKind.ConversionExpression, Type: System.Func(Of System.Object)) (Syntax: 'Function() ... nd Function')
                Operand: ILambdaExpression (Signature: Function () As System.Object) (OperationKind.LambdaExpression, Type: null) (Syntax: 'Function() ... nd Function')
                    IBlockStatement (3 statements, 1 locals) (OperationKind.BlockStatement) (Syntax: 'Function() ... nd Function')
                      Locals: Local_1: <anonymous local> As System.Object
                      IReturnStatement (OperationKind.ReturnStatement) (Syntax: 'Return .Field')
                        ReturnedValue: IConversionExpression (ConversionKind.Cast, Implicit) (OperationKind.ConversionExpression, Type: System.Object) (Syntax: '.Field')
                            Operand: IFieldReferenceExpression: C2.Field As System.Func(Of System.Object) (OperationKind.FieldReferenceExpression, Type: System.Func(Of System.Object)) (Syntax: '.Field')
                                Instance Receiver: IOperation:  (OperationKind.None) (Syntax: 'As New C2 W ... d Function}')
                      ILabelStatement (Label: exit) (OperationKind.LabelStatement) (Syntax: 'End Function')
                        LabeledStatement: null
                      IReturnStatement (OperationKind.ReturnStatement) (Syntax: 'End Function')
                        ReturnedValue: ILocalReferenceExpression:  (OperationKind.LocalReferenceExpression, Type: System.Object) (Syntax: 'End Function')
]]>.Value

            Dim expectedDiagnostics = String.Empty

            VerifyOperationTreeAndDiagnosticsForTest(Of ObjectCreationExpressionSyntax)(source, expectedOperationTree, expectedDiagnostics)
        End Sub

        <Fact()>
        Public Sub ObjectInitializerDictionaryLookupOperatorSupported()
            Dim source = <![CDATA[
Option Strict On

Imports System

Class cust
    Public x As Long

    Default Public ReadOnly Property scen5(ByVal arg As String) As Integer
        Get
            Return 23
        End Get
    End Property
End Class

Class C1
    Public Shared Sub Main()
<<<<<<< HEAD
        Dim a As String = "foo"
        Dim c As New cust With {.x = !a}'BIND:"New cust With {.x = !a}"
=======
       dim a as string = "goo"
       Dim c As New cust With {.x = !a}
>>>>>>> 412c248b
    End Sub
End Class]]>.Value

            Dim expectedOperationTree = <![CDATA[
IObjectCreationExpression (Constructor: Sub cust..ctor()) (OperationKind.ObjectCreationExpression, Type: cust) (Syntax: 'New cust With {.x = !a}')
  Arguments(0)
  Initializer: IObjectOrCollectionInitializerExpression (OperationKind.ObjectOrCollectionInitializerExpression, Type: cust) (Syntax: 'With {.x = !a}')
      Initializers(1):
          ISimpleAssignmentExpression (OperationKind.SimpleAssignmentExpression, Type: System.Int64) (Syntax: '.x = !a')
            Left: IFieldReferenceExpression: cust.x As System.Int64 (OperationKind.FieldReferenceExpression, Type: System.Int64) (Syntax: 'x')
                Instance Receiver: IOperation:  (OperationKind.None) (Syntax: 'New cust With {.x = !a}')
            Right: IConversionExpression (ConversionKind.Basic, Implicit) (OperationKind.ConversionExpression, Type: System.Int64) (Syntax: '!a')
                Operand: IPropertyReferenceExpression: ReadOnly Property cust.scen5(arg As System.String) As System.Int32 (OperationKind.PropertyReferenceExpression, Type: System.Int32) (Syntax: '!a')
                    Instance Receiver: IOperation:  (OperationKind.None) (Syntax: 'New cust With {.x = !a}')
                    Arguments(1):
                        IArgument (ArgumentKind.Explicit, Matching Parameter: arg) (OperationKind.Argument) (Syntax: 'a')
                          ILiteralExpression (Text: a) (OperationKind.LiteralExpression, Type: System.String, Constant: "a") (Syntax: 'a')
                          InConversion: null
                          OutConversion: null
]]>.Value

            Dim expectedDiagnostics = String.Empty

            VerifyOperationTreeAndDiagnosticsForTest(Of ObjectCreationExpressionSyntax)(source, expectedOperationTree, expectedDiagnostics)
        End Sub

        <Fact()>
        Public Sub ObjectInitializerInField()
            Dim source = <![CDATA[
Option Strict On

Imports System
Class scen2
    Private _scen2 As Short
    Protected Friend Property Scen2() As Short
        Get
            Return _scen2
        End Get
        Set(ByVal value As Short)
            _scen2 = value
        End Set
    End Property
End Class

Class scen2_2
    Dim o As Object = New scen2 With {.Scen2 = 5}'BIND:"New scen2 With {.Scen2 = 5}"
End Class

Class C2
    Public Shared Sub Main()
        Dim x As New scen2_2
    End Sub
End Class]]>.Value

            Dim expectedOperationTree = <![CDATA[
IConversionExpression (ConversionKind.Cast, Implicit) (OperationKind.ConversionExpression, Type: System.Object) (Syntax: 'New scen2 W ... .Scen2 = 5}')
  Operand: IObjectCreationExpression (Constructor: Sub scen2..ctor()) (OperationKind.ObjectCreationExpression, Type: scen2) (Syntax: 'New scen2 W ... .Scen2 = 5}')
      Arguments(0)
      Initializer: IObjectOrCollectionInitializerExpression (OperationKind.ObjectOrCollectionInitializerExpression, Type: scen2) (Syntax: 'With {.Scen2 = 5}')
          Initializers(1):
              ISimpleAssignmentExpression (OperationKind.SimpleAssignmentExpression, Type: System.Void) (Syntax: '.Scen2 = 5')
                Left: IPropertyReferenceExpression: Property scen2.Scen2 As System.Int16 (OperationKind.PropertyReferenceExpression, Type: System.Int16) (Syntax: 'Scen2')
                    Instance Receiver: IOperation:  (OperationKind.None) (Syntax: 'New scen2 W ... .Scen2 = 5}')
                Right: IConversionExpression (ConversionKind.Basic, Implicit) (OperationKind.ConversionExpression, Type: System.Int16, Constant: 5) (Syntax: '5')
                    Operand: ILiteralExpression (Text: 5) (OperationKind.LiteralExpression, Type: System.Int32, Constant: 5) (Syntax: '5')
]]>.Value

            Dim expectedDiagnostics = String.Empty

            VerifyOperationTreeAndDiagnosticsForTest(Of ObjectCreationExpressionSyntax)(source, expectedOperationTree, expectedDiagnostics)
        End Sub

        <Fact(), WorkItem(788522, "http://vstfdevdiv:8080/DevDiv2/DevDiv/_workitems/edit/788522")>
        Public Sub ObjectInitializerNoStackOverflowFor150LevelsOfNesting()
            Dim source =
<compilation>
    <file name="a.vb">
Option Strict On

Imports System
Class Cust
    Public x As Cust
    Public y As Integer
End Class

Class C2
    Public Shared Sub Main()
       Dim c As Cust = New Cust With {.y = 1, 
                        .x = New Cust With {.y = 1, .x = New Cust With {.y = 1, .x = New Cust With {.y = 1, .x = New Cust With {.y = 1, .x = New Cust With {.y = 1, .x = New Cust With {.y = 1, .x = New Cust With {.y = 1, .x = New Cust With {.y = 1, .x = New Cust With {.y = 1, .x = New Cust With {.y = 1,
                        .x = New Cust With {.y = 1, .x = New Cust With {.y = 1, .x = New Cust With {.y = 1, .x = New Cust With {.y = 1, .x = New Cust With {.y = 1, .x = New Cust With {.y = 1, .x = New Cust With {.y = 1, .x = New Cust With {.y = 1, .x = New Cust With {.y = 1, .x = New Cust With {.y = 1,
                        .x = New Cust With {.y = 1, .x = New Cust With {.y = 1, .x = New Cust With {.y = 1, .x = New Cust With {.y = 1, .x = New Cust With {.y = 1, .x = New Cust With {.y = 1, .x = New Cust With {.y = 1, .x = New Cust With {.y = 1, .x = New Cust With {.y = 1, .x = New Cust With {.y = 1,
                        .x = New Cust With {.y = 1, .x = New Cust With {.y = 1, .x = New Cust With {.y = 1, .x = New Cust With {.y = 1, .x = New Cust With {.y = 1, .x = New Cust With {.y = 1, .x = New Cust With {.y = 1, .x = New Cust With {.y = 1, .x = New Cust With {.y = 1, .x = New Cust With {.y = 1,
                        .x = New Cust With {.y = 1, .x = New Cust With {.y = 1, .x = New Cust With {.y = 1, .x = New Cust With {.y = 1, .x = New Cust With {.y = 1, .x = New Cust With {.y = 1, .x = New Cust With {.y = 1, .x = New Cust With {.y = 1, .x = New Cust With {.y = 1, .x = New Cust With {.y = 1,
                        .x = New Cust With {.y = 1, .x = New Cust With {.y = 1, .x = New Cust With {.y = 1, .x = New Cust With {.y = 1, .x = New Cust With {.y = 1, .x = New Cust With {.y = 1, .x = New Cust With {.y = 1, .x = New Cust With {.y = 1, .x = New Cust With {.y = 1, .x = New Cust With {.y = 1,
                        .x = New Cust With {.y = 1, .x = New Cust With {.y = 1, .x = New Cust With {.y = 1, .x = New Cust With {.y = 1, .x = New Cust With {.y = 1, .x = New Cust With {.y = 1, .x = New Cust With {.y = 1, .x = New Cust With {.y = 1, .x = New Cust With {.y = 1, .x = New Cust With {.y = 1,
                        .x = New Cust With {.y = 1, .x = New Cust With {.y = 1, .x = New Cust With {.y = 1, .x = New Cust With {.y = 1, .x = New Cust With {.y = 1, .x = New Cust With {.y = 1, .x = New Cust With {.y = 1, .x = New Cust With {.y = 1, .x = New Cust With {.y = 1, .x = New Cust With {.y = 1,
                        .x = New Cust With {.y = 1, .x = New Cust With {.y = 1, .x = New Cust With {.y = 1, .x = New Cust With {.y = 1, .x = New Cust With {.y = 1, .x = New Cust With {.y = 1, .x = New Cust With {.y = 1, .x = New Cust With {.y = 1, .x = New Cust With {.y = 1, .x = New Cust With {.y = 1,
                        .x = New Cust With {.y = 1, .x = New Cust With {.y = 1, .x = New Cust With {.y = 1, .x = New Cust With {.y = 1, .x = New Cust With {.y = 1, .x = New Cust With {.y = 1, .x = New Cust With {.y = 1, .x = New Cust With {.y = 1, .x = New Cust With {.y = 1, .x = New Cust With {.y = 1,
                        .x = New Cust With {.y = 1, .x = New Cust With {.y = 1, .x = New Cust With {.y = 1, .x = New Cust With {.y = 1, .x = New Cust With {.y = 1, .x = New Cust With {.y = 1, .x = New Cust With {.y = 1, .x = New Cust With {.y = 1, .x = New Cust With {.y = 1, .x = New Cust With {.y = 1,
                        .x = New Cust With {.y = 1, .x = New Cust With {.y = 1, .x = New Cust With {.y = 1, .x = New Cust With {.y = 1, .x = New Cust With {.y = 1, .x = New Cust With {.y = 1, .x = New Cust With {.y = 1, .x = New Cust With {.y = 1, .x = New Cust With {.y = 1, .x = New Cust With {.y = 1,
                        .x = New Cust With {.y = 1, .x = New Cust With {.y = 1, .x = New Cust With {.y = 1, .x = New Cust With {.y = 1, .x = New Cust With {.y = 1, .x = New Cust With {.y = 1, .x = New Cust With {.y = 1, .x = New Cust With {.y = 1, .x = New Cust With {.y = 1, .x = New Cust With {.y = 1,
                        .x = New Cust With {.y = 1, .x = New Cust With {.y = 1, .x = New Cust With {.y = 1, .x = New Cust With {.y = 1, .x = New Cust With {.y = 1, .x = New Cust With {.y = 1, .x = New Cust With {.y = 1, .x = New Cust With {.y = 1, .x = New Cust With {.y = 1, .x = New Cust With {.y = 1,
                        .x = nothing}
}}}}}}}}}}
}}}}}}}}}}
}}}}}}}}}}
}}}}}}}}}}
}}}}}}}}}}
}}}}}}}}}}
}}}}}}}}}}
}}}}}}}}}}
}}}}}}}}}}
}}}}}}}}}}
}}}}}}}}}}
}}}}}}}}}}
}}}}}}}}}}
}}}}}}}}}}
    End Sub
End Class       
    </file>
</compilation>

            ' NOTE: Dev10 handled 416 levels of nesting, both algorithms are recursive, so there's not much to
            ' do for us here :(
            Dim compilation = CompilationUtils.CreateCompilationWithMscorlibAndVBRuntime(source)
            AssertTheseDiagnostics(compilation, <expected></expected>)
        End Sub

        <Fact()>
        Public Sub ObjectInitializerReferencingItself()
            Dim source =
<compilation name="ObjectInitializerReferencingItself">
    <file name="a.vb">
Structure NonEmptyStructure
    Public RefField1 As String
    Public ValField1 As Integer
    Public Property Goo As String
End Structure

Structure EmptyStructure
    Public Property Goo1 As Integer
    Public Property Goo2 As String
End Structure

Class RefClass
    Public RefField1 As String
    Public ValField1 As Integer
    Public Property Goo As String
    Public Property Goo1 As Integer
    Public Property Goo2 As String
End Class

Interface IMissingStuff2
    Property Goo1 As Integer
    Property Goo2 As String
End Interface

Class ObjectInitializerClass
    Public Sub TypeParameterNotDefined(Of T As {IMissingStuff2, New})()
        Dim var20 As New T() With {.Goo1 = .Goo2.Length}                        ' Receiver type unknown, no warning
        Dim var21 As New T() With {.Goo1 = var21.Goo2.Length}                   ' Receiver type unknown, no warning
        Dim var22 As T = New T() With {.Goo1 = .Goo2.Length}                    ' Receiver type unknown, no warning
        Dim var23 As T = New T() With {.Goo1 = var23.Goo2.Length}               ' Receiver type unknown, no warning
    End Sub

    Public Sub TypeParameterAsStructure(Of T As {Structure, IMissingStuff2})()
        Dim var24 As New T() With {.Goo1 = .Goo2.Length}                        ' no local referenced, no warning
        Dim var25 As New T() With {.Goo1 = var25.Goo2.Length}                   ' inplace initialized, no warning
        Dim var26 As T = New T() With {.Goo1 = .Goo2.Length}                    ' no local referenced, no warning
        Dim var27 As T = New T() With {.Goo1 = var27.Goo2.Length}               ' temporary used, warning

        Dim var28, var29 As New T() With {.Goo1 = var28.Goo2.Length}            ' no local referenced, no warning
        Dim var30, var31 As New T() With {.Goo1 = var31.Goo2.Length}            ' Receiver type unknown, no warning
    End Sub

    Public Sub DoStuff_3(Of T As {RefClass, New})()
        Dim var32 As New T() With {.Goo1 = .Goo2.Length}                        ' no local referenced, no warning
        Dim var33 As New T() With {.Goo1 = var33.Goo2.Length}                   ' not yet initialized, warning
        Dim var34 As T = New T() With {.Goo1 = .Goo2.Length}                    ' no local referenced, no warning
        Dim var35 As T = New T() With {.Goo1 = var35.Goo2.Length}               ' not yet initialized, warning
        Dim var36, var37 As New T() With {.Goo1 = var36.Goo2.Length}            ' not yet initialized, warning
        Dim var38, var39 As New T() With {.Goo1 = var39.Goo2.Length}            ' not yet initialized, warning
    End Sub

    Public Shared Sub Main()
        Dim var01 As New NonEmptyStructure() With {.ValField1 = var01.RefField1.Length, .RefField1 = var01.Goo} ' no warnings
        Dim var02, var03 As New NonEmptyStructure() With {.ValField1 = var03.RefField1.Length, .RefField1 = var03.Goo} ' warnings
        Dim var04, var05 As New NonEmptyStructure() With {.RefField1 = var04.Goo} ' no warnings

        Dim var06 As NonEmptyStructure = New NonEmptyStructure() With {.ValField1 = var06.RefField1.Length, .RefField1 = var06.Goo} ' warnings


        Dim var07 As New EmptyStructure() With {.Goo1 = var07.Goo2.Length} ' no warnings
        Dim var08, var09 As New EmptyStructure() With {.Goo1 = var09.Goo2.Length} ' warnings
        Dim var10, var11 As New EmptyStructure() With {.Goo1 = var10.Goo2.Length} ' no warnings

        Dim var12 As EmptyStructure = New EmptyStructure() With {.Goo1 = var12.Goo2.Length} ' warnings


        Dim var13 As New RefClass() With {.ValField1 = var13.RefField1.Length, .RefField1 = var13.Goo} ' no warnings
        Dim var14, var15 As New RefClass() With {.ValField1 = var15.RefField1.Length, .RefField1 = var15.Goo} ' warnings
        Dim var16, var17 As New RefClass() With {.ValField1 = var16.RefField1.Length, .RefField1 = var16.Goo} ' no warnings

        Dim var18 As RefClass = New RefClass() With {.ValField1 = var18.RefField1.Length, .RefField1 = var18.Goo} ' warnings


        Dim var19 = New RefClass() With {.ValField1 = var18.RefField1.Length, .RefField1 = var18.Goo} ' warnings
    End Sub
End Class

Class CObjInitBase(Of T)
    Public Overridable Sub TypeParameterValueTypeAsClassConstraint(Of U As {T, IMissingStuff2})()
    End Sub
End Class

Class CObjInitDerived
    Inherits CObjInitBase(Of NonEmptyStructure)

    Public Overrides Sub TypeParameterValueTypeAsClassConstraint(Of U As {NonEmptyStructure, IMissingStuff2})()
        Dim uinst1 As New U() With {.Goo1 = uinst1.Goo2.Length}
        Dim uinst2 As U = New U() With {.Goo1 = uinst2.Goo2.Length}
    End Sub
End Class
    </file>
</compilation>

            Dim compilation = CompilationUtils.CreateCompilationWithMscorlibAndVBRuntime(source)
            AssertTheseDiagnostics(compilation, <expected>
BC42109: Variable 'var27' is used before it has been assigned a value. A null reference exception could result at runtime. Make sure the structure or all the reference members are initialized before use
        Dim var27 As T = New T() With {.Goo1 = var27.Goo2.Length}               ' temporary used, warning
                                               ~~~~~
BC42109: Variable 'var31' is used before it has been assigned a value. A null reference exception could result at runtime. Make sure the structure or all the reference members are initialized before use
        Dim var30, var31 As New T() With {.Goo1 = var31.Goo2.Length}            ' Receiver type unknown, no warning
                                                  ~~~~~
BC42104: Variable 'var33' is used before it has been assigned a value. A null reference exception could result at runtime.
        Dim var33 As New T() With {.Goo1 = var33.Goo2.Length}                   ' not yet initialized, warning
                                           ~~~~~
BC42104: Variable 'var35' is used before it has been assigned a value. A null reference exception could result at runtime.
        Dim var35 As T = New T() With {.Goo1 = var35.Goo2.Length}               ' not yet initialized, warning
                                               ~~~~~
BC42104: Variable 'var36' is used before it has been assigned a value. A null reference exception could result at runtime.
        Dim var36, var37 As New T() With {.Goo1 = var36.Goo2.Length}            ' not yet initialized, warning
                                                  ~~~~~
BC42104: Variable 'var39' is used before it has been assigned a value. A null reference exception could result at runtime.
        Dim var38, var39 As New T() With {.Goo1 = var39.Goo2.Length}            ' not yet initialized, warning
                                                  ~~~~~
BC42104: Variable 'RefField1' is used before it has been assigned a value. A null reference exception could result at runtime.
        Dim var02, var03 As New NonEmptyStructure() With {.ValField1 = var03.RefField1.Length, .RefField1 = var03.Goo} ' warnings
                                                                       ~~~~~~~~~~~~~~~
BC42109: Variable 'var03' is used before it has been assigned a value. A null reference exception could result at runtime. Make sure the structure or all the reference members are initialized before use
        Dim var02, var03 As New NonEmptyStructure() With {.ValField1 = var03.RefField1.Length, .RefField1 = var03.Goo} ' warnings
                                                                                                            ~~~~~
BC42104: Variable 'RefField1' is used before it has been assigned a value. A null reference exception could result at runtime.
        Dim var06 As NonEmptyStructure = New NonEmptyStructure() With {.ValField1 = var06.RefField1.Length, .RefField1 = var06.Goo} ' warnings
                                                                                    ~~~~~~~~~~~~~~~
BC42109: Variable 'var06' is used before it has been assigned a value. A null reference exception could result at runtime. Make sure the structure or all the reference members are initialized before use
        Dim var06 As NonEmptyStructure = New NonEmptyStructure() With {.ValField1 = var06.RefField1.Length, .RefField1 = var06.Goo} ' warnings
                                                                                                                         ~~~~~
BC42109: Variable 'var09' is used before it has been assigned a value. A null reference exception could result at runtime. Make sure the structure or all the reference members are initialized before use
        Dim var08, var09 As New EmptyStructure() With {.Goo1 = var09.Goo2.Length} ' warnings
                                                               ~~~~~
BC42109: Variable 'var12' is used before it has been assigned a value. A null reference exception could result at runtime. Make sure the structure or all the reference members are initialized before use
        Dim var12 As EmptyStructure = New EmptyStructure() With {.Goo1 = var12.Goo2.Length} ' warnings
                                                                         ~~~~~
BC42104: Variable 'var13' is used before it has been assigned a value. A null reference exception could result at runtime.
        Dim var13 As New RefClass() With {.ValField1 = var13.RefField1.Length, .RefField1 = var13.Goo} ' no warnings
                                                       ~~~~~
BC42104: Variable 'var15' is used before it has been assigned a value. A null reference exception could result at runtime.
        Dim var14, var15 As New RefClass() With {.ValField1 = var15.RefField1.Length, .RefField1 = var15.Goo} ' warnings
                                                              ~~~~~
BC42104: Variable 'var16' is used before it has been assigned a value. A null reference exception could result at runtime.
        Dim var16, var17 As New RefClass() With {.ValField1 = var16.RefField1.Length, .RefField1 = var16.Goo} ' no warnings
                                                              ~~~~~
BC42104: Variable 'var18' is used before it has been assigned a value. A null reference exception could result at runtime.
        Dim var18 As RefClass = New RefClass() With {.ValField1 = var18.RefField1.Length, .RefField1 = var18.Goo} ' warnings
                                                                  ~~~~~
BC42109: Variable 'uinst2' is used before it has been assigned a value. A null reference exception could result at runtime. Make sure the structure or all the reference members are initialized before use
        Dim uinst2 As U = New U() With {.Goo1 = uinst2.Goo2.Length}
                                                ~~~~~~
                                           </expected>)
        End Sub

        <Fact(), WorkItem(567976, "http://vstfdevdiv:8080/DevDiv2/DevDiv/_workitems/edit/567976")>
        Public Sub Bug567976()
            Dim source =
<compilation>
    <file name="a.vb">
 Module Program
    'Sub Main()
        Dim b13() As New Integer() {1,2,3}
    End Sub
End Module
   </file>
</compilation>

            Dim compilation = CompilationUtils.CreateCompilationWithMscorlibAndVBRuntime(source)
            AssertTheseDiagnostics(compilation, <expected>
BC30053: Arrays cannot be declared with 'New'.
        Dim b13() As New Integer() {1,2,3}
            ~~~~~
BC30205: End of statement expected.
        Dim b13() As New Integer() {1,2,3}
                                   ~
BC30429: 'End Sub' must be preceded by a matching 'Sub'.
    End Sub
    ~~~~~~~
                                                </expected>)
        End Sub

        <Fact(), WorkItem(599393, "http://vstfdevdiv:8080/DevDiv2/DevDiv/_workitems/edit/599393")>
        Public Sub Bug599393()
            Dim source =
<compilation>
    <file name="a.vb"><![CDATA[
Imports System
Imports System.Xml.Linq
Imports System.Collections.Generic
Imports System.Linq
Module TestLiterals
End Module
        Class Cust
            Inherits XElement
 Sub New
  mybase.new("")
 End Sub
            Public Cust As Integer
            Private nme As String
            Public Shadows Property Name() As String
                Get
                    Return nme
                End Get
                Set(ByVal value As String)
                    nme = value
                End Set
            End Property
            Public e As XElement = <e><e/></e>
        End Class
Public Module Module1
        Sub Main()
            Try
                '<><%= ======================================================================================= %=></>
             Dim cust = New Cust With {.Cust = 1, .Name = .Value, .e = .<e>(0)}
                    Dim cust2 = New Cust With {.Cust = 1, .Name = .Name, .e = ...<e>(0)}         
Console.writeline("Scenario 8")
Console.writeline(<e><e/></>.ToString)
Console.writeline( cust.e.ToString)
Console.writeline( "Scenario 8.1")
Console.writeline(<e><e/></>.ToString)
Console.writeline( cust2.e.ToString)

            Catch
            Finally
            End Try
        End Sub
    End Module
    ]]></file>
</compilation>

            Dim compilation = CompilationUtils.CreateCompilationWithMscorlibAndVBRuntimeAndReferences(source, additionalRefs:=XmlReferences)
            CompileAndVerify(compilation)
        End Sub

    End Class
End Namespace
<|MERGE_RESOLUTION|>--- conflicted
+++ resolved
@@ -552,12 +552,11 @@
 Imports System
 
 Class C1
-<<<<<<< HEAD
-    Public Sub Foo()
-    End Sub
-
-    Public Shared Sub Main()
-        Dim c1 As New C1() With {.Foo = "Hello World!"}'BIND:"New C1() With {.Foo = "Hello World!"}"
+    Public Sub Goo()
+    End Sub
+
+    Public Shared Sub Main()
+        Dim c1 As New C1() With {.Goo = "Hello World!"}'BIND:"New C1() With {.Goo = "Hello World!"}"
     End Sub
 
 End Class]]>.Value
@@ -565,42 +564,23 @@
             Dim expectedOperationTree = <![CDATA[
 IObjectCreationExpression (Constructor: Sub C1..ctor()) (OperationKind.ObjectCreationExpression, Type: C1, IsInvalid) (Syntax: 'New C1() Wi ... lo World!"}')
   Arguments(0)
-  Initializer: IObjectOrCollectionInitializerExpression (OperationKind.ObjectOrCollectionInitializerExpression, Type: C1, IsInvalid) (Syntax: 'With {.Foo  ... lo World!"}')
-      Initializers(1):
-          ISimpleAssignmentExpression (OperationKind.SimpleAssignmentExpression, Type: ?, IsInvalid) (Syntax: '.Foo = "Hello World!"')
-            Left: IInvalidExpression (OperationKind.InvalidExpression, Type: ?, IsInvalid) (Syntax: '.Foo = "Hello World!"')
+  Initializer: IObjectOrCollectionInitializerExpression (OperationKind.ObjectOrCollectionInitializerExpression, Type: C1, IsInvalid) (Syntax: 'With {.Goo  ... lo World!"}')
+      Initializers(1):
+          ISimpleAssignmentExpression (OperationKind.SimpleAssignmentExpression, Type: ?, IsInvalid) (Syntax: '.Goo = "Hello World!"')
+            Left: IInvalidExpression (OperationKind.InvalidExpression, Type: ?, IsInvalid) (Syntax: '.Goo = "Hello World!"')
                 Children(1):
-                    IOperation:  (OperationKind.None, IsInvalid) (Syntax: 'Foo')
+                    IOperation:  (OperationKind.None, IsInvalid) (Syntax: 'Goo')
             Right: IConversionExpression (ConversionKind.Invalid, Implicit) (OperationKind.ConversionExpression, Type: ?) (Syntax: '"Hello World!"')
                 Operand: ILiteralExpression (OperationKind.LiteralExpression, Type: System.String, Constant: "Hello World!") (Syntax: '"Hello World!"')
 ]]>.Value
 
             Dim expectedDiagnostics = <![CDATA[
-BC30990: Member 'Foo' cannot be initialized in an object initializer expression because it is not a field or property.
-        Dim c1 As New C1() With {.Foo = "Hello World!"}'BIND:"New C1() With {.Foo = "Hello World!"}"
+BC30990: Member 'Goo' cannot be initialized in an object initializer expression because it is not a field or property.
+        Dim c1 As New C1() With {.Goo = "Hello World!"}'BIND:"New C1() With {.Goo = "Hello World!"}"
                                   ~~~
 ]]>.Value
 
             VerifyOperationTreeAndDiagnosticsForTest(Of ObjectCreationExpressionSyntax)(source, expectedOperationTree, expectedDiagnostics)
-=======
-    Public Sub Goo()
-    End Sub    
-
-    Public Shared Sub Main()
-        Dim c1 as New C1() With {.Goo = "Hello World!"}
-    End Sub
-
-End Class        
-    </file>
-</compilation>
-
-            Dim compilation = CompilationUtils.CreateCompilationWithMscorlibAndVBRuntime(source)
-            AssertTheseDiagnostics(compilation, <expected>
-BC30990: Member 'Goo' cannot be initialized in an object initializer expression because it is not a field or property.
-        Dim c1 as New C1() With {.Goo = "Hello World!"}
-                                  ~~~                                                   
-                                               </expected>)
->>>>>>> 412c248b
         End Sub
 
         <Fact()>
@@ -696,33 +676,25 @@
 Module Module1
 
     Sub Main()
-<<<<<<< HEAD
-        Dim x As New C1() With {.X = "foo"}'BIND:"New C1() With {.X = "foo"}"
-=======
-        Dim x As New C1() With {.X = "goo"}
->>>>>>> 412c248b
+        Dim x As New C1() With {.X = "goo"}'BIND:"New C1() With {.X = "goo"}"
     End Sub
 
 End Module]]>.Value
 
             Dim expectedOperationTree = <![CDATA[
-IObjectCreationExpression (Constructor: Sub C1..ctor()) (OperationKind.ObjectCreationExpression, Type: C1, IsInvalid) (Syntax: 'New C1() Wi ... .X = "foo"}')
-  Arguments(0)
-  Initializer: IObjectOrCollectionInitializerExpression (OperationKind.ObjectOrCollectionInitializerExpression, Type: C1, IsInvalid) (Syntax: 'With {.X = "foo"}')
-      Initializers(1):
-          ISimpleAssignmentExpression (OperationKind.SimpleAssignmentExpression, Type: System.Void, IsInvalid) (Syntax: '.X = "foo"')
+IObjectCreationExpression (Constructor: Sub C1..ctor()) (OperationKind.ObjectCreationExpression, Type: C1, IsInvalid) (Syntax: 'New C1() Wi ... .X = "goo"}')
+  Arguments(0)
+  Initializer: IObjectOrCollectionInitializerExpression (OperationKind.ObjectOrCollectionInitializerExpression, Type: C1, IsInvalid) (Syntax: 'With {.X = "goo"}')
+      Initializers(1):
+          ISimpleAssignmentExpression (OperationKind.SimpleAssignmentExpression, Type: System.Void, IsInvalid) (Syntax: '.X = "goo"')
             Left: IPropertyReferenceExpression: Property C1.X As System.String (OperationKind.PropertyReferenceExpression, Type: System.String, IsInvalid) (Syntax: 'X')
-                Instance Receiver: IOperation:  (OperationKind.None, IsInvalid) (Syntax: 'New C1() Wi ... .X = "foo"}')
-            Right: ILiteralExpression (OperationKind.LiteralExpression, Type: System.String, Constant: "foo", IsInvalid) (Syntax: '"foo"')
+                Instance Receiver: IOperation:  (OperationKind.None, IsInvalid) (Syntax: 'New C1() Wi ... .X = "goo"}')
+            Right: ILiteralExpression (OperationKind.LiteralExpression, Type: System.String, Constant: "goo", IsInvalid) (Syntax: '"goo"')
 ]]>.Value
 
             Dim expectedDiagnostics = <![CDATA[
 BC31102: 'Set' accessor of property 'X' is not accessible.
-<<<<<<< HEAD
-        Dim x As New C1() With {.X = "foo"}'BIND:"New C1() With {.X = "foo"}"
-=======
-        Dim x As New C1() With {.X = "goo"}
->>>>>>> 412c248b
+        Dim x As New C1() With {.X = "goo"}'BIND:"New C1() With {.X = "goo"}"
                                 ~~~~~~~~~~
 ]]>.Value
 
@@ -739,13 +711,8 @@
 
 Module Module1
 
-<<<<<<< HEAD
     Sub Main()'BIND:"Sub Main()"
-        Dim x As New C3() With {.X = "foo"}
-=======
-    Sub Main()
         Dim x As New C3() With {.X = "goo"}
->>>>>>> 412c248b
         x = New C3() With {.X = Unknown()}
     End Sub
 
@@ -754,21 +721,21 @@
             Dim expectedOperationTree = <![CDATA[
 IBlockStatement (4 statements, 1 locals) (OperationKind.BlockStatement, IsInvalid) (Syntax: 'Sub Main()' ... End Sub')
   Locals: Local_1: x As C3
-  IVariableDeclarationStatement (1 declarations) (OperationKind.VariableDeclarationStatement, IsInvalid) (Syntax: 'Dim x As Ne ... .X = "foo"}')
+  IVariableDeclarationStatement (1 declarations) (OperationKind.VariableDeclarationStatement, IsInvalid) (Syntax: 'Dim x As Ne ... .X = "goo"}')
     IVariableDeclaration (1 variables) (OperationKind.VariableDeclaration) (Syntax: 'x')
       Variables: Local_1: x As C3
-      Initializer: IObjectCreationExpression (Constructor: Sub C3..ctor()) (OperationKind.ObjectCreationExpression, Type: C3, IsInvalid) (Syntax: 'New C3() Wi ... .X = "foo"}')
+      Initializer: IObjectCreationExpression (Constructor: Sub C3..ctor()) (OperationKind.ObjectCreationExpression, Type: C3, IsInvalid) (Syntax: 'New C3() Wi ... .X = "goo"}')
           Arguments(0)
-          Initializer: IObjectOrCollectionInitializerExpression (OperationKind.ObjectOrCollectionInitializerExpression, Type: C3, IsInvalid) (Syntax: 'With {.X = "foo"}')
+          Initializer: IObjectOrCollectionInitializerExpression (OperationKind.ObjectOrCollectionInitializerExpression, Type: C3, IsInvalid) (Syntax: 'With {.X = "goo"}')
               Initializers(1):
-                  ISimpleAssignmentExpression (OperationKind.SimpleAssignmentExpression, Type: ?, IsInvalid) (Syntax: '.X = "foo"')
-                    Left: IInvalidExpression (OperationKind.InvalidExpression, Type: ?, IsInvalid) (Syntax: '.X = "foo"')
+                  ISimpleAssignmentExpression (OperationKind.SimpleAssignmentExpression, Type: ?, IsInvalid) (Syntax: '.X = "goo"')
+                    Left: IInvalidExpression (OperationKind.InvalidExpression, Type: ?, IsInvalid) (Syntax: '.X = "goo"')
                         Children(1):
                             IInvalidExpression (OperationKind.InvalidExpression, Type: ?, IsInvalid) (Syntax: 'X')
                               Children(1):
-                                  IOperation:  (OperationKind.None, IsInvalid) (Syntax: 'New C3() Wi ... .X = "foo"}')
-                    Right: IConversionExpression (ConversionKind.Invalid, Implicit) (OperationKind.ConversionExpression, Type: ?) (Syntax: '"foo"')
-                        Operand: ILiteralExpression (OperationKind.LiteralExpression, Type: System.String, Constant: "foo") (Syntax: '"foo"')
+                                  IOperation:  (OperationKind.None, IsInvalid) (Syntax: 'New C3() Wi ... .X = "goo"}')
+                    Right: IConversionExpression (ConversionKind.Invalid, Implicit) (OperationKind.ConversionExpression, Type: ?) (Syntax: '"goo"')
+                        Operand: ILiteralExpression (OperationKind.LiteralExpression, Type: System.String, Constant: "goo") (Syntax: '"goo"')
   IExpressionStatement (OperationKind.ExpressionStatement, IsInvalid) (Syntax: 'x = New C3( ...  Unknown()}')
     Expression: ISimpleAssignmentExpression (OperationKind.SimpleAssignmentExpression, Type: C3, IsInvalid) (Syntax: 'x = New C3( ...  Unknown()}')
         Left: ILocalReferenceExpression: x (OperationKind.LocalReferenceExpression, Type: C3) (Syntax: 'x')
@@ -833,13 +800,8 @@
         DoStuff(Of C2)()
     End Sub
 
-<<<<<<< HEAD
-    Public Shared Sub DoStuff(Of T As {IFoo, New})()
+    Public Shared Sub DoStuff(Of T As {IGoo, New})()
         Dim x As New T() With {.Bar = 23}'BIND:"New T() With {.Bar = 23}"
-=======
-    Public shared Sub DoStuff(Of T As {IGoo, New})()
-        Dim x As New T() With {.Bar = 23}
->>>>>>> 412c248b
         x = New T() With {.Bar = 23}
 
         Console.WriteLine(x.Bar)
@@ -870,19 +832,11 @@
     Public Shared Sub Main()
         Dim x As New C1(Of Integer) With {.Field = 23}
 
-<<<<<<< HEAD
-        Foo(Of C1)()
-    End Sub
-
-    Public Shared Sub Foo(Of T As New)()
+        Goo(Of C1)()
+    End Sub
+
+    Public Shared Sub Goo(Of T As New)()
         Dim x As New C1(Of T) With {.Field = New T}'BIND:"New C1(Of T) With {.Field = New T}"
-=======
-        Goo(Of C1)
-    End Sub
-
-    Public Shared Sub Goo(Of T As New)()
-        Dim x As New C1(Of T) With {.Field = New T}
->>>>>>> 412c248b
     End Sub
 
 End Class]]>.Value
@@ -1371,13 +1325,8 @@
 Class C1
 
     Public Shared Sub Main()
-<<<<<<< HEAD
-        Dim foo As New s1()
-        foo.x = 23
-=======
-        dim goo as new s1()
+        Dim goo As New s1()
         goo.x = 23
->>>>>>> 412c248b
 
         Dim s1 As New s1 With {.x = s1.x}'BIND:"New s1 With {.x = s1.x}"
     End Sub
@@ -1488,13 +1437,8 @@
 
 Class C1
     Public Shared Sub Main()
-<<<<<<< HEAD
-        Dim a As String = "foo"
+        Dim a As String = "goo"
         Dim c As New cust With {.x = !a}'BIND:"New cust With {.x = !a}"
-=======
-       dim a as string = "goo"
-       Dim c As New cust With {.x = !a}
->>>>>>> 412c248b
     End Sub
 End Class]]>.Value
 
