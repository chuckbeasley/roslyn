﻿<?xml version="1.0" encoding="utf-8"?>
<!-- Copyright (c)  Microsoft.  All Rights Reserved.  Licensed under the Apache License, Version 2.0.  See License.txt in the project root for license information. -->
<Project DefaultTargets="Build" xmlns="http://schemas.microsoft.com/developer/msbuild/2003">
  <Import Project="..\..\..\..\..\build\Targets\SettingsSdk.props" />
  <PropertyGroup>
    <Nonshipping>true</Nonshipping>
    <Platform Condition="'$(Platform)' == ''">AnyCPU</Platform>
    <PlatformTarget>AnyCPU</PlatformTarget>
    <OutputType>Library</OutputType>
    <AssemblyName>Roslyn.Compilers.VisualBasic.Semantic.UnitTests</AssemblyName>
    <TargetFramework>net46</TargetFramework>
    <RuntimeIdentifiers>win7</RuntimeIdentifiers>
    <RoslynProjectType>UnitTest</RoslynProjectType>
  </PropertyGroup>
  <ItemGroup Label="Project References">
    <ProjectReference Include="..\..\..\..\Test\PdbUtilities\PdbUtilities.csproj" />
    <ProjectReference Include="..\..\..\..\Test\Utilities\Desktop\TestUtilities.Desktop.csproj" />
    <ProjectReference Include="..\..\..\..\Test\Utilities\Portable\TestUtilities.csproj" />
    <ProjectReference Include="..\..\..\Core\Portable\CodeAnalysis.csproj" />
    <ProjectReference Include="..\..\..\CSharp\Portable\CSharpCodeAnalysis.csproj" />
    <ProjectReference Include="..\..\..\Test\Resources\Core\CompilerTestResources.csproj" />
    <ProjectReference Include="..\..\..\Test\Utilities\VisualBasic\BasicCompilerTestUtilities.vbproj" />
    <ProjectReference Include="..\..\Portable\BasicCodeAnalysis.vbproj" />
  </ItemGroup>
  <PropertyGroup Condition="'$(Configuration)|$(Platform)' == 'Debug|AnyCPU'" />
  <PropertyGroup Condition="'$(Configuration)|$(Platform)' == 'Release|AnyCPU'" />
  <ItemGroup>
    <Reference Include="System" />
    <Reference Include="System.Configuration" />
    <Reference Include="System.Xml" />
    <Reference Include="System.Xml.Linq" />
    <PackageReference Include="xunit" Version="$(xunitVersion)" />
    <PackageReference Include="xunit.runner.console" Version="$(xunitrunnerconsoleVersion)" />
  </ItemGroup>
  <ItemGroup>
    <Folder Include="My Project\" />
  </ItemGroup>
  <ItemGroup>
    <Import Include="IdentifierComparison = Microsoft.CodeAnalysis.CaseInsensitiveComparison" />
    <Import Include="Roslyn.Utilities" />
    <Import Include="Xunit" />
  </ItemGroup>
  <ItemGroup>
    <Compile Update="Resource.Designer.vb">
      <AutoGen>True</AutoGen>
      <DesignTime>True</DesignTime>
      <DependentUpon>Resource.resx</DependentUpon>
    </Compile>
<<<<<<< HEAD
    <Compile Include="Semantics\AccessCheck.vb" />
    <Compile Include="Semantics\AnonymousTypesTests.vb" />
    <Compile Include="Semantics\ArrayLiteralTests.vb" />
    <Compile Include="Semantics\AsyncAwait.vb" />
    <Compile Include="Semantics\BinaryOperators.vb" />
    <Compile Include="Semantics\CompoundAssignment.vb" />
    <Compile Include="Semantics\ConditionalAccessTests.vb" />
    <Compile Include="Semantics\ConditionalExpressionsTests.vb" />
    <Compile Include="Semantics\Conversions.vb" />
    <Compile Include="Semantics\Conversions_AnonymousDelegates.vb" />
    <Compile Include="Semantics\EraseStatementTests.vb" />
    <Compile Include="Semantics\FieldInitializerBindingTests.vb" />
    <Compile Include="Semantics\ForeachTest.vb" />
    <Compile Include="Semantics\ForLoopTest.vb" />
    <Compile Include="Semantics\GetExtendedSemanticInfoTests.vb" />
    <Compile Include="Semantics\GetSemanticInfoTests.vb" />
    <Compile Include="Semantics\GetUnusedImportDirectivesTests.vb" />
    <Compile Include="Semantics\GotoTests.vb" />
    <Compile Include="Semantics\IFOperatorTest.vb" />
    <Compile Include="Semantics\InterpolatedStringTests.vb" />
    <Compile Include="Semantics\IReadOnlyListAndCollection.vb" />
    <Compile Include="Semantics\IsIsNot.vb" />
    <Compile Include="Semantics\IteratorTests.vb" />
    <Compile Include="Semantics\Lambda_AnonymousDelegateInference.vb" />
    <Compile Include="Semantics\Lambda_Relaxation.vb" />
    <Compile Include="Semantics\LambdaSemanticInfoTests.vb" />
    <Compile Include="Semantics\LambdaTests.vb" />
    <Compile Include="Semantics\MeMyBaseMyClassTests.vb" />
    <Compile Include="Semantics\MethodCalls.vb" />
    <Compile Include="Semantics\MissingRuntimeHelpers.vb" />
    <Compile Include="Semantics\MultiDimensionalTest.vb" />
    <Compile Include="Semantics\MyBaseMyClassTests.vb" />
    <Compile Include="Semantics\NameLengthTests.vb" />
    <Compile Include="Semantics\NameOfTests.vb" />
    <Compile Include="Semantics\NewOnInterfaceTests.vb" />
    <Compile Include="Semantics\NoncompliantOverloadingInMetadata.vb" />
    <Compile Include="Semantics\OptionalArgumentTests.vb" />
    <Compile Include="Semantics\OptionApis.vb" />
    <Compile Include="Semantics\OverloadResolution.vb" />
    <Compile Include="Semantics\Parenthesized.vb" />
    <Compile Include="Semantics\PartialMethodsTest.vb" />
    <Compile Include="Semantics\QueryExpressions.vb" />
    <Compile Include="Semantics\QueryExpressions_FlowAnalysis.vb" />
    <Compile Include="Semantics\QueryExpressions_LookupSymbols.vb" />
    <Compile Include="Semantics\QueryExpressions_SemanticModel.vb" />
    <Compile Include="Semantics\RedimStatementTests.vb" />
    <Compile Include="Semantics\ScriptSemanticsTests.vb" />
    <Compile Include="Semantics\SelectCaseTests.vb" />
    <Compile Include="Semantics\SyncLockTests.vb" />
    <Compile Include="Semantics\SyntaxTreeRootTests.vb" />
    <Compile Include="Semantics\TooLongNameTests.vb" />
    <Compile Include="Semantics\TypeArgumentInference.vb" />
    <Compile Include="Semantics\NonTrailingNamedArgumentsTests.vb" />
    <Compile Include="Semantics\TypeOfTests.vb" />
    <Compile Include="Semantics\UnaryOperators.vb" />
    <Compile Include="Semantics\UnstructuredExceptionHandling.vb" />
    <Compile Include="Semantics\UserDefinedBinaryOperators.vb" />
    <Compile Include="Semantics\UserDefinedConversions.vb" />
    <Compile Include="Semantics\UserDefinedForToLoop.vb" />
    <Compile Include="Semantics\UserDefinedUnaryOperators.vb" />
    <Compile Include="Semantics\UseSiteErrorTests.vb" />
    <Compile Include="Semantics\UsingStatementTest.vb" />
    <Compile Include="Semantics\VariableTypeInference.vb" />
    <Compile Include="Semantics\VarianceConversions.vb" />
    <Compile Include="Semantics\WithBlockErrorTests.vb" />
    <Compile Include="Semantics\WithBlockSemanticModelTests.vb" />
    <Compile Include="Semantics\XmlLiteralSemanticModelTests.vb" />
=======
>>>>>>> 743f42eb
    <Content Include="Semantics\Async_Overload_Change_3.vb.txt" />
    <Content Include="Semantics\BinaryOperatorsTestBaseline1.txt" />
    <Content Include="Semantics\BinaryOperatorsTestBaseline2.txt" />
    <Content Include="Semantics\BinaryOperatorsTestBaseline3.txt" />
    <Content Include="Semantics\BinaryOperatorsTestBaseline4.txt" />
    <Content Include="Semantics\BinaryOperatorsTestBaseline5.txt" />
    <EmbeddedResource Include="Binding\T_1247520.cs" />
    <EmbeddedResource Include="Binding\T_68086.vb" />
    <Compile Remove="Binding\T_68086.vb" />
    <EmbeddedResource Update="Resource.resx">
      <CustomToolNamespace>Microsoft.CodeAnalysis.VisualBasic.UnitTests.My.Resources</CustomToolNamespace>
      <Generator>ResXFileCodeGenerator</Generator>
      <LastGenOutput>Resource.Designer.vb</LastGenOutput>
      <SubType>Designer</SubType>
    </EmbeddedResource>
    <EmbeddedResource Include="Semantics\LongTypeName.vb.txt" />
    <EmbeddedResource Include="Semantics\LongTypeNameNative.vb.txt" />
  </ItemGroup>
  <ItemGroup>
    <Service Include="{82A7F48D-3B50-4B1E-B82E-3ADA8210C358}" />
  </ItemGroup>
  <ItemGroup>
    <Content Include="Semantics\BinaryOperatorsTestSource1.vb" />
    <Content Include="Semantics\BinaryOperatorsTestSource2.vb" />
    <Content Include="Semantics\BinaryOperatorsTestSource3.vb" />
    <Content Include="Semantics\BinaryOperatorsTestSource4.vb" />
    <Content Include="Semantics\BinaryOperatorsTestSource5.vb" />
    <Content Include="Semantics\OverloadResolutionTestSource.vb" />
    <Content Include="Semantics\PrintResultTestSource.vb" />
    <Compile Remove="Semantics\BinaryOperatorsTestSource1.vb" />
    <Compile Remove="Semantics\BinaryOperatorsTestSource2.vb" />
    <Compile Remove="Semantics\BinaryOperatorsTestSource3.vb" />
    <Compile Remove="Semantics\BinaryOperatorsTestSource4.vb" />
    <Compile Remove="Semantics\BinaryOperatorsTestSource5.vb" />
    <Compile Remove="Semantics\OverloadResolutionTestSource.vb" />
    <Compile Remove="Semantics\PrintResultTestSource.vb" />
  </ItemGroup>
  <Import Project="..\..\..\..\..\build\Targets\Imports.targets" />
</Project><|MERGE_RESOLUTION|>--- conflicted
+++ resolved
@@ -46,76 +46,6 @@
       <DesignTime>True</DesignTime>
       <DependentUpon>Resource.resx</DependentUpon>
     </Compile>
-<<<<<<< HEAD
-    <Compile Include="Semantics\AccessCheck.vb" />
-    <Compile Include="Semantics\AnonymousTypesTests.vb" />
-    <Compile Include="Semantics\ArrayLiteralTests.vb" />
-    <Compile Include="Semantics\AsyncAwait.vb" />
-    <Compile Include="Semantics\BinaryOperators.vb" />
-    <Compile Include="Semantics\CompoundAssignment.vb" />
-    <Compile Include="Semantics\ConditionalAccessTests.vb" />
-    <Compile Include="Semantics\ConditionalExpressionsTests.vb" />
-    <Compile Include="Semantics\Conversions.vb" />
-    <Compile Include="Semantics\Conversions_AnonymousDelegates.vb" />
-    <Compile Include="Semantics\EraseStatementTests.vb" />
-    <Compile Include="Semantics\FieldInitializerBindingTests.vb" />
-    <Compile Include="Semantics\ForeachTest.vb" />
-    <Compile Include="Semantics\ForLoopTest.vb" />
-    <Compile Include="Semantics\GetExtendedSemanticInfoTests.vb" />
-    <Compile Include="Semantics\GetSemanticInfoTests.vb" />
-    <Compile Include="Semantics\GetUnusedImportDirectivesTests.vb" />
-    <Compile Include="Semantics\GotoTests.vb" />
-    <Compile Include="Semantics\IFOperatorTest.vb" />
-    <Compile Include="Semantics\InterpolatedStringTests.vb" />
-    <Compile Include="Semantics\IReadOnlyListAndCollection.vb" />
-    <Compile Include="Semantics\IsIsNot.vb" />
-    <Compile Include="Semantics\IteratorTests.vb" />
-    <Compile Include="Semantics\Lambda_AnonymousDelegateInference.vb" />
-    <Compile Include="Semantics\Lambda_Relaxation.vb" />
-    <Compile Include="Semantics\LambdaSemanticInfoTests.vb" />
-    <Compile Include="Semantics\LambdaTests.vb" />
-    <Compile Include="Semantics\MeMyBaseMyClassTests.vb" />
-    <Compile Include="Semantics\MethodCalls.vb" />
-    <Compile Include="Semantics\MissingRuntimeHelpers.vb" />
-    <Compile Include="Semantics\MultiDimensionalTest.vb" />
-    <Compile Include="Semantics\MyBaseMyClassTests.vb" />
-    <Compile Include="Semantics\NameLengthTests.vb" />
-    <Compile Include="Semantics\NameOfTests.vb" />
-    <Compile Include="Semantics\NewOnInterfaceTests.vb" />
-    <Compile Include="Semantics\NoncompliantOverloadingInMetadata.vb" />
-    <Compile Include="Semantics\OptionalArgumentTests.vb" />
-    <Compile Include="Semantics\OptionApis.vb" />
-    <Compile Include="Semantics\OverloadResolution.vb" />
-    <Compile Include="Semantics\Parenthesized.vb" />
-    <Compile Include="Semantics\PartialMethodsTest.vb" />
-    <Compile Include="Semantics\QueryExpressions.vb" />
-    <Compile Include="Semantics\QueryExpressions_FlowAnalysis.vb" />
-    <Compile Include="Semantics\QueryExpressions_LookupSymbols.vb" />
-    <Compile Include="Semantics\QueryExpressions_SemanticModel.vb" />
-    <Compile Include="Semantics\RedimStatementTests.vb" />
-    <Compile Include="Semantics\ScriptSemanticsTests.vb" />
-    <Compile Include="Semantics\SelectCaseTests.vb" />
-    <Compile Include="Semantics\SyncLockTests.vb" />
-    <Compile Include="Semantics\SyntaxTreeRootTests.vb" />
-    <Compile Include="Semantics\TooLongNameTests.vb" />
-    <Compile Include="Semantics\TypeArgumentInference.vb" />
-    <Compile Include="Semantics\NonTrailingNamedArgumentsTests.vb" />
-    <Compile Include="Semantics\TypeOfTests.vb" />
-    <Compile Include="Semantics\UnaryOperators.vb" />
-    <Compile Include="Semantics\UnstructuredExceptionHandling.vb" />
-    <Compile Include="Semantics\UserDefinedBinaryOperators.vb" />
-    <Compile Include="Semantics\UserDefinedConversions.vb" />
-    <Compile Include="Semantics\UserDefinedForToLoop.vb" />
-    <Compile Include="Semantics\UserDefinedUnaryOperators.vb" />
-    <Compile Include="Semantics\UseSiteErrorTests.vb" />
-    <Compile Include="Semantics\UsingStatementTest.vb" />
-    <Compile Include="Semantics\VariableTypeInference.vb" />
-    <Compile Include="Semantics\VarianceConversions.vb" />
-    <Compile Include="Semantics\WithBlockErrorTests.vb" />
-    <Compile Include="Semantics\WithBlockSemanticModelTests.vb" />
-    <Compile Include="Semantics\XmlLiteralSemanticModelTests.vb" />
-=======
->>>>>>> 743f42eb
     <Content Include="Semantics\Async_Overload_Change_3.vb.txt" />
     <Content Include="Semantics\BinaryOperatorsTestBaseline1.txt" />
     <Content Include="Semantics\BinaryOperatorsTestBaseline2.txt" />
