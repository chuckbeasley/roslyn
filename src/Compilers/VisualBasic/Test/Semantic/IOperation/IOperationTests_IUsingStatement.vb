﻿' Copyright (c) Microsoft.  All Rights Reserved.  Licensed under the Apache License, Version 2.0.  See License.txt in the project root for license information.

Imports Microsoft.CodeAnalysis.Operations
Imports Microsoft.CodeAnalysis.VisualBasic.Syntax
Imports Microsoft.CodeAnalysis.Test.Utilities
Imports Roslyn.Test.Utilities

Namespace Microsoft.CodeAnalysis.VisualBasic.UnitTests.Semantics
    Partial Public Class IOperationTests
        Inherits SemanticModelTestBase

        <CompilerTrait(CompilerFeature.IOperation)>
        <Fact>
        <WorkItem(19819, "https://github.com/dotnet/roslyn/issues/19819")>
        Public Sub UsingDeclarationSyntaxNotNull()
            Dim source = <compilation>
                             <file name="c.vb">
                                 <![CDATA[
Imports System
Module Module1
    Class C1
        Implements IDisposable
        Public Sub Dispose() Implements IDisposable.Dispose
            Throw New NotImplementedException()
        End Sub
    End Class
    Sub S1()
        Using D1 as New C1()
        End Using
    End Sub
End Module
]]>
                             </file>
                         </compilation>

            Dim comp = CreateCompilationWithMscorlibAndVBRuntime(source, parseOptions:=TestOptions.RegularWithIOperationFeature)
            CompilationUtils.AssertNoDiagnostics(comp)

            Dim tree = comp.SyntaxTrees.Single()
            Dim node = tree.GetRoot().DescendantNodes().OfType(Of UsingBlockSyntax).Single()
            Dim op = DirectCast(comp.GetSemanticModel(tree).GetOperationInternal(node), IUsingOperation)

            Assert.NotNull(op.Resources.Syntax)
            Assert.Same(node.UsingStatement, op.Resources.Syntax)
        End Sub

        <CompilerTrait(CompilerFeature.IOperation)>
        <Fact>
        <WorkItem(19887, "https://github.com/dotnet/roslyn/issues/19887")>
        Public Sub UsingDeclarationIncompleteUsingInvalidExpression()
            Dim source = <compilation>
                             <file name="c.vb">
                                 <![CDATA[
Imports System
Module Module1
    Class C1
        Implements IDisposable
        Public Sub Dispose() Implements IDisposable.Dispose
            Throw New NotImplementedException()
        End Sub
    End Class
    Sub S1()
        Using
        End Using
    End Sub
End Module
]]>
                             </file>
                         </compilation>

            Dim comp = CreateCompilationWithMscorlibAndVBRuntime(source, parseOptions:=TestOptions.RegularWithIOperationFeature)
            CompilationUtils.AssertTheseDiagnostics(comp,
                                        <expected>
BC30201: Expression expected.
        Using
             ~
                                        </expected>)

            Dim tree = comp.SyntaxTrees.Single()
            Dim node = tree.GetRoot().DescendantNodes().OfType(Of UsingBlockSyntax).Single()
            Dim op = DirectCast(comp.GetSemanticModel(tree).GetOperationInternal(node), IUsingOperation)

            Assert.Equal(OperationKind.Invalid, op.Resources.Kind)
        End Sub

        <CompilerTrait(CompilerFeature.IOperation)>
        <Fact>
        Public Sub IUsingStatement_MultipleNewResources()
            Dim source = <![CDATA[
Imports System

Module Program
    Class C
        Implements IDisposable
        Public Sub Dispose() Implements IDisposable.Dispose
        End Sub
    End Class
    Sub Main(args As String())
        Using c1 As C = New C, c2 As C = New C'BIND:"Using c1 As C = New C, c2 As C = New C"
            Console.WriteLine(c1)
        End Using
    End Sub
End Module]]>.Value

            Dim expectedOperationTree = <![CDATA[
IUsingOperation (OperationKind.Using, Type: null) (Syntax: 'Using c1 As ... End Using')
  Resources: 
    IVariableDeclarationsOperation (2 declarations) (OperationKind.VariableDeclarations, Type: null) (Syntax: 'Using c1 As ... s C = New C')
      IVariableDeclarationOperation (1 variables) (OperationKind.VariableDeclaration, Type: null) (Syntax: 'c1')
        Variables: Local_1: c1 As Program.C
        Initializer: 
          IVariableInitializerOperation (OperationKind.VariableInitializer, Type: null) (Syntax: '= New C')
            IObjectCreationOperation (Constructor: Sub Program.C..ctor()) (OperationKind.ObjectCreation, Type: Program.C) (Syntax: 'New C')
              Arguments(0)
              Initializer: 
                null
      IVariableDeclarationOperation (1 variables) (OperationKind.VariableDeclaration, Type: null) (Syntax: 'c2')
        Variables: Local_1: c2 As Program.C
        Initializer: 
          IVariableInitializerOperation (OperationKind.VariableInitializer, Type: null) (Syntax: '= New C')
            IObjectCreationOperation (Constructor: Sub Program.C..ctor()) (OperationKind.ObjectCreation, Type: Program.C) (Syntax: 'New C')
              Arguments(0)
              Initializer: 
                null
  Body: 
<<<<<<< HEAD
    IBlockOperation (1 statements) (OperationKind.Block, Type: null) (Syntax: 'Using c1 As ... End Using')
      IExpressionStatementOperation (OperationKind.ExpressionStatement, Type: null) (Syntax: 'Console.WriteLine(c1)')
=======
    IBlockStatement (1 statements) (OperationKind.BlockStatement, IsImplicit) (Syntax: 'Using c1 As ... End Using')
      IExpressionStatement (OperationKind.ExpressionStatement) (Syntax: 'Console.WriteLine(c1)')
>>>>>>> 7cdd69e7
        Expression: 
          IInvocationOperation (Sub System.Console.WriteLine(value As System.Object)) (OperationKind.Invocation, Type: System.Void) (Syntax: 'Console.WriteLine(c1)')
            Instance Receiver: 
              null
            Arguments(1):
                IArgumentOperation (ArgumentKind.Explicit, Matching Parameter: value) (OperationKind.Argument, Type: null) (Syntax: 'c1')
                  IConversionOperation (Implicit, TryCast: False, Unchecked) (OperationKind.Conversion, Type: System.Object, IsImplicit) (Syntax: 'c1')
                    Conversion: CommonConversion (Exists: True, IsIdentity: False, IsNumeric: False, IsReference: True, IsUserDefined: False) (MethodSymbol: null)
                    Operand: 
                      ILocalReferenceOperation: c1 (OperationKind.LocalReference, Type: Program.C) (Syntax: 'c1')
                  InConversion: CommonConversion (Exists: True, IsIdentity: True, IsNumeric: False, IsReference: False, IsUserDefined: False) (MethodSymbol: null)
                  OutConversion: CommonConversion (Exists: True, IsIdentity: True, IsNumeric: False, IsReference: False, IsUserDefined: False) (MethodSymbol: null)
]]>.Value

            Dim expectedDiagnostics = String.Empty

            VerifyOperationTreeAndDiagnosticsForTest(Of UsingBlockSyntax)(source, expectedOperationTree, expectedDiagnostics)
        End Sub

        <CompilerTrait(CompilerFeature.IOperation)>
        <Fact()>
        Public Sub IUsingStatement_SingleNewResource()
            Dim source = <![CDATA[
Option Strict On
Imports System

Module Program
    Class C
        Implements IDisposable
        Public Sub Dispose() Implements IDisposable.Dispose
        End Sub
    End Class
    Sub Main(args As String())
        Using c1 As C = New C'BIND:"Using c1 As C = New C"
            Console.WriteLine(c1)
        End Using
    End Sub
End Module]]>.Value

            Dim expectedOperationTree = <![CDATA[
IUsingOperation (OperationKind.Using, Type: null) (Syntax: 'Using c1 As ... End Using')
  Resources: 
    IVariableDeclarationsOperation (1 declarations) (OperationKind.VariableDeclarations, Type: null) (Syntax: 'Using c1 As C = New C')
      IVariableDeclarationOperation (1 variables) (OperationKind.VariableDeclaration, Type: null) (Syntax: 'c1')
        Variables: Local_1: c1 As Program.C
        Initializer: 
          IVariableInitializerOperation (OperationKind.VariableInitializer, Type: null) (Syntax: '= New C')
            IObjectCreationOperation (Constructor: Sub Program.C..ctor()) (OperationKind.ObjectCreation, Type: Program.C) (Syntax: 'New C')
              Arguments(0)
              Initializer: 
                null
  Body: 
<<<<<<< HEAD
    IBlockOperation (1 statements) (OperationKind.Block, Type: null) (Syntax: 'Using c1 As ... End Using')
      IExpressionStatementOperation (OperationKind.ExpressionStatement, Type: null) (Syntax: 'Console.WriteLine(c1)')
=======
    IBlockStatement (1 statements) (OperationKind.BlockStatement, IsImplicit) (Syntax: 'Using c1 As ... End Using')
      IExpressionStatement (OperationKind.ExpressionStatement) (Syntax: 'Console.WriteLine(c1)')
>>>>>>> 7cdd69e7
        Expression: 
          IInvocationOperation (Sub System.Console.WriteLine(value As System.Object)) (OperationKind.Invocation, Type: System.Void) (Syntax: 'Console.WriteLine(c1)')
            Instance Receiver: 
              null
            Arguments(1):
                IArgumentOperation (ArgumentKind.Explicit, Matching Parameter: value) (OperationKind.Argument, Type: null) (Syntax: 'c1')
                  IConversionOperation (Implicit, TryCast: False, Unchecked) (OperationKind.Conversion, Type: System.Object, IsImplicit) (Syntax: 'c1')
                    Conversion: CommonConversion (Exists: True, IsIdentity: False, IsNumeric: False, IsReference: True, IsUserDefined: False) (MethodSymbol: null)
                    Operand: 
                      ILocalReferenceOperation: c1 (OperationKind.LocalReference, Type: Program.C) (Syntax: 'c1')
                  InConversion: CommonConversion (Exists: True, IsIdentity: True, IsNumeric: False, IsReference: False, IsUserDefined: False) (MethodSymbol: null)
                  OutConversion: CommonConversion (Exists: True, IsIdentity: True, IsNumeric: False, IsReference: False, IsUserDefined: False) (MethodSymbol: null)
]]>.Value

            Dim expectedDiagnostics = String.Empty

            VerifyOperationTreeAndDiagnosticsForTest(Of UsingBlockSyntax)(source, expectedOperationTree, expectedDiagnostics)
        End Sub

        <CompilerTrait(CompilerFeature.IOperation)>
        <Fact()>
        Public Sub IUsingStatement_SingleAsNewResource()
            Dim source = <![CDATA[
Option Strict On
Imports System

Module Program
    Class C
        Implements IDisposable
        Public Sub Dispose() Implements IDisposable.Dispose
        End Sub
    End Class
    Sub Main(args As String())
        Using c1 As New C'BIND:"Using c1 As New C"
            Console.WriteLine(c1)
        End Using
    End Sub
End Module]]>.Value

            Dim expectedOperationTree = <![CDATA[
IUsingOperation (OperationKind.Using, Type: null) (Syntax: 'Using c1 As ... End Using')
  Resources: 
    IVariableDeclarationsOperation (1 declarations) (OperationKind.VariableDeclarations, Type: null) (Syntax: 'Using c1 As New C')
      IVariableDeclarationOperation (1 variables) (OperationKind.VariableDeclaration, Type: null) (Syntax: 'c1')
        Variables: Local_1: c1 As Program.C
        Initializer: 
          IVariableInitializerOperation (OperationKind.VariableInitializer, Type: null) (Syntax: 'As New C')
            IObjectCreationOperation (Constructor: Sub Program.C..ctor()) (OperationKind.ObjectCreation, Type: Program.C) (Syntax: 'New C')
              Arguments(0)
              Initializer: 
                null
  Body: 
<<<<<<< HEAD
    IBlockOperation (1 statements) (OperationKind.Block, Type: null) (Syntax: 'Using c1 As ... End Using')
      IExpressionStatementOperation (OperationKind.ExpressionStatement, Type: null) (Syntax: 'Console.WriteLine(c1)')
=======
    IBlockStatement (1 statements) (OperationKind.BlockStatement, IsImplicit) (Syntax: 'Using c1 As ... End Using')
      IExpressionStatement (OperationKind.ExpressionStatement) (Syntax: 'Console.WriteLine(c1)')
>>>>>>> 7cdd69e7
        Expression: 
          IInvocationOperation (Sub System.Console.WriteLine(value As System.Object)) (OperationKind.Invocation, Type: System.Void) (Syntax: 'Console.WriteLine(c1)')
            Instance Receiver: 
              null
            Arguments(1):
                IArgumentOperation (ArgumentKind.Explicit, Matching Parameter: value) (OperationKind.Argument, Type: null) (Syntax: 'c1')
                  IConversionOperation (Implicit, TryCast: False, Unchecked) (OperationKind.Conversion, Type: System.Object, IsImplicit) (Syntax: 'c1')
                    Conversion: CommonConversion (Exists: True, IsIdentity: False, IsNumeric: False, IsReference: True, IsUserDefined: False) (MethodSymbol: null)
                    Operand: 
                      ILocalReferenceOperation: c1 (OperationKind.LocalReference, Type: Program.C) (Syntax: 'c1')
                  InConversion: CommonConversion (Exists: True, IsIdentity: True, IsNumeric: False, IsReference: False, IsUserDefined: False) (MethodSymbol: null)
                  OutConversion: CommonConversion (Exists: True, IsIdentity: True, IsNumeric: False, IsReference: False, IsUserDefined: False) (MethodSymbol: null)
]]>.Value

            Dim expectedDiagnostics = String.Empty

            VerifyOperationTreeAndDiagnosticsForTest(Of UsingBlockSyntax)(source, expectedOperationTree, expectedDiagnostics)
        End Sub

        <CompilerTrait(CompilerFeature.IOperation)>
        <Fact()>
        Public Sub IUsingStatement_MultipleAsNewResources()
            Dim source = <![CDATA[
Option Strict On
Imports System

Module Program
    Class C
        Implements IDisposable
        Public Sub Dispose() Implements IDisposable.Dispose
        End Sub
    End Class
    Sub Main(args As String())
        Using c1, c2 As New C'BIND:"Using c1, c2 As New C"
            Console.WriteLine(c1)
        End Using
    End Sub
End Module]]>.Value

            Dim expectedOperationTree = <![CDATA[
IUsingOperation (OperationKind.Using, Type: null) (Syntax: 'Using c1, c ... End Using')
  Resources: 
    IVariableDeclarationsOperation (1 declarations) (OperationKind.VariableDeclarations, Type: null) (Syntax: 'Using c1, c2 As New C')
      IVariableDeclarationOperation (2 variables) (OperationKind.VariableDeclaration, Type: null) (Syntax: 'c1, c2 As New C')
        Variables: Local_1: c1 As Program.C
          Local_2: c2 As Program.C
        Initializer: 
          IVariableInitializerOperation (OperationKind.VariableInitializer, Type: null) (Syntax: 'As New C')
            IObjectCreationOperation (Constructor: Sub Program.C..ctor()) (OperationKind.ObjectCreation, Type: Program.C) (Syntax: 'New C')
              Arguments(0)
              Initializer: 
                null
  Body: 
<<<<<<< HEAD
    IBlockOperation (1 statements) (OperationKind.Block, Type: null) (Syntax: 'Using c1, c ... End Using')
      IExpressionStatementOperation (OperationKind.ExpressionStatement, Type: null) (Syntax: 'Console.WriteLine(c1)')
=======
    IBlockStatement (1 statements) (OperationKind.BlockStatement, IsImplicit) (Syntax: 'Using c1, c ... End Using')
      IExpressionStatement (OperationKind.ExpressionStatement) (Syntax: 'Console.WriteLine(c1)')
>>>>>>> 7cdd69e7
        Expression: 
          IInvocationOperation (Sub System.Console.WriteLine(value As System.Object)) (OperationKind.Invocation, Type: System.Void) (Syntax: 'Console.WriteLine(c1)')
            Instance Receiver: 
              null
            Arguments(1):
                IArgumentOperation (ArgumentKind.Explicit, Matching Parameter: value) (OperationKind.Argument, Type: null) (Syntax: 'c1')
                  IConversionOperation (Implicit, TryCast: False, Unchecked) (OperationKind.Conversion, Type: System.Object, IsImplicit) (Syntax: 'c1')
                    Conversion: CommonConversion (Exists: True, IsIdentity: False, IsNumeric: False, IsReference: True, IsUserDefined: False) (MethodSymbol: null)
                    Operand: 
                      ILocalReferenceOperation: c1 (OperationKind.LocalReference, Type: Program.C) (Syntax: 'c1')
                  InConversion: CommonConversion (Exists: True, IsIdentity: True, IsNumeric: False, IsReference: False, IsUserDefined: False) (MethodSymbol: null)
                  OutConversion: CommonConversion (Exists: True, IsIdentity: True, IsNumeric: False, IsReference: False, IsUserDefined: False) (MethodSymbol: null)
]]>.Value

            Dim expectedDiagnostics = String.Empty

            VerifyOperationTreeAndDiagnosticsForTest(Of UsingBlockSyntax)(source, expectedOperationTree, expectedDiagnostics)
        End Sub

        <CompilerTrait(CompilerFeature.IOperation)>
        <Fact()>
        Public Sub IUsingStatement_SingleExistingResource()
            Dim source = <![CDATA[
Option Strict On
Imports System

Module Program
    Class C
        Implements IDisposable
        Public Sub Dispose() Implements IDisposable.Dispose
        End Sub
    End Class
    Sub Main(args As String())
        Dim c1 As New C
        Using c1'BIND:"Using c1"
            Console.WriteLine(c1)
        End Using
    End Sub
End Module]]>.Value

            Dim expectedOperationTree = <![CDATA[
IUsingOperation (OperationKind.Using, Type: null) (Syntax: 'Using c1'BI ... End Using')
  Resources: 
    ILocalReferenceOperation: c1 (OperationKind.LocalReference, Type: Program.C) (Syntax: 'c1')
  Body: 
<<<<<<< HEAD
    IBlockOperation (1 statements) (OperationKind.Block, Type: null) (Syntax: 'Using c1'BI ... End Using')
      IExpressionStatementOperation (OperationKind.ExpressionStatement, Type: null) (Syntax: 'Console.WriteLine(c1)')
=======
    IBlockStatement (1 statements) (OperationKind.BlockStatement, IsImplicit) (Syntax: 'Using c1'BI ... End Using')
      IExpressionStatement (OperationKind.ExpressionStatement) (Syntax: 'Console.WriteLine(c1)')
>>>>>>> 7cdd69e7
        Expression: 
          IInvocationOperation (Sub System.Console.WriteLine(value As System.Object)) (OperationKind.Invocation, Type: System.Void) (Syntax: 'Console.WriteLine(c1)')
            Instance Receiver: 
              null
            Arguments(1):
                IArgumentOperation (ArgumentKind.Explicit, Matching Parameter: value) (OperationKind.Argument, Type: null) (Syntax: 'c1')
                  IConversionOperation (Implicit, TryCast: False, Unchecked) (OperationKind.Conversion, Type: System.Object, IsImplicit) (Syntax: 'c1')
                    Conversion: CommonConversion (Exists: True, IsIdentity: False, IsNumeric: False, IsReference: True, IsUserDefined: False) (MethodSymbol: null)
                    Operand: 
                      ILocalReferenceOperation: c1 (OperationKind.LocalReference, Type: Program.C) (Syntax: 'c1')
                  InConversion: CommonConversion (Exists: True, IsIdentity: True, IsNumeric: False, IsReference: False, IsUserDefined: False) (MethodSymbol: null)
                  OutConversion: CommonConversion (Exists: True, IsIdentity: True, IsNumeric: False, IsReference: False, IsUserDefined: False) (MethodSymbol: null)
]]>.Value

            Dim expectedDiagnostics = String.Empty

            VerifyOperationTreeAndDiagnosticsForTest(Of UsingBlockSyntax)(source, expectedOperationTree, expectedDiagnostics)
        End Sub

        <CompilerTrait(CompilerFeature.IOperation)>
        <Fact()>
        Public Sub IUsingStatement_InvalidMultipleExistingResources()
            Dim source = <![CDATA[
Imports System

Module Program
    Class C
        Implements IDisposable
        Public Sub Dispose() Implements IDisposable.Dispose
        End Sub
    End Class
    Sub Main(args As String())
        Dim c1, c2 As New C
        Using c1, c2'BIND:"Using c1, c2"
            Console.WriteLine(c1)
        End Using
    End Sub
End Module]]>.Value

            Dim expectedOperationTree = <![CDATA[
IUsingOperation (OperationKind.Using, Type: null, IsInvalid) (Syntax: 'Using c1, c ... End Using')
  Resources: 
    IVariableDeclarationsOperation (2 declarations) (OperationKind.VariableDeclarations, Type: null, IsInvalid) (Syntax: 'Using c1, c2')
      IVariableDeclarationOperation (1 variables) (OperationKind.VariableDeclaration, Type: null, IsInvalid) (Syntax: 'c1')
        Variables: Local_1: c1 As System.Object
        Initializer: 
          null
      IVariableDeclarationOperation (1 variables) (OperationKind.VariableDeclaration, Type: null, IsInvalid) (Syntax: 'c2')
        Variables: Local_1: c2 As System.Object
        Initializer: 
          null
  Body: 
<<<<<<< HEAD
    IBlockOperation (1 statements) (OperationKind.Block, Type: null, IsInvalid) (Syntax: 'Using c1, c ... End Using')
      IExpressionStatementOperation (OperationKind.ExpressionStatement, Type: null) (Syntax: 'Console.WriteLine(c1)')
=======
    IBlockStatement (1 statements) (OperationKind.BlockStatement, IsInvalid, IsImplicit) (Syntax: 'Using c1, c ... End Using')
      IExpressionStatement (OperationKind.ExpressionStatement) (Syntax: 'Console.WriteLine(c1)')
>>>>>>> 7cdd69e7
        Expression: 
          IInvocationOperation (Sub System.Console.WriteLine(value As System.Object)) (OperationKind.Invocation, Type: System.Void) (Syntax: 'Console.WriteLine(c1)')
            Instance Receiver: 
              null
            Arguments(1):
                IArgumentOperation (ArgumentKind.Explicit, Matching Parameter: value) (OperationKind.Argument, Type: null) (Syntax: 'c1')
                  ILocalReferenceOperation: c1 (OperationKind.LocalReference, Type: System.Object) (Syntax: 'c1')
                  InConversion: CommonConversion (Exists: True, IsIdentity: True, IsNumeric: False, IsReference: False, IsUserDefined: False) (MethodSymbol: null)
                  OutConversion: CommonConversion (Exists: True, IsIdentity: True, IsNumeric: False, IsReference: False, IsUserDefined: False) (MethodSymbol: null)
]]>.Value

            Dim expectedDiagnostics = <![CDATA[
BC30616: Variable 'c1' hides a variable in an enclosing block.
        Using c1, c2'BIND:"Using c1, c2"
              ~~
BC36011: 'Using' resource variable must have an explicit initialization.
        Using c1, c2'BIND:"Using c1, c2"
              ~~
BC30616: Variable 'c2' hides a variable in an enclosing block.
        Using c1, c2'BIND:"Using c1, c2"
                  ~~
BC42104: Variable 'c1' is used before it has been assigned a value. A null reference exception could result at runtime.
            Console.WriteLine(c1)
                              ~~
]]>.Value

            VerifyOperationTreeAndDiagnosticsForTest(Of UsingBlockSyntax)(source, expectedOperationTree, expectedDiagnostics)
        End Sub

        <CompilerTrait(CompilerFeature.IOperation)>
        <Fact()>
        Public Sub IUsingStatement_NestedUsing()
            Dim source = <![CDATA[
Imports System

Module Program
    Class C
        Implements IDisposable
        Public Sub Dispose() Implements IDisposable.Dispose
        End Sub
    End Class
    Sub Main(args As String())
        Dim c1, c2 As New C
        Using c1'BIND:"Using c1"
            Using c2
                Console.WriteLine(c1)
            End Using
        End Using
    End Sub
End Module]]>.Value

            Dim expectedOperationTree = <![CDATA[
IUsingOperation (OperationKind.Using, Type: null) (Syntax: 'Using c1'BI ... End Using')
  Resources: 
    ILocalReferenceOperation: c1 (OperationKind.LocalReference, Type: Program.C) (Syntax: 'c1')
  Body: 
<<<<<<< HEAD
    IBlockOperation (1 statements) (OperationKind.Block, Type: null) (Syntax: 'Using c1'BI ... End Using')
      IUsingOperation (OperationKind.Using, Type: null) (Syntax: 'Using c2 ... End Using')
=======
    IBlockStatement (1 statements) (OperationKind.BlockStatement, IsImplicit) (Syntax: 'Using c1'BI ... End Using')
      IUsingStatement (OperationKind.UsingStatement) (Syntax: 'Using c2 ... End Using')
>>>>>>> 7cdd69e7
        Resources: 
          ILocalReferenceOperation: c2 (OperationKind.LocalReference, Type: Program.C) (Syntax: 'c2')
        Body: 
<<<<<<< HEAD
          IBlockOperation (1 statements) (OperationKind.Block, Type: null) (Syntax: 'Using c2 ... End Using')
            IExpressionStatementOperation (OperationKind.ExpressionStatement, Type: null) (Syntax: 'Console.WriteLine(c1)')
=======
          IBlockStatement (1 statements) (OperationKind.BlockStatement, IsImplicit) (Syntax: 'Using c2 ... End Using')
            IExpressionStatement (OperationKind.ExpressionStatement) (Syntax: 'Console.WriteLine(c1)')
>>>>>>> 7cdd69e7
              Expression: 
                IInvocationOperation (Sub System.Console.WriteLine(value As System.Object)) (OperationKind.Invocation, Type: System.Void) (Syntax: 'Console.WriteLine(c1)')
                  Instance Receiver: 
                    null
                  Arguments(1):
                      IArgumentOperation (ArgumentKind.Explicit, Matching Parameter: value) (OperationKind.Argument, Type: null) (Syntax: 'c1')
                        IConversionOperation (Implicit, TryCast: False, Unchecked) (OperationKind.Conversion, Type: System.Object, IsImplicit) (Syntax: 'c1')
                          Conversion: CommonConversion (Exists: True, IsIdentity: False, IsNumeric: False, IsReference: True, IsUserDefined: False) (MethodSymbol: null)
                          Operand: 
                            ILocalReferenceOperation: c1 (OperationKind.LocalReference, Type: Program.C) (Syntax: 'c1')
                        InConversion: CommonConversion (Exists: True, IsIdentity: True, IsNumeric: False, IsReference: False, IsUserDefined: False) (MethodSymbol: null)
                        OutConversion: CommonConversion (Exists: True, IsIdentity: True, IsNumeric: False, IsReference: False, IsUserDefined: False) (MethodSymbol: null)
]]>.Value

            Dim expectedDiagnostics = String.Empty

            VerifyOperationTreeAndDiagnosticsForTest(Of UsingBlockSyntax)(source, expectedOperationTree, expectedDiagnostics)
        End Sub

        <CompilerTrait(CompilerFeature.IOperation)>
        <Fact()>
        Public Sub IUsingStatement_MixedAsNewAndSingleInitializer()
            Dim source = <![CDATA[
Imports System

Module Program
    Class C
        Implements IDisposable
        Public Sub Dispose() Implements IDisposable.Dispose
        End Sub
    End Class
    Sub Main(args As String())
        Using c1 = New C, c2, c3 As New C'BIND:"Using c1 = New C, c2, c3 As New C"
            Console.WriteLine(c1)
        End Using
    End Sub
End Module]]>.Value

            Dim expectedOperationTree = <![CDATA[
IUsingOperation (OperationKind.Using, Type: null) (Syntax: 'Using c1 =  ... End Using')
  Resources: 
    IVariableDeclarationsOperation (2 declarations) (OperationKind.VariableDeclarations, Type: null) (Syntax: 'Using c1 =  ... c3 As New C')
      IVariableDeclarationOperation (1 variables) (OperationKind.VariableDeclaration, Type: null) (Syntax: 'c1')
        Variables: Local_1: c1 As Program.C
        Initializer: 
          IVariableInitializerOperation (OperationKind.VariableInitializer, Type: null) (Syntax: '= New C')
            IObjectCreationOperation (Constructor: Sub Program.C..ctor()) (OperationKind.ObjectCreation, Type: Program.C) (Syntax: 'New C')
              Arguments(0)
              Initializer: 
                null
      IVariableDeclarationOperation (2 variables) (OperationKind.VariableDeclaration, Type: null) (Syntax: 'c2, c3 As New C')
        Variables: Local_1: c2 As Program.C
          Local_2: c3 As Program.C
        Initializer: 
          IVariableInitializerOperation (OperationKind.VariableInitializer, Type: null) (Syntax: 'As New C')
            IObjectCreationOperation (Constructor: Sub Program.C..ctor()) (OperationKind.ObjectCreation, Type: Program.C) (Syntax: 'New C')
              Arguments(0)
              Initializer: 
                null
  Body: 
<<<<<<< HEAD
    IBlockOperation (1 statements) (OperationKind.Block, Type: null) (Syntax: 'Using c1 =  ... End Using')
      IExpressionStatementOperation (OperationKind.ExpressionStatement, Type: null) (Syntax: 'Console.WriteLine(c1)')
=======
    IBlockStatement (1 statements) (OperationKind.BlockStatement, IsImplicit) (Syntax: 'Using c1 =  ... End Using')
      IExpressionStatement (OperationKind.ExpressionStatement) (Syntax: 'Console.WriteLine(c1)')
>>>>>>> 7cdd69e7
        Expression: 
          IInvocationOperation (Sub System.Console.WriteLine(value As System.Object)) (OperationKind.Invocation, Type: System.Void) (Syntax: 'Console.WriteLine(c1)')
            Instance Receiver: 
              null
            Arguments(1):
                IArgumentOperation (ArgumentKind.Explicit, Matching Parameter: value) (OperationKind.Argument, Type: null) (Syntax: 'c1')
                  IConversionOperation (Implicit, TryCast: False, Unchecked) (OperationKind.Conversion, Type: System.Object, IsImplicit) (Syntax: 'c1')
                    Conversion: CommonConversion (Exists: True, IsIdentity: False, IsNumeric: False, IsReference: True, IsUserDefined: False) (MethodSymbol: null)
                    Operand: 
                      ILocalReferenceOperation: c1 (OperationKind.LocalReference, Type: Program.C) (Syntax: 'c1')
                  InConversion: CommonConversion (Exists: True, IsIdentity: True, IsNumeric: False, IsReference: False, IsUserDefined: False) (MethodSymbol: null)
                  OutConversion: CommonConversion (Exists: True, IsIdentity: True, IsNumeric: False, IsReference: False, IsUserDefined: False) (MethodSymbol: null)
]]>.Value

            Dim expectedDiagnostics = String.Empty

            VerifyOperationTreeAndDiagnosticsForTest(Of UsingBlockSyntax)(source, expectedOperationTree, expectedDiagnostics)
        End Sub

        <CompilerTrait(CompilerFeature.IOperation)>
        <Fact()>
        Public Sub IUsingStatement_InvalidNoInitializerOneVariable()
            Dim source = <![CDATA[
Imports System

Module Program
    Class C
        Implements IDisposable
        Public Sub Dispose() Implements IDisposable.Dispose
        End Sub
    End Class
    Sub Main(args As String())
        Dim c2 As New C
        Using c1 = New C, c2'BIND:"Using c1 = New C, c2"
            Console.WriteLine(c1)
        End Using
    End Sub
End Module]]>.Value

            Dim expectedOperationTree = <![CDATA[
IUsingOperation (OperationKind.Using, Type: null, IsInvalid) (Syntax: 'Using c1 =  ... End Using')
  Resources: 
    IVariableDeclarationsOperation (2 declarations) (OperationKind.VariableDeclarations, Type: null, IsInvalid) (Syntax: 'Using c1 = New C, c2')
      IVariableDeclarationOperation (1 variables) (OperationKind.VariableDeclaration, Type: null) (Syntax: 'c1')
        Variables: Local_1: c1 As Program.C
        Initializer: 
          IVariableInitializerOperation (OperationKind.VariableInitializer, Type: null) (Syntax: '= New C')
            IObjectCreationOperation (Constructor: Sub Program.C..ctor()) (OperationKind.ObjectCreation, Type: Program.C) (Syntax: 'New C')
              Arguments(0)
              Initializer: 
                null
      IVariableDeclarationOperation (1 variables) (OperationKind.VariableDeclaration, Type: null, IsInvalid) (Syntax: 'c2')
        Variables: Local_1: c2 As System.Object
        Initializer: 
          null
  Body: 
<<<<<<< HEAD
    IBlockOperation (1 statements) (OperationKind.Block, Type: null, IsInvalid) (Syntax: 'Using c1 =  ... End Using')
      IExpressionStatementOperation (OperationKind.ExpressionStatement, Type: null) (Syntax: 'Console.WriteLine(c1)')
=======
    IBlockStatement (1 statements) (OperationKind.BlockStatement, IsInvalid, IsImplicit) (Syntax: 'Using c1 =  ... End Using')
      IExpressionStatement (OperationKind.ExpressionStatement) (Syntax: 'Console.WriteLine(c1)')
>>>>>>> 7cdd69e7
        Expression: 
          IInvocationOperation (Sub System.Console.WriteLine(value As System.Object)) (OperationKind.Invocation, Type: System.Void) (Syntax: 'Console.WriteLine(c1)')
            Instance Receiver: 
              null
            Arguments(1):
                IArgumentOperation (ArgumentKind.Explicit, Matching Parameter: value) (OperationKind.Argument, Type: null) (Syntax: 'c1')
                  IConversionOperation (Implicit, TryCast: False, Unchecked) (OperationKind.Conversion, Type: System.Object, IsImplicit) (Syntax: 'c1')
                    Conversion: CommonConversion (Exists: True, IsIdentity: False, IsNumeric: False, IsReference: True, IsUserDefined: False) (MethodSymbol: null)
                    Operand: 
                      ILocalReferenceOperation: c1 (OperationKind.LocalReference, Type: Program.C) (Syntax: 'c1')
                  InConversion: CommonConversion (Exists: True, IsIdentity: True, IsNumeric: False, IsReference: False, IsUserDefined: False) (MethodSymbol: null)
                  OutConversion: CommonConversion (Exists: True, IsIdentity: True, IsNumeric: False, IsReference: False, IsUserDefined: False) (MethodSymbol: null)
]]>.Value

            Dim expectedDiagnostics = <![CDATA[
BC30616: Variable 'c2' hides a variable in an enclosing block.
        Using c1 = New C, c2'BIND:"Using c1 = New C, c2"
                          ~~
BC36011: 'Using' resource variable must have an explicit initialization.
        Using c1 = New C, c2'BIND:"Using c1 = New C, c2"
                          ~~
]]>.Value

            VerifyOperationTreeAndDiagnosticsForTest(Of UsingBlockSyntax)(source, expectedOperationTree, expectedDiagnostics)
        End Sub

        <CompilerTrait(CompilerFeature.IOperation)>
        <Fact()>
        Public Sub IUsingStatement_InvalidNonDisposableResource()
            Dim source = <![CDATA[
Option Strict On
Imports System

Module Program
    Class C
    End Class
    Sub Main(args As String())
        Using c1 As New C'BIND:"Using c1 As New C"
            Console.WriteLine(c1)
        End Using
    End Sub
End Module]]>.Value

            Dim expectedOperationTree = <![CDATA[
IUsingOperation (OperationKind.Using, Type: null, IsInvalid) (Syntax: 'Using c1 As ... End Using')
  Resources: 
    IVariableDeclarationsOperation (1 declarations) (OperationKind.VariableDeclarations, Type: null, IsInvalid) (Syntax: 'Using c1 As New C')
      IVariableDeclarationOperation (1 variables) (OperationKind.VariableDeclaration, Type: null, IsInvalid) (Syntax: 'c1')
        Variables: Local_1: c1 As Program.C
        Initializer: 
          IVariableInitializerOperation (OperationKind.VariableInitializer, Type: null, IsInvalid) (Syntax: 'As New C')
            IObjectCreationOperation (Constructor: Sub Program.C..ctor()) (OperationKind.ObjectCreation, Type: Program.C, IsInvalid) (Syntax: 'New C')
              Arguments(0)
              Initializer: 
                null
  Body: 
<<<<<<< HEAD
    IBlockOperation (1 statements) (OperationKind.Block, Type: null, IsInvalid) (Syntax: 'Using c1 As ... End Using')
      IExpressionStatementOperation (OperationKind.ExpressionStatement, Type: null) (Syntax: 'Console.WriteLine(c1)')
=======
    IBlockStatement (1 statements) (OperationKind.BlockStatement, IsInvalid, IsImplicit) (Syntax: 'Using c1 As ... End Using')
      IExpressionStatement (OperationKind.ExpressionStatement) (Syntax: 'Console.WriteLine(c1)')
>>>>>>> 7cdd69e7
        Expression: 
          IInvocationOperation (Sub System.Console.WriteLine(value As System.Object)) (OperationKind.Invocation, Type: System.Void) (Syntax: 'Console.WriteLine(c1)')
            Instance Receiver: 
              null
            Arguments(1):
                IArgumentOperation (ArgumentKind.Explicit, Matching Parameter: value) (OperationKind.Argument, Type: null) (Syntax: 'c1')
                  IConversionOperation (Implicit, TryCast: False, Unchecked) (OperationKind.Conversion, Type: System.Object, IsImplicit) (Syntax: 'c1')
                    Conversion: CommonConversion (Exists: True, IsIdentity: False, IsNumeric: False, IsReference: True, IsUserDefined: False) (MethodSymbol: null)
                    Operand: 
                      ILocalReferenceOperation: c1 (OperationKind.LocalReference, Type: Program.C) (Syntax: 'c1')
                  InConversion: CommonConversion (Exists: True, IsIdentity: True, IsNumeric: False, IsReference: False, IsUserDefined: False) (MethodSymbol: null)
                  OutConversion: CommonConversion (Exists: True, IsIdentity: True, IsNumeric: False, IsReference: False, IsUserDefined: False) (MethodSymbol: null)
]]>.Value

            Dim expectedDiagnostics = <![CDATA[
BC36010: 'Using' operand of type 'Program.C' must implement 'System.IDisposable'.
        Using c1 As New C'BIND:"Using c1 As New C"
              ~~~~~~~~~~~
]]>.Value

            VerifyOperationTreeAndDiagnosticsForTest(Of UsingBlockSyntax)(source, expectedOperationTree, expectedDiagnostics)
        End Sub

        <CompilerTrait(CompilerFeature.IOperation)>
        <Fact()>
        Public Sub IUsingStatement_InvalidEmptyUsingResource()
            Dim source = <![CDATA[
Option Strict On
Imports System

Module Program
    Sub Main(args As String())
        Using'BIND:"Using"
        End Using
    End Sub
End Module]]>.Value

            Dim expectedOperationTree = <![CDATA[
IUsingOperation (OperationKind.Using, Type: null, IsInvalid) (Syntax: 'Using'BIND: ... End Using')
  Resources: 
    IInvalidOperation (OperationKind.Invalid, Type: null, IsInvalid) (Syntax: '')
      Children(0)
  Body: 
<<<<<<< HEAD
    IBlockOperation (0 statements) (OperationKind.Block, Type: null, IsInvalid) (Syntax: 'Using'BIND: ... End Using')
=======
    IBlockStatement (0 statements) (OperationKind.BlockStatement, IsInvalid, IsImplicit) (Syntax: 'Using'BIND: ... End Using')
>>>>>>> 7cdd69e7
]]>.Value

            Dim expectedDiagnostics = <![CDATA[
BC30201: Expression expected.
        Using'BIND:"Using"
             ~
]]>.Value

            VerifyOperationTreeAndDiagnosticsForTest(Of UsingBlockSyntax)(source, expectedOperationTree, expectedDiagnostics)
        End Sub

        <CompilerTrait(CompilerFeature.IOperation)>
        <Fact()>
        Public Sub IUsingStatement_InvalidNothingResources()
            Dim source = <![CDATA[
Option Strict On
Imports System

Module Program
    Sub Main(args As String())
        Using Nothing'BIND:"Using Nothing"
        End Using
    End Sub
End Module]]>.Value

            Dim expectedOperationTree = <![CDATA[
IUsingOperation (OperationKind.Using, Type: null, IsInvalid) (Syntax: 'Using Nothi ... End Using')
  Resources: 
    IConversionOperation (Implicit, TryCast: False, Unchecked) (OperationKind.Conversion, Type: System.Object, Constant: null, IsInvalid, IsImplicit) (Syntax: 'Nothing')
      Conversion: CommonConversion (Exists: True, IsIdentity: False, IsNumeric: False, IsReference: False, IsUserDefined: False) (MethodSymbol: null)
      Operand: 
        ILiteralOperation (OperationKind.Literal, Type: null, Constant: null, IsInvalid) (Syntax: 'Nothing')
  Body: 
<<<<<<< HEAD
    IBlockOperation (0 statements) (OperationKind.Block, Type: null, IsInvalid) (Syntax: 'Using Nothi ... End Using')
=======
    IBlockStatement (0 statements) (OperationKind.BlockStatement, IsInvalid, IsImplicit) (Syntax: 'Using Nothi ... End Using')
>>>>>>> 7cdd69e7
]]>.Value

            Dim expectedDiagnostics = <![CDATA[
BC36010: 'Using' operand of type 'Object' must implement 'System.IDisposable'.
        Using Nothing'BIND:"Using Nothing"
              ~~~~~~~
]]>.Value

            VerifyOperationTreeAndDiagnosticsForTest(Of UsingBlockSyntax)(source, expectedOperationTree, expectedDiagnostics)
        End Sub

        <CompilerTrait(CompilerFeature.IOperation)>
        <Fact()>
        Public Sub IUsingStatement_UsingWithoutSavedReference()
            Dim source = <![CDATA[
Option Strict On
Imports System

Module Program
    Sub Main(args As String())
        Using GetC()'BIND:"Using GetC()"
        End Using
    End Sub

    Function GetC() As C
        Return New C
    End Function

    Class C
        Implements IDisposable

        Public Sub Dispose() Implements IDisposable.Dispose
        End Sub
    End Class
End Module]]>.Value

            Dim expectedOperationTree = <![CDATA[
IUsingOperation (OperationKind.Using, Type: null) (Syntax: 'Using GetC( ... End Using')
  Resources: 
    IInvocationOperation (Function Program.GetC() As Program.C) (OperationKind.Invocation, Type: Program.C) (Syntax: 'GetC()')
      Instance Receiver: 
        null
      Arguments(0)
  Body: 
<<<<<<< HEAD
    IBlockOperation (0 statements) (OperationKind.Block, Type: null) (Syntax: 'Using GetC( ... End Using')
=======
    IBlockStatement (0 statements) (OperationKind.BlockStatement, IsImplicit) (Syntax: 'Using GetC( ... End Using')
>>>>>>> 7cdd69e7
]]>.Value

            Dim expectedDiagnostics = String.Empty

            VerifyOperationTreeAndDiagnosticsForTest(Of UsingBlockSyntax)(source, expectedOperationTree, expectedDiagnostics)
        End Sub

        <CompilerTrait(CompilerFeature.IOperation)>
        <Fact()>
        Public Sub IUsingStatement_UsingBlockSyntax_UsingStatementSyntax_WithDeclarationResource()
            Dim source = <![CDATA[
Option Strict On
Imports System

Module Program
    Sub Main(args As String())
        Using c1 = New C, c2 = New C'BIND:"Using c1 = New C, c2 = New C"
        End Using
    End Sub

    Class C
        Implements IDisposable

        Public Sub Dispose() Implements IDisposable.Dispose
        End Sub
    End Class
End Module]]>.Value

            Dim expectedOperationTree = <![CDATA[
IVariableDeclarationsOperation (2 declarations) (OperationKind.VariableDeclarations, Type: null) (Syntax: 'Using c1 =  ...  c2 = New C')
  IVariableDeclarationOperation (1 variables) (OperationKind.VariableDeclaration, Type: null) (Syntax: 'c1')
    Variables: Local_1: c1 As Program.C
    Initializer: 
      IVariableInitializerOperation (OperationKind.VariableInitializer, Type: null) (Syntax: '= New C')
        IObjectCreationOperation (Constructor: Sub Program.C..ctor()) (OperationKind.ObjectCreation, Type: Program.C) (Syntax: 'New C')
          Arguments(0)
          Initializer: 
            null
  IVariableDeclarationOperation (1 variables) (OperationKind.VariableDeclaration, Type: null) (Syntax: 'c2')
    Variables: Local_1: c2 As Program.C
    Initializer: 
      IVariableInitializerOperation (OperationKind.VariableInitializer, Type: null) (Syntax: '= New C')
        IObjectCreationOperation (Constructor: Sub Program.C..ctor()) (OperationKind.ObjectCreation, Type: Program.C) (Syntax: 'New C')
          Arguments(0)
          Initializer: 
            null
]]>.Value

            Dim expectedDiagnostics = String.Empty

            VerifyOperationTreeAndDiagnosticsForTest(Of UsingStatementSyntax)(source, expectedOperationTree, expectedDiagnostics)
        End Sub

        <CompilerTrait(CompilerFeature.IOperation)>
        <Fact()>
        Public Sub IUsingStatement_UsingBlockSyntax_UsingStatementSyntax_WithExpressionResource()
            Dim source = <compilation>
                             <file Name="a.vb">
                                 <![CDATA[
Option Strict On
Imports System

Module Program
    Sub Main(args As String())
        Dim c1 As New C
        Using c1'BIND:"Using c1"
            Console.WriteLine()
        End Using
    End Sub

    Class C
        Implements IDisposable

        Public Sub Dispose() Implements IDisposable.Dispose
        End Sub
    End Class
End Module]]>
                             </file>
                         </compilation>

            Dim comp = CreateCompilationWithMscorlibAndVBRuntime(source, parseOptions:=TestOptions.RegularWithIOperationFeature)
            CompilationUtils.AssertNoDiagnostics(comp)

            Dim tree = comp.SyntaxTrees.Single()
            Dim node = tree.GetRoot().DescendantNodes().OfType(Of UsingBlockSyntax).Single().UsingStatement

            Assert.Null(comp.GetSemanticModel(node.SyntaxTree).GetOperation(node))
        End Sub

        <CompilerTrait(CompilerFeature.IOperation)>
        <Fact(Skip:="https://github.com/dotnet/roslyn/issues/22362")>
        Public Sub IUsingStatement_UsingStatementSyntax_VariablesSyntax()
            Dim source = <![CDATA[
Option Strict On
Imports System

Module Program
    Sub Main(args As String())
        Using c1 = New C, c2 = New C'BIND:"c1 = New C"
        End Using
    End Sub

    Class C
        Implements IDisposable

        Public Sub Dispose() Implements IDisposable.Dispose
        End Sub
    End Class
End Module]]>.Value

            ' This should be returning a variable declaration, but the associated variable declarator operation has a
            ' ModifiedIdentifierSyntax as the associated syntax node. Fixing is tracked by
            ' https://github.com/dotnet/roslyn/issues/22362
            Dim expectedOperationTree = <![CDATA[
]]>.Value

            Dim expectedDiagnostics = String.Empty

            VerifyOperationTreeAndDiagnosticsForTest(Of VariableDeclaratorSyntax)(source, expectedOperationTree, expectedDiagnostics)
        End Sub

        <CompilerTrait(CompilerFeature.IOperation)>
        <Fact()>
        Public Sub IUsingStatement_UsingStatementSyntax_Expression()
            Dim source = <![CDATA[
Option Strict On
Imports System

Module Program
    Sub Main(args As String())
        Dim c1 As New C
        Using c1'BIND:"c1"
            Console.WriteLine()
        End Using
    End Sub

    Class C
        Implements IDisposable

        Public Sub Dispose() Implements IDisposable.Dispose
        End Sub
    End Class
End Module]]>.Value

            Dim expectedOperationTree = <![CDATA[
ILocalReferenceOperation: c1 (OperationKind.LocalReference, Type: Program.C) (Syntax: 'c1')
]]>.Value

            Dim expectedDiagnostics = String.Empty

            VerifyOperationTreeAndDiagnosticsForTest(Of IdentifierNameSyntax)(source, expectedOperationTree, expectedDiagnostics)
        End Sub

        <CompilerTrait(CompilerFeature.IOperation)>
        <Fact()>
        Public Sub IUsingStatement_UsingBlockSyntax_StatementsSyntax()
            Dim source = <![CDATA[
Option Strict On
Imports System

Module Program
    Sub Main(args As String())
        Using c1 = New C, c2 = New C
            Console.WriteLine()'BIND:"Console.WriteLine()"
        End Using
    End Sub

    Class C
        Implements IDisposable

        Public Sub Dispose() Implements IDisposable.Dispose
        End Sub
    End Class
End Module]]>.Value

            Dim expectedOperationTree = <![CDATA[
IExpressionStatementOperation (OperationKind.ExpressionStatement, Type: null) (Syntax: 'Console.WriteLine()')
  Expression: 
    IInvocationOperation (Sub System.Console.WriteLine()) (OperationKind.Invocation, Type: System.Void) (Syntax: 'Console.WriteLine()')
      Instance Receiver: 
        null
      Arguments(0)
]]>.Value

            Dim expectedDiagnostics = String.Empty

            VerifyOperationTreeAndDiagnosticsForTest(Of ExpressionStatementSyntax)(source, expectedOperationTree, expectedDiagnostics)
        End Sub
    End Class
End Namespace<|MERGE_RESOLUTION|>--- conflicted
+++ resolved
@@ -123,13 +123,8 @@
               Initializer: 
                 null
   Body: 
-<<<<<<< HEAD
-    IBlockOperation (1 statements) (OperationKind.Block, Type: null) (Syntax: 'Using c1 As ... End Using')
+    IBlockOperation (1 statements) (OperationKind.Block, Type: null, IsImplicit) (Syntax: 'Using c1 As ... End Using')
       IExpressionStatementOperation (OperationKind.ExpressionStatement, Type: null) (Syntax: 'Console.WriteLine(c1)')
-=======
-    IBlockStatement (1 statements) (OperationKind.BlockStatement, IsImplicit) (Syntax: 'Using c1 As ... End Using')
-      IExpressionStatement (OperationKind.ExpressionStatement) (Syntax: 'Console.WriteLine(c1)')
->>>>>>> 7cdd69e7
         Expression: 
           IInvocationOperation (Sub System.Console.WriteLine(value As System.Object)) (OperationKind.Invocation, Type: System.Void) (Syntax: 'Console.WriteLine(c1)')
             Instance Receiver: 
@@ -182,13 +177,8 @@
               Initializer: 
                 null
   Body: 
-<<<<<<< HEAD
-    IBlockOperation (1 statements) (OperationKind.Block, Type: null) (Syntax: 'Using c1 As ... End Using')
+    IBlockOperation (1 statements) (OperationKind.Block, Type: null, IsImplicit) (Syntax: 'Using c1 As ... End Using')
       IExpressionStatementOperation (OperationKind.ExpressionStatement, Type: null) (Syntax: 'Console.WriteLine(c1)')
-=======
-    IBlockStatement (1 statements) (OperationKind.BlockStatement, IsImplicit) (Syntax: 'Using c1 As ... End Using')
-      IExpressionStatement (OperationKind.ExpressionStatement) (Syntax: 'Console.WriteLine(c1)')
->>>>>>> 7cdd69e7
         Expression: 
           IInvocationOperation (Sub System.Console.WriteLine(value As System.Object)) (OperationKind.Invocation, Type: System.Void) (Syntax: 'Console.WriteLine(c1)')
             Instance Receiver: 
@@ -241,13 +231,8 @@
               Initializer: 
                 null
   Body: 
-<<<<<<< HEAD
-    IBlockOperation (1 statements) (OperationKind.Block, Type: null) (Syntax: 'Using c1 As ... End Using')
+    IBlockOperation (1 statements) (OperationKind.Block, Type: null, IsImplicit) (Syntax: 'Using c1 As ... End Using')
       IExpressionStatementOperation (OperationKind.ExpressionStatement, Type: null) (Syntax: 'Console.WriteLine(c1)')
-=======
-    IBlockStatement (1 statements) (OperationKind.BlockStatement, IsImplicit) (Syntax: 'Using c1 As ... End Using')
-      IExpressionStatement (OperationKind.ExpressionStatement) (Syntax: 'Console.WriteLine(c1)')
->>>>>>> 7cdd69e7
         Expression: 
           IInvocationOperation (Sub System.Console.WriteLine(value As System.Object)) (OperationKind.Invocation, Type: System.Void) (Syntax: 'Console.WriteLine(c1)')
             Instance Receiver: 
@@ -301,13 +286,8 @@
               Initializer: 
                 null
   Body: 
-<<<<<<< HEAD
-    IBlockOperation (1 statements) (OperationKind.Block, Type: null) (Syntax: 'Using c1, c ... End Using')
+    IBlockOperation (1 statements) (OperationKind.Block, Type: null, IsImplicit) (Syntax: 'Using c1, c ... End Using')
       IExpressionStatementOperation (OperationKind.ExpressionStatement, Type: null) (Syntax: 'Console.WriteLine(c1)')
-=======
-    IBlockStatement (1 statements) (OperationKind.BlockStatement, IsImplicit) (Syntax: 'Using c1, c ... End Using')
-      IExpressionStatement (OperationKind.ExpressionStatement) (Syntax: 'Console.WriteLine(c1)')
->>>>>>> 7cdd69e7
         Expression: 
           IInvocationOperation (Sub System.Console.WriteLine(value As System.Object)) (OperationKind.Invocation, Type: System.Void) (Syntax: 'Console.WriteLine(c1)')
             Instance Receiver: 
@@ -353,13 +333,8 @@
   Resources: 
     ILocalReferenceOperation: c1 (OperationKind.LocalReference, Type: Program.C) (Syntax: 'c1')
   Body: 
-<<<<<<< HEAD
-    IBlockOperation (1 statements) (OperationKind.Block, Type: null) (Syntax: 'Using c1'BI ... End Using')
+    IBlockOperation (1 statements) (OperationKind.Block, Type: null, IsImplicit) (Syntax: 'Using c1'BI ... End Using')
       IExpressionStatementOperation (OperationKind.ExpressionStatement, Type: null) (Syntax: 'Console.WriteLine(c1)')
-=======
-    IBlockStatement (1 statements) (OperationKind.BlockStatement, IsImplicit) (Syntax: 'Using c1'BI ... End Using')
-      IExpressionStatement (OperationKind.ExpressionStatement) (Syntax: 'Console.WriteLine(c1)')
->>>>>>> 7cdd69e7
         Expression: 
           IInvocationOperation (Sub System.Console.WriteLine(value As System.Object)) (OperationKind.Invocation, Type: System.Void) (Syntax: 'Console.WriteLine(c1)')
             Instance Receiver: 
@@ -412,13 +387,8 @@
         Initializer: 
           null
   Body: 
-<<<<<<< HEAD
-    IBlockOperation (1 statements) (OperationKind.Block, Type: null, IsInvalid) (Syntax: 'Using c1, c ... End Using')
+    IBlockOperation (1 statements) (OperationKind.Block, Type: null, IsInvalid, IsImplicit) (Syntax: 'Using c1, c ... End Using')
       IExpressionStatementOperation (OperationKind.ExpressionStatement, Type: null) (Syntax: 'Console.WriteLine(c1)')
-=======
-    IBlockStatement (1 statements) (OperationKind.BlockStatement, IsInvalid, IsImplicit) (Syntax: 'Using c1, c ... End Using')
-      IExpressionStatement (OperationKind.ExpressionStatement) (Syntax: 'Console.WriteLine(c1)')
->>>>>>> 7cdd69e7
         Expression: 
           IInvocationOperation (Sub System.Console.WriteLine(value As System.Object)) (OperationKind.Invocation, Type: System.Void) (Syntax: 'Console.WriteLine(c1)')
             Instance Receiver: 
@@ -475,23 +445,13 @@
   Resources: 
     ILocalReferenceOperation: c1 (OperationKind.LocalReference, Type: Program.C) (Syntax: 'c1')
   Body: 
-<<<<<<< HEAD
-    IBlockOperation (1 statements) (OperationKind.Block, Type: null) (Syntax: 'Using c1'BI ... End Using')
+    IBlockOperation (1 statements) (OperationKind.Block, Type: null, IsImplicit) (Syntax: 'Using c1'BI ... End Using')
       IUsingOperation (OperationKind.Using, Type: null) (Syntax: 'Using c2 ... End Using')
-=======
-    IBlockStatement (1 statements) (OperationKind.BlockStatement, IsImplicit) (Syntax: 'Using c1'BI ... End Using')
-      IUsingStatement (OperationKind.UsingStatement) (Syntax: 'Using c2 ... End Using')
->>>>>>> 7cdd69e7
         Resources: 
           ILocalReferenceOperation: c2 (OperationKind.LocalReference, Type: Program.C) (Syntax: 'c2')
         Body: 
-<<<<<<< HEAD
-          IBlockOperation (1 statements) (OperationKind.Block, Type: null) (Syntax: 'Using c2 ... End Using')
+          IBlockOperation (1 statements) (OperationKind.Block, Type: null, IsImplicit) (Syntax: 'Using c2 ... End Using')
             IExpressionStatementOperation (OperationKind.ExpressionStatement, Type: null) (Syntax: 'Console.WriteLine(c1)')
-=======
-          IBlockStatement (1 statements) (OperationKind.BlockStatement, IsImplicit) (Syntax: 'Using c2 ... End Using')
-            IExpressionStatement (OperationKind.ExpressionStatement) (Syntax: 'Console.WriteLine(c1)')
->>>>>>> 7cdd69e7
               Expression: 
                 IInvocationOperation (Sub System.Console.WriteLine(value As System.Object)) (OperationKind.Invocation, Type: System.Void) (Syntax: 'Console.WriteLine(c1)')
                   Instance Receiver: 
@@ -552,13 +512,8 @@
               Initializer: 
                 null
   Body: 
-<<<<<<< HEAD
-    IBlockOperation (1 statements) (OperationKind.Block, Type: null) (Syntax: 'Using c1 =  ... End Using')
+    IBlockOperation (1 statements) (OperationKind.Block, Type: null, IsImplicit) (Syntax: 'Using c1 =  ... End Using')
       IExpressionStatementOperation (OperationKind.ExpressionStatement, Type: null) (Syntax: 'Console.WriteLine(c1)')
-=======
-    IBlockStatement (1 statements) (OperationKind.BlockStatement, IsImplicit) (Syntax: 'Using c1 =  ... End Using')
-      IExpressionStatement (OperationKind.ExpressionStatement) (Syntax: 'Console.WriteLine(c1)')
->>>>>>> 7cdd69e7
         Expression: 
           IInvocationOperation (Sub System.Console.WriteLine(value As System.Object)) (OperationKind.Invocation, Type: System.Void) (Syntax: 'Console.WriteLine(c1)')
             Instance Receiver: 
@@ -615,13 +570,8 @@
         Initializer: 
           null
   Body: 
-<<<<<<< HEAD
-    IBlockOperation (1 statements) (OperationKind.Block, Type: null, IsInvalid) (Syntax: 'Using c1 =  ... End Using')
+    IBlockOperation (1 statements) (OperationKind.Block, Type: null, IsInvalid, IsImplicit) (Syntax: 'Using c1 =  ... End Using')
       IExpressionStatementOperation (OperationKind.ExpressionStatement, Type: null) (Syntax: 'Console.WriteLine(c1)')
-=======
-    IBlockStatement (1 statements) (OperationKind.BlockStatement, IsInvalid, IsImplicit) (Syntax: 'Using c1 =  ... End Using')
-      IExpressionStatement (OperationKind.ExpressionStatement) (Syntax: 'Console.WriteLine(c1)')
->>>>>>> 7cdd69e7
         Expression: 
           IInvocationOperation (Sub System.Console.WriteLine(value As System.Object)) (OperationKind.Invocation, Type: System.Void) (Syntax: 'Console.WriteLine(c1)')
             Instance Receiver: 
@@ -678,13 +628,8 @@
               Initializer: 
                 null
   Body: 
-<<<<<<< HEAD
-    IBlockOperation (1 statements) (OperationKind.Block, Type: null, IsInvalid) (Syntax: 'Using c1 As ... End Using')
+    IBlockOperation (1 statements) (OperationKind.Block, Type: null, IsInvalid, IsImplicit) (Syntax: 'Using c1 As ... End Using')
       IExpressionStatementOperation (OperationKind.ExpressionStatement, Type: null) (Syntax: 'Console.WriteLine(c1)')
-=======
-    IBlockStatement (1 statements) (OperationKind.BlockStatement, IsInvalid, IsImplicit) (Syntax: 'Using c1 As ... End Using')
-      IExpressionStatement (OperationKind.ExpressionStatement) (Syntax: 'Console.WriteLine(c1)')
->>>>>>> 7cdd69e7
         Expression: 
           IInvocationOperation (Sub System.Console.WriteLine(value As System.Object)) (OperationKind.Invocation, Type: System.Void) (Syntax: 'Console.WriteLine(c1)')
             Instance Receiver: 
@@ -728,11 +673,7 @@
     IInvalidOperation (OperationKind.Invalid, Type: null, IsInvalid) (Syntax: '')
       Children(0)
   Body: 
-<<<<<<< HEAD
-    IBlockOperation (0 statements) (OperationKind.Block, Type: null, IsInvalid) (Syntax: 'Using'BIND: ... End Using')
-=======
-    IBlockStatement (0 statements) (OperationKind.BlockStatement, IsInvalid, IsImplicit) (Syntax: 'Using'BIND: ... End Using')
->>>>>>> 7cdd69e7
+    IBlockOperation (0 statements) (OperationKind.Block, Type: null, IsInvalid, IsImplicit) (Syntax: 'Using'BIND: ... End Using')
 ]]>.Value
 
             Dim expectedDiagnostics = <![CDATA[
@@ -766,11 +707,7 @@
       Operand: 
         ILiteralOperation (OperationKind.Literal, Type: null, Constant: null, IsInvalid) (Syntax: 'Nothing')
   Body: 
-<<<<<<< HEAD
-    IBlockOperation (0 statements) (OperationKind.Block, Type: null, IsInvalid) (Syntax: 'Using Nothi ... End Using')
-=======
-    IBlockStatement (0 statements) (OperationKind.BlockStatement, IsInvalid, IsImplicit) (Syntax: 'Using Nothi ... End Using')
->>>>>>> 7cdd69e7
+    IBlockOperation (0 statements) (OperationKind.Block, Type: null, IsInvalid, IsImplicit) (Syntax: 'Using Nothi ... End Using')
 ]]>.Value
 
             Dim expectedDiagnostics = <![CDATA[
@@ -815,11 +752,7 @@
         null
       Arguments(0)
   Body: 
-<<<<<<< HEAD
-    IBlockOperation (0 statements) (OperationKind.Block, Type: null) (Syntax: 'Using GetC( ... End Using')
-=======
-    IBlockStatement (0 statements) (OperationKind.BlockStatement, IsImplicit) (Syntax: 'Using GetC( ... End Using')
->>>>>>> 7cdd69e7
+    IBlockOperation (0 statements) (OperationKind.Block, Type: null, IsImplicit) (Syntax: 'Using GetC( ... End Using')
 ]]>.Value
 
             Dim expectedDiagnostics = String.Empty
