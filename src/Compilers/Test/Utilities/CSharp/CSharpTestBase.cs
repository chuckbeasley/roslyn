﻿// Licensed to the .NET Foundation under one or more agreements.
// The .NET Foundation licenses this file to you under the MIT license.
// See the LICENSE file in the project root for more information.

using System;
using System.Collections.Generic;
using System.Collections.Immutable;
using System.Diagnostics;
using System.Globalization;
using System.IO;
using System.Linq;
using System.Reflection.Emit;
using System.Reflection.Metadata;
using System.Reflection.Metadata.Ecma335;
using System.Text;
using System.Threading;
using Microsoft.CodeAnalysis.CodeGen;
using Microsoft.CodeAnalysis.CSharp.Symbols;
using Microsoft.CodeAnalysis.CSharp.Symbols.Metadata.PE;
using Microsoft.CodeAnalysis.Emit;
using Microsoft.CodeAnalysis.FlowAnalysis;
using Microsoft.CodeAnalysis.PooledObjects;
using Microsoft.CodeAnalysis.Symbols;
using Microsoft.CodeAnalysis.Test.Utilities;
using Microsoft.CodeAnalysis.Text;
using Microsoft.Metadata.Tools;
using Roslyn.Test.Utilities;
using Roslyn.Utilities;
using Xunit;

namespace Microsoft.CodeAnalysis.CSharp.Test.Utilities
{
    public abstract class CSharpTestBase : CommonTestBase
    {
        protected const string NullableAttributeDefinition = @"
namespace System.Runtime.CompilerServices
{
    [System.AttributeUsage(AttributeTargets.Event | // The type of the event is nullable, or has a nullable reference type as one of its constituents
                    AttributeTargets.Field | // The type of the field is a nullable reference type, or has a nullable reference type as one of its constituents
                    AttributeTargets.GenericParameter | // The generic parameter is a nullable reference type
                    AttributeTargets.Module | // Nullable reference types in this module are annotated by means of NullableAttribute applied to other targets in it
                    AttributeTargets.Parameter | // The type of the parameter is a nullable reference type, or has a nullable reference type as one of its constituents
                    AttributeTargets.ReturnValue | // The return type is a nullable reference type, or has a nullable reference type as one of its constituents
                    AttributeTargets.Property | // The type of the property is a nullable reference type, or has a nullable reference type as one of its constituents
                    AttributeTargets.Class, // Base type has a nullable reference type as one of its constituents
                   AllowMultiple = false)]
    public class NullableAttribute : Attribute
    {
        public NullableAttribute(byte transformFlag) { }
        public NullableAttribute(byte[] transformFlags)
        {
        }
    }
}
";

        protected const string NullableContextAttributeDefinition = @"
namespace System.Runtime.CompilerServices
{
    [System.AttributeUsage(
        AttributeTargets.Class |
        AttributeTargets.Delegate |
        AttributeTargets.Interface |
        AttributeTargets.Method |
        AttributeTargets.Struct,
        AllowMultiple = false,
        Inherited = false)]
    public sealed class NullableContextAttribute : Attribute
    {
        public readonly byte Flag;
        public NullableContextAttribute(byte flag)
        {
            Flag = flag;
        }
    }
}";

        protected const string NullablePublicOnlyAttributeDefinition = @"
namespace System.Runtime.CompilerServices
{
    [System.AttributeUsage(AttributeTargets.Module, AllowMultiple = false)]
    public sealed class NullablePublicOnlyAttribute : Attribute
    {
        public readonly bool IncludesInternals;
        public NullablePublicOnlyAttribute(bool includesInternals)
        {
            IncludesInternals = includesInternals;
        }
    }
}";

        // Nullable flow analysis attributes are defined at
        // https://github.com/dotnet/coreclr/blob/4a1275434fff99206f2a28f5f0e87f124069eb7f/src/System.Private.CoreLib/shared/System/Diagnostics/CodeAnalysis/NullableAttributes.cs
        protected const string AllowNullAttributeDefinition = @"
namespace System.Diagnostics.CodeAnalysis
{
    [AttributeUsage(AttributeTargets.Field | AttributeTargets.Parameter | AttributeTargets.Property)]
    public sealed class AllowNullAttribute : Attribute
    {
    }
}";

        protected const string DisallowNullAttributeDefinition = @"
namespace System.Diagnostics.CodeAnalysis
{
    [AttributeUsage(AttributeTargets.Field | AttributeTargets.Parameter | AttributeTargets.Property)]
    public sealed class DisallowNullAttribute : Attribute
    {
    }
}";

        protected const string MaybeNullAttributeDefinition = @"
namespace System.Diagnostics.CodeAnalysis
{
    [AttributeUsage(AttributeTargets.Field | AttributeTargets.Parameter | AttributeTargets.Property | AttributeTargets.ReturnValue)]
    public sealed class MaybeNullAttribute : Attribute
    {
    }
}
";

        protected const string MaybeNullWhenAttributeDefinition = @"
namespace System.Diagnostics.CodeAnalysis
{
    [AttributeUsage(AttributeTargets.Parameter, AllowMultiple = false)]
    public sealed class MaybeNullWhenAttribute : Attribute
    {
        public MaybeNullWhenAttribute(bool when) { }
    }
}
";

        protected const string NotNullAttributeDefinition = @"
namespace System.Diagnostics.CodeAnalysis
{
    [AttributeUsage(AttributeTargets.Field | AttributeTargets.Parameter | AttributeTargets.Property | AttributeTargets.ReturnValue)]
    public sealed class NotNullAttribute : Attribute
    {
    }
}
";

        protected const string NotNullWhenAttributeDefinition = @"
namespace System.Diagnostics.CodeAnalysis
{
    [AttributeUsage(AttributeTargets.Parameter, AllowMultiple = false)]
    public sealed class NotNullWhenAttribute : Attribute
    {
        public NotNullWhenAttribute(bool when) { }
    }
}
";

        protected const string MemberNotNullAttributeDefinition = @"
namespace System.Diagnostics.CodeAnalysis
{
    [AttributeUsage(AttributeTargets.Method | AttributeTargets.Property, AllowMultiple = true)]
    public sealed class MemberNotNullAttribute : Attribute
    {
        public MemberNotNullAttribute(params string[] members) { }
        public MemberNotNullAttribute(string member) { }
    }
}
";

        protected const string MemberNotNullWhenAttributeDefinition = @"
namespace System.Diagnostics.CodeAnalysis
{
    [AttributeUsage(AttributeTargets.Method | AttributeTargets.Property, AllowMultiple = true)]
    public sealed class MemberNotNullWhenAttribute : Attribute
    {
        public MemberNotNullWhenAttribute(bool when, params string[] members) { }
        public MemberNotNullWhenAttribute(bool when, string member) { }
    }
}
";

        protected const string DoesNotReturnIfAttributeDefinition = @"
namespace System.Diagnostics.CodeAnalysis
{
    [AttributeUsage(AttributeTargets.Parameter, AllowMultiple = false)]
    public class DoesNotReturnIfAttribute : Attribute
    {
        public DoesNotReturnIfAttribute(bool condition) { }
    }
}
";

        protected const string DoesNotReturnAttributeDefinition = @"
namespace System.Diagnostics.CodeAnalysis
{
    [AttributeUsage(AttributeTargets.Method, AllowMultiple = false)]
    public class DoesNotReturnAttribute : Attribute
    {
        public DoesNotReturnAttribute() { }
    }
}
";

        protected const string NotNullIfNotNullAttributeDefinition = @"
namespace System.Diagnostics.CodeAnalysis
{
    [AttributeUsage(AttributeTargets.Parameter | AttributeTargets.Property | AttributeTargets.ReturnValue, AllowMultiple = true, Inherited = false)]
    public sealed class NotNullIfNotNullAttribute : Attribute
    {
        public NotNullIfNotNullAttribute(string parameterName) { }
    }
}
";

        protected const string IsExternalInitTypeDefinition = @"
namespace System.Runtime.CompilerServices
{
    public static class IsExternalInit
    {
    }
}
";

        protected const string IAsyncDisposableDefinition = @"
namespace System
{
    public interface IAsyncDisposable
    {
       System.Threading.Tasks.ValueTask DisposeAsync();
    }
}
";

        protected const string AsyncStreamsTypes = @"
namespace System.Collections.Generic
{
    public interface IAsyncEnumerable<out T>
    {
        IAsyncEnumerator<T> GetAsyncEnumerator(System.Threading.CancellationToken token = default);
    }

    public interface IAsyncEnumerator<out T> : System.IAsyncDisposable
    {
        System.Threading.Tasks.ValueTask<bool> MoveNextAsync();
        T Current { get; }
    }
}
namespace System
{
    public interface IAsyncDisposable
    {
        System.Threading.Tasks.ValueTask DisposeAsync();
    }
}

namespace System.Runtime.CompilerServices
{
    [AttributeUsage(AttributeTargets.Method, Inherited = false, AllowMultiple = false)]
    public sealed class AsyncIteratorStateMachineAttribute : StateMachineAttribute
    {
        public AsyncIteratorStateMachineAttribute(Type stateMachineType) : base(stateMachineType)
        {
        }
    }
}

#nullable disable

namespace System.Threading.Tasks.Sources
{
    using System.Diagnostics;
    using System.Runtime.ExceptionServices;
    using System.Runtime.InteropServices;

    [StructLayout(LayoutKind.Auto)]
    public struct ManualResetValueTaskSourceCore<TResult>
    {
        private Action<object> _continuation;
        private object _continuationState;
        private ExecutionContext _executionContext;
        private object _capturedContext;
        private bool _completed;
        private TResult _result;
        private ExceptionDispatchInfo _error;
        private short _version;

        /// <summary>Gets or sets whether to force continuations to run asynchronously.</summary>
        /// <remarks>Continuations may run asynchronously if this is false, but they'll never run synchronously if this is true.</remarks>
        public bool RunContinuationsAsynchronously { get; set; }

        /// <summary>Resets to prepare for the next operation.</summary>
        public void Reset()
        {
            // Reset/update state for the next use/await of this instance.
            _version++;
            _completed = false;
            _result = default;
            _error = null;
            _executionContext = null;
            _capturedContext = null;
            _continuation = null;
            _continuationState = null;
        }

        public void SetResult(TResult result)
        {
            _result = result;
            SignalCompletion();
        }

        public void SetException(Exception error)
        {
            _error = ExceptionDispatchInfo.Capture(error);
            SignalCompletion();
        }

        public short Version => _version;

        public ValueTaskSourceStatus GetStatus(short token)
        {
            ValidateToken(token);
            return
                !_completed ? ValueTaskSourceStatus.Pending :
                _error == null ? ValueTaskSourceStatus.Succeeded :
                _error.SourceException is OperationCanceledException ? ValueTaskSourceStatus.Canceled :
                ValueTaskSourceStatus.Faulted;
        }

        public TResult GetResult(short token)
        {
            ValidateToken(token);
            if (!_completed)
            {
                ManualResetValueTaskSourceCoreShared.ThrowInvalidOperationException();
            }

            _error?.Throw();
            return _result;
        }

        public void OnCompleted(Action<object> continuation, object state, short token, ValueTaskSourceOnCompletedFlags flags)
        {
            if (continuation == null)
            {
                throw new ArgumentNullException(nameof(continuation));
            }
            ValidateToken(token);

            if ((flags & ValueTaskSourceOnCompletedFlags.FlowExecutionContext) != 0)
            {
                _executionContext = ExecutionContext.Capture();
            }

            if ((flags & ValueTaskSourceOnCompletedFlags.UseSchedulingContext) != 0)
            {
                SynchronizationContext sc = SynchronizationContext.Current;
                if (sc != null && sc.GetType() != typeof(SynchronizationContext))
                {
                    _capturedContext = sc;
                }
                else
                {
                    TaskScheduler ts = TaskScheduler.Current;
                    if (ts != TaskScheduler.Default)
                    {
                        _capturedContext = ts;
                    }
                }
            }

            // We need to set the continuation state before we swap in the delegate, so that
            // if there's a race between this and SetResult/Exception and SetResult/Exception
            // sees the _continuation as non-null, it'll be able to invoke it with the state
            // stored here.  However, this also means that if this is used incorrectly (e.g.
            // awaited twice concurrently), _continuationState might get erroneously overwritten.
            // To minimize the chances of that, we check preemptively whether _continuation
            // is already set to something other than the completion sentinel.

            object oldContinuation = _continuation;
            if (oldContinuation == null)
            {
                _continuationState = state;
                oldContinuation = Interlocked.CompareExchange(ref _continuation, continuation, null);
            }

            if (oldContinuation != null)
            {
                // Operation already completed, so we need to queue the supplied callback.
                if (!ReferenceEquals(oldContinuation, ManualResetValueTaskSourceCoreShared.s_sentinel))
                {
                    ManualResetValueTaskSourceCoreShared.ThrowInvalidOperationException();
                }

                switch (_capturedContext)
                {
                    case null:
                        Task.Factory.StartNew(continuation, state, CancellationToken.None, TaskCreationOptions.DenyChildAttach, TaskScheduler.Default);
                        break;

                    case SynchronizationContext sc:
                        sc.Post(s =>
                        {
                            var tuple = (Tuple<Action<object>, object>)s;
                            tuple.Item1(tuple.Item2);
                        }, Tuple.Create(continuation, state));
                        break;

                    case TaskScheduler ts:
                        Task.Factory.StartNew(continuation, state, CancellationToken.None, TaskCreationOptions.DenyChildAttach, ts);
                        break;
                }
            }
        }

        private void ValidateToken(short token)
        {
            if (token != _version)
            {
                ManualResetValueTaskSourceCoreShared.ThrowInvalidOperationException();
            }
        }

        private void SignalCompletion()
        {
            if (_completed)
            {
                ManualResetValueTaskSourceCoreShared.ThrowInvalidOperationException();
            }
            _completed = true;

            if (_continuation != null || Interlocked.CompareExchange(ref _continuation, ManualResetValueTaskSourceCoreShared.s_sentinel, null) != null)
            {
                if (_executionContext != null)
                {
                    ExecutionContext.Run(
                        _executionContext,
                        s => ((ManualResetValueTaskSourceCore<TResult>)s).InvokeContinuation(),
                        this);
                }
                else
                {
                    InvokeContinuation();
                }
            }
        }

        private void InvokeContinuation()
        {
            switch (_capturedContext)
            {
                case null:
                    if (RunContinuationsAsynchronously)
                    {
                        Task.Factory.StartNew(_continuation, _continuationState, CancellationToken.None, TaskCreationOptions.DenyChildAttach, TaskScheduler.Default);
                    }
                    else
                    {
                        _continuation(_continuationState);
                    }
                    break;

                case SynchronizationContext sc:
                    sc.Post(s =>
                    {
                        var state = (Tuple<Action<object>, object>)s;
                        state.Item1(state.Item2);
                    }, Tuple.Create(_continuation, _continuationState));
                    break;

                case TaskScheduler ts:
                    Task.Factory.StartNew(_continuation, _continuationState, CancellationToken.None, TaskCreationOptions.DenyChildAttach, ts);
                    break;
            }
        }
    }

    internal static class ManualResetValueTaskSourceCoreShared // separated out of generic to avoid unnecessary duplication
    {
        internal static void ThrowInvalidOperationException() => throw new InvalidOperationException();

        internal static readonly Action<object> s_sentinel = CompletionSentinel;
        private static void CompletionSentinel(object _) // named method to aid debugging
        {
            Debug.Fail(""The sentinel delegate should never be invoked."");
            ThrowInvalidOperationException();
        }
    }
}

namespace System.Runtime.CompilerServices
{
    using System.Runtime.InteropServices;

    /// <summary>Represents a builder for asynchronous iterators.</summary>
    [StructLayout(LayoutKind.Auto)]
    public struct AsyncIteratorMethodBuilder
    {
        // AsyncIteratorMethodBuilder is used by the language compiler as part of generating
        // async iterators. For now, the implementation just wraps AsyncTaskMethodBuilder, as
        // most of the logic is shared.  However, in the future this could be changed and
        // optimized.  For example, we do need to allocate an object (once) to flow state like
        // ExecutionContext, which AsyncTaskMethodBuilder handles, but it handles it by
        // allocating a Task-derived object.  We could optimize this further by removing
        // the Task from the hierarchy, but in doing so we'd also lose a variety of optimizations
        // related to it, so we'd need to replicate all of those optimizations (e.g. storing
        // that box object directly into a Task's continuation field).

        private AsyncTaskMethodBuilder _methodBuilder; // mutable struct; do not make it readonly

        public static AsyncIteratorMethodBuilder Create() =>
            new AsyncIteratorMethodBuilder() { _methodBuilder = AsyncTaskMethodBuilder.Create() };

        [MethodImpl(MethodImplOptions.AggressiveInlining)]
        public void MoveNext<TStateMachine>(ref TStateMachine stateMachine) where TStateMachine : IAsyncStateMachine =>
            _methodBuilder.Start(ref stateMachine);

        public void AwaitOnCompleted<TAwaiter, TStateMachine>(ref TAwaiter awaiter, ref TStateMachine stateMachine)
            where TAwaiter : INotifyCompletion
            where TStateMachine : IAsyncStateMachine =>
            _methodBuilder.AwaitOnCompleted(ref awaiter, ref stateMachine);

        public void AwaitUnsafeOnCompleted<TAwaiter, TStateMachine>(ref TAwaiter awaiter, ref TStateMachine stateMachine)
            where TAwaiter : ICriticalNotifyCompletion
            where TStateMachine : IAsyncStateMachine =>
            _methodBuilder.AwaitUnsafeOnCompleted(ref awaiter, ref stateMachine);

        /// <summary>Marks iteration as being completed, whether successfully or otherwise.</summary>
        public void Complete() => _methodBuilder.SetResult();
    }
}
";

        protected const string EnumeratorCancellationAttributeType = @"
namespace System.Runtime.CompilerServices
{
    [System.AttributeUsage(AttributeTargets.Parameter, AllowMultiple = false)]
    public class EnumeratorCancellationAttribute : Attribute
    {
        public EnumeratorCancellationAttribute() { }
    }
}
";

        protected const string NativeIntegerAttributeDefinition =
@"using System.Collections.Generic;
namespace System.Runtime.CompilerServices
{
    [System.AttributeUsage(
        AttributeTargets.Class |
        AttributeTargets.Event |
        AttributeTargets.Field |
        AttributeTargets.GenericParameter |
        AttributeTargets.Parameter |
        AttributeTargets.Property |
        AttributeTargets.ReturnValue,
        AllowMultiple = false,
        Inherited = false)]
    public sealed class NativeIntegerAttribute : Attribute
    {
        public NativeIntegerAttribute()
        {
            TransformFlags = new[] { true };
        }
        public NativeIntegerAttribute(bool[] flags)
        {
            TransformFlags = flags;
        }
        public readonly IList<bool> TransformFlags;
    }
}";

        protected static CSharpCompilationOptions WithNonNullTypesTrue(CSharpCompilationOptions options = null)
        {
            return WithNonNullTypes(options, NullableContextOptions.Enable);
        }

        protected static CSharpCompilationOptions WithNonNullTypesFalse(CSharpCompilationOptions options = null)
        {
            return WithNonNullTypes(options, NullableContextOptions.Disable);
        }

        protected static CSharpCompilationOptions WithNonNullTypes(NullableContextOptions nullableContextOptions)
        {
            return WithNonNullTypes(null, nullableContextOptions);
        }

        protected static CSharpCompilationOptions WithNonNullTypes(CSharpCompilationOptions options, NullableContextOptions nullableContextOptions)
        {
            return (options ?? TestOptions.ReleaseDll).WithNullableContextOptions(nullableContextOptions);
        }

        internal CompilationVerifier CompileAndVerifyWithMscorlib40(
            CSharpTestSource source,
            IEnumerable<MetadataReference> references = null,
            IEnumerable<ResourceDescription> manifestResources = null,
            IEnumerable<ModuleData> dependencies = null,
            Action<ModuleSymbol> sourceSymbolValidator = null,
            Action<PEAssembly> assemblyValidator = null,
            Action<ModuleSymbol> symbolValidator = null,
            SignatureDescription[] expectedSignatures = null,
            string expectedOutput = null,
            int? expectedReturnCode = null,
            string[] args = null,
            CSharpCompilationOptions options = null,
            CSharpParseOptions parseOptions = null,
            EmitOptions emitOptions = null,
            Verification verify = Verification.Passes) =>
            CompileAndVerify(
                source,
                references,
                manifestResources,
                dependencies,
                sourceSymbolValidator,
                assemblyValidator,
                symbolValidator,
                expectedSignatures,
                expectedOutput,
                expectedReturnCode,
                args,
                options,
                parseOptions,
                emitOptions,
                TargetFramework.Mscorlib40,
                verify);

        internal CompilationVerifier CompileAndVerifyWithMscorlib46(
            CSharpTestSource source,
            IEnumerable<MetadataReference> references = null,
            IEnumerable<ResourceDescription> manifestResources = null,
            IEnumerable<ModuleData> dependencies = null,
            Action<ModuleSymbol> sourceSymbolValidator = null,
            Action<PEAssembly> assemblyValidator = null,
            Action<ModuleSymbol> symbolValidator = null,
            SignatureDescription[] expectedSignatures = null,
            string expectedOutput = null,
            int? expectedReturnCode = null,
            string[] args = null,
            CSharpCompilationOptions options = null,
            CSharpParseOptions parseOptions = null,
            EmitOptions emitOptions = null,
            Verification verify = Verification.Passes) =>
            CompileAndVerify(
                source,
                references,
                manifestResources,
                dependencies,
                sourceSymbolValidator,
                assemblyValidator,
                symbolValidator,
                expectedSignatures,
                expectedOutput,
                expectedReturnCode,
                args,
                options,
                parseOptions,
                emitOptions,
                TargetFramework.Mscorlib46,
                verify);

        internal CompilationVerifier CompileAndVerifyExperimental(
            CSharpTestSource source,
            MessageID feature,
            IEnumerable<MetadataReference> references = null,
            IEnumerable<ResourceDescription> manifestResources = null,
            IEnumerable<ModuleData> dependencies = null,
            Action<ModuleSymbol> sourceSymbolValidator = null,
            Action<PEAssembly> assemblyValidator = null,
            Action<ModuleSymbol> symbolValidator = null,
            SignatureDescription[] expectedSignatures = null,
            string expectedOutput = null,
            int? expectedReturnCode = null,
            string[] args = null,
            CSharpCompilationOptions options = null,
            CSharpParseOptions parseOptions = null,
            EmitOptions emitOptions = null,
            Verification verify = Verification.Passes)
        {
            options = options ?? TestOptions.ReleaseDll.WithOutputKind((expectedOutput != null) ? OutputKind.ConsoleApplication : OutputKind.DynamicallyLinkedLibrary);
            var compilation = CreateExperimentalCompilationWithMscorlib45(source, feature, references, options, parseOptions, assemblyName: GetUniqueName());

            return CompileAndVerify(
                source,
                references,
                manifestResources,
                dependencies,
                sourceSymbolValidator,
                assemblyValidator,
                symbolValidator,
                expectedSignatures,
                expectedOutput,
                expectedReturnCode,
                args,
                options,
                parseOptions,
                emitOptions,
                TargetFramework.Mscorlib46,
                verify);
        }

        internal CompilationVerifier CompileAndVerifyWithWinRt(
            CSharpTestSource source,
            IEnumerable<MetadataReference> references = null,
            IEnumerable<ResourceDescription> manifestResources = null,
            IEnumerable<ModuleData> dependencies = null,
            Action<ModuleSymbol> sourceSymbolValidator = null,
            Action<PEAssembly> assemblyValidator = null,
            Action<ModuleSymbol> symbolValidator = null,
            SignatureDescription[] expectedSignatures = null,
            string expectedOutput = null,
            int? expectedReturnCode = null,
            string[] args = null,
            CSharpCompilationOptions options = null,
            CSharpParseOptions parseOptions = null,
            EmitOptions emitOptions = null,
            Verification verify = Verification.Passes) =>
            CompileAndVerify(
                source,
                references,
                manifestResources,
                dependencies,
                sourceSymbolValidator,
                assemblyValidator,
                symbolValidator,
                expectedSignatures,
                expectedOutput,
                expectedReturnCode,
                args,
                options,
                parseOptions,
                emitOptions,
                TargetFramework.WinRT,
                verify);

        internal CompilationVerifier CompileAndVerifyWithCSharp(
            CSharpTestSource source,
            IEnumerable<MetadataReference> references = null,
            IEnumerable<ResourceDescription> manifestResources = null,
            IEnumerable<ModuleData> dependencies = null,
            Action<ModuleSymbol> sourceSymbolValidator = null,
            Action<PEAssembly> assemblyValidator = null,
            Action<ModuleSymbol> symbolValidator = null,
            SignatureDescription[] expectedSignatures = null,
            string expectedOutput = null,
            int? expectedReturnCode = null,
            string[] args = null,
            CSharpCompilationOptions options = null,
            CSharpParseOptions parseOptions = null,
            EmitOptions emitOptions = null,
            Verification verify = Verification.Passes) =>
            CompileAndVerify(
                source,
                references,
                manifestResources,
                dependencies,
                sourceSymbolValidator,
                assemblyValidator,
                symbolValidator,
                expectedSignatures,
                expectedOutput,
                expectedReturnCode,
                args,
                options,
                parseOptions,
                emitOptions,
                TargetFramework.StandardAndCSharp,
                verify);

        internal CompilationVerifier CompileAndVerify(
            CSharpTestSource source,
            IEnumerable<MetadataReference> references = null,
            IEnumerable<ResourceDescription> manifestResources = null,
            IEnumerable<ModuleData> dependencies = null,
            Action<ModuleSymbol> sourceSymbolValidator = null,
            Action<PEAssembly> assemblyValidator = null,
            Action<ModuleSymbol> symbolValidator = null,
            SignatureDescription[] expectedSignatures = null,
            string expectedOutput = null,
            int? expectedReturnCode = null,
            string[] args = null,
            CSharpCompilationOptions options = null,
            CSharpParseOptions parseOptions = null,
            EmitOptions emitOptions = null,
            TargetFramework targetFramework = TargetFramework.Standard,
            Verification verify = Verification.Passes)
        {
            options = options ?? TestOptions.ReleaseDll.WithOutputKind((expectedOutput != null) ? OutputKind.ConsoleApplication : OutputKind.DynamicallyLinkedLibrary);
            var compilation = CreateCompilation(source, references, options, parseOptions, targetFramework, assemblyName: GetUniqueName());
            return CompileAndVerify(
                compilation,
                manifestResources,
                dependencies,
                sourceSymbolValidator,
                assemblyValidator,
                symbolValidator,
                expectedSignatures,
                expectedOutput,
                expectedReturnCode,
                args,
                emitOptions,
                verify);
        }

        internal CompilationVerifier CompileAndVerify(
            Compilation compilation,
            IEnumerable<ResourceDescription> manifestResources = null,
            IEnumerable<ModuleData> dependencies = null,
            Action<ModuleSymbol> sourceSymbolValidator = null,
            Action<PEAssembly> validator = null,
            Action<ModuleSymbol> symbolValidator = null,
            SignatureDescription[] expectedSignatures = null,
            string expectedOutput = null,
            int? expectedReturnCode = null,
            string[] args = null,
            EmitOptions emitOptions = null,
            Verification verify = Verification.Passes)
        {
            Action<IModuleSymbol> translate(Action<ModuleSymbol> action)
            {
                if (action != null)
                {
                    return (m) => action(m.GetSymbol<ModuleSymbol>());
                }
                else
                {
                    return null;
                }
            }

            return CompileAndVerifyCommon(
                compilation,
                manifestResources,
                dependencies,
                translate(sourceSymbolValidator),
                validator,
                translate(symbolValidator),
                expectedSignatures,
                expectedOutput,
                expectedReturnCode,
                args,
                emitOptions,
                verify);
        }

        internal CompilationVerifier CompileAndVerifyFieldMarshal(CSharpTestSource source, Dictionary<string, byte[]> expectedBlobs, bool isField = true) =>
            CompileAndVerifyFieldMarshal(
                source,
                (s, _) =>
                {
                    Assert.True(expectedBlobs.ContainsKey(s), "Expecting marshalling blob for " + (isField ? "field " : "parameter ") + s);
                    return expectedBlobs[s];
                },
                isField);

        internal CompilationVerifier CompileAndVerifyFieldMarshal(CSharpTestSource source, Func<string, PEAssembly, byte[]> getExpectedBlob, bool isField = true) =>
            CompileAndVerifyFieldMarshalCommon(
                CreateCompilationWithMscorlib40(source, parseOptions: TestOptions.RegularPreview),
                getExpectedBlob,
                isField);

        #region SyntaxTree Factories

        public static SyntaxTree Parse(string text, string filename = "", CSharpParseOptions options = null, Encoding encoding = null)
        {
            if ((object)options == null)
            {
                options = TestOptions.Regular;
            }

            var stringText = StringText.From(text, encoding ?? Encoding.UTF8);
            return CheckSerializable(SyntaxFactory.ParseSyntaxTree(stringText, options, filename));
        }

        private static SyntaxTree CheckSerializable(SyntaxTree tree)
        {
            var stream = new MemoryStream();
            var root = tree.GetRoot();
            root.SerializeTo(stream);
            stream.Position = 0;
            var deserializedRoot = CSharpSyntaxNode.DeserializeFrom(stream);
            return tree;
        }

        public static SyntaxTree[] Parse(IEnumerable<string> sources, CSharpParseOptions options = null)
        {
            if (sources == null || !sources.Any())
            {
                return new SyntaxTree[] { };
            }

            return Parse(options, sources.ToArray());
        }

        public static SyntaxTree[] Parse(CSharpParseOptions options = null, params string[] sources)
        {
            if (sources == null || (sources.Length == 1 && null == sources[0]))
            {
                return new SyntaxTree[] { };
            }

            return sources.Select(src => Parse(src, options: options)).ToArray();
        }

        public static SyntaxTree ParseWithRoundTripCheck(string text, CSharpParseOptions options = null)
        {
            var tree = Parse(text, options: options ?? TestOptions.RegularPreview);
            var parsedText = tree.GetRoot();
            // we validate the text roundtrips
            Assert.Equal(text, parsedText.ToFullString());
            return tree;
        }

        #endregion

        #region Compilation Factories

        public static CSharpCompilation CreateCompilationWithIL(
            CSharpTestSource source,
            string ilSource,
            TargetFramework targetFramework = TargetFramework.Standard,
            IEnumerable<MetadataReference> references = null,
            CSharpCompilationOptions options = null,
            CSharpParseOptions parseOptions = null,
            bool appendDefaultHeader = true) => CreateCompilationWithILAndMscorlib40(source, ilSource, targetFramework, references, options, parseOptions, appendDefaultHeader);

        public static CSharpCompilation CreateCompilationWithILAndMscorlib40(
            CSharpTestSource source,
            string ilSource,
            TargetFramework targetFramework = TargetFramework.Mscorlib40,
            IEnumerable<MetadataReference> references = null,
            CSharpCompilationOptions options = null,
            CSharpParseOptions parseOptions = null,
            bool appendDefaultHeader = true)
        {
            MetadataReference ilReference = CompileIL(ilSource, appendDefaultHeader);
            var allReferences = TargetFrameworkUtil.GetReferences(targetFramework, references).Add(ilReference);
            return CreateEmptyCompilation(source, allReferences, options, parseOptions);
        }

        public static CSharpCompilation CreateCompilationWithMscorlib40(
            CSharpTestSource source,
            IEnumerable<MetadataReference> references = null,
            CSharpCompilationOptions options = null,
            CSharpParseOptions parseOptions = null,
            string assemblyName = "",
            string sourceFileName = "") => CreateCompilation(source, references, options, parseOptions, TargetFramework.Mscorlib40, assemblyName, sourceFileName);

        public static CSharpCompilation CreateCompilationWithMscorlib45(
            CSharpTestSource source,
            IEnumerable<MetadataReference> references = null,
            CSharpCompilationOptions options = null,
            CSharpParseOptions parseOptions = null,
            string assemblyName = "",
            string sourceFileName = "",
            bool skipUsesIsNullable = false) => CreateCompilation(source, references, options, parseOptions, TargetFramework.Mscorlib45, assemblyName, sourceFileName, skipUsesIsNullable);

        public static CSharpCompilation CreateCompilationWithMscorlib45(
            string[] source,
            IEnumerable<MetadataReference> references = null,
            CSharpCompilationOptions options = null,
            CSharpParseOptions parseOptions = null,
            string assemblyName = "",
            string sourceFileName = "",
            bool skipUsesIsNullable = false) => CreateCompilation(source, references, options, parseOptions, TargetFramework.Mscorlib45, assemblyName, sourceFileName, skipUsesIsNullable);

        public static CSharpCompilation CreateCompilationWithMscorlib46(
            CSharpTestSource source,
            IEnumerable<MetadataReference> references = null,
            CSharpCompilationOptions options = null,
            CSharpParseOptions parseOptions = null,
            string assemblyName = "",
            string sourceFileName = "") => CreateCompilation(source, references, options, parseOptions, TargetFramework.Mscorlib46, assemblyName, sourceFileName);

        internal static CSharpCompilation CreateExperimentalCompilationWithMscorlib45(
            CSharpTestSource source,
            MessageID feature,
            IEnumerable<MetadataReference> references = null,
            CSharpCompilationOptions options = null,
            CSharpParseOptions parseOptions = null,
            string assemblyName = "",
            string sourceFileName = "",
            bool skipUsesIsNullable = false) => CreateCompilationCore(source, TargetFrameworkUtil.GetReferences(TargetFramework.Mscorlib45, references), options, parseOptions, assemblyName, sourceFileName, skipUsesIsNullable, experimentalFeature: feature);

        public static CSharpCompilation CreateCompilationWithWinRT(
            CSharpTestSource source,
            IEnumerable<MetadataReference> references = null,
            CSharpCompilationOptions options = null,
            CSharpParseOptions parseOptions = null,
            string assemblyName = "",
            string sourceFileName = "") => CreateCompilation(source, references, options, parseOptions, TargetFramework.WinRT, assemblyName, sourceFileName);

        public static CSharpCompilation CreateCompilationWithMscorlib45AndCSharp(
            CSharpTestSource source,
            IEnumerable<MetadataReference> references = null,
            CSharpCompilationOptions options = null,
            CSharpParseOptions parseOptions = null,
            string assemblyName = "",
            string sourceFileName = "") => CreateCompilation(source, references, options, parseOptions, TargetFramework.Mscorlib45AndCSharp, assemblyName, sourceFileName);

        public static CSharpCompilation CreateCompilationWithMscorlib40AndSystemCore(
            CSharpTestSource source,
            IEnumerable<MetadataReference> references = null,
            CSharpCompilationOptions options = null,
            CSharpParseOptions parseOptions = null,
            string assemblyName = "",
            string sourceFileName = "") => CreateCompilation(source, references, options, parseOptions, TargetFramework.Mscorlib40AndSystemCore, assemblyName, sourceFileName);

        public static CSharpCompilation CreateCompilationWithMscorlib40AndSystemCore(
            string[] source,
            IEnumerable<MetadataReference> references = null,
            CSharpCompilationOptions options = null,
            CSharpParseOptions parseOptions = null,
            string assemblyName = "",
            string sourceFileName = "") => CreateCompilation(source, references, options, parseOptions, TargetFramework.Mscorlib40AndSystemCore, assemblyName, sourceFileName);

        public static CSharpCompilation CreateCompilationWithCSharp(
            CSharpTestSource source,
            IEnumerable<MetadataReference> references = null,
            CSharpCompilationOptions options = null,
            CSharpParseOptions parseOptions = null,
            string assemblyName = "",
            string sourceFileName = "") => CreateCompilation(source, references, options, parseOptions, TargetFramework.StandardAndCSharp, assemblyName, sourceFileName);

        public static CSharpCompilation CreateCompilationWithMscorlib40AndDocumentationComments(
            CSharpTestSource source,
            IEnumerable<MetadataReference> references = null,
            CSharpCompilationOptions options = null,
            CSharpParseOptions parseOptions = null,
            string assemblyName = "",
            string sourceFileName = "")
        {
            parseOptions = parseOptions != null ? parseOptions.WithDocumentationMode(DocumentationMode.Diagnose) : TestOptions.RegularWithDocumentationComments;
            options = (options ?? TestOptions.ReleaseDll).WithXmlReferenceResolver(XmlFileResolver.Default);
            return CreateCompilation(source, references, options, parseOptions, TargetFramework.Mscorlib40, assemblyName, sourceFileName);
        }

        public static CSharpCompilation CreateCompilationWithTasksExtensions(
                CSharpTestSource source,
                IEnumerable<MetadataReference> references = null,
                CSharpCompilationOptions options = null,
                CSharpParseOptions parseOptions = null,
                string assemblyName = "",
                string sourceFileName = "")
        {
            IEnumerable<MetadataReference> allReferences = RuntimeUtilities.IsCoreClrRuntime
                ? TargetFrameworkUtil.NetStandard20References
                : TargetFrameworkUtil.Mscorlib461ExtendedReferences;

            allReferences = allReferences.Concat(new[] { TestReferences.NetStandard20.TasksExtensionsRef, TestReferences.NetStandard20.UnsafeRef });

            if (references != null)
            {
                allReferences = allReferences.Concat(references);
            }

            return CreateCompilation(source, allReferences, options, parseOptions, TargetFramework.Empty, assemblyName, sourceFileName);
        }

        public static CSharpCompilation CreateCompilation(
            CSharpTestSource source,
            IEnumerable<MetadataReference> references = null,
            CSharpCompilationOptions options = null,
            CSharpParseOptions parseOptions = null,
            TargetFramework targetFramework = TargetFramework.Standard,
            string assemblyName = "",
            string sourceFileName = "",
            bool skipUsesIsNullable = false) => CreateEmptyCompilation(source, TargetFrameworkUtil.GetReferences(targetFramework, references), options, parseOptions, assemblyName, sourceFileName, skipUsesIsNullable);

        public static CSharpCompilation CreateEmptyCompilation(
            CSharpTestSource source,
            IEnumerable<MetadataReference> references = null,
            CSharpCompilationOptions options = null,
            CSharpParseOptions parseOptions = null,
            string assemblyName = "",
            string sourceFileName = "",
            bool skipUsesIsNullable = false) => CreateCompilationCore(source, references, options, parseOptions, assemblyName, sourceFileName, skipUsesIsNullable, experimentalFeature: null);

        private static CSharpCompilation CreateCompilationCore(
            CSharpTestSource source,
            IEnumerable<MetadataReference> references,
            CSharpCompilationOptions options,
            CSharpParseOptions parseOptions,
            string assemblyName,
            string sourceFileName,
            bool skipUsesIsNullable,
            MessageID? experimentalFeature)
        {
            if (options == null)
            {
                options = TestOptions.ReleaseDll;
            }

            // Using single-threaded build if debugger attached, to simplify debugging.
            if (Debugger.IsAttached)
            {
                options = options.WithConcurrentBuild(false);
            }

            if (experimentalFeature.HasValue)
            {
                parseOptions = (parseOptions ?? TestOptions.Regular).WithExperimental(experimentalFeature.Value);
            }

            Func<CSharpCompilation> createCompilationLambda = () => CSharpCompilation.Create(
                assemblyName == "" ? GetUniqueName() : assemblyName,
                source.GetSyntaxTrees(parseOptions, sourceFileName),
                references,
                options);
            CompilationExtensions.ValidateIOperations(createCompilationLambda);
            var compilation = createCompilationLambda();
            // 'skipUsesIsNullable' may need to be set for some tests, particularly those that want to verify
            // symbols are created lazily, since 'UsesIsNullableVisitor' will eagerly visit all members.
            if (!skipUsesIsNullable && !IsNullableEnabled(compilation))
            {
                VerifyUsesOfNullability(createCompilationLambda().SourceModule.GlobalNamespace, expectedUsesOfNullable: ImmutableArray<string>.Empty);
            }
            return compilation;
        }

        internal static bool IsNullableEnabled(CSharpCompilation compilation)
        {
            // This method should not cause any binding, including resolving references, etc.
            var trees = compilation.SyntaxTrees;
            if (trees.IsDefaultOrEmpty)
            {
                return false;
            }
            var options = (CSharpParseOptions)trees[0].Options;
            return options.IsFeatureEnabled(MessageID.IDS_FeatureNullableReferenceTypes);
        }

        internal static void VerifyUsesOfNullability(Symbol symbol, ImmutableArray<string> expectedUsesOfNullable)
        {
            var builder = ArrayBuilder<Symbol>.GetInstance();
            UsesIsNullableVisitor.GetUses(builder, symbol);

            var format = SymbolDisplayFormat.TestFormat
                .AddMiscellaneousOptions(SymbolDisplayMiscellaneousOptions.IncludeNullableReferenceTypeModifier | SymbolDisplayMiscellaneousOptions.IncludeNotNullableReferenceTypeModifier)
                .RemoveParameterOptions(SymbolDisplayParameterOptions.IncludeName);

            var symbols = builder.SelectAsArray(s => s.ToDisplayString(format));
            builder.Free();

            AssertEx.Equal(expectedUsesOfNullable, symbols, itemInspector: s => $"\"{s}\"");
        }

        public static CSharpCompilation CreateCompilation(
            AssemblyIdentity identity,
            string[] source,
            MetadataReference[] references,
            CSharpCompilationOptions options = null,
            CSharpParseOptions parseOptions = null)
        {
            var trees = (source == null) ? null : source.Select(s => Parse(s, options: parseOptions)).ToArray();
            Func<CSharpCompilation> createCompilationLambda = () => CSharpCompilation.Create(identity.Name, options: options ?? TestOptions.ReleaseDll, references: references, syntaxTrees: trees);

            CompilationExtensions.ValidateIOperations(createCompilationLambda);
            var c = createCompilationLambda();
            Assert.NotNull(c.Assembly); // force creation of SourceAssemblySymbol

            ((SourceAssemblySymbol)c.Assembly).lazyAssemblyIdentity = identity;
            return c;
        }

        public static CSharpCompilation CreateSubmissionWithExactReferences(
           string source,
           IEnumerable<MetadataReference> references = null,
           CSharpCompilationOptions options = null,
           CSharpParseOptions parseOptions = null,
           CSharpCompilation previous = null,
           Type returnType = null,
           Type hostObjectType = null)
        {
            Func<CSharpCompilation> createCompilationLambda = () => CSharpCompilation.CreateScriptCompilation(
                GetUniqueName(),
                references: references,
                options: options,
                syntaxTree: Parse(source, options: parseOptions ?? TestOptions.Script),
                previousScriptCompilation: previous,
                returnType: returnType,
                globalsType: hostObjectType);
            CompilationExtensions.ValidateIOperations(createCompilationLambda);
            return createCompilationLambda();
        }

        private static ImmutableArray<MetadataReference> s_scriptRefs = ImmutableArray.Create(MscorlibRef_v4_0_30316_17626);

        public static CSharpCompilation CreateSubmission(
           string code,
           IEnumerable<MetadataReference> references = null,
           CSharpCompilationOptions options = null,
           CSharpParseOptions parseOptions = null,
           CSharpCompilation previous = null,
           Type returnType = null,
           Type hostObjectType = null)
        {
            Func<CSharpCompilation> createCompilationLambda = () => CSharpCompilation.CreateScriptCompilation(
                GetUniqueName(),
                references: (references != null) ? s_scriptRefs.Concat(references) : s_scriptRefs,
                options: options,
                syntaxTree: Parse(code, options: parseOptions ?? TestOptions.Script),
                previousScriptCompilation: previous,
                returnType: returnType,
                globalsType: hostObjectType);
            CompilationExtensions.ValidateIOperations(createCompilationLambda);
            return createCompilationLambda();
        }

        public CompilationVerifier CompileWithCustomILSource(string cSharpSource, string ilSource, Action<CSharpCompilation> compilationVerifier = null, bool importInternals = true, string expectedOutput = null, TargetFramework targetFramework = TargetFramework.Standard)
        {
            var compilationOptions = (expectedOutput != null) ? TestOptions.ReleaseExe : TestOptions.ReleaseDll;

            if (importInternals)
            {
                compilationOptions = compilationOptions.WithMetadataImportOptions(MetadataImportOptions.Internal);
            }

            if (ilSource == null)
            {
                var c = CreateCompilation(cSharpSource, options: compilationOptions, targetFramework: targetFramework);
                return CompileAndVerify(c, expectedOutput: expectedOutput);
            }

            MetadataReference reference = CreateMetadataReferenceFromIlSource(ilSource);

            var compilation = CreateCompilation(cSharpSource, new[] { reference }, compilationOptions, targetFramework: targetFramework);
            compilationVerifier?.Invoke(compilation);

            return CompileAndVerify(compilation, expectedOutput: expectedOutput);
        }

        public static MetadataReference CreateMetadataReferenceFromIlSource(string ilSource)
        {
            using (var tempAssembly = IlasmUtilities.CreateTempAssembly(ilSource))
            {
                return MetadataReference.CreateFromImage(ReadFromFile(tempAssembly.Path));
            }
        }

        /// <summary>
        /// Like CompileAndVerify, but confirms that execution raises an exception.
        /// </summary>
        /// <typeparam name="T">Expected type of the exception.</typeparam>
        /// <param name="source">Program to compile and execute.</param>
        /// <param name="expectedMessage">Ignored if null.</param>
        internal CompilationVerifier CompileAndVerifyException<T>(string source, string expectedMessage = null, bool allowUnsafe = false, Verification verify = Verification.Passes) where T : Exception
        {
            var comp = CreateCompilation(source, options: TestOptions.ReleaseExe.WithAllowUnsafe(allowUnsafe));
            return CompileAndVerifyException<T>(comp, expectedMessage, verify);
        }

        internal CompilationVerifier CompileAndVerifyException<T>(CSharpCompilation comp, string expectedMessage = null, Verification verify = Verification.Passes) where T : Exception
        {
            try
            {
                CompileAndVerify(comp, expectedOutput: "", verify: verify); //need expected output to force execution
                Assert.False(true, string.Format("Expected exception {0}({1})", typeof(T).Name, expectedMessage));
            }
            catch (ExecutionException x)
            {
                var e = x.InnerException;
                Assert.IsType<T>(e);
                if (expectedMessage != null)
                {
                    Assert.Equal(expectedMessage, e.Message);
                }
            }

            return CompileAndVerify(comp, verify: verify);
        }

        protected static List<SyntaxNode> GetSyntaxNodeList(SyntaxTree syntaxTree)
        {
            return GetSyntaxNodeList(syntaxTree.GetRoot(), null);
        }

        protected static List<SyntaxNode> GetSyntaxNodeList(SyntaxNode node, List<SyntaxNode> synList)
        {
            if (synList == null)
                synList = new List<SyntaxNode>();

            synList.Add(node);

            foreach (var child in node.ChildNodesAndTokens())
            {
                if (child.IsNode)
                    synList = GetSyntaxNodeList(child.AsNode(), synList);
            }

            return synList;
        }

        protected static SyntaxNode GetSyntaxNodeForBinding(List<SyntaxNode> synList)
        {
            return GetSyntaxNodeOfTypeForBinding<SyntaxNode>(synList);
        }

        protected const string StartString = "/*<bind>*/";
        protected const string EndString = "/*</bind>*/";

        protected static TNode GetSyntaxNodeOfTypeForBinding<TNode>(List<SyntaxNode> synList) where TNode : SyntaxNode
        {
            foreach (var node in synList.OfType<TNode>())
            {
                string exprFullText = node.ToFullString();
                exprFullText = exprFullText.Trim();

                if (exprFullText.StartsWith(StartString, StringComparison.Ordinal))
                {
                    if (exprFullText.Contains(EndString))
                    {
                        if (exprFullText.EndsWith(EndString, StringComparison.Ordinal))
                        {
                            return node;
                        }
                        else
                        {
                            continue;
                        }
                    }
                    else
                    {
                        return node;
                    }
                }

                if (exprFullText.EndsWith(EndString, StringComparison.Ordinal))
                {
                    if (exprFullText.Contains(StartString))
                    {
                        if (exprFullText.StartsWith(StartString, StringComparison.Ordinal))
                        {
                            return node;
                        }
                        else
                        {
                            continue;
                        }
                    }
                    else
                    {
                        return node;
                    }
                }
            }

            return null;
        }

        #endregion

        #region Semantic Model Helpers

        public Tuple<TNode, SemanticModel> GetBindingNodeAndModel<TNode>(CSharpCompilation compilation, int treeIndex = 0) where TNode : SyntaxNode
        {
            var node = GetBindingNode<TNode>(compilation, treeIndex);
            return new Tuple<TNode, SemanticModel>(node, compilation.GetSemanticModel(compilation.SyntaxTrees[treeIndex]));
        }

        public Tuple<TNode, SemanticModel> GetBindingNodeAndModel<TNode>(Compilation compilation, int treeIndex = 0) where TNode : SyntaxNode
        {
            return GetBindingNodeAndModel<TNode>((CSharpCompilation)compilation, treeIndex);
        }

        public Tuple<IList<TNode>, SemanticModel> GetBindingNodesAndModel<TNode>(CSharpCompilation compilation, int treeIndex = 0, int which = -1) where TNode : SyntaxNode
        {
            var nodes = GetBindingNodes<TNode>(compilation, treeIndex, which);
            return new Tuple<IList<TNode>, SemanticModel>(nodes, compilation.GetSemanticModel(compilation.SyntaxTrees[treeIndex]));
        }

        /// <summary>
        /// This method handles one binding text with strong SyntaxNode type
        /// </summary>
        public TNode GetBindingNode<TNode>(CSharpCompilation compilation, int treeIndex = 0) where TNode : SyntaxNode
        {
            Assert.True(compilation.SyntaxTrees.Length > treeIndex, "Compilation has enough trees");
            var tree = compilation.SyntaxTrees[treeIndex];

            const string bindStart = "/*<bind>*/";
            const string bindEnd = "/*</bind>*/";
            return FindBindingNode<TNode>(tree, bindStart, bindEnd);
        }

        /// <summary>
        /// Find multiple binding nodes by looking for pair /*&lt;bind#&gt;*/ &amp; /*&lt;/bind#&gt;*/ in source text
        /// </summary>
        /// <param name="compilation"></param>
        /// <param name="treeIndex">which tree</param>
        /// <param name="which">
        ///     * if which &lt; 0, find ALL wrapped nodes
        ///     * if which &gt;=0, find a specific binding node wrapped by /*&lt;bind#&gt;*/ &amp; /*&lt;/bind#&gt;*/
        ///       e.g. if which = 1, find node wrapped by /*&lt;bind1&gt;*/ &amp; /*&lt;/bind1&gt;*/
        /// </param>
        /// <returns></returns>
        public IList<TNode> GetBindingNodes<TNode>(CSharpCompilation compilation, int treeIndex = 0, int which = -1) where TNode : SyntaxNode
        {
            Assert.True(compilation.SyntaxTrees.Length > treeIndex, "Compilation has enough trees");
            var tree = compilation.SyntaxTrees[treeIndex];

            var nodeList = new List<TNode>();
            string text = tree.GetRoot().ToFullString();

            const string bindStartFmt = "/*<bind{0}>*/";
            const string bindEndFmt = "/*</bind{0}>*/";
            // find all
            if (which < 0)
            {
                // assume tags with number are in increasing order, no jump
                for (byte i = 0; i < 255; i++)
                {
                    var start = String.Format(bindStartFmt, i);
                    var end = String.Format(bindEndFmt, i);

                    var bindNode = FindBindingNode<TNode>(tree, start, end);
                    // done
                    if (bindNode == null)
                        break;

                    nodeList.Add(bindNode);
                }
            }
            else
            {
                var start2 = String.Format(bindStartFmt, which);
                var end2 = String.Format(bindEndFmt, which);

                var bindNode = FindBindingNode<TNode>(tree, start2, end2);
                // done
                if (bindNode != null)
                    nodeList.Add(bindNode);
            }

            return nodeList;
        }

        public IList<TNode> GetBindingNodes<TNode>(Compilation compilation, int treeIndex = 0, int which = -1) where TNode : SyntaxNode
        {
            return GetBindingNodes<TNode>((CSharpCompilation)compilation, treeIndex, which);
        }

        private static TNode FindBindingNode<TNode>(SyntaxTree tree, string startTag, string endTag) where TNode : SyntaxNode
        {
            // =================
            // Get Binding Text
            string text = tree.GetRoot().ToFullString();
            int start = text.IndexOf(startTag, StringComparison.Ordinal);
            if (start < 0)
                return null;

            start += startTag.Length;
            int end = text.IndexOf(endTag, StringComparison.Ordinal);
            Assert.True(end > start, "Bind Pos: end > start");
            // get rid of white spaces if any
            var bindText = text.Substring(start, end - start).Trim();
            if (String.IsNullOrWhiteSpace(bindText))
                return null;

            // =================
            // Get Binding Node
            var node = tree.GetRoot().FindToken(start).Parent;
            while ((node != null && node.ToString() != bindText))
            {
                node = node.Parent;
            }
            // =================
            // Get Binding Node with match node type
            if (node != null)
            {
                while ((node as TNode) == null)
                {
                    if (node.Parent != null && node.Parent.ToString() == bindText)
                    {
                        node = node.Parent;
                    }
                    else
                    {
                        break;
                    }
                }
            }

            Assert.NotNull(node); // If this trips, then node  wasn't found
            Assert.IsAssignableFrom(typeof(TNode), node);
            Assert.Equal(bindText, node.ToString());
            return ((TNode)node);
        }
        #endregion

        #region Attributes

        internal static IEnumerable<string> GetAttributeNames(ImmutableArray<SynthesizedAttributeData> attributes)
        {
            return attributes.Select(a => a.AttributeClass.Name);
        }

        internal static IEnumerable<string> GetAttributeNames(ImmutableArray<CSharpAttributeData> attributes)
        {
            return attributes.Select(a => a.AttributeClass.Name);
        }

        internal static IEnumerable<string> GetAttributeStrings(ImmutableArray<CSharpAttributeData> attributes)
        {
            return attributes.Select(a => a.ToString());
        }

        #endregion

        #region Documentation Comments

        internal static string GetDocumentationCommentText(CSharpCompilation compilation, params DiagnosticDescription[] expectedDiagnostics)
        {
            return GetDocumentationCommentText(compilation, outputName: null, filterTree: null, ensureEnglishUICulture: true, expectedDiagnostics: expectedDiagnostics);
        }

        internal static string GetDocumentationCommentText(CSharpCompilation compilation, bool ensureEnglishUICulture, params DiagnosticDescription[] expectedDiagnostics)
        {
            return GetDocumentationCommentText(compilation, outputName: null, filterTree: null, ensureEnglishUICulture: ensureEnglishUICulture, expectedDiagnostics: expectedDiagnostics);
        }

        internal static string GetDocumentationCommentText(CSharpCompilation compilation, string outputName = null, SyntaxTree filterTree = null, TextSpan? filterSpanWithinTree = null, bool ensureEnglishUICulture = false, params DiagnosticDescription[] expectedDiagnostics)
        {
            using (MemoryStream stream = new MemoryStream())
            {
                DiagnosticBag diagnostics = DiagnosticBag.GetInstance();
                CultureInfo saveUICulture = null;

                if (ensureEnglishUICulture)
                {
                    var preferred = EnsureEnglishUICulture.PreferredOrNull;

                    if (preferred == null)
                    {
                        ensureEnglishUICulture = false;
                    }
                    else
                    {
                        saveUICulture = CultureInfo.CurrentUICulture;
                        CultureInfo.CurrentUICulture = preferred;
                    }
                }

                try
                {
                    DocumentationCommentCompiler.WriteDocumentationCommentXml(compilation, outputName, stream, diagnostics, default(CancellationToken), filterTree, filterSpanWithinTree);
                }
                finally
                {
                    if (ensureEnglishUICulture)
                    {
                        CultureInfo.CurrentUICulture = saveUICulture;
                    }
                }

                if (expectedDiagnostics != null)
                {
                    diagnostics.Verify(expectedDiagnostics);
                }
                diagnostics.Free();

                string text = Encoding.UTF8.GetString(stream.ToArray());
                int length = text.IndexOf('\0');
                if (length >= 0)
                {
                    text = text.Substring(0, length);
                }
                return text.Trim();
            }
        }

        #endregion

        #region IL Validation

        internal override string VisualizeRealIL(IModuleSymbol peModule, CompilationTestData.MethodData methodData, IReadOnlyDictionary<int, string> markers, bool areLocalsZeroed)
        {
            return VisualizeRealIL((PEModuleSymbol)peModule.GetSymbol(), methodData, markers, areLocalsZeroed);
        }

        /// <summary>
        /// Returns a string representation of IL read from metadata.
        /// </summary>
        /// <remarks>
        /// Currently unsupported IL decoding:
        /// - multidimensional arrays
        /// - vararg calls
        /// - winmd
        /// - global methods
        /// </remarks>
        internal unsafe static string VisualizeRealIL(PEModuleSymbol peModule, CompilationTestData.MethodData methodData, IReadOnlyDictionary<int, string> markers, bool areLocalsZeroed)
        {
            var typeName = GetContainingTypeMetadataName(methodData.Method);
            // TODO (tomat): global methods (typeName == null)

            var type = peModule.ContainingAssembly.GetTypeByMetadataName(typeName);

            // TODO (tomat): overloaded methods
            var method = (PEMethodSymbol)type.GetMembers(methodData.Method.MetadataName).Single();

            var bodyBlock = peModule.Module.GetMethodBodyOrThrow(method.Handle);
            Assert.NotNull(bodyBlock);

            var moduleDecoder = new MetadataDecoder(peModule);
            var peMethod = (PEMethodSymbol)moduleDecoder.GetSymbolForILToken(method.Handle);

            StringBuilder sb = new StringBuilder();
            var ilBytes = bodyBlock.GetILContent();

            var ehHandlerRegions = ILVisualizer.GetHandlerSpans(bodyBlock.ExceptionRegions);

            var methodDecoder = new MetadataDecoder(peModule, peMethod);

            ImmutableArray<ILVisualizer.LocalInfo> localDefinitions;
            if (!bodyBlock.LocalSignature.IsNil)
            {
                var signature = peModule.Module.MetadataReader.GetStandaloneSignature(bodyBlock.LocalSignature).Signature;
                var signatureReader = peModule.Module.GetMemoryReaderOrThrow(signature);
                var localInfos = methodDecoder.DecodeLocalSignatureOrThrow(ref signatureReader);
                localDefinitions = ToLocalDefinitions(localInfos, methodData.ILBuilder);
            }
            else
            {
                localDefinitions = ImmutableArray.Create<ILVisualizer.LocalInfo>();
            }

            // TODO (tomat): the .maxstack in IL can't be less than 8, but many tests expect .maxstack < 8
            int maxStack = (bodyBlock.MaxStack == 8 && methodData.ILBuilder.MaxStack < 8) ? methodData.ILBuilder.MaxStack : bodyBlock.MaxStack;

            var visualizer = new Visualizer(new MetadataDecoder(peModule, peMethod));

            visualizer.DumpMethod(sb, maxStack, ilBytes, localDefinitions, ehHandlerRegions, markers, areLocalsZeroed);

            return sb.ToString();
        }

        private static string GetContainingTypeMetadataName(IMethodSymbolInternal method)
        {
            var type = method.ContainingType;
            if (type == null)
            {
                return null;
            }

            string ns = type.ContainingNamespace.MetadataName;
            var result = type.MetadataName;

            while ((type = type.ContainingType) != null)
            {
                result = type.MetadataName + "+" + result;
            }

            return (ns.Length > 0) ? ns + "." + result : result;
        }

        private static ImmutableArray<ILVisualizer.LocalInfo> ToLocalDefinitions(ImmutableArray<LocalInfo<TypeSymbol>> localInfos, ILBuilder builder)
        {
            if (localInfos.IsEmpty)
            {
                return ImmutableArray.Create<ILVisualizer.LocalInfo>();
            }

            var result = new ILVisualizer.LocalInfo[localInfos.Length];
            for (int i = 0; i < result.Length; i++)
            {
                var typeRef = localInfos[i].Type;
                var builderLocal = builder.LocalSlotManager.LocalsInOrder()[i];
                result[i] = new ILVisualizer.LocalInfo(builderLocal.Name, typeRef, localInfos[i].IsPinned, localInfos[i].IsByRef);
            }

            return result.AsImmutableOrNull();
        }

        private sealed class Visualizer : ILVisualizer
        {
            private readonly MetadataDecoder _decoder;

            public Visualizer(MetadataDecoder decoder)
            {
                _decoder = decoder;
            }

            public override string VisualizeUserString(uint token)
            {
                var reader = _decoder.Module.GetMetadataReader();
                return "\"" + reader.GetUserString((UserStringHandle)MetadataTokens.Handle((int)token)) + "\"";
            }

            public override string VisualizeSymbol(uint token, OperandType operandType)
            {
                Cci.IReference reference = _decoder.GetSymbolForILToken(MetadataTokens.EntityHandle((int)token));
                return string.Format("\"{0}\"", (reference is Symbol symbol) ? symbol.ToDisplayString(SymbolDisplayFormat.ILVisualizationFormat) : (object)reference);
            }

            public override string VisualizeLocalType(object type)
            {
                if (type is int)
                {
                    type = _decoder.GetSymbolForILToken(MetadataTokens.EntityHandle((int)type));
                }

                return (type is Symbol symbol) ? symbol.ToDisplayString(SymbolDisplayFormat.ILVisualizationFormat) : type.ToString();
            }
        }

        #endregion

        #region IOperation tree validation

        protected static (IOperation operation, SyntaxNode node) GetOperationAndSyntaxForTest<TSyntaxNode>(CSharpCompilation compilation)
            where TSyntaxNode : SyntaxNode
        {
            var tree = compilation.SyntaxTrees[0];
            var model = compilation.GetSemanticModel(tree);
            SyntaxNode syntaxNode = GetSyntaxNodeOfTypeForBinding<TSyntaxNode>(GetSyntaxNodeList(tree));
            if (syntaxNode == null)
            {
                return (null, null);
            }

            var operation = model.GetOperation(syntaxNode);
            if (operation != null)
            {
                Assert.Same(model, operation.SemanticModel);
            }
            return (operation, syntaxNode);
        }

        protected static string GetOperationTreeForTest<TSyntaxNode>(CSharpCompilation compilation)
            where TSyntaxNode : SyntaxNode
        {
            var (operation, syntax) = GetOperationAndSyntaxForTest<TSyntaxNode>(compilation);
            return operation != null ? OperationTreeVerifier.GetOperationTree(compilation, operation) : null;
        }

        protected static string GetOperationTreeForTest(CSharpCompilation compilation, IOperation operation)
        {
            return operation != null ? OperationTreeVerifier.GetOperationTree(compilation, operation) : null;
        }

        protected static string GetOperationTreeForTest<TSyntaxNode>(
            string testSrc,
            CSharpCompilationOptions compilationOptions = null,
            CSharpParseOptions parseOptions = null,
            bool useLatestFrameworkReferences = false)
            where TSyntaxNode : SyntaxNode
        {
            var targetFramework = useLatestFrameworkReferences ? TargetFramework.Mscorlib46Extended : TargetFramework.Standard;
            var compilation = CreateCompilation(testSrc, targetFramework: targetFramework, options: compilationOptions ?? TestOptions.ReleaseDll, parseOptions: parseOptions);
            return GetOperationTreeForTest<TSyntaxNode>(compilation);
        }

        protected static IOperation VerifyOperationTreeForTest<TSyntaxNode>(CSharpCompilation compilation, string expectedOperationTree, Action<IOperation, Compilation, SyntaxNode> additionalOperationTreeVerifier = null)
            where TSyntaxNode : SyntaxNode
        {
            var (actualOperation, syntaxNode) = GetOperationAndSyntaxForTest<TSyntaxNode>(compilation);
            var actualOperationTree = GetOperationTreeForTest(compilation, actualOperation);
            OperationTreeVerifier.Verify(expectedOperationTree, actualOperationTree);
            additionalOperationTreeVerifier?.Invoke(actualOperation, compilation, syntaxNode);

            return actualOperation;
        }

        protected static void VerifyOperationTreeForNode(CSharpCompilation compilation, SemanticModel model, SyntaxNode syntaxNode, string expectedOperationTree)
        {
            var actualOperation = model.GetOperation(syntaxNode);
            Assert.NotNull(actualOperation);
            var actualOperationTree = GetOperationTreeForTest(compilation, actualOperation);
            OperationTreeVerifier.Verify(expectedOperationTree, actualOperationTree);
        }

        protected static void VerifyFlowGraphForTest<TSyntaxNode>(CSharpCompilation compilation, string expectedFlowGraph)
            where TSyntaxNode : SyntaxNode
        {
            var tree = compilation.SyntaxTrees[0];
            SyntaxNode syntaxNode = GetSyntaxNodeOfTypeForBinding<TSyntaxNode>(GetSyntaxNodeList(tree));
            VerifyFlowGraph(compilation, syntaxNode, expectedFlowGraph);
        }

        protected static void VerifyFlowGraph(CSharpCompilation compilation, SyntaxNode syntaxNode, string expectedFlowGraph)
        {
            var model = compilation.GetSemanticModel(syntaxNode.SyntaxTree);
            ControlFlowGraph graph = ControlFlowGraphVerifier.GetControlFlowGraph(syntaxNode, model);
            ControlFlowGraphVerifier.VerifyGraph(compilation, expectedFlowGraph, graph);
        }

        protected static void VerifyOperationTreeForTest<TSyntaxNode>(
            string testSrc,
            string expectedOperationTree,
            CSharpCompilationOptions compilationOptions = null,
            CSharpParseOptions parseOptions = null,
            bool useLatestFrameworkReferences = false)
            where TSyntaxNode : SyntaxNode
        {
            var actualOperationTree = GetOperationTreeForTest<TSyntaxNode>(testSrc, compilationOptions, parseOptions, useLatestFrameworkReferences);
            OperationTreeVerifier.Verify(expectedOperationTree, actualOperationTree);
        }

        protected static void VerifyOperationTreeAndDiagnosticsForTest<TSyntaxNode>(
            CSharpCompilation compilation,
            string expectedOperationTree,
            DiagnosticDescription[] expectedDiagnostics,
            Action<IOperation, Compilation, SyntaxNode> additionalOperationTreeVerifier = null)
            where TSyntaxNode : SyntaxNode
        {
            var actualDiagnostics = compilation.GetDiagnostics().Where(d => d.Severity != DiagnosticSeverity.Hidden);
            actualDiagnostics.Verify(expectedDiagnostics);
            VerifyOperationTreeForTest<TSyntaxNode>(compilation, expectedOperationTree, additionalOperationTreeVerifier);
        }

        protected static void VerifyFlowGraphAndDiagnosticsForTest<TSyntaxNode>(
            CSharpCompilation compilation,
            string expectedFlowGraph,
            DiagnosticDescription[] expectedDiagnostics)
            where TSyntaxNode : SyntaxNode
        {
            var actualDiagnostics = compilation.GetDiagnostics().Where(d => d.Severity != DiagnosticSeverity.Hidden);
            actualDiagnostics.Verify(expectedDiagnostics);
            VerifyFlowGraphForTest<TSyntaxNode>(compilation, expectedFlowGraph);
        }

        protected static void VerifyOperationTreeAndDiagnosticsForTest<TSyntaxNode>(
            string testSrc,
            string expectedOperationTree,
            DiagnosticDescription[] expectedDiagnostics,
            CSharpCompilationOptions compilationOptions = null,
            CSharpParseOptions parseOptions = null,
            MetadataReference[] references = null,
            Action<IOperation, Compilation, SyntaxNode> additionalOperationTreeVerifier = null,
            bool useLatestFrameworkReferences = false)
            where TSyntaxNode : SyntaxNode =>
            VerifyOperationTreeAndDiagnosticsForTest<TSyntaxNode>(
                testSrc,
                expectedOperationTree,
                useLatestFrameworkReferences ? TargetFramework.Mscorlib46Extended : TargetFramework.Standard,
                expectedDiagnostics,
                compilationOptions,
                parseOptions,
                references,
                additionalOperationTreeVerifier);

        protected static void VerifyOperationTreeAndDiagnosticsForTest<TSyntaxNode>(
            string testSrc,
            string expectedOperationTree,
            TargetFramework targetFramework,
            DiagnosticDescription[] expectedDiagnostics,
            CSharpCompilationOptions compilationOptions = null,
            CSharpParseOptions parseOptions = null,
            MetadataReference[] references = null,
            Action<IOperation, Compilation, SyntaxNode> additionalOperationTreeVerifier = null)
            where TSyntaxNode : SyntaxNode
        {
            var compilation = CreateCompilation(
                new[] { Parse(testSrc, filename: "file.cs", options: parseOptions) },
                references,
                options: compilationOptions ?? TestOptions.ReleaseDll,
                targetFramework: targetFramework);
            VerifyOperationTreeAndDiagnosticsForTest<TSyntaxNode>(compilation, expectedOperationTree, expectedDiagnostics, additionalOperationTreeVerifier);
        }

        protected static void VerifyOperationTreeAndDiagnosticsForTest<TSyntaxNode>(
            SyntaxTree[] testSyntaxes,
            string expectedOperationTree,
            DiagnosticDescription[] expectedDiagnostics,
            CSharpCompilationOptions compilationOptions = null,
            MetadataReference[] references = null,
            Action<IOperation, Compilation, SyntaxNode> additionalOperationTreeVerifier = null,
            bool useLatestFrameworkReferences = false)
            where TSyntaxNode : SyntaxNode
        {
            var compilation = CreateCompilation(
                testSyntaxes,
                references,
                options: compilationOptions ?? TestOptions.ReleaseDll,
                targetFramework: useLatestFrameworkReferences ? TargetFramework.Mscorlib46Extended : TargetFramework.Standard);
            VerifyOperationTreeAndDiagnosticsForTest<TSyntaxNode>(compilation, expectedOperationTree, expectedDiagnostics, additionalOperationTreeVerifier);
        }

        protected static void VerifyFlowGraphAndDiagnosticsForTest<TSyntaxNode>(
            string testSrc,
            string expectedFlowGraph,
            DiagnosticDescription[] expectedDiagnostics,
            CSharpCompilationOptions compilationOptions = null,
            CSharpParseOptions parseOptions = null,
            MetadataReference[] references = null,
            bool useLatestFrameworkReferences = false)
            where TSyntaxNode : SyntaxNode
        {
            VerifyFlowGraphAndDiagnosticsForTest<TSyntaxNode>(
                testSrc,
                expectedFlowGraph,
                expectedDiagnostics,
                targetFramework: useLatestFrameworkReferences ? TargetFramework.Mscorlib46Extended : TargetFramework.Standard,
                compilationOptions,
                parseOptions,
                references);
        }

        protected static void VerifyFlowGraphAndDiagnosticsForTest<TSyntaxNode>(
            string testSrc,
            string expectedFlowGraph,
            DiagnosticDescription[] expectedDiagnostics,
            TargetFramework targetFramework,
            CSharpCompilationOptions compilationOptions = null,
            CSharpParseOptions parseOptions = null,
            MetadataReference[] references = null)
            where TSyntaxNode : SyntaxNode
        {
            var compilation = CreateCompilation(
                new[] { Parse(testSrc, filename: "file.cs", options: parseOptions) },
                references,
                options: compilationOptions ?? TestOptions.ReleaseDll,
                targetFramework: targetFramework);
            VerifyFlowGraphAndDiagnosticsForTest<TSyntaxNode>(compilation, expectedFlowGraph, expectedDiagnostics);
        }

        protected static MetadataReference VerifyOperationTreeAndDiagnosticsForTestWithIL<TSyntaxNode>(string testSrc,
            string ilSource,
            string expectedOperationTree,
            DiagnosticDescription[] expectedDiagnostics,
            CSharpCompilationOptions compilationOptions = null,
            CSharpParseOptions parseOptions = null,
            MetadataReference[] references = null,
            Action<IOperation, Compilation, SyntaxNode> additionalOperationTreeVerifier = null,
            bool useLatestFrameworkReferences = false)
            where TSyntaxNode : SyntaxNode
        {
            var ilReference = CreateMetadataReferenceFromIlSource(ilSource);
            VerifyOperationTreeAndDiagnosticsForTest<TSyntaxNode>(testSrc, expectedOperationTree, expectedDiagnostics, compilationOptions, parseOptions, new[] { ilReference }, additionalOperationTreeVerifier, useLatestFrameworkReferences);
            return ilReference;
        }

        #endregion

        #region Span

        protected static CSharpCompilation CreateCompilationWithSpan(SyntaxTree tree, CSharpCompilationOptions options = null)
        {
            var reference = CreateCompilation(
                SpanSource,
                options: TestOptions.UnsafeReleaseDll);

            reference.VerifyDiagnostics();

            var comp = CreateCompilation(
                tree,
                references: new[] { reference.EmitToImageReference() },
                options: options);

            return comp;
        }

        protected static CSharpCompilation CreateCompilationWithSpan(string s, CSharpCompilationOptions options = null, CSharpParseOptions parseOptions = null)
<<<<<<< HEAD
            => CreateCompilationWithSpan(SyntaxFactory.ParseSyntaxTree(s, parseOptions), options);
=======
            => CreateCompilationWithSpan(SyntaxFactory.ParseSyntaxTree(s, options: parseOptions), options);
>>>>>>> 7ddc52b1

        protected static CSharpCompilation CreateCompilationWithMscorlibAndSpan(string text, CSharpCompilationOptions options = null, CSharpParseOptions parseOptions = null)
        {
            var reference = CreateEmptyCompilation(
                SpanSource,
                references: new List<MetadataReference>() { MscorlibRef_v4_0_30316_17626, SystemCoreRef, CSharpRef },
                options: TestOptions.UnsafeReleaseDll);

            reference.VerifyDiagnostics();

            var comp = CreateEmptyCompilation(
                text,
                references: new List<MetadataReference>() { MscorlibRef_v4_0_30316_17626, SystemCoreRef, CSharpRef, reference.EmitToImageReference() },
                options: options,
                parseOptions: parseOptions);


            return comp;
        }

        protected static CSharpCompilation CreateCompilationWithMscorlibAndSpanSrc(string text, CSharpCompilationOptions options = null, CSharpParseOptions parseOptions = null)
        {
            var textWitSpan = new string[] { text, SpanSource };
            var comp = CreateEmptyCompilation(
                textWitSpan,
                references: new List<MetadataReference>() { MscorlibRef_v4_0_30316_17626, SystemCoreRef, CSharpRef },
                options: options ?? TestOptions.UnsafeReleaseDll,
                parseOptions: parseOptions);

            return comp;
        }

        protected static readonly string SpanSource = @"
namespace System
    {
        public readonly ref struct Span<T>
        {
            private readonly T[] arr;

            public ref T this[int i] => ref arr[i];
            public override int GetHashCode() => 1;
            public int Length { get; }

            unsafe public Span(void* pointer, int length)
            {
                this.arr = Helpers.ToArray<T>(pointer, length);
                this.Length = length;
            }

            public Span(T[] arr)
            {
                this.arr = arr;
                this.Length = arr.Length;
            }

            public void CopyTo(Span<T> other) { }

            /// <summary>Gets an enumerator for this span.</summary>
            public Enumerator GetEnumerator() => new Enumerator(this);

            /// <summary>Enumerates the elements of a <see cref=""Span{T}""/>.</summary>
            public ref struct Enumerator
            {
                /// <summary>The span being enumerated.</summary>
                private readonly Span<T> _span;
                /// <summary>The next index to yield.</summary>
                private int _index;

                /// <summary>Initialize the enumerator.</summary>
                /// <param name=""span"">The span to enumerate.</param>
                internal Enumerator(Span<T> span)
                {
                    _span = span;
                    _index = -1;
                }

                /// <summary>Advances the enumerator to the next element of the span.</summary>
                public bool MoveNext()
                {
                    int index = _index + 1;
                    if (index < _span.Length)
                    {
                        _index = index;
                        return true;
                    }

                    return false;
                }

                /// <summary>Gets the element at the current position of the enumerator.</summary>
                public ref T Current
                {
                    get => ref _span[_index];
                }
            }

            public static implicit operator Span<T>(T[] array) => new Span<T>(array);
        }

        public readonly ref struct ReadOnlySpan<T>
        {
            private readonly T[] arr;

            public ref readonly T this[int i] => ref arr[i];
            public override int GetHashCode() => 2;
            public int Length { get; }

            unsafe public ReadOnlySpan(void* pointer, int length)
            {
                this.arr = Helpers.ToArray<T>(pointer, length);
                this.Length = length;
            }

            public ReadOnlySpan(T[] arr)
            {
                this.arr = arr;
                this.Length = arr.Length;
            }

            public void CopyTo(Span<T> other) { }

            /// <summary>Gets an enumerator for this span.</summary>
            public Enumerator GetEnumerator() => new Enumerator(this);

            /// <summary>Enumerates the elements of a <see cref=""Span{T}""/>.</summary>
            public ref struct Enumerator
            {
                /// <summary>The span being enumerated.</summary>
                private readonly ReadOnlySpan<T> _span;
                /// <summary>The next index to yield.</summary>
                private int _index;

                /// <summary>Initialize the enumerator.</summary>
                /// <param name=""span"">The span to enumerate.</param>
                internal Enumerator(ReadOnlySpan<T> span)
                {
                    _span = span;
                    _index = -1;
                }

                /// <summary>Advances the enumerator to the next element of the span.</summary>
                public bool MoveNext()
                {
                    int index = _index + 1;
                    if (index < _span.Length)
                    {
                        _index = index;
                        return true;
                    }

                    return false;
                }

                /// <summary>Gets the element at the current position of the enumerator.</summary>
                public ref readonly T Current
                {
                    get => ref _span[_index];
                }
            }

            public static implicit operator ReadOnlySpan<T>(T[] array) => array == null ? default : new ReadOnlySpan<T>(array);

            public static implicit operator ReadOnlySpan<T>(string stringValue) => string.IsNullOrEmpty(stringValue) ? default : new ReadOnlySpan<T>((T[])(object)stringValue.ToCharArray());
        }

        public readonly ref struct SpanLike<T>
        {
            public readonly Span<T> field;
        }

        public enum Color: sbyte
        {
            Red,
            Green,
            Blue
        }

        public static unsafe class Helpers
        {
            public static T[] ToArray<T>(void* ptr, int count)
            {
                if (ptr == null)
                {
                    return null;
                }

                if (typeof(T) == typeof(int))
                {
                    var arr = new int[count];
                    for(int i = 0; i < count; i++)
                    {
                        arr[i] = ((int*)ptr)[i];
                    }

                    return (T[])(object)arr;
                }

                if (typeof(T) == typeof(byte))
                {
                    var arr = new byte[count];
                    for(int i = 0; i < count; i++)
                    {
                        arr[i] = ((byte*)ptr)[i];
                    }

                    return (T[])(object)arr;
                }

                if (typeof(T) == typeof(char))
                {
                    var arr = new char[count];
                    for(int i = 0; i < count; i++)
                    {
                        arr[i] = ((char*)ptr)[i];
                    }

                    return (T[])(object)arr;
                }

                if (typeof(T) == typeof(Color))
                {
                    var arr = new Color[count];
                    for(int i = 0; i < count; i++)
                    {
                        arr[i] = ((Color*)ptr)[i];
                    }

                    return (T[])(object)arr;
                }

                throw new Exception(""add a case for: "" + typeof(T));
            }
        }
    }";
        #endregion

        #region Index and Range
        protected static CSharpCompilation CreateCompilationWithIndex(CSharpTestSource text, CSharpCompilationOptions options = null, CSharpParseOptions parseOptions = null)
        {
            var reference = CreateCompilation(TestSources.Index).VerifyDiagnostics();

            return CreateCompilation(
                text,
                references: new List<MetadataReference>() { reference.EmitToImageReference() },
                options: options,
                parseOptions: parseOptions);
        }

        protected static CSharpCompilation CreateCompilationWithIndexAndRange(CSharpTestSource text, CSharpCompilationOptions options = null, CSharpParseOptions parseOptions = null)
        {
            var reference = CreateCompilation(new[] { TestSources.Index, TestSources.Range }).VerifyDiagnostics();

            return CreateCompilation(
                text,
                references: new List<MetadataReference>() { reference.EmitToImageReference() },
                options: options,
                parseOptions: parseOptions);
        }

        protected static CSharpCompilation CreateCompilationWithIndexAndRangeAndSpan(CSharpTestSource text, CSharpCompilationOptions options = null, CSharpParseOptions parseOptions = null)
        {
            var reference = CreateCompilation(new[] { TestSources.Index, TestSources.Range, TestSources.Span }, options: TestOptions.UnsafeReleaseDll).VerifyDiagnostics();

            return CreateCompilation(
                text,
                references: new List<MetadataReference>() { reference.EmitToImageReference() },
                options: options,
                parseOptions: parseOptions);
        }
        #endregion

        #region Theory Helpers

        public static IEnumerable<object[]> NonNullTypesTrueAndFalseDebugDll
        {
            get
            {
                return new List<object[]>()
                {
                    new object[] { WithNonNullTypesTrue(TestOptions.DebugDll) },
                    new object[] { WithNonNullTypesFalse(TestOptions.DebugDll) }
                };
            }
        }

        public static IEnumerable<object[]> NonNullTypesTrueAndFalseReleaseDll
        {
            get
            {
                return new List<object[]>()
                {
                    new object[] { WithNonNullTypesTrue(TestOptions.ReleaseDll) },
                    new object[] { WithNonNullTypesFalse(TestOptions.ReleaseDll) }
                };
            }
        }
        #endregion

        protected static readonly string s_IAsyncEnumerable = @"
namespace System.Collections.Generic
{
    public interface IAsyncEnumerable<out T>
    {
        IAsyncEnumerator<T> GetAsyncEnumerator(System.Threading.CancellationToken token = default);
    }

    public interface IAsyncEnumerator<out T> : System.IAsyncDisposable
    {
        System.Threading.Tasks.ValueTask<bool> MoveNextAsync();
        T Current { get; }
    }
}
namespace System
{
    public interface IAsyncDisposable
    {
        System.Threading.Tasks.ValueTask DisposeAsync();
    }
}
";
    }
}<|MERGE_RESOLUTION|>--- conflicted
+++ resolved
@@ -1944,11 +1944,7 @@
         }
 
         protected static CSharpCompilation CreateCompilationWithSpan(string s, CSharpCompilationOptions options = null, CSharpParseOptions parseOptions = null)
-<<<<<<< HEAD
-            => CreateCompilationWithSpan(SyntaxFactory.ParseSyntaxTree(s, parseOptions), options);
-=======
             => CreateCompilationWithSpan(SyntaxFactory.ParseSyntaxTree(s, options: parseOptions), options);
->>>>>>> 7ddc52b1
 
         protected static CSharpCompilation CreateCompilationWithMscorlibAndSpan(string text, CSharpCompilationOptions options = null, CSharpParseOptions parseOptions = null)
         {
