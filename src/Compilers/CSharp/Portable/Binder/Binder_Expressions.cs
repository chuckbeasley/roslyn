﻿// Copyright (c) Microsoft.  All Rights Reserved.  Licensed under the Apache License, Version 2.0.  See License.txt in the project root for license information.

using Microsoft.CodeAnalysis.Collections;
using Microsoft.CodeAnalysis.CSharp.Symbols;
using Microsoft.CodeAnalysis.CSharp.Syntax;
using Microsoft.CodeAnalysis.Text;
using Roslyn.Utilities;
using System;
using System.Collections.Generic;
using System.Collections.Immutable;
using System.Diagnostics;
using System.Linq;
using System.Reflection;

namespace Microsoft.CodeAnalysis.CSharp
{
    /// <summary>
    /// This portion of the binder converts an <see cref="ExpressionSyntax"/> into a <see cref="BoundExpression"/>.
    /// </summary>
    internal partial class Binder
    {
        /// <summary>
        /// Determines whether "this" reference is available within the current context.
        /// </summary>
        /// <param name="isExplicit">The reference was explicitly specified in syntax.</param>
        /// <param name="inStaticContext">True if "this" is not available due to the current method/property/field initializer being static.</param>
        /// <returns>True if a reference to "this" is available.</returns>
        private bool HasThis(bool isExplicit, out bool inStaticContext)
        {
            var member = this.ContainingMemberOrLambda.ContainingNonLambdaMember();
            if (member.IsStatic)
            {
                inStaticContext = member.Kind == SymbolKind.Field || member.Kind == SymbolKind.Method || member.Kind == SymbolKind.Property;
                return false;
            }

            inStaticContext = false;

            if (InConstructorInitializer || InAttributeArgument)
            {
                return false;
            }

            var containingType = member.ContainingType;
            bool inTopLevelScriptMember = (object)containingType != null && containingType.IsScriptClass;

            // "this" is not allowed in field initializers (that are not script variable initializers):
            if (InFieldInitializer && !inTopLevelScriptMember)
            {
                return false;
            }

            // top-level script code only allows implicit "this" reference:
            return !inTopLevelScriptMember || !isExplicit;
        }

        internal bool InFieldInitializer
        {
            get { return this.Flags.Includes(BinderFlags.FieldInitializer); }
        }

        internal bool InParameterDefaultValue
        {
            get { return this.Flags.Includes(BinderFlags.ParameterDefaultValue); }
        }

        protected bool InConstructorInitializer
        {
            get { return this.Flags.Includes(BinderFlags.ConstructorInitializer); }
        }

        internal bool InAttributeArgument
        {
            get { return this.Flags.Includes(BinderFlags.AttributeArgument); }
        }

        internal bool InCref
        {
            get { return this.Flags.Includes(BinderFlags.Cref); }
        }

        protected bool InCrefButNotParameterOrReturnType
        {
            get { return InCref && !this.Flags.Includes(BinderFlags.CrefParameterOrReturnType); }
        }

        /// <summary>
        /// Returns true if the node is in a position where an unbound type
        /// such as (C&lt;,&gt;) is allowed.
        /// </summary>
        protected virtual bool IsUnboundTypeAllowed(GenericNameSyntax syntax)
        {
            return _next.IsUnboundTypeAllowed(syntax);
        }

        /// <summary>
        /// Generates a new <see cref="BoundBadExpression"/> with no known type
        /// </summary>
        private BoundBadExpression BadExpression(SyntaxNode syntax)
        {
            return BadExpression(syntax, LookupResultKind.Empty, ImmutableArray<Symbol>.Empty);
        }

        /// <summary>
        /// Generates a new <see cref="BoundBadExpression"/> with no known type, and the given bound child.
        /// </summary>
        private BoundBadExpression BadExpression(SyntaxNode syntax, BoundExpression childNode)
        {
            return BadExpression(syntax, LookupResultKind.Empty, ImmutableArray<Symbol>.Empty, childNode);
        }

        /// <summary>
        /// Generates a new <see cref="BoundBadExpression"/> with no known type, and the given bound children.
        /// </summary>
        private BoundBadExpression BadExpression(SyntaxNode syntax, ImmutableArray<BoundExpression> childNodes)
        {
            return BadExpression(syntax, LookupResultKind.Empty, ImmutableArray<Symbol>.Empty, childNodes);
        }

        /// <summary>
        /// Generates a new <see cref="BoundBadExpression"/> with no known type, given lookup resultKind.
        /// </summary>
        protected BoundBadExpression BadExpression(SyntaxNode syntax, LookupResultKind lookupResultKind)
        {
            return BadExpression(syntax, lookupResultKind, ImmutableArray<Symbol>.Empty);
        }

        /// <summary>
        /// Generates a new <see cref="BoundBadExpression"/> with no known type, given lookup resultKind and the given bound child.
        /// </summary>
        protected BoundBadExpression BadExpression(SyntaxNode syntax, LookupResultKind lookupResultKind, BoundExpression childNode)
        {
            return BadExpression(syntax, lookupResultKind, ImmutableArray<Symbol>.Empty, childNode);
        }

        /// <summary>
        /// Generates a new <see cref="BoundBadExpression"/> with no known type, given lookupResultKind and given symbols for GetSemanticInfo API.
        /// </summary>
        private BoundBadExpression BadExpression(SyntaxNode syntax, LookupResultKind resultKind, ImmutableArray<Symbol> symbols)
        {
            return new BoundBadExpression(syntax,
                resultKind,
                symbols,
                ImmutableArray<BoundExpression>.Empty,
                CreateErrorType());
        }

        /// <summary>
        /// Generates a new <see cref="BoundBadExpression"/> with no known type, given lookupResultKind and given symbols for GetSemanticInfo API,
        /// and the given bound child.
        /// </summary>
        private BoundBadExpression BadExpression(SyntaxNode syntax, LookupResultKind resultKind, ImmutableArray<Symbol> symbols, BoundExpression childNode)
        {
            return new BoundBadExpression(syntax,
                resultKind,
                symbols,
                ImmutableArray.Create(childNode),
                CreateErrorType());
        }

        /// <summary>
        /// Generates a new <see cref="BoundBadExpression"/> with no known type, given lookupResultKind and given symbols for GetSemanticInfo API,
        /// and the given bound children.
        /// </summary>
        private BoundBadExpression BadExpression(SyntaxNode syntax, LookupResultKind resultKind, ImmutableArray<Symbol> symbols, ImmutableArray<BoundExpression> childNodes)
        {
            return new BoundBadExpression(syntax,
                resultKind,
                symbols,
                childNodes,
                CreateErrorType());
        }

        /// <summary>
        /// Helper method to generate a bound expression with HasErrors set to true.
        /// Returned bound expression is guaranteed to have a non-null type, except when <paramref name="expr"/> is an unbound lambda.
        /// If <paramref name="expr"/> already has errors and meets the above type requirements, then it is returned unchanged.
        /// Otherwise, if <paramref name="expr"/> is a BoundBadExpression, then it is updated with the <paramref name="resultKind"/> and non-null type.
        /// Otherwise, a new <see cref="BoundBadExpression"/> wrapping <paramref name="expr"/> is returned. 
        /// </summary>
        /// <remarks>
        /// Returned expression need not be a <see cref="BoundBadExpression"/>, but is guaranteed to have HasErrors set to true.
        /// </remarks>
        private BoundExpression ToBadExpression(BoundExpression expr, LookupResultKind resultKind = LookupResultKind.Empty)
        {
            Debug.Assert(expr != null);
            Debug.Assert(resultKind != LookupResultKind.Viable);

            TypeSymbol resultType = expr.Type;
            BoundKind exprKind = expr.Kind;

            if (expr.HasAnyErrors && ((object)resultType != null || exprKind == BoundKind.UnboundLambda))
            {
                return expr;
            }

            if (exprKind == BoundKind.BadExpression)
            {
                var badExpression = (BoundBadExpression)expr;
                return badExpression.Update(resultKind, badExpression.Symbols, badExpression.ChildBoundNodes, resultType);
            }
            else
            {
                ArrayBuilder<Symbol> symbols = ArrayBuilder<Symbol>.GetInstance();
                expr.GetExpressionSymbols(symbols, parent: null, binder: this);
                return new BoundBadExpression(
                    expr.Syntax,
                    resultKind,
                    symbols.ToImmutableAndFree(),
                    ImmutableArray.Create(expr),
                    resultType ?? CreateErrorType());
            }
        }

        internal TypeSymbol CreateErrorType(string name = "")
        {
            return new ExtendedErrorTypeSymbol(this.Compilation, name, arity: 0, errorInfo: null, unreported: false);
        }

        private static bool RequiresGettingValue(BindValueKind kind)
        {
            switch (kind)
            {
                case BindValueKind.RValue:
                case BindValueKind.RValueOrMethodGroup:
                case BindValueKind.CompoundAssignment:
                case BindValueKind.IncrementDecrement:
                    return true;

                case BindValueKind.RefOrOut:
                case BindValueKind.AddressOf:
                case BindValueKind.Assignment:
                case BindValueKind.RefReturn:
                    return false;

                default:
                    throw ExceptionUtilities.UnexpectedValue(kind);
            }
        }

        private static bool RequiresSettingValue(BindValueKind kind)
        {
            switch (kind)
            {
                case BindValueKind.RValue:
                case BindValueKind.RValueOrMethodGroup:
                    return false;

                case BindValueKind.CompoundAssignment:
                case BindValueKind.IncrementDecrement:
                case BindValueKind.RefOrOut:
                case BindValueKind.AddressOf:
                case BindValueKind.Assignment:
                case BindValueKind.RefReturn:
                    return true;

                default:
                    throw ExceptionUtilities.UnexpectedValue(kind);
            }
        }

        private static bool RequiresAddressableValue(BindValueKind kind)
        {
            switch (kind)
            {
                case BindValueKind.RValue:
                case BindValueKind.RValueOrMethodGroup:
                case BindValueKind.CompoundAssignment:
                case BindValueKind.IncrementDecrement:
                case BindValueKind.Assignment:
                    return false;

                case BindValueKind.RefOrOut:
                case BindValueKind.AddressOf:
                case BindValueKind.RefReturn:
                    return true;

                default:
                    throw ExceptionUtilities.UnexpectedValue(kind);
            }
        }

        /// <summary>
        /// Bind the expression and verify the expression matches the combination of lvalue and
        /// rvalue requirements given by valueKind. If the expression was bound successfully, but
        /// did not meet the requirements, the return value will be a <see cref="BoundBadExpression"/> that
        /// (typically) wraps the subexpression.
        /// </summary>
        internal BoundExpression BindValue(ExpressionSyntax node, DiagnosticBag diagnostics, BindValueKind valueKind)
        {
            var result = this.BindExpression(node, diagnostics: diagnostics, invoked: false, indexed: false);
            return CheckValue(result, valueKind, diagnostics);
        }

        internal BoundExpression BindValueAllowArgList(ExpressionSyntax node, DiagnosticBag diagnostics, BindValueKind valueKind)
        {
            var result = this.BindExpressionAllowArgList(node, diagnostics: diagnostics);
            return CheckValue(result, valueKind, diagnostics);
        }

        internal BoundExpression BindVariableOrAutoPropInitializer(
            EqualsValueClauseSyntax initializerOpt,
            RefKind refKind,
            TypeSymbol varType,
            DiagnosticBag diagnostics)
        {
            if (initializerOpt == null)
            {
                return null;
            }

            SymbolKind containingMemberOrLambdaKind = this.ContainingMemberOrLambda.Kind;
            Debug.Assert(containingMemberOrLambdaKind == SymbolKind.Field || containingMemberOrLambdaKind == SymbolKind.Method);
            bool isMemberInitializer = containingMemberOrLambdaKind == SymbolKind.Field;
            Binder initializerBinder = isMemberInitializer ? this.GetBinder(initializerOpt) : this;

            Debug.Assert(initializerBinder != null);

            BindValueKind valueKind;
            ExpressionSyntax value;
            IsInitializerRefKindValid(initializerOpt, initializerOpt, refKind, diagnostics, out valueKind, out value);
            var initializer = initializerBinder.BindPossibleArrayInitializer(value, varType, valueKind, diagnostics);
            initializer = initializerBinder.GenerateConversionForAssignment(varType, initializer, diagnostics);

            if (isMemberInitializer)
            {
                initializer = initializerBinder.WrapWithVariablesIfAny(initializerOpt, initializer);
            }

            return initializer;
        }

        internal Binder CreateBinderForParameterDefaultValue(
            ParameterSymbol parameter,
            EqualsValueClauseSyntax defaultValueSyntax)
        {
            var binder = new LocalScopeBinder(this.WithContainingMemberOrLambda(parameter.ContainingSymbol).WithAdditionalFlags(BinderFlags.ParameterDefaultValue));
            return new ExecutableCodeBinder(defaultValueSyntax,
                                            parameter.ContainingSymbol,
                                            binder);
        }

        internal BoundExpression BindParameterDefaultValue(
            EqualsValueClauseSyntax defaultValueSyntax,
            TypeSymbol parameterType,
            DiagnosticBag diagnostics,
            out BoundExpression valueBeforeConversion)
        {
            Debug.Assert(this.InParameterDefaultValue);
            Debug.Assert(this.ContainingMemberOrLambda.Kind == SymbolKind.Method || this.ContainingMemberOrLambda.Kind == SymbolKind.Property);

            // UNDONE: The binding and conversion has to be executed in a checked context.
            Binder defaultValueBinder = this.GetBinder(defaultValueSyntax);
            Debug.Assert(defaultValueBinder != null);

            valueBeforeConversion = defaultValueBinder.BindValue(defaultValueSyntax.Value, diagnostics, BindValueKind.RValue);

            // Always generate the conversion, even if the expression is not convertible to the given type.
            // We want the erroneous conversion in the tree.
            return defaultValueBinder.WrapWithVariablesIfAny(defaultValueSyntax, defaultValueBinder.GenerateConversionForAssignment(parameterType, valueBeforeConversion, diagnostics, isDefaultParameter: true));
        }

        internal BoundExpression BindEnumConstantInitializer(
            SourceEnumConstantSymbol symbol,
            EqualsValueClauseSyntax equalsValueSyntax,
            DiagnosticBag diagnostics)
        {
            Binder initializerBinder = this.GetBinder(equalsValueSyntax);
            Debug.Assert(initializerBinder != null);

            var initializer = initializerBinder.BindValue(equalsValueSyntax.Value, diagnostics, BindValueKind.RValue);
            initializer = initializerBinder.GenerateConversionForAssignment(symbol.ContainingType.EnumUnderlyingType, initializer, diagnostics);
            return initializerBinder.WrapWithVariablesIfAny(equalsValueSyntax, initializer);
        }

        public BoundExpression BindExpression(ExpressionSyntax node, DiagnosticBag diagnostics)
        {
            return BindExpression(node, diagnostics: diagnostics, invoked: false, indexed: false);
        }

        protected BoundExpression BindExpression(ExpressionSyntax node, DiagnosticBag diagnostics, bool invoked, bool indexed)
        {
            BoundExpression expr = BindExpressionInternal(node, diagnostics, invoked, indexed);
            VerifyUnchecked(node, diagnostics, expr);

            if (expr.Kind == BoundKind.ArgListOperator)
            {
                // CS0226: An __arglist expression may only appear inside of a call or new expression
                Error(diagnostics, ErrorCode.ERR_IllegalArglist, node);
                expr = ToBadExpression(expr);
            }

            return expr;
        }

        // PERF: allowArgList is not a parameter because it is fairly uncommon case where arglists are allowed
        //       so we do not want to pass that argument to every BindExpression which is often recursive 
        //       and extra arguments contribute to the stack size.
        protected BoundExpression BindExpressionAllowArgList(ExpressionSyntax node, DiagnosticBag diagnostics)
        {
            BoundExpression expr = BindExpressionInternal(node, diagnostics, invoked: false, indexed: false);
            VerifyUnchecked(node, diagnostics, expr);
            return expr;
        }

        private void VerifyUnchecked(ExpressionSyntax node, DiagnosticBag diagnostics, BoundExpression expr)
        {
            var isInsideNameof = this.EnclosingNameofArgument != null;
            if (!expr.HasAnyErrors && !isInsideNameof)
            {
                TypeSymbol exprType = expr.Type;
                if ((object)exprType != null && exprType.IsUnsafe())
                {
                    ReportUnsafeIfNotAllowed(node, diagnostics);
                    //CONSIDER: Return a bad expression so that HasErrors is true?
                }
            }
        }

        private BoundExpression BindExpressionInternal(ExpressionSyntax node, DiagnosticBag diagnostics, bool invoked, bool indexed)
        {
            if (IsEarlyAttributeBinder && !EarlyWellKnownAttributeBinder.CanBeValidAttributeArgument(node, this))
            {
                return BadExpression(node, LookupResultKind.NotAValue);
            }

            Debug.Assert(node != null);
            switch (node.Kind())
            {
                case SyntaxKind.AnonymousMethodExpression:
                case SyntaxKind.ParenthesizedLambdaExpression:
                case SyntaxKind.SimpleLambdaExpression:
                    return BindAnonymousFunction(node, diagnostics);
                case SyntaxKind.ThisExpression:
                    return BindThis((ThisExpressionSyntax)node, diagnostics);
                case SyntaxKind.BaseExpression:
                    return BindBase((BaseExpressionSyntax)node, diagnostics);
                case SyntaxKind.InvocationExpression:
                    return BindInvocationExpression((InvocationExpressionSyntax)node, diagnostics);
                case SyntaxKind.ArrayInitializerExpression:
                    return BindUnexpectedArrayInitializer((InitializerExpressionSyntax)node, diagnostics, ErrorCode.ERR_ArrayInitInBadPlace);
                case SyntaxKind.ArrayCreationExpression:
                    return BindArrayCreationExpression((ArrayCreationExpressionSyntax)node, diagnostics);
                case SyntaxKind.ImplicitArrayCreationExpression:
                    return BindImplicitArrayCreationExpression((ImplicitArrayCreationExpressionSyntax)node, diagnostics);
                case SyntaxKind.StackAllocArrayCreationExpression:
                    return BindStackAllocArrayCreationExpression((StackAllocArrayCreationExpressionSyntax)node, diagnostics);
                case SyntaxKind.ObjectCreationExpression:
                    return BindObjectCreationExpression((ObjectCreationExpressionSyntax)node, diagnostics);
                case SyntaxKind.IdentifierName:
                case SyntaxKind.GenericName:
                    return BindIdentifier((SimpleNameSyntax)node, invoked, diagnostics);
                case SyntaxKind.SimpleMemberAccessExpression:
                case SyntaxKind.PointerMemberAccessExpression:
                    return BindMemberAccess((MemberAccessExpressionSyntax)node, invoked, indexed, diagnostics: diagnostics);
                case SyntaxKind.SimpleAssignmentExpression:
                    return BindAssignment((AssignmentExpressionSyntax)node, diagnostics);
                case SyntaxKind.CastExpression:
                    return BindCast((CastExpressionSyntax)node, diagnostics);
                case SyntaxKind.ElementAccessExpression:
                    return BindElementAccess((ElementAccessExpressionSyntax)node, diagnostics);
                case SyntaxKind.AddExpression:
                case SyntaxKind.MultiplyExpression:
                case SyntaxKind.SubtractExpression:
                case SyntaxKind.DivideExpression:
                case SyntaxKind.ModuloExpression:
                case SyntaxKind.EqualsExpression:
                case SyntaxKind.NotEqualsExpression:
                case SyntaxKind.GreaterThanExpression:
                case SyntaxKind.LessThanExpression:
                case SyntaxKind.GreaterThanOrEqualExpression:
                case SyntaxKind.LessThanOrEqualExpression:
                case SyntaxKind.BitwiseAndExpression:
                case SyntaxKind.BitwiseOrExpression:
                case SyntaxKind.ExclusiveOrExpression:
                case SyntaxKind.LeftShiftExpression:
                case SyntaxKind.RightShiftExpression:
                    return BindSimpleBinaryOperator((BinaryExpressionSyntax)node, diagnostics);
                case SyntaxKind.LogicalAndExpression:
                case SyntaxKind.LogicalOrExpression:
                    return BindConditionalLogicalOperator((BinaryExpressionSyntax)node, diagnostics);
                case SyntaxKind.CoalesceExpression:
                    return BindNullCoalescingOperator((BinaryExpressionSyntax)node, diagnostics);
                case SyntaxKind.ConditionalAccessExpression:
                    return BindConditionalAccessExpression((ConditionalAccessExpressionSyntax)node, diagnostics);

                case SyntaxKind.MemberBindingExpression:
                    return BindMemberBindingExpression((MemberBindingExpressionSyntax)node, invoked, indexed, diagnostics);

                case SyntaxKind.ElementBindingExpression:
                    return BindElementBindingExpression((ElementBindingExpressionSyntax)node, diagnostics);

                case SyntaxKind.IsExpression:
                    return BindIsOperator((BinaryExpressionSyntax)node, diagnostics);

                case SyntaxKind.AsExpression:
                    return BindAsOperator((BinaryExpressionSyntax)node, diagnostics);

                case SyntaxKind.UnaryPlusExpression:
                case SyntaxKind.UnaryMinusExpression:
                case SyntaxKind.LogicalNotExpression:
                case SyntaxKind.BitwiseNotExpression:
                    return BindUnaryOperator((PrefixUnaryExpressionSyntax)node, diagnostics);

                case SyntaxKind.AddressOfExpression:
                    return BindAddressOfExpression((PrefixUnaryExpressionSyntax)node, diagnostics);

                case SyntaxKind.PointerIndirectionExpression:
                    return BindPointerIndirectionExpression((PrefixUnaryExpressionSyntax)node, diagnostics);

                case SyntaxKind.PostIncrementExpression:
                case SyntaxKind.PostDecrementExpression:
                    return BindIncrementOperator(node, ((PostfixUnaryExpressionSyntax)node).Operand, ((PostfixUnaryExpressionSyntax)node).OperatorToken, diagnostics);

                case SyntaxKind.PreIncrementExpression:
                case SyntaxKind.PreDecrementExpression:
                    return BindIncrementOperator(node, ((PrefixUnaryExpressionSyntax)node).Operand, ((PrefixUnaryExpressionSyntax)node).OperatorToken, diagnostics);

                case SyntaxKind.ConditionalExpression:
                    return BindConditionalOperator((ConditionalExpressionSyntax)node, diagnostics);

                case SyntaxKind.NumericLiteralExpression:
                case SyntaxKind.StringLiteralExpression:
                case SyntaxKind.CharacterLiteralExpression:
                case SyntaxKind.TrueLiteralExpression:
                case SyntaxKind.FalseLiteralExpression:
                case SyntaxKind.NullLiteralExpression:
                    return BindLiteralConstant((LiteralExpressionSyntax)node, diagnostics);

                case SyntaxKind.DefaultLiteralExpression:
                    return BindDefaultLiteral(node);

                case SyntaxKind.ParenthesizedExpression:
                    // Parenthesis tokens are ignored, and operand is bound in the context of parent
                    // expression.
                    return BindParenthesizedExpression(((ParenthesizedExpressionSyntax)node).Expression, diagnostics);

                case SyntaxKind.UncheckedExpression:
                case SyntaxKind.CheckedExpression:
                    return BindCheckedExpression((CheckedExpressionSyntax)node, diagnostics);

                case SyntaxKind.DefaultExpression:
                    return BindDefaultExpression((DefaultExpressionSyntax)node, diagnostics);

                case SyntaxKind.TypeOfExpression:
                    return BindTypeOf((TypeOfExpressionSyntax)node, diagnostics);

                case SyntaxKind.SizeOfExpression:
                    return BindSizeOf((SizeOfExpressionSyntax)node, diagnostics);

                case SyntaxKind.AddAssignmentExpression:
                case SyntaxKind.AndAssignmentExpression:
                case SyntaxKind.DivideAssignmentExpression:
                case SyntaxKind.ExclusiveOrAssignmentExpression:
                case SyntaxKind.LeftShiftAssignmentExpression:
                case SyntaxKind.ModuloAssignmentExpression:
                case SyntaxKind.MultiplyAssignmentExpression:
                case SyntaxKind.OrAssignmentExpression:
                case SyntaxKind.RightShiftAssignmentExpression:
                case SyntaxKind.SubtractAssignmentExpression:
                    return BindCompoundAssignment((AssignmentExpressionSyntax)node, diagnostics);

                case SyntaxKind.AliasQualifiedName:
                case SyntaxKind.PredefinedType:
                    return this.BindNamespaceOrType(node, diagnostics);

                case SyntaxKind.QueryExpression:
                    return this.BindQuery((QueryExpressionSyntax)node, diagnostics);

                case SyntaxKind.AnonymousObjectCreationExpression:
                    return BindAnonymousObjectCreation((AnonymousObjectCreationExpressionSyntax)node, diagnostics);

                case SyntaxKind.QualifiedName:
                    // Not reachable during method body binding, but
                    // may be used by SemanticModel for error cases.
                    return BindQualifiedName((QualifiedNameSyntax)node, diagnostics);

                case SyntaxKind.ComplexElementInitializerExpression:
                    return BindUnexpectedComplexElementInitializer((InitializerExpressionSyntax)node, diagnostics);

                case SyntaxKind.ArgListExpression:
                    return BindArgList(node, diagnostics);

                case SyntaxKind.RefTypeExpression:
                    return BindRefType((RefTypeExpressionSyntax)node, diagnostics);

                case SyntaxKind.MakeRefExpression:
                    return BindMakeRef((MakeRefExpressionSyntax)node, diagnostics);

                case SyntaxKind.RefValueExpression:
                    return BindRefValue((RefValueExpressionSyntax)node, diagnostics);

                case SyntaxKind.AwaitExpression:
                    return BindAwait((AwaitExpressionSyntax)node, diagnostics);

                case SyntaxKind.OmittedArraySizeExpression:
                case SyntaxKind.OmittedTypeArgument:
                case SyntaxKind.ObjectInitializerExpression:
                    // Not reachable during method body binding, but
                    // may be used by SemanticModel for error cases.
                    return BadExpression(node);

                case SyntaxKind.NullableType:
                    // Not reachable during method body binding, but
                    // may be used by SemanticModel for error cases.
                    // NOTE: This happens when there's a problem with the Nullable<T> type (e.g. it's missing).
                    // There is no corresponding problem for array or pointer types (which seem analogous), since
                    // they are not constructed types; the element type can be an error type, but the array/pointer 
                    // type cannot.
                    return BadExpression(node);

                case SyntaxKind.InterpolatedStringExpression:
                    return BindInterpolatedString((InterpolatedStringExpressionSyntax)node, diagnostics);

                case SyntaxKind.IsPatternExpression:
                    return BindIsPatternExpression((IsPatternExpressionSyntax)node, diagnostics);

                case SyntaxKind.TupleExpression:
                    return BindTupleExpression((TupleExpressionSyntax)node, diagnostics);

                case SyntaxKind.ThrowExpression:
                    return BindThrowExpression((ThrowExpressionSyntax)node, diagnostics);

                case SyntaxKind.RefType:
                    return BindRefType(node, diagnostics);

                case SyntaxKind.RefExpression:
                    return BindRefExpression(node, diagnostics);

                case SyntaxKind.DeclarationExpression:
                    return BindDeclarationExpression((DeclarationExpressionSyntax)node, diagnostics);

                default:
                    // NOTE: We could probably throw an exception here, but it's conceivable
                    // that a non-parser syntax tree could reach this point with an unexpected
                    // SyntaxKind and we don't want to throw if that occurs.
                    Debug.Assert(false, "Unexpected SyntaxKind " + node.Kind());
                    return BadExpression(node);
            }
        }

        private static BoundExpression BindDefaultLiteral(ExpressionSyntax node)
        {
            return new BoundDefaultExpression(node, constantValueOpt: null, type: null);
        }

        private BoundExpression BindRefExpression(ExpressionSyntax node, DiagnosticBag diagnostics)
        {
            var firstToken = node.GetFirstToken();
            diagnostics.Add(ErrorCode.ERR_UnexpectedToken, firstToken.GetLocation(), firstToken.ValueText);
            return new BoundBadExpression(
                node, LookupResultKind.Empty, ImmutableArray<Symbol>.Empty, ImmutableArray<BoundExpression>.Empty,
                CreateErrorType("ref"));
        }

        private BoundExpression BindRefType(ExpressionSyntax node, DiagnosticBag diagnostics)
        {
            var firstToken = node.GetFirstToken();
            diagnostics.Add(ErrorCode.ERR_UnexpectedToken, firstToken.GetLocation(), firstToken.ValueText);
            return new BoundTypeExpression(node, null, CreateErrorType("ref"));
        }

        private BoundExpression BindThrowExpression(ThrowExpressionSyntax node, DiagnosticBag diagnostics)
        {
            bool hasErrors = node.HasErrors;
            if (!IsThrowExpressionInProperContext(node))
            {
                diagnostics.Add(ErrorCode.ERR_ThrowMisplaced, node.ThrowKeyword.GetLocation());
                hasErrors = true;
            }

            var thrownExpression = BindThrownExpression(node.Expression, diagnostics, ref hasErrors);
            return new BoundThrowExpression(node, thrownExpression, null, hasErrors);
        }

        private static bool IsThrowExpressionInProperContext(ThrowExpressionSyntax node)
        {
            var parent = node.Parent;
            if (parent == null || node.HasErrors)
            {
                return true;
            }

            switch (node.Parent.Kind())
            {
                case SyntaxKind.ConditionalExpression: // ?:
                    {
                        var conditionalParent = (ConditionalExpressionSyntax)parent;
                        return node == conditionalParent.WhenTrue || node == conditionalParent.WhenFalse;
                    }
                case SyntaxKind.CoalesceExpression: // ??
                    {
                        var binaryParent = (BinaryExpressionSyntax)parent;
                        return node == binaryParent.Right;
                    }
                case SyntaxKind.ArrowExpressionClause:
                case SyntaxKind.ParenthesizedLambdaExpression:
                case SyntaxKind.SimpleLambdaExpression:
                    return true;
                // We do not support && and || because
                // 1. The precedence would not syntactically allow it
                // 2. It isn't clear what the semantics should be
                // 3. It isn't clear what use cases would motivate us to change the precedence to support it
                default:
                    return false;
            }
        }

        // Bind a declaration expression where it isn't permitted.
        private BoundExpression BindDeclarationExpression(DeclarationExpressionSyntax node, DiagnosticBag diagnostics)
        {
            // This is an error, as declaration expressions are handled specially in every context in which
            // they are permitted. So we have a context in which they are *not* permitted. Nevertheless, we
            // bind it and then give one nice message.

            bool isVar;
            bool isConst = false;
            AliasSymbol alias;
            var declType = BindVariableType(node.Designation, diagnostics, node.Type, ref isConst, out isVar, out alias);
            Error(diagnostics, ErrorCode.ERR_DeclarationExpressionNotPermitted, node);
            return BindDeclarationVariables(declType, node.Designation, node, diagnostics);
        }

        /// <summary>
        /// Bind a declaration variable where it isn't permitted. The caller is expected to produce a diagnostic.
        /// </summary>
        private BoundExpression BindDeclarationVariables(TypeSymbolWithAnnotations declType, VariableDesignationSyntax node, CSharpSyntaxNode syntax, DiagnosticBag diagnostics)
        {
            declType = declType ?? TypeSymbolWithAnnotations.Create(CreateErrorType("var"));
            switch (node.Kind())
            {
                case SyntaxKind.SingleVariableDesignation:
                    {
                        var single = (SingleVariableDesignationSyntax)node;
                        var result = BindDeconstructionVariable(declType, single, syntax, diagnostics);
                        return result;
                    }
                case SyntaxKind.DiscardDesignation:
                    {
                        return BindDiscardExpression(syntax, declType);
                    }
                case SyntaxKind.ParenthesizedVariableDesignation:
                    {
                        var tuple = (ParenthesizedVariableDesignationSyntax)node;
                        var builder = ArrayBuilder<BoundExpression>.GetInstance(tuple.Variables.Count);
                        foreach (var n in tuple.Variables)
                        {
                            builder.Add(BindDeclarationVariables(declType, n, n, diagnostics));
                        }
                        var subExpressions = builder.ToImmutableAndFree();

                        // We will not check constraints at this point as this code path
                        // is failure-only and the caller is expected to produce a diagnostic.
                        var tupleType = TupleTypeSymbol.Create(
                            null,
                            subExpressions.SelectAsArray(e => e.Type),
                            default(ImmutableArray<Location>),
                            default(ImmutableArray<string>),
                            Compilation,
                            shouldCheckConstraints: false);
                        return new BoundTupleLiteral(syntax, default(ImmutableArray<string>), subExpressions, tupleType);
                    }
                default:
                    throw ExceptionUtilities.UnexpectedValue(node.Kind());
            }
        }

        private BoundExpression BindTupleExpression(TupleExpressionSyntax node, DiagnosticBag diagnostics)
        {
            SeparatedSyntaxList<ArgumentSyntax> arguments = node.Arguments;
            int numElements = arguments.Count;

            if (numElements < 2)
            {
                // this should be a parse error already.
                var args = numElements == 1 ?
                    ImmutableArray.Create(BindValue(arguments[0].Expression, diagnostics, BindValueKind.RValue)) :
                    ImmutableArray<BoundExpression>.Empty;

                return BadExpression(node, args);
            }

            bool hasErrors = false;
            bool hasNaturalType = true;

            // set of names already used
            var uniqueFieldNames = PooledHashSet<string>.GetInstance();

            var boundArguments = ArrayBuilder<BoundExpression>.GetInstance(arguments.Count);
            var elementTypes = ArrayBuilder<TypeSymbol>.GetInstance(arguments.Count);
            var elementLocations = ArrayBuilder<Location>.GetInstance(arguments.Count);
            ArrayBuilder<string> elementNames = null;

            // prepare and check element names and types
            for (int i = 0; i < numElements; i++)
            {
                ArgumentSyntax argumentSyntax = arguments[i];
                string name = null;
                IdentifierNameSyntax nameSyntax = argumentSyntax.NameColon?.Name;

                if (nameSyntax != null)
                {
                    name = nameSyntax.Identifier.ValueText;
                    elementLocations.Add(nameSyntax.Location);

                    if (!CheckTupleMemberName(name, i, argumentSyntax.NameColon.Name, diagnostics, uniqueFieldNames))
                    {
                        hasErrors = true;
                    }
                }
                else
                {
                    elementLocations.Add(argumentSyntax.Location);
                }

                CollectTupleFieldMemberNames(name, i + 1, numElements, ref elementNames);

                BoundExpression boundArgument = BindValue(argumentSyntax.Expression, diagnostics, BindValueKind.RValue);
                if (boundArgument.Type?.SpecialType == SpecialType.System_Void)
                {
                    diagnostics.Add(ErrorCode.ERR_VoidInTuple, argumentSyntax.Location);
                    boundArgument = new BoundBadExpression(
                        argumentSyntax, LookupResultKind.Empty, ImmutableArray<Symbol>.Empty,
                        ImmutableArray.Create<BoundExpression>(boundArgument), CreateErrorType("void"));
                }

                boundArguments.Add(boundArgument);

                var elementType = boundArgument.Type;
                elementTypes.Add(elementType);

                if ((object)elementType == null)
                {
                    hasNaturalType = false;
                }
            }

            uniqueFieldNames.Free();

            var elementNamesArray = elementNames == null ?
                                default(ImmutableArray<string>) :
                                elementNames.ToImmutableAndFree();

            NamedTypeSymbol tupleTypeOpt = null;
            var elements = elementTypes.ToImmutableAndFree();
            var locations = elementLocations.ToImmutableAndFree();

            if (hasNaturalType)
            {
                tupleTypeOpt = TupleTypeSymbol.Create(node.Location, elements, locations, elementNamesArray, this.Compilation, syntax: node, diagnostics: diagnostics, shouldCheckConstraints: true);
            }
            else
            {
                TupleTypeSymbol.VerifyTupleTypePresent(elements.Length, node, this.Compilation, diagnostics);
            }

            return new BoundTupleLiteral(node, elementNamesArray, boundArguments.ToImmutableAndFree(), tupleTypeOpt, hasErrors);
        }

        private BoundExpression BindRefValue(RefValueExpressionSyntax node, DiagnosticBag diagnostics)
        {
            // __refvalue(tr, T) requires that tr be a TypedReference and T be a type.
            // The result is a *variable* of type T.

            BoundExpression argument = BindValue(node.Expression, diagnostics, BindValueKind.RValue);
            bool hasErrors = argument.HasAnyErrors;

            TypeSymbol typedReferenceType = this.Compilation.GetSpecialType(SpecialType.System_TypedReference);
            HashSet<DiagnosticInfo> useSiteDiagnostics = null;
            Conversion conversion = this.Conversions.ClassifyConversionFromExpression(argument, typedReferenceType, ref useSiteDiagnostics);
            diagnostics.Add(node, useSiteDiagnostics);
            if (!conversion.IsImplicit || !conversion.IsValid)
            {
                hasErrors = true;
                GenerateImplicitConversionError(diagnostics, node, conversion, argument, typedReferenceType);
            }

            argument = CreateConversion(argument, conversion, typedReferenceType, diagnostics);

            TypeSymbol type = BindType(node.Type, diagnostics).TypeSymbol;

            return new BoundRefValueOperator(node, argument, type, hasErrors);
        }

        private BoundExpression BindMakeRef(MakeRefExpressionSyntax node, DiagnosticBag diagnostics)
        {
            // __makeref(x) requires that x be a variable, and not be of a restricted type.
            BoundExpression argument = this.BindValue(node.Expression, diagnostics, BindValueKind.RefOrOut);

            bool hasErrors = argument.HasAnyErrors;

            TypeSymbol typedReferenceType = GetSpecialType(SpecialType.System_TypedReference, diagnostics, node);

            if ((object)argument.Type != null && argument.Type.IsRestrictedType())
            {
                // CS1601: Cannot make reference to variable of type '{0}'
                Error(diagnostics, ErrorCode.ERR_MethodArgCantBeRefAny, node, argument.Type);
                hasErrors = true;
            }

            // UNDONE: We do not yet implement warnings anywhere for:
            // UNDONE: * taking a ref to a volatile field
            // UNDONE: * taking a ref to a "non-agile" field
            // UNDONE: We should do so here when we implement this feature for regular out/ref parameters.

            return new BoundMakeRefOperator(node, argument, typedReferenceType, hasErrors);
        }

        private BoundExpression BindRefType(RefTypeExpressionSyntax node, DiagnosticBag diagnostics)
        {
            // __reftype(x) requires that x be implicitly convertible to TypedReference.

            BoundExpression argument = BindValue(node.Expression, diagnostics, BindValueKind.RValue);
            bool hasErrors = argument.HasAnyErrors;

            TypeSymbol typedReferenceType = this.Compilation.GetSpecialType(SpecialType.System_TypedReference);
            TypeSymbol typeType = this.Compilation.GetWellKnownType(WellKnownType.System_Type);
            HashSet<DiagnosticInfo> useSiteDiagnostics = null;
            Conversion conversion = this.Conversions.ClassifyConversionFromExpression(argument, typedReferenceType, ref useSiteDiagnostics);
            diagnostics.Add(node, useSiteDiagnostics);
            if (!conversion.IsImplicit || !conversion.IsValid)
            {
                hasErrors = true;
                GenerateImplicitConversionError(diagnostics, node, conversion, argument, typedReferenceType);
            }

            argument = CreateConversion(argument, conversion, typedReferenceType, diagnostics);
            return new BoundRefTypeOperator(node, argument, null, typeType, hasErrors);
        }

        private BoundExpression BindArgList(CSharpSyntaxNode node, DiagnosticBag diagnostics)
        {
            // There are two forms of __arglist expression. In a method with an __arglist parameter,
            // it is legal to use __arglist as an expression of type RuntimeArgumentHandle. In 
            // a call to such a method, it is legal to use __arglist(x, y, z) as the final argument.
            // This method only handles the first usage; the second usage is parsed as a call syntax.

            // The native compiler allows __arglist in a lambda:
            //
            // class C
            // {
            //   delegate int D(RuntimeArgumentHandle r);
            //   static void M(__arglist)
            //   {
            //     D f = null;
            //     f = r=>f(__arglist);
            //   }
            // }
            //
            // This is clearly wrong. Either the developer intends __arglist to refer to the 
            // arg list of the *lambda*, or to the arg list of *M*. The former makes no sense;
            // lambdas cannot have an arg list. The latter we have no way to generate code for;
            // you cannot hoist the arg list to a field of a closure class.
            //
            // The native compiler allows this and generates code as though the developer
            // was attempting to access the arg list of the lambda! We should simply disallow it.

            TypeSymbol runtimeArgumentHandleType = GetSpecialType(SpecialType.System_RuntimeArgumentHandle, diagnostics, node);

            MethodSymbol method = this.ContainingMember() as MethodSymbol;

            bool hasError = false;

            if ((object)method == null || !method.IsVararg)
            {
                // CS0190: The __arglist construct is valid only within a variable argument method
                Error(diagnostics, ErrorCode.ERR_ArgsInvalid, node);
                hasError = true;
            }
            else
            {
                // We're in a varargs method; are we also inside a lambda?
                Symbol container = this.ContainingMemberOrLambda;
                if (container != method)
                {
                    // We also need to report this any time a local variable of a restricted type
                    // would be hoisted into a closure for an anonymous function, iterator or async method.
                    // We do that during the actual rewrites.

                    // CS4013: Instance of type '{0}' cannot be used inside an anonymous function, query expression, iterator block or async method
                    Error(diagnostics, ErrorCode.ERR_SpecialByRefInLambda, node, runtimeArgumentHandleType);

                    hasError = true;
                }
            }

            return new BoundArgList(node, runtimeArgumentHandleType, hasError);
        }

        /// <summary>
        /// This function is only needed for SemanticModel to perform binding for erroneous cases.
        /// </summary>
        private BoundExpression BindQualifiedName(QualifiedNameSyntax node, DiagnosticBag diagnostics)
        {
            return BindMemberAccessWithBoundLeft(node, this.BindLeftOfPotentialColorColorMemberAccess(node.Left, diagnostics), node.Right, node.DotToken, invoked: false, indexed: false, diagnostics: diagnostics);
        }

        private BoundExpression BindParenthesizedExpression(ExpressionSyntax innerExpression, DiagnosticBag diagnostics)
        {
            var result = BindExpression(innerExpression, diagnostics);

            // A parenthesized expression may not be a namespace or a type. If it is a parenthesized
            // namespace or type then report the error but let it go; we'll just ignore the
            // parenthesis and keep on trucking.
            CheckNotNamespaceOrType(result, diagnostics);
            return result;
        }

        private BoundExpression BindTypeOf(TypeOfExpressionSyntax node, DiagnosticBag diagnostics)
        {
            ExpressionSyntax typeSyntax = node.Type;

            TypeofBinder typeofBinder = new TypeofBinder(typeSyntax, this); //has special handling for unbound types
            AliasSymbol alias;
            TypeSymbol type = typeofBinder.BindType(typeSyntax, diagnostics, out alias).TypeSymbol;

            bool hasError = false;

            // NB: Dev10 has an error for typeof(dynamic), but allows typeof(dynamic[]),
            // typeof(C<dynamic>), etc.
            if (type.IsDynamic())
            {
                diagnostics.Add(ErrorCode.ERR_BadDynamicTypeof, node.Location);
                hasError = true;
            }

            BoundTypeExpression boundType = new BoundTypeExpression(typeSyntax, alias, type, type.IsErrorType());
            return new BoundTypeOfOperator(node, boundType, null, this.GetWellKnownType(WellKnownType.System_Type, diagnostics, node), hasError);
        }

        private BoundExpression BindSizeOf(SizeOfExpressionSyntax node, DiagnosticBag diagnostics)
        {
            ExpressionSyntax typeSyntax = node.Type;
            AliasSymbol alias;
            TypeSymbol type = this.BindType(typeSyntax, diagnostics, out alias).TypeSymbol;

            bool typeHasErrors = type.IsErrorType();

            if (!typeHasErrors && type.IsManagedType)
            {
                diagnostics.Add(ErrorCode.ERR_ManagedAddr, node.Location, type);
                typeHasErrors = true;
            }

            BoundTypeExpression boundType = new BoundTypeExpression(typeSyntax, alias, type, typeHasErrors);
            ConstantValue constantValue = GetConstantSizeOf(type);
            bool hasErrors = ReferenceEquals(constantValue, null) && ReportUnsafeIfNotAllowed(node, type, diagnostics);
            return new BoundSizeOfOperator(node, boundType, constantValue,
                this.GetSpecialType(SpecialType.System_Int32, diagnostics, node), hasErrors);
        }

        internal static ConstantValue GetConstantSizeOf(TypeSymbol type)
        {
            return ConstantValue.CreateSizeOf((type.GetEnumUnderlyingType() ?? type).SpecialType);
        }

        private BoundExpression BindDefaultExpression(DefaultExpressionSyntax node, DiagnosticBag diagnostics)
        {
<<<<<<< HEAD
            TypeSymbol type = this.BindType(node.Type, diagnostics).TypeSymbol;
            return new BoundDefaultOperator(node, type);
=======
            TypeSymbol type = this.BindType(node.Type, diagnostics);
            return new BoundDefaultExpression(node, type);
>>>>>>> bcdcafc2
        }

        /// <summary>
        /// Binds a simple identifier.
        /// </summary>
        private BoundExpression BindIdentifier(
            SimpleNameSyntax node,
            bool invoked,
            DiagnosticBag diagnostics)
        {
            Debug.Assert(node != null);

            // If the syntax tree is ill-formed and the identifier is missing then we've already
            // given a parse error. Just return an error local and continue with analysis.
            if (node.IsMissing)
            {
                return BadExpression(node);
            }

            // A simple-name is either of the form I or of the form I<A1, ..., AK>, where I is a
            // single identifier and <A1, ..., AK> is an optional type-argument-list. When no
            // type-argument-list is specified, consider K to be zero. The simple-name is evaluated
            // and classified as follows:

            // If K is zero and the simple-name appears within a block and if the block's (or an
            // enclosing block's) local variable declaration space contains a local variable,
            // parameter or constant with name I, then the simple-name refers to that local
            // variable, parameter or constant and is classified as a variable or value.

            // If K is zero and the simple-name appears within the body of a generic method
            // declaration and if that declaration includes a type parameter with name I, then the
            // simple-name refers to that type parameter.

            BoundExpression expression;

            // It's possible that the argument list is malformed; if so, do not attempt to bind it;
            // just use the null array.

            int arity = node.Arity;
            bool hasTypeArguments = arity > 0;

            SeparatedSyntaxList<TypeSyntax> typeArgumentList = node.Kind() == SyntaxKind.GenericName
                ? ((GenericNameSyntax)node).TypeArgumentList.Arguments
                : default(SeparatedSyntaxList<TypeSyntax>);

            Debug.Assert(arity == typeArgumentList.Count);

            var typeArguments = hasTypeArguments ?
                BindTypeArguments(typeArgumentList, diagnostics) :
                default(ImmutableArray<TypeSymbolWithAnnotations>);

            var lookupResult = LookupResult.GetInstance();
            LookupOptions options = LookupOptions.AllMethodsOnArityZero;
            if (invoked)
            {
                options |= LookupOptions.MustBeInvocableIfMember;
            }

            if (!IsInMethodBody && this.EnclosingNameofArgument == null)
            {
                Debug.Assert((options & LookupOptions.NamespacesOrTypesOnly) == 0);
                options |= LookupOptions.MustNotBeMethodTypeParameter;
            }

            var name = node.Identifier.ValueText;
            HashSet<DiagnosticInfo> useSiteDiagnostics = null;
            this.LookupSymbolsWithFallback(lookupResult, name, arity: arity, useSiteDiagnostics: ref useSiteDiagnostics, options: options);
            diagnostics.Add(node, useSiteDiagnostics);

            if (lookupResult.Kind != LookupResultKind.Empty)
            {
                // have we detected an error with the current node?
                bool isError = false;
                bool wasError;
                var members = ArrayBuilder<Symbol>.GetInstance();
                Symbol symbol = GetSymbolOrMethodOrPropertyGroup(lookupResult, node, name, node.Arity, members, diagnostics, out wasError);  // reports diagnostics in result.

                isError |= wasError;

                if ((object)symbol == null)
                {
                    Debug.Assert(members.Count > 0);

                    var receiver = SynthesizeMethodGroupReceiver(node, members);
                    expression = ConstructBoundMemberGroupAndReportOmittedTypeArguments(
                        node,
                        typeArgumentList,
                        typeArguments,
                        receiver,
                        name,
                        members,
                        lookupResult,
                        receiver != null ? BoundMethodGroupFlags.HasImplicitReceiver : BoundMethodGroupFlags.None,
                        isError,
                        diagnostics);
                }
                else
                {
                    bool isNamedType = (symbol.Kind == SymbolKind.NamedType) || (symbol.Kind == SymbolKind.ErrorType);

                    if (hasTypeArguments && isNamedType)
                    {
                        symbol = ConstructNamedTypeUnlessTypeArgumentOmitted(node, (NamedTypeSymbol)symbol, typeArgumentList, typeArguments, diagnostics);
                    }

                    expression = BindNonMethod(node, symbol, diagnostics, lookupResult.Kind, isError);

                    if (!isNamedType && (hasTypeArguments || node.Kind() == SyntaxKind.GenericName))
                    {
                        Debug.Assert(isError); // Should have been reported by GetSymbolOrMethodOrPropertyGroup.
                        expression = new BoundBadExpression(
                            syntax: node,
                            resultKind: LookupResultKind.WrongArity,
                            symbols: ImmutableArray.Create(symbol),
                            childBoundNodes: ImmutableArray.Create(expression),
                            type: expression.Type,
                            hasErrors: isError);
                    }
                }

                members.Free();
            }
            else
            {
                if (node.IsKind(SyntaxKind.IdentifierName) && FallBackOnDiscard((IdentifierNameSyntax)node, diagnostics))
                {
                    return new BoundDiscardExpression(node, type: null);
                }

                // Otherwise, the simple-name is undefined and a compile-time error occurs.
                expression = BadExpression(node);
                if (lookupResult.Error != null)
                {
                    Error(diagnostics, lookupResult.Error, node);
                }
                else if (IsJoinRangeVariableInLeftKey(node))
                {
                    Error(diagnostics, ErrorCode.ERR_QueryOuterKey, node, name);
                }
                else if (IsInJoinRightKey(node))
                {
                    Error(diagnostics, ErrorCode.ERR_QueryInnerKey, node, name);
                }
                else
                {
                    Error(diagnostics, ErrorCode.ERR_NameNotInContext, node, name);
                }
            }

            lookupResult.Free();
            return expression;
        }

        /// <summary>
        /// Is this is an _ identifier in a context where discards are allowed?
        /// </summary>
        private static bool FallBackOnDiscard(IdentifierNameSyntax node, DiagnosticBag diagnostics)
        {
            if (node.Identifier.ContextualKind() != SyntaxKind.UnderscoreToken)
            {
                return false;
            }

            CSharpSyntaxNode containingDeconstruction = node.GetContainingDeconstruction();
            bool isDiscard = containingDeconstruction != null || IsOutVarDiscardIdentifier(node);
            if (isDiscard)
            {
                CheckFeatureAvailability(node, MessageID.IDS_FeatureTuples, diagnostics);
            }

            return isDiscard;
        }

        private static bool IsOutVarDiscardIdentifier(SimpleNameSyntax node)
        {
            Debug.Assert(node.Identifier.ContextualKind() == SyntaxKind.UnderscoreToken);

            CSharpSyntaxNode parent = node.Parent;
            return (parent?.Kind() == SyntaxKind.Argument &&
                ((ArgumentSyntax)parent).RefOrOutKeyword.Kind() == SyntaxKind.OutKeyword);
        }

        private BoundExpression SynthesizeMethodGroupReceiver(CSharpSyntaxNode syntax, ArrayBuilder<Symbol> members)
        {
            // SPEC: For each instance type T starting with the instance type of the immediately
            // SPEC: enclosing type declaration, and continuing with the instance type of each
            // SPEC: enclosing class or struct declaration, [do a lot of things to find a match].
            // SPEC: ...
            // SPEC: If T is the instance type of the immediately enclosing class or struct type 
            // SPEC: and the lookup identifies one or more methods, the result is a method group 
            // SPEC: with an associated instance expression of this. 

            // Explanation of spec:
            //
            // We are looping over a set of types, from inner to outer, attempting to resolve the
            // meaning of a simple name; for example "M(123)".
            //
            // There are a number of possibilities:
            // 
            // If the lookup finds M in an outer class:
            //
            // class Outer { 
            //     static void M(int x) {}
            //     class Inner {
            //         void X() { M(123); }
            //     }
            // }
            //
            // or the base class of an outer class:
            //
            // class Base { 
            //     public static void M(int x) {}
            // }
            // class Outer : Base {
            //     class Inner {
            //         void X() { M(123); }
            //     }
            // }
            //
            // Then there is no "associated instance expression" of the method group.  That is, there
            // is no possibility of there being an "implicit this".
            //
            // If the lookup finds M on the class that triggered the lookup on the other hand, or
            // one of its base classes:
            //
            // class Base { 
            //     public static void M(int x) {}
            // }
            // class Derived : Base {
            //   void X() { M(123); }
            // }
            //
            // Then the associated instance expression is "this" *even if one or more methods in the
            // method group are static*. If it turns out that the method was static, then we'll
            // check later to determine if there was a receiver actually present in the source code
            // or not.  (That happens during the "final validation" phase of overload resolution.

            // Implementation explanation:
            //
            // If we're here, then lookup has identified one or more methods.  
            Debug.Assert(members.Count > 0);

            // The lookup implementation loops over the set of types from inner to outer, and stops 
            // when it makes a match. (This is correct because any matches found on more-outer types
            // would be hidden, and discarded.) This means that we only find members associated with 
            // one containing class or struct. The method is possibly on that type directly, or via 
            // inheritance from a base type of the type.
            //
            // The question then is what the "associated instance expression" is; is it "this" or
            // nothing at all? If the type that we found the method on is the current type, or is a
            // base type of the current type, then there should be a "this" associated with the
            // method group. Otherwise, it should be null.

            var currentType = this.ContainingType;
            if ((object)currentType == null)
            {
                // This may happen if there is no containing type, 
                // e.g. we are binding an expression in an assembly-level attribute
                return null;
            }

            var declaringType = members[0].ContainingType;

            HashSet<DiagnosticInfo> unused = null;
            if (currentType.IsEqualToOrDerivedFrom(declaringType, TypeCompareKind.ConsiderEverything, useSiteDiagnostics: ref unused))
            {
                return ThisReference(syntax, currentType, wasCompilerGenerated: true);
            }
            else
            {
                return TryBindInteractiveReceiver(syntax, this.ContainingMemberOrLambda, currentType, declaringType);
            }
        }

        private bool IsBadLocalOrParameterCapture(Symbol symbol, RefKind refKind)
        {
            if (refKind != RefKind.None)
            {
                var containingMethod = this.ContainingMemberOrLambda as MethodSymbol;
                if ((object)containingMethod != null && (object)symbol.ContainingSymbol != (object)containingMethod)
                {
                    // Not expecting symbol from constructed method.
                    Debug.Assert(!symbol.ContainingSymbol.Equals(containingMethod));

                    var isInsideNameof = this.EnclosingNameofArgument != null;
                    // Captured in a lambda.
                    return (containingMethod.MethodKind == MethodKind.AnonymousFunction || containingMethod.MethodKind == MethodKind.LocalFunction) && !isInsideNameof; // false in EE evaluation method
                }
            }
            return false;
        }

        private BoundExpression BindNonMethod(SimpleNameSyntax node, Symbol symbol, DiagnosticBag diagnostics, LookupResultKind resultKind, bool isError)
        {
            // Events are handled later as we don't know yet if we are binding to the event or it's backing field.
            if (symbol.Kind != SymbolKind.Event)
            {
                ReportDiagnosticsIfObsolete(diagnostics, symbol, node, hasBaseReceiver: false);
            }

            switch (symbol.Kind)
            {
                case SymbolKind.Local:
                    {
                        var localSymbol = (LocalSymbol)symbol;
                        Location localSymbolLocation = localSymbol.Locations[0];

                        TypeSymbol type;
                        if (node.SyntaxTree == localSymbolLocation.SourceTree &&
                            node.SpanStart < localSymbolLocation.SourceSpan.Start)
                        {
                            // Here we report a local variable being used before its declaration
                            //
                            // There are two possible diagnostics for this:
                            //
                            // CS0841: ERR_VariableUsedBeforeDeclaration
                            // Cannot use local variable 'x' before it is declared
                            //
                            // CS0844: ERR_VariableUsedBeforeDeclarationAndHidesField
                            // Cannot use local variable 'x' before it is declared. The 
                            // declaration of the local variable hides the field 'C.x'.
                            //
                            // There are two situations in which we give these errors.
                            //
                            // First, the scope of a local variable -- that is, the region of program 
                            // text in which it can be looked up by name -- is throughout the entire
                            // block which declares it. It is therefore possible to use a local
                            // before it is declared, which is an error.
                            //
                            // As an additional help to the user, we give a special error for this
                            // scenario:
                            //
                            // class C { 
                            //  int x; 
                            //  void M() { 
                            //    Print(x); 
                            //    int x = 5;
                            //  } }
                            //
                            // Because a too-clever C++ user might be attempting to deliberately
                            // bind to "this.x" in the "Print". (In C++ the local does not come
                            // into scope until its declaration.)
                            //
                            FieldSymbol possibleField = null;
                            var lookupResult = LookupResult.GetInstance();
                            HashSet<DiagnosticInfo> useSiteDiagnostics = null;
                            this.LookupMembersInType(
                                lookupResult,
                                ContainingType,
                                localSymbol.Name,
                                arity: 0,
                                basesBeingResolved: null,
                                options: LookupOptions.Default,
                                originalBinder: this,
                                diagnose: false,
                                useSiteDiagnostics: ref useSiteDiagnostics);
                            diagnostics.Add(node, useSiteDiagnostics);
                            possibleField = lookupResult.SingleSymbolOrDefault as FieldSymbol;
                            lookupResult.Free();
                            if ((object)possibleField != null)
                            {
                                Error(diagnostics, ErrorCode.ERR_VariableUsedBeforeDeclarationAndHidesField, node, node, possibleField);
                            }
                            else
                            {
                                Error(diagnostics, ErrorCode.ERR_VariableUsedBeforeDeclaration, node, node);
                            }

                            type = new ExtendedErrorTypeSymbol(
                                this.Compilation, name: "var", arity: 0, errorInfo: null, variableUsedBeforeDeclaration: true);
                        }
                        else if ((localSymbol as SourceLocalSymbol)?.IsVar == true && localSymbol.ForbiddenZone?.Contains(node) == true)
                        {
                            // A var (type-inferred) local variable has been used in its own initialization (the "forbidden zone").
                            // There are many cases where this occurs, including:
                            //
                            // 1. var x = M(out x);
                            // 2. M(out var x, out x);
                            // 3. var (x, y) = (y, x);
                            //
                            // localSymbol.ForbiddenDiagnostic provides a suitable diagnostic for whichever case applies.
                            //
                            diagnostics.Add(localSymbol.ForbiddenDiagnostic, node.Location, node);
                            type = new ExtendedErrorTypeSymbol(
                                this.Compilation, name: "var", arity: 0, errorInfo: null, variableUsedBeforeDeclaration: true);
                        }
                        else
                        {
                            type = localSymbol.Type.TypeSymbol;
                            if (IsBadLocalOrParameterCapture(localSymbol, localSymbol.RefKind))
                            {
                                Error(diagnostics, ErrorCode.ERR_AnonDelegateCantUseLocal, node, localSymbol);
                            }
                        }

                        var constantValueOpt = localSymbol.IsConst && this.EnclosingNameofArgument == null && !type.IsErrorType()
                            ? localSymbol.GetConstantValue(node, this.LocalInProgress, diagnostics) : null;
                        return new BoundLocal(node, localSymbol, constantValueOpt, type, hasErrors: isError);
                    }

                case SymbolKind.Parameter:
                    {
                        var parameter = (ParameterSymbol)symbol;
                        if (IsBadLocalOrParameterCapture(parameter, parameter.RefKind))
                        {
                            Error(diagnostics, ErrorCode.ERR_AnonDelegateCantUse, node, parameter.Name);
                        }
                        return new BoundParameter(node, parameter, hasErrors: isError);
                    }

                case SymbolKind.NamedType:
                case SymbolKind.ErrorType:
                case SymbolKind.TypeParameter:
                    // If I identifies a type, then the result is that type constructed with the
                    // given type arguments. UNDONE: Construct the child type if it is generic!
                    return new BoundTypeExpression(node, null, (TypeSymbol)symbol, hasErrors: isError);

                case SymbolKind.Property:
                    {
                        BoundExpression receiver = SynthesizeReceiver(node, symbol, diagnostics);
                        return BindPropertyAccess(node, receiver, (PropertySymbol)symbol, diagnostics, resultKind, hasErrors: isError);
                    }

                case SymbolKind.Event:
                    {
                        BoundExpression receiver = SynthesizeReceiver(node, symbol, diagnostics);
                        return BindEventAccess(node, receiver, (EventSymbol)symbol, diagnostics, resultKind, hasErrors: isError);
                    }

                case SymbolKind.Field:
                    {
                        BoundExpression receiver = SynthesizeReceiver(node, symbol, diagnostics);
                        return BindFieldAccess(node, receiver, (FieldSymbol)symbol, diagnostics, resultKind, hasErrors: isError);
                    }

                case SymbolKind.Namespace:
                    return new BoundNamespaceExpression(node, (NamespaceSymbol)symbol, hasErrors: isError);

                case SymbolKind.Alias:
                    {
                        var alias = (AliasSymbol)symbol;
                        symbol = alias.Target;
                        switch (symbol.Kind)
                        {
                            case SymbolKind.NamedType:
                            case SymbolKind.ErrorType:
                                return new BoundTypeExpression(node, alias, false, (NamedTypeSymbol)symbol, hasErrors: isError);
                            case SymbolKind.Namespace:
                                return new BoundNamespaceExpression(node, (NamespaceSymbol)symbol, alias, hasErrors: isError);
                            default:
                                throw ExceptionUtilities.UnexpectedValue(symbol.Kind);
                        }
                    }

                case SymbolKind.RangeVariable:
                    return BindRangeVariable(node, (RangeVariableSymbol)symbol, diagnostics);

                default:
                    throw ExceptionUtilities.UnexpectedValue(symbol.Kind);
            }
        }

        protected virtual BoundExpression BindRangeVariable(SimpleNameSyntax node, RangeVariableSymbol qv, DiagnosticBag diagnostics)
        {
            return Next.BindRangeVariable(node, qv, diagnostics);
        }

        private BoundExpression SynthesizeReceiver(CSharpSyntaxNode node, Symbol member, DiagnosticBag diagnostics)
        {
            // SPEC: Otherwise, if T is the instance type of the immediately enclosing class or
            // struct type, if the lookup identifies an instance member, and if the reference occurs
            // within the block of an instance constructor, an instance method, or an instance
            // accessor, the result is the same as a member access of the form this.I. This can only
            // happen when K is zero.

            if (member.IsStatic)
            {
                return null;
            }

            var currentType = this.ContainingType;
            HashSet<DiagnosticInfo> useSiteDiagnostics = null;

            if (currentType.IsEqualToOrDerivedFrom(member.ContainingType, TypeCompareKind.ConsiderEverything, useSiteDiagnostics: ref useSiteDiagnostics))
            {
                bool hasErrors = false;
                if (EnclosingNameofArgument != node)
                {
                    if (InFieldInitializer && !currentType.IsScriptClass)
                    {
                        //can't access "this" in field initializers
                        Error(diagnostics, ErrorCode.ERR_FieldInitRefNonstatic, node, member);
                        hasErrors = true;
                    }
                    else if (InConstructorInitializer || InAttributeArgument)
                    {
                        //can't access "this" in constructor initializers or attribute arguments
                        Error(diagnostics, ErrorCode.ERR_ObjectRequired, node, member);
                        hasErrors = true;
                    }
                    else
                    {
                        // not an instance member if the container is a type, like when binding default parameter values.
                        var containingMember = ContainingMember();
                        bool locationIsInstanceMember = !containingMember.IsStatic &&
                            (containingMember.Kind != SymbolKind.NamedType || currentType.IsScriptClass);

                        if (!locationIsInstanceMember)
                        {
                            // error CS0120: An object reference is required for the non-static field, method, or property '{0}'
                            Error(diagnostics, ErrorCode.ERR_ObjectRequired, node, member);
                            hasErrors = true;
                        }
                    }

                    hasErrors = hasErrors || IsRefOrOutThisParameterCaptured(node, diagnostics);
                }

                return ThisReference(node, currentType, hasErrors, wasCompilerGenerated: true);
            }
            else
            {
                return TryBindInteractiveReceiver(node, this.ContainingMemberOrLambda, currentType, member.ContainingType);
            }
        }

        internal Symbol ContainingMember()
        {
            // We skip intervening lambdas to find the actual member.
            var containingMember = this.ContainingMemberOrLambda;
            while (containingMember.Kind != SymbolKind.NamedType && (object)containingMember.ContainingSymbol != null && containingMember.ContainingSymbol.Kind != SymbolKind.NamedType)
            {
                containingMember = containingMember.ContainingSymbol;
            }
            return containingMember;
        }

        private BoundExpression TryBindInteractiveReceiver(CSharpSyntaxNode syntax, Symbol currentMember, NamedTypeSymbol currentType, NamedTypeSymbol memberDeclaringType)
        {
            if (currentType.TypeKind == TypeKind.Submission && !currentMember.IsStatic)
            {
                if (memberDeclaringType.TypeKind == TypeKind.Submission)
                {
                    return new BoundPreviousSubmissionReference(syntax, memberDeclaringType) { WasCompilerGenerated = true };
                }
                else
                {
                    TypeSymbol hostObjectType = Compilation.GetHostObjectTypeSymbol();
                    HashSet<DiagnosticInfo> useSiteDiagnostics = null;
                    if ((object)hostObjectType != null && hostObjectType.IsEqualToOrDerivedFrom(memberDeclaringType, TypeCompareKind.ConsiderEverything, useSiteDiagnostics: ref useSiteDiagnostics))
                    {
                        return new BoundHostObjectMemberReference(syntax, hostObjectType) { WasCompilerGenerated = true };
                    }
                }
            }

            return null;
        }

        public BoundExpression BindNamespaceOrTypeOrExpression(ExpressionSyntax node, DiagnosticBag diagnostics)
        {
            if (node.Kind() == SyntaxKind.PredefinedType)
            {
                return this.BindNamespaceOrType(node, diagnostics);
            }

            if (SyntaxFacts.IsName(node.Kind()))
            {
                if (SyntaxFacts.IsNamespaceAliasQualifier(node))
                {
                    return this.BindNamespaceAlias((IdentifierNameSyntax)node, diagnostics);
                }
                else if (SyntaxFacts.IsInNamespaceOrTypeContext(node))
                {
                    return this.BindNamespaceOrType(node, diagnostics);
                }
            }
            else if (SyntaxFacts.IsTypeSyntax(node.Kind()))
            {
                return this.BindNamespaceOrType(node, diagnostics);
            }

            return this.BindExpression(node, diagnostics, SyntaxFacts.IsInvoked(node), SyntaxFacts.IsIndexed(node));
        }

        public BoundExpression BindLabel(ExpressionSyntax node, DiagnosticBag diagnostics)
        {
            var name = node as IdentifierNameSyntax;
            if (name == null)
            {
                Debug.Assert(node.ContainsDiagnostics);
                return BadExpression(node, LookupResultKind.NotLabel);
            }

            var result = LookupResult.GetInstance();
            string labelName = name.Identifier.ValueText;
            HashSet<DiagnosticInfo> useSiteDiagnostics = null;
            this.LookupSymbolsWithFallback(result, labelName, arity: 0, useSiteDiagnostics: ref useSiteDiagnostics, options: LookupOptions.LabelsOnly);
            diagnostics.Add(node, useSiteDiagnostics);

            if (!result.IsMultiViable)
            {
                Error(diagnostics, ErrorCode.ERR_LabelNotFound, node, labelName);
                result.Free();
                return BadExpression(node, result.Kind);
            }

            Debug.Assert(result.IsSingleViable, "If this happens, we need to deal with multiple label definitions.");
            var symbol = (LabelSymbol)result.Symbols.First();
            result.Free();
            return new BoundLabel(node, symbol, null);
        }

        public BoundExpression BindNamespaceOrType(ExpressionSyntax node, DiagnosticBag diagnostics)
        {
            var symbol = this.BindNamespaceOrTypeOrAliasSymbol(node, diagnostics, null, false);
            return CreateBoundNamespaceOrTypeExpression(node, symbol.Symbol);
        }

        public BoundExpression BindNamespaceAlias(IdentifierNameSyntax node, DiagnosticBag diagnostics)
        {
            var symbol = this.BindNamespaceAliasSymbol(node, diagnostics);
            return CreateBoundNamespaceOrTypeExpression(node, symbol);
        }

        private static BoundExpression CreateBoundNamespaceOrTypeExpression(ExpressionSyntax node, Symbol symbol)
        {
            var alias = symbol as AliasSymbol;

            if ((object)alias != null)
            {
                symbol = alias.Target;
            }

            var type = symbol as TypeSymbol;
            if ((object)type != null)
            {
                return new BoundTypeExpression(node, alias, false, type);
            }

            var namespaceSymbol = symbol as NamespaceSymbol;
            if ((object)namespaceSymbol != null)
            {
                return new BoundNamespaceExpression(node, namespaceSymbol, alias);
            }

            throw ExceptionUtilities.UnexpectedValue(symbol);
        }

        private BoundThisReference BindThis(ThisExpressionSyntax node, DiagnosticBag diagnostics)
        {
            Debug.Assert(node != null);
            bool hasErrors = true;

            bool inStaticContext;
            if (!HasThis(isExplicit: true, inStaticContext: out inStaticContext))
            {
                //this error is returned in the field initializer case
                Error(diagnostics, inStaticContext ? ErrorCode.ERR_ThisInStaticMeth : ErrorCode.ERR_ThisInBadContext, node);
            }
            else
            {
                hasErrors = IsRefOrOutThisParameterCaptured(node, diagnostics);
            }

            return ThisReference(node, this.ContainingType, hasErrors);
        }

        private BoundThisReference ThisReference(CSharpSyntaxNode node, NamedTypeSymbol thisTypeOpt, bool hasErrors = false, bool wasCompilerGenerated = false)
        {
            return new BoundThisReference(node, thisTypeOpt ?? CreateErrorType(), hasErrors) { WasCompilerGenerated = wasCompilerGenerated };
        }

        private bool IsRefOrOutThisParameterCaptured(SyntaxNode node, DiagnosticBag diagnostics)
        {
            ParameterSymbol thisSymbol = this.ContainingMemberOrLambda.EnclosingThisSymbol();
            // If there is no this parameter, then it is definitely not captured and 
            // any diagnostic would be cascading.
            if ((object)thisSymbol != null && thisSymbol.ContainingSymbol != ContainingMemberOrLambda && thisSymbol.RefKind != RefKind.None)
            {
                Error(diagnostics, ErrorCode.ERR_ThisStructNotInAnonMeth, node);
                return true;
            }

            return false;
        }

        private BoundBaseReference BindBase(BaseExpressionSyntax node, DiagnosticBag diagnostics)
        {
            NamedTypeSymbol baseType = (object)this.ContainingType == null ? null : this.ContainingType.BaseTypeNoUseSiteDiagnostics;
            bool hasErrors = true;

            bool inStaticContext;
            if (!HasThis(isExplicit: true, inStaticContext: out inStaticContext))
            {
                //this error is returned in the field initializer case
                Error(diagnostics, inStaticContext ? ErrorCode.ERR_BaseInStaticMeth : ErrorCode.ERR_BaseInBadContext, node);
            }
            else if ((object)baseType == null) // e.g. in System.Object
            {
                Error(diagnostics, ErrorCode.ERR_NoBaseClass, node);
            }
            else if (node.Parent.Kind() != SyntaxKind.SimpleMemberAccessExpression && node.Parent.Kind() != SyntaxKind.ElementAccessExpression)
            {
                Error(diagnostics, ErrorCode.ERR_BaseIllegal, node);
            }
            else if (IsRefOrOutThisParameterCaptured(node, diagnostics))
            {
                // error has been reported by CheckThisReference
            }
            else
            {
                hasErrors = false;
            }

            return new BoundBaseReference(node, baseType, hasErrors);
        }

        private BoundExpression BindCast(CastExpressionSyntax node, DiagnosticBag diagnostics)
        {
            BoundExpression operand = this.BindValue(node.Expression, diagnostics, BindValueKind.RValue);
            TypeSymbol targetType = this.BindType(node.Type, diagnostics).TypeSymbol;

            if (targetType.IsNullableType() &&
                !operand.HasAnyErrors &&
                operand.Type != null &&
                !operand.Type.IsNullableType() &&
                targetType.GetNullableUnderlyingType() != operand.Type)
            {
                return BindExplicitNullableCastFromNonNullable(node, operand, targetType, diagnostics);
            }

            return BindCastCore(node, operand, targetType, wasCompilerGenerated: operand.WasCompilerGenerated, diagnostics: diagnostics);
        }

        private BoundExpression BindCastCore(ExpressionSyntax node, BoundExpression operand, TypeSymbol targetType, bool wasCompilerGenerated, DiagnosticBag diagnostics)
        {
            HashSet<DiagnosticInfo> useSiteDiagnostics = null;
            Conversion conversion = this.Conversions.ClassifyConversionFromExpression(operand, targetType, ref useSiteDiagnostics, forCast: true);
            diagnostics.Add(node, useSiteDiagnostics);
            if (operand.HasAnyErrors || targetType.IsErrorType() || !conversion.IsValid || targetType.IsStatic)
            {
                GenerateExplicitConversionErrors(diagnostics, node, conversion, operand, targetType);

                return new BoundConversion(
                    node,
                    operand,
                    conversion,
                    @checked: CheckOverflowAtRuntime,
                    explicitCastInCode: true,
                    constantValueOpt: ConstantValue.NotAvailable,
                    type: targetType,
                    hasErrors: true);
            }

            return CreateConversion(node, operand, conversion, isCast: true, wasCompilerGenerated: wasCompilerGenerated, destination: targetType, diagnostics: diagnostics);
        }

        private void GenerateExplicitConversionErrors(
            DiagnosticBag diagnostics,
            SyntaxNode syntax,
            Conversion conversion,
            BoundExpression operand,
            TypeSymbol targetType)
        {
            // Make sure that errors within the unbound lambda don't get lost.
            if (operand.Kind == BoundKind.UnboundLambda)
            {
                GenerateAnonymousFunctionConversionError(diagnostics, operand.Syntax, (UnboundLambda)operand, targetType);
                return;
            }

            if (operand.HasAnyErrors || targetType.IsErrorType())
            {
                // an error has already been reported elsewhere
                return;
            }

            if (targetType.IsStatic)
            {
                // The specification states in the section titled "Referencing Static
                // Class Types" that it is always illegal to have a static class in a
                // cast operator.
                diagnostics.Add(ErrorCode.ERR_ConvertToStaticClass, syntax.Location, targetType);
                return;
            }

            if (!targetType.IsReferenceType && !targetType.IsNullableType() && operand.IsLiteralNull())
            {
                diagnostics.Add(ErrorCode.ERR_ValueCantBeNull, syntax.Location, targetType);
                return;
            }

            if (conversion.ResultKind == LookupResultKind.OverloadResolutionFailure)
            {
                Debug.Assert(conversion.IsUserDefined);

                ImmutableArray<MethodSymbol> originalUserDefinedConversions = conversion.OriginalUserDefinedConversions;
                if (originalUserDefinedConversions.Length > 1)
                {
                    diagnostics.Add(ErrorCode.ERR_AmbigUDConv, syntax.Location, originalUserDefinedConversions[0], originalUserDefinedConversions[1], operand.Display, targetType);
                }
                else
                {
                    Debug.Assert(originalUserDefinedConversions.Length == 0,
                        "How can there be exactly one applicable user-defined conversion if the conversion doesn't exist?");
                    SymbolDistinguisher distinguisher1 = new SymbolDistinguisher(this.Compilation, operand.Type, targetType);
                    diagnostics.Add(ErrorCode.ERR_NoExplicitConv, syntax.Location, distinguisher1.First, distinguisher1.Second);
                }

                return;
            }

            // TODO: report more specific diagnostics here for failed method group conversions
            if (operand.Kind == BoundKind.MethodGroup)
            {
                diagnostics.Add(ErrorCode.ERR_NoExplicitConv, syntax.Location, MessageID.IDS_SK_METHOD.Localize(), targetType);
                return;
            }

            if (operand.Kind == BoundKind.TupleLiteral)
            {
                var tuple = (BoundTupleLiteral)operand;
                var targetElementTypes = default(ImmutableArray<TypeSymbol>);

                // If target is a tuple or compatible type with the same number of elements,
                // report errors for tuple arguments that failed to convert, which would be more useful.
                if (targetType.TryGetElementTypesIfTupleOrCompatible(out targetElementTypes) &&
                    targetElementTypes.Length == tuple.Arguments.Length)
                {
                    GenerateExplicitConversionErrorsForTupleLiteralArguments(diagnostics, tuple.Arguments, targetElementTypes);
                    return;
                }

                // target is not compatible with source and source does not have a type
                if ((object)tuple.Type == null)
                {
                    Error(diagnostics, ErrorCode.ERR_ConversionNotTupleCompatible, syntax, tuple.Arguments.Length, targetType);
                    return;
                }

                // Otherwise it is just a regular conversion failure from T1 to T2.
            }

            Debug.Assert((object)operand.Type != null);
            SymbolDistinguisher distinguisher = new SymbolDistinguisher(this.Compilation, operand.Type, targetType);
            diagnostics.Add(ErrorCode.ERR_NoExplicitConv, syntax.Location, distinguisher.First, distinguisher.Second);
        }

        private void GenerateExplicitConversionErrorsForTupleLiteralArguments(
            DiagnosticBag diagnostics,
            ImmutableArray<BoundExpression> tupleArguments,
            ImmutableArray<TypeSymbol> targetElementTypes)
        {
            var argLength = tupleArguments.Length;

            // report all leaf elements of the tuple literal that failed to convert
            // NOTE: we are not responsible for reporting use site errors here, just the failed leaf conversions.
            // By the time we get here we have done analysis and know we have failed the cast in general, and diagnostics collected in the process is already in the bag. 
            // The only thing left is to form a diagnostics about the actually failing conversion(s).
            // This whole method does not itself collect any usesite diagnostics. Its only purpose is to produce an error better than "conversion failed here"           
            HashSet<DiagnosticInfo> usDiagsUnused = null;

            for (int i = 0; i < targetElementTypes.Length; i++)
            {
                var argument = tupleArguments[i];
                var targetElementType = targetElementTypes[i];

                var elementConversion = Conversions.ClassifyConversionFromExpression(argument, targetElementType, ref usDiagsUnused);
                if (!elementConversion.IsValid)
                {
                    GenerateExplicitConversionErrors(diagnostics, argument.Syntax, elementConversion, argument, targetElementType);
                }
            }
        }

        /// <summary>
        /// This implements the casting behavior described in section 6.2.3 of the spec:
        /// 
        /// - If the nullable conversion is from S to T?, the conversion is evaluated as the underlying conversion 
        ///   from S to T followed by a wrapping from T to T?.
        ///
        /// This particular check is done in the binder because it involves conversion processing rules (like overflow
        /// checking and constant folding) which are not handled by Conversions.
        /// </summary>
        private BoundExpression BindExplicitNullableCastFromNonNullable(ExpressionSyntax node, BoundExpression operand, TypeSymbol targetType, DiagnosticBag diagnostics)
        {
            Debug.Assert(targetType != null && targetType.IsNullableType());
            Debug.Assert(operand.Type != null && !operand.Type.IsNullableType());

            // Section 6.2.3 of the spec only applies when the non-null version of the types involved have a
            // built in conversion.
            HashSet<DiagnosticInfo> unused = null;
            var underlyingTargetType = targetType.GetNullableUnderlyingType();
            var underlyingConversion = Conversions.ClassifyBuiltInConversion(operand.Type, underlyingTargetType, ref unused);
            if (!underlyingConversion.Exists)
            {
                return BindCastCore(node, operand, targetType, wasCompilerGenerated: operand.WasCompilerGenerated, diagnostics: diagnostics);
            }

            var bag = DiagnosticBag.GetInstance();
            try
            {
                var underlyingExpr = BindCastCore(node, operand, targetType.GetNullableUnderlyingType(), wasCompilerGenerated: false, diagnostics: bag);
                if (underlyingExpr.HasErrors || bag.HasAnyErrors())
                {
                    Error(diagnostics, ErrorCode.ERR_NoExplicitConv, node, operand.Type, targetType);

                    return new BoundConversion(
                        node,
                        operand,
                        Conversion.NoConversion,
                        @checked: CheckOverflowAtRuntime,
                        explicitCastInCode: true,
                        constantValueOpt: ConstantValue.NotAvailable,
                        type: targetType,
                        hasErrors: true);
                }

                // It's possible for the S -> T conversion to produce a 'better' constant value.  If this 
                // constant value is produced place it in the tree so that it gets emitted.  This maintains 
                // parity with the native compiler which also evaluated the conversion at compile time. 
                if (underlyingExpr.ConstantValue != null)
                {
                    underlyingExpr.WasCompilerGenerated = true;
                    return BindCastCore(node, underlyingExpr, targetType, wasCompilerGenerated: operand.WasCompilerGenerated, diagnostics: diagnostics);
                }

                return BindCastCore(node, operand, targetType, wasCompilerGenerated: operand.WasCompilerGenerated, diagnostics: diagnostics);
            }
            finally
            {
                bag.Free();
            }
        }

        private static NameSyntax GetNameSyntax(SyntaxNode syntax)
        {
            string nameString;
            return GetNameSyntax(syntax, out nameString);
        }

        /// <summary>
        /// Gets the NameSyntax associated with the syntax node
        /// If no syntax is attached it sets the nameString to plain text
        /// name and returns a null NameSyntax
        /// </summary>
        /// <param name="syntax">Syntax node</param>
        /// <param name="nameString">Plain text name</param>
        private static NameSyntax GetNameSyntax(SyntaxNode syntax, out string nameString)
        {
            nameString = string.Empty;
            while (true)
            {
                switch (syntax.Kind())
                {
                    case SyntaxKind.PredefinedType:
                        nameString = ((PredefinedTypeSyntax)syntax).Keyword.ValueText;
                        return null;
                    case SyntaxKind.SimpleLambdaExpression:
                        nameString = MessageID.IDS_Lambda.Localize().ToString();
                        return null;
                    case SyntaxKind.ParenthesizedExpression:
                        syntax = ((ParenthesizedExpressionSyntax)syntax).Expression;
                        continue;
                    case SyntaxKind.CastExpression:
                        syntax = ((CastExpressionSyntax)syntax).Expression;
                        continue;
                    case SyntaxKind.SimpleMemberAccessExpression:
                    case SyntaxKind.PointerMemberAccessExpression:
                        return ((MemberAccessExpressionSyntax)syntax).Name;
                    case SyntaxKind.MemberBindingExpression:
                        return ((MemberBindingExpressionSyntax)syntax).Name;
                    default:
                        return syntax as NameSyntax;
                }
            }
        }

        /// <summary>
        /// Gets the plain text name associated with the expression syntax node
        /// </summary>
        /// <param name="syntax">Expression syntax node</param>
        /// <returns>Plain text name</returns>
        private static string GetName(ExpressionSyntax syntax)
        {
            string nameString;
            var nameSyntax = GetNameSyntax(syntax, out nameString);
            if (nameSyntax != null)
            {
                return nameSyntax.GetUnqualifiedName().Identifier.ValueText;
            }
            return nameString;
        }

        // Given a list of arguments, create arrays of the bound arguments and the names of those
        // arguments.
        private void BindArgumentsAndNames(ArgumentListSyntax argumentListOpt, DiagnosticBag diagnostics, AnalyzedArguments result, bool allowArglist = false, bool isDelegateCreation = false)
        {
            if (argumentListOpt != null)
            {
                BindArgumentsAndNames(argumentListOpt.Arguments, diagnostics, result, allowArglist, isDelegateCreation: isDelegateCreation);
            }
        }

        private void BindArgumentsAndNames(BracketedArgumentListSyntax argumentListOpt, DiagnosticBag diagnostics, AnalyzedArguments result)
        {
            if (argumentListOpt != null)
            {
                BindArgumentsAndNames(argumentListOpt.Arguments, diagnostics, result, allowArglist: false);
            }
        }

        private void BindArgumentsAndNames(
            SeparatedSyntaxList<ArgumentSyntax> arguments,
            DiagnosticBag diagnostics,
            AnalyzedArguments result,
            bool allowArglist,
            bool isDelegateCreation = false)
        {
            // Only report the first "duplicate name" or "named before positional" error, 
            // so as to avoid "cascading" errors.
            bool hadError = false;

            for (int i = 0, l = arguments.Count; i < l; i++)
            {
                var argumentSyntax = arguments[i];

                hadError = BindArgumentAndName(result, diagnostics, hadError, argumentSyntax, allowArglist, isDelegateCreation: isDelegateCreation);
            }
        }

        private bool RefMustBeObeyed(bool isDelegateCreation, ArgumentSyntax argumentSyntax)
        {
            if (Compilation.FeatureStrictEnabled || !isDelegateCreation)
            {
                return true;
            }

            switch (argumentSyntax.Expression.Kind())
            {
                // The next 3 cases should never be allowed as they cannot be ref/out. Assuming a bug in legacy compiler.
                case SyntaxKind.ParenthesizedLambdaExpression:
                case SyntaxKind.SimpleLambdaExpression:
                case SyntaxKind.AnonymousMethodExpression:
                case SyntaxKind.InvocationExpression:
                case SyntaxKind.ObjectCreationExpression:
                case SyntaxKind.ParenthesizedExpression: // this is never allowed in legacy compiler
                case SyntaxKind.DeclarationExpression:
                    // A property/indexer is also invalid as it cannot be ref/out, but cannot be checked here. Assuming a bug in legacy compiler.
                    return true;
                default:
                    // The only ones that concern us here for compat is: locals, params, fields
                    // BindArgumentAndName correctly rejects all other cases, except for properties and indexers.
                    // They are handled after BindArgumentAndName returns and the binding can be checked.
                    return false;
            }
        }

        private bool BindArgumentAndName(
            AnalyzedArguments result,
            DiagnosticBag diagnostics,
            bool hadError,
            ArgumentSyntax argumentSyntax,
            bool allowArglist,
            bool isDelegateCreation = false)
        {
            RefKind origRefKind = argumentSyntax.RefOrOutKeyword.Kind().GetRefKind();
            // The old native compiler ignores ref/out in a delegate creation expression.
            // For compatibility we implement the same bug except in strict mode.
            // Note: Some others should still be rejected when ref/out present. See RefMustBeObeyed.
            RefKind refKind = origRefKind == RefKind.None || RefMustBeObeyed(isDelegateCreation, argumentSyntax) ? origRefKind : RefKind.None;

            BoundExpression boundArgument = BindArgumentValue(diagnostics, argumentSyntax, allowArglist, refKind);

            hadError |= BindArgumentAndName(
                result,
                diagnostics,
                hadError,
                argumentSyntax,
                boundArgument,
                argumentSyntax.NameColon,
                refKind);

            // check for ref/out property/indexer, only needed for 1 parameter version
            if (!hadError && isDelegateCreation && origRefKind != RefKind.None && result.Arguments.Count == 1)
            {
                var arg = result.Argument(0);
                switch (arg.Kind)
                {
                    case BoundKind.PropertyAccess:
                    case BoundKind.IndexerAccess:
                        return CheckIsVariable(argumentSyntax, arg, BindValueKind.RefOrOut, false, diagnostics);
                }
            }

            return hadError;
        }

        private BoundExpression BindArgumentValue(DiagnosticBag diagnostics, ArgumentSyntax argumentSyntax, bool allowArglist, RefKind refKind)
        {
            if (argumentSyntax.Expression.Kind() == SyntaxKind.DeclarationExpression)
            {
                var declarationExpression = (DeclarationExpressionSyntax)argumentSyntax.Expression;
                if (declarationExpression.IsOutDeclaration())
                {
                    return BindOutDeclarationArgument(declarationExpression, diagnostics);
                }
            }

            return BindArgumentExpression(diagnostics, argumentSyntax.Expression, refKind, allowArglist);
        }

        private BoundExpression BindOutDeclarationArgument(DeclarationExpressionSyntax declarationExpression, DiagnosticBag diagnostics)
        {
            TypeSyntax typeSyntax = declarationExpression.Type;
            VariableDesignationSyntax designation = declarationExpression.Designation;
            switch (designation.Kind())
            {
                case SyntaxKind.DiscardDesignation:
                    {
                        bool isVar;
                        bool isConst = false;
                        AliasSymbol alias;
                        var declType = BindVariableType(designation, diagnostics, typeSyntax, ref isConst, out isVar, out alias);
                        Debug.Assert(isVar == ((object)declType == null));

                        return new BoundDiscardExpression(declarationExpression, declType?.TypeSymbol);
                    }
                case SyntaxKind.SingleVariableDesignation:
                    return BindOutVariableDeclarationArgument(declarationExpression, diagnostics);
                default:
                    throw ExceptionUtilities.UnexpectedValue(designation.Kind());
            }
        }

        private BoundExpression BindOutVariableDeclarationArgument(
             DeclarationExpressionSyntax declarationExpression,
             DiagnosticBag diagnostics)
        {
            Debug.Assert(declarationExpression.IsOutVarDeclaration());
            bool isVar;
            var designation = (SingleVariableDesignationSyntax)declarationExpression.Designation;
            TypeSyntax typeSyntax = declarationExpression.Type;

            // Is this a local?
            SourceLocalSymbol localSymbol = this.LookupLocal(designation.Identifier);
            if ((object)localSymbol != null)
            {
                Debug.Assert(localSymbol.DeclarationKind == LocalDeclarationKind.OutVariable);
                if ((InConstructorInitializer || InFieldInitializer) && ContainingMemberOrLambda.ContainingSymbol.Kind == SymbolKind.NamedType)
                {
                    Error(diagnostics, ErrorCode.ERR_ExpressionVariableInConstructorOrFieldInitializer, declarationExpression);
                }

                bool isConst = false;
                AliasSymbol alias;
                var declType = BindVariableType(declarationExpression, diagnostics, typeSyntax, ref isConst, out isVar, out alias);

                localSymbol.ScopeBinder.ValidateDeclarationNameConflictsInScope(localSymbol, diagnostics);

                if (isVar)
                {
                    return new OutVariablePendingInference(declarationExpression, localSymbol, null);
                }

                CheckRestrictedTypeInAsync(this.ContainingMemberOrLambda, declType.TypeSymbol, diagnostics, typeSyntax);

                return new BoundLocal(declarationExpression, localSymbol, isDeclaration:true, constantValueOpt: null, type: declType.TypeSymbol);
            }

            // Is this a field?
            GlobalExpressionVariable expressionVariableField = LookupDeclaredField(designation);

            if ((object)expressionVariableField == null)
            {
                // We should have the right binder in the chain, cannot continue otherwise.
                throw ExceptionUtilities.Unreachable;
            }

            BoundExpression receiver = SynthesizeReceiver(designation, expressionVariableField, diagnostics);

            if (typeSyntax.IsVar)
            {
                var ignored = DiagnosticBag.GetInstance();
                BindTypeOrAlias(typeSyntax, ignored, out isVar);
                ignored.Free();

                if (isVar)
                {
                    return new OutVariablePendingInference(declarationExpression, expressionVariableField, receiver);
                }
            }

            TypeSymbol fieldType = expressionVariableField.GetFieldType(this.FieldsBeingBound).TypeSymbol;
            return new BoundFieldAccess(declarationExpression,
                                        receiver,
                                        expressionVariableField, null, LookupResultKind.Viable, fieldType);
        }

        /// <summary>
        /// Returns true if a bad special by ref local was found.
        /// </summary>
        internal static bool CheckRestrictedTypeInAsync(Symbol containingSymbol, TypeSymbol type, DiagnosticBag diagnostics, SyntaxNode syntax)
        {
            if (containingSymbol.Kind == SymbolKind.Method
                && ((MethodSymbol)containingSymbol).IsAsync
                && type.IsRestrictedType())
            {
                Error(diagnostics, ErrorCode.ERR_BadSpecialByRefLocal, syntax, type);
                return true;
            }
            return false;
        }

        internal GlobalExpressionVariable LookupDeclaredField(SingleVariableDesignationSyntax variableDesignator)
        {
            return LookupDeclaredField(variableDesignator, variableDesignator.Identifier.ValueText);
        }

        internal GlobalExpressionVariable LookupDeclaredField(SyntaxNode node, string identifier)
        {
            foreach (Symbol member in ContainingType?.GetMembers(identifier) ?? ImmutableArray<Symbol>.Empty)
            {
                GlobalExpressionVariable field;
                if (member.Kind == SymbolKind.Field &&
                    (field = member as GlobalExpressionVariable)?.SyntaxTree == node.SyntaxTree &&
                    field.SyntaxNode == node)
                {
                    return field;
                }
            }

            return null;
        }

        // Bind a named/positional argument.
        // Prevent cascading diagnostic by considering the previous
        // error state and returning the updated error state.
        private bool BindArgumentAndName(
            AnalyzedArguments result,
            DiagnosticBag diagnostics,
            bool hadError,
            CSharpSyntaxNode argumentSyntax,
            BoundExpression boundArgumentExpression,
            NameColonSyntax nameColonSyntax,
            RefKind refKind)
        {
            Debug.Assert(argumentSyntax is ArgumentSyntax || argumentSyntax is AttributeArgumentSyntax);

            bool hasRefKinds = result.RefKinds.Any();
            if (refKind != RefKind.None)
            {
                // The common case is no ref or out arguments. So we defer all work until the first one is seen.
                if (!hasRefKinds)
                {
                    hasRefKinds = true;

                    int argCount = result.Arguments.Count;
                    for (int i = 0; i < argCount; ++i)
                    {
                        result.RefKinds.Add(RefKind.None);
                    }
                }
            }

            if (hasRefKinds)
            {
                result.RefKinds.Add(refKind);
            }

            bool hasNames = result.Names.Any();
            if (nameColonSyntax != null)
            {
                // The common case is no named arguments. So we defer all work until the first named argument is seen.
                if (!hasNames)
                {
                    hasNames = true;

                    int argCount = result.Arguments.Count;
                    for (int i = 0; i < argCount; ++i)
                    {
                        result.Names.Add(null);
                    }
                }

                string name = nameColonSyntax.Name.Identifier.ValueText;

                // Note that because of this nested loop this is an O(n^2) algorithm; 
                // however, the set of named arguments in an invocation is likely to be small.

                bool hasNameCollision = false;
                for (int i = 0; i < result.Names.Count; ++i)
                {
                    if (result.Name(i) == name)
                    {
                        hasNameCollision = true;
                        break;
                    }
                }

                if (hasNameCollision)
                {
                    if (!hadError)
                    {
                        // CS: Named argument '{0}' cannot be specified multiple times
                        Error(diagnostics, ErrorCode.ERR_DuplicateNamedArgument, nameColonSyntax.Name, name);

                        hadError = true;
                    }
                }

                result.Names.Add(nameColonSyntax.Name);
            }
            else if (hasNames)
            {
                // We just saw a fixed-position argument after a named argument.
                if (!hadError)
                {
                    // CS1738: Named argument specifications must appear after all fixed arguments have been specified
                    Error(diagnostics, ErrorCode.ERR_NamedArgumentSpecificationBeforeFixedArgument, argumentSyntax);
                    hadError = true;
                }

                result.Names.Add(null);
            }

            result.Arguments.Add(boundArgumentExpression);

            return hadError;
        }

        /// <summary>
        /// Bind argument and verify argument matches rvalue or out param requirements.
        /// </summary>
        private BoundExpression BindArgumentExpression(DiagnosticBag diagnostics, ExpressionSyntax argumentExpression, RefKind refKind, bool allowArglist)
        {
            BindValueKind valueKind = refKind == RefKind.None ? BindValueKind.RValue : BindValueKind.RefOrOut;

            BoundExpression argument;
            if (allowArglist)
            {
                argument = this.BindValueAllowArgList(argumentExpression, diagnostics, valueKind);
            }
            else
            {
                argument = this.BindValue(argumentExpression, diagnostics, valueKind);
            }

            return argument;
        }

        private void CoerceArguments<TMember>(
            MemberResolutionResult<TMember> methodResult,
            ArrayBuilder<BoundExpression> arguments,
            DiagnosticBag diagnostics)
            where TMember : Symbol
        {
            var result = methodResult.Result;

            // Parameter types should be taken from the least overridden member:
            var parameters = methodResult.LeastOverriddenMember.GetParameters();

            for (int arg = 0; arg < arguments.Count; ++arg)
            {
                var kind = result.ConversionForArg(arg);
                BoundExpression argument = arguments[arg];

                if (!kind.IsIdentity || argument.Kind == BoundKind.TupleLiteral)
                {
                    TypeSymbol type = GetCorrespondingParameterType(ref result, parameters, arg);

                    // NOTE: for some reason, dev10 doesn't report this for indexer accesses.
                    if (!methodResult.Member.IsIndexer() && !argument.HasAnyErrors && type.IsUnsafe())
                    {
                        // CONSIDER: dev10 uses the call syntax, but this seems clearer.
                        ReportUnsafeIfNotAllowed(argument.Syntax, diagnostics);
                        //CONSIDER: Return a bad expression so that HasErrors is true?
                    }

                    arguments[arg] = CreateConversion(argument.Syntax, argument, kind, false, type, diagnostics);
                }
                else if (argument.Kind == BoundKind.OutVariablePendingInference)
                {
                    TypeSymbol parameterType = GetCorrespondingParameterType(ref result, parameters, arg);
                    arguments[arg] = ((OutVariablePendingInference)argument).SetInferredType(parameterType, diagnostics);
                }
                else if (argument.Kind == BoundKind.OutDeconstructVarPendingInference)
                {
                    TypeSymbol parameterType = GetCorrespondingParameterType(ref result, parameters, arg);
                    arguments[arg] = ((OutDeconstructVarPendingInference)argument).SetInferredType(parameterType, success: true);
                }
                else if (argument.Kind == BoundKind.DiscardExpression && !argument.HasExpressionType())
                {
                    TypeSymbol parameterType = GetCorrespondingParameterType(ref result, parameters, arg);
                    Debug.Assert((object)parameterType != null);
                    arguments[arg] = ((BoundDiscardExpression)argument).SetInferredType(parameterType);
                }
            }
        }

        private TypeSymbol GetCorrespondingParameterType(ref MemberAnalysisResult result, ImmutableArray<ParameterSymbol> parameters, int arg)
        {
            int paramNum = result.ParameterFromArgument(arg);
            var type = GetTypeOrReturnTypeWithAdjustedNullableAnnotations(parameters[paramNum]).TypeSymbol;

            if (paramNum == parameters.Length - 1 && result.Kind == MemberResolutionKind.ApplicableInExpandedForm)
            {
                type = ((ArrayTypeSymbol)type).ElementType.TypeSymbol;
            }

            return type;
        }

        private BoundExpression BindArrayCreationExpression(ArrayCreationExpressionSyntax node, DiagnosticBag diagnostics)
        {
            // SPEC begins
            //
            // An array-creation-expression is used to create a new instance of an array-type.
            //
            // array-creation-expression:
            //     new non-array-type[expression-list] rank-specifiersopt array-initializeropt
            //     new array-type array-initializer 
            //     new rank-specifier array-initializer
            //
            // An array creation expression of the first form allocates an array instance of the
            // type that results from deleting each of the individual expressions from the 
            // expression list. For example, the array creation expression new int[10, 20] produces
            // an array instance of type int[,], and the array creation expression new int[10][,]
            // produces an array of type int[][,]. Each expression in the expression list must be of
            // type int, uint, long, or ulong, or implicitly convertible to one or more of these
            // types. The value of each expression determines the length of the corresponding
            // dimension in the newly allocated array instance. Since the length of an array
            // dimension must be nonnegative, it is a compile-time error to have a 
            // constant-expression with a negative value in the expression list.
            //
            // If an array creation expression of the first form includes an array initializer, each
            // expression in the expression list must be a constant and the rank and dimension 
            // lengths specified by the expression list must match those of the array initializer.
            //
            // In an array creation expression of the second or third form, the rank of the
            // specified array type or rank specifier must match that of the array initializer. The
            // individual dimension lengths are inferred from the number of elements in each of the
            // corresponding nesting levels of the array initializer. Thus, the expression new
            // int[,] {{0, 1}, {2, 3}, {4, 5}} exactly corresponds to new int[3, 2] {{0, 1}, {2, 3},
            // {4, 5}}
            //
            // An array creation expression of the third form is referred to as an implicitly typed
            // array creation expression. It is similar to the second form, except that the element
            // type of the array is not explicitly given, but determined as the best common type
            // (7.5.2.14) of the set of expressions in the array initializer. For a multidimensional
            // array, i.e., one where the rank-specifier contains at least one comma, this set
            // comprises all expressions found in nested array-initializers.
            //
            // An array creation expression permits instantiation of an array with elements of an
            // array type, but the elements of such an array must be manually initialized. For
            // example, the statement
            //
            // int[][] a = new int[100][];
            //
            // creates a single-dimensional array with 100 elements of type int[]. The initial value
            // of each element is null. It is not possible for the same array creation expression to
            // also instantiate the sub-arrays, and the statement
            //
            // int[][] a = new int[100][5];		// Error
            //
            // results in a compile-time error. 
            //
            // The following are examples of implicitly typed array creation expressions:
            //
            // var a = new[] { 1, 10, 100, 1000 };                     // int[]
            // var b = new[] { 1, 1.5, 2, 2.5 };                       // double[]
            // var c = new[,] { { "hello", null }, { "world", "!" } }; // string[,]
            // var d = new[] { 1, "one", 2, "two" };                   // Error
            //
            // The last expression causes a compile-time error because neither int nor string is 
            // implicitly convertible to the other, and so there is no best common type. An
            // explicitly typed array creation expression must be used in this case, for example
            // specifying the type to be object[]. Alternatively, one of the elements can be cast to
            // a common base type, which would then become the inferred element type.
            //
            // SPEC ends

            var type = (ArrayTypeSymbol)BindType(node.Type, diagnostics).TypeSymbol;

            // CONSIDER: 
            //
            // There may be erroneous rank specifiers in the source code, for example:
            //
            // int y = 123; 
            // int[][] z = new int[10][y];
            //
            // The "10" is legal but the "y" is not. If we are in such a situation we do have the
            // "y" expression syntax stashed away in the syntax tree. However, we do *not* perform
            // semantic analysis. This means that "go to definition" on "y" does not work, and so
            // on. We might consider doing a semantic analysis here (with error suppression; a parse
            // error has already been reported) so that "go to definition" works.

            ArrayBuilder<BoundExpression> sizes = ArrayBuilder<BoundExpression>.GetInstance();
            foreach (var arg in node.Type.RankSpecifiers[0].Sizes)
            {
                // These make the parse tree nicer, but they shouldn't actually appear in the bound tree.
                if (arg.Kind() != SyntaxKind.OmittedArraySizeExpression)
                {
                    var size = BindValue(arg, diagnostics, BindValueKind.RValue);
                    if (!size.HasAnyErrors)
                    {
                        size = ConvertToArrayIndex(size, node, diagnostics);
                        if (IsNegativeConstantForArraySize(size))
                        {
                            Error(diagnostics, ErrorCode.ERR_NegativeArraySize, arg);
                        }
                    }

                    sizes.Add(size);
                }
            }

            ImmutableArray<BoundExpression> arraySizes = sizes.ToImmutableAndFree();

            return node.Initializer == null
                ? new BoundArrayCreation(node, arraySizes, null, type)
                : BindArrayCreationWithInitializer(diagnostics, node, node.Initializer, type, arraySizes);
        }

        private BoundExpression BindImplicitArrayCreationExpression(ImplicitArrayCreationExpressionSyntax node, DiagnosticBag diagnostics)
        {
            // See BindArrayCreationExpression method above for implicitly typed array creation SPEC.

            InitializerExpressionSyntax initializer = node.Initializer;
            int rank = node.Commas.Count + 1;

            ImmutableArray<BoundExpression> boundInitializerExpressions = BindArrayInitializerExpressions(initializer, diagnostics, dimension: 1, rank: rank);

            bool hadMultipleCandidates;
            HashSet<DiagnosticInfo> useSiteDiagnostics = null;
            TypeSymbol bestType = BestTypeInferrer.InferBestType(boundInitializerExpressions, this.Conversions, out hadMultipleCandidates, ref useSiteDiagnostics);
            diagnostics.Add(node, useSiteDiagnostics);

            if ((object)bestType == null || bestType.SpecialType == SpecialType.System_Void) // Dev10 also reports ERR_ImplicitlyTypedArrayNoBestType for void.
            {
                Error(diagnostics, ErrorCode.ERR_ImplicitlyTypedArrayNoBestType, node);
                bestType = CreateErrorType();
            }

            if (bestType.IsRestrictedType())
            {
                // CS0611: Array elements cannot be of type '{0}'
                Error(diagnostics, ErrorCode.ERR_ArrayElementCantBeRefAny, node, bestType);
            }

            TypeSymbolWithAnnotations elementType;

            if (node.IsFeatureStaticNullCheckingEnabled())
            {
                // For now erase all notion about nullability of reference types as the algorithm is not taking it into account yet.
                // Default inferred reference type itself to a nullable state.
                elementType = TypeSymbolWithAnnotations.Create(bestType.SetUnknownNullabilityForRefernceTypes(), isNullableIfReferenceType: true);
            }
            else
            {
                elementType = TypeSymbolWithAnnotations.Create(bestType);
            }

            var arrayType = ArrayTypeSymbol.CreateCSharpArray(Compilation.Assembly, elementType, rank);
            return BindArrayCreationWithInitializer(diagnostics, node, initializer, arrayType,
                sizes: ImmutableArray<BoundExpression>.Empty, boundInitExprOpt: boundInitializerExpressions);
        }

        // This method binds all the array initializer expressions.
        // NOTE: It doesn't convert the bound initializer expressions to array's element type.
        // NOTE: This is done separately in ConvertAndBindArrayInitialization method below.
        private ImmutableArray<BoundExpression> BindArrayInitializerExpressions(InitializerExpressionSyntax initializer, DiagnosticBag diagnostics, int dimension, int rank)
        {
            var exprBuilder = ArrayBuilder<BoundExpression>.GetInstance();
            BindArrayInitializerExpressions(initializer, exprBuilder, diagnostics, dimension, rank);
            return exprBuilder.ToImmutableAndFree();
        }

        /// <summary>
        /// This method walks through the array's InitializerExpressionSyntax and binds all the initializer expressions recursively.
        /// NOTE: It doesn't convert the bound initializer expressions to array's element type.
        /// NOTE: This is done separately in ConvertAndBindArrayInitialization method below.
        /// </summary>
        /// <param name="initializer">Initializer Syntax.</param>
        /// <param name="exprBuilder">Bound expression builder.</param>
        /// <param name="diagnostics">Diagnostics.</param>
        /// <param name="dimension">Current array dimension being processed.</param>
        /// <param name="rank">Rank of the array type.</param>
        private void BindArrayInitializerExpressions(InitializerExpressionSyntax initializer, ArrayBuilder<BoundExpression> exprBuilder, DiagnosticBag diagnostics, int dimension, int rank)
        {
            Debug.Assert(rank > 0);
            Debug.Assert(dimension > 0 && dimension <= rank);
            Debug.Assert(exprBuilder != null);

            if (dimension == rank)
            {
                // We are processing the nth dimension of a rank-n array. We expect that these will
                // only be values, not array initializers.
                foreach (var expression in initializer.Expressions)
                {
                    var boundExpression = BindValue(expression, diagnostics, BindValueKind.RValue);
                    exprBuilder.Add(boundExpression);
                }
            }
            else
            {
                // Inductive case; we'd better have another array initializer
                foreach (var expression in initializer.Expressions)
                {
                    if (expression.Kind() == SyntaxKind.ArrayInitializerExpression)
                    {
                        BindArrayInitializerExpressions((InitializerExpressionSyntax)expression, exprBuilder, diagnostics, dimension + 1, rank);
                    }
                    else
                    {
                        // We have non-array initializer expression, but we expected an array initializer expression.

                        var boundExpression = BindValue(expression, diagnostics, BindValueKind.RValue);
                        if ((object)boundExpression.Type == null || !boundExpression.Type.IsErrorType())
                        {
                            if (!boundExpression.HasAnyErrors)
                            {
                                Error(diagnostics, ErrorCode.ERR_ArrayInitializerExpected, expression);
                            }

                            // Wrap the expression with a bound bad expression with error type.
                            boundExpression = BadExpression(
                                expression,
                                LookupResultKind.Empty,
                                ImmutableArray.Create(boundExpression.ExpressionSymbol),
                                ImmutableArray.Create(boundExpression));
                        }

                        exprBuilder.Add(boundExpression);
                    }
                }
            }
        }

        /// <summary>
        /// Given an array of bound initializer expressions, this method converts these bound expressions
        /// to array's element type and generates a BoundArrayInitialization with the converted initializers.
        /// </summary>
        /// <param name="diagnostics">Diagnostics.</param>
        /// <param name="node">Initializer Syntax.</param>
        /// <param name="type">Array type.</param>
        /// <param name="knownSizes">Known array bounds.</param>
        /// <param name="dimension">Current array dimension being processed.</param>
        /// <param name="boundInitExpr">Array of bound initializer expressions.</param>
        /// <param name="boundInitExprIndex">
        /// Index into the array of bound initializer expressions to fetch the next bound expression.
        /// </param>
        /// <returns></returns>
        private BoundArrayInitialization ConvertAndBindArrayInitialization(
            DiagnosticBag diagnostics,
            InitializerExpressionSyntax node,
            ArrayTypeSymbol type,
            int?[] knownSizes,
            int dimension,
            ImmutableArray<BoundExpression> boundInitExpr,
            ref int boundInitExprIndex)
        {
            Debug.Assert(!boundInitExpr.IsDefault);

            ArrayBuilder<BoundExpression> initializers = ArrayBuilder<BoundExpression>.GetInstance();
            if (dimension == type.Rank)
            {
                // We are processing the nth dimension of a rank-n array. We expect that these will
                // only be values, not array initializers.
                TypeSymbol elemType = type.ElementType.TypeSymbol;
                foreach (var expressionSyntax in node.Expressions)
                {
                    Debug.Assert(boundInitExprIndex >= 0 && boundInitExprIndex < boundInitExpr.Length);

                    BoundExpression boundExpression = boundInitExpr[boundInitExprIndex];
                    boundInitExprIndex++;

                    BoundExpression convertedExpression = GenerateConversionForAssignment(elemType, boundExpression, diagnostics);
                    initializers.Add(convertedExpression);
                }
            }
            else
            {
                // Inductive case; we'd better have another array initializer
                foreach (var expr in node.Expressions)
                {
                    BoundExpression init = null;
                    if (expr.Kind() == SyntaxKind.ArrayInitializerExpression)
                    {
                        init = ConvertAndBindArrayInitialization(diagnostics, (InitializerExpressionSyntax)expr,
                             type, knownSizes, dimension + 1, boundInitExpr, ref boundInitExprIndex);
                    }
                    else
                    {
                        // We have non-array initializer expression, but we expected an array initializer expression.
                        // We have already generated the diagnostics during binding, so just fetch the bound expression.

                        Debug.Assert(boundInitExprIndex >= 0 && boundInitExprIndex < boundInitExpr.Length);

                        init = boundInitExpr[boundInitExprIndex];
                        Debug.Assert(init.HasAnyErrors);
                        Debug.Assert(init.Type.IsErrorType());

                        boundInitExprIndex++;
                    }

                    initializers.Add(init);
                }
            }

            bool hasErrors = false;
            var knownSizeOpt = knownSizes[dimension - 1];

            if (knownSizeOpt == null)
            {
                knownSizes[dimension - 1] = initializers.Count;
            }
            else if (knownSizeOpt != initializers.Count)
            {
                // No need to report an error if the known size is negative
                // since we've already reported CS0248 earlier and it's
                // expected that the number of initializers won't match.
                if (knownSizeOpt >= 0)
                {
                    Error(diagnostics, ErrorCode.ERR_ArrayInitializerIncorrectLength, node, knownSizeOpt.Value);
                    hasErrors = true;
                }
            }

            return new BoundArrayInitialization(node, initializers.ToImmutableAndFree(), hasErrors: hasErrors);
        }

        private BoundArrayInitialization BindArrayInitializerList(
           DiagnosticBag diagnostics,
           InitializerExpressionSyntax node,
           ArrayTypeSymbol type,
           int?[] knownSizes,
           int dimension,
           ImmutableArray<BoundExpression> boundInitExprOpt = default(ImmutableArray<BoundExpression>))
        {
            // Bind the array initializer expressions, if not already bound.
            // NOTE: Initializer expressions might already be bound for implicitly type array creation
            // NOTE: during array's element type inference.
            if (boundInitExprOpt.IsDefault)
            {
                boundInitExprOpt = BindArrayInitializerExpressions(node, diagnostics, dimension, type.Rank);
            }

            // Convert the bound array initializer expressions to array's element type and
            // generate BoundArrayInitialization with the converted initializers.
            int boundInitExprIndex = 0;
            return ConvertAndBindArrayInitialization(diagnostics, node, type, knownSizes, dimension, boundInitExprOpt, ref boundInitExprIndex);
        }

        private BoundArrayInitialization BindUnexpectedArrayInitializer(
            InitializerExpressionSyntax node,
            DiagnosticBag diagnostics,
            ErrorCode errorCode,
            CSharpSyntaxNode errorNode = null)
        {
            var result = BindArrayInitializerList(
                diagnostics,
                node,
                this.Compilation.CreateArrayTypeSymbol(GetSpecialType(SpecialType.System_Object, diagnostics, node)),
                new int?[1],
                dimension: 1);

            if (!result.HasAnyErrors)
            {
                result = new BoundArrayInitialization(node, result.Initializers, hasErrors: true);
            }

            Error(diagnostics, errorCode, errorNode ?? node);
            return result;
        }

        // We could be in the cases
        //
        // (1) int[] x = { a, b }
        // (2) new int[] { a, b }
        // (3) new int[2] { a, b }
        // (4) new [] { a, b }
        //
        // In case (1) there is no creation syntax.
        // In cases (2) and (3) creation syntax is an ArrayCreationExpression.
        // In case (4) creation syntax is an ImplicitArrayCreationExpression.
        //
        // In cases (1), (2) and (4) there are no sizes.
        //
        // The initializer syntax is always provided.
        //
        // If we are in case (3) and sizes are provided then the number of sizes must match the rank
        // of the array type passed in.

        // For case (4), i.e. ImplicitArrayCreationExpression, we must have already bound the
        // initializer expressions for best type inference.
        // These bound expressions are stored in boundInitExprOpt and reused in creating
        // BoundArrayInitialization to avoid binding them twice.

        private BoundArrayCreation BindArrayCreationWithInitializer(
            DiagnosticBag diagnostics,
            ExpressionSyntax creationSyntax,
            InitializerExpressionSyntax initSyntax,
            ArrayTypeSymbol type,
            ImmutableArray<BoundExpression> sizes,
            ImmutableArray<BoundExpression> boundInitExprOpt = default(ImmutableArray<BoundExpression>))
        {
            Debug.Assert(creationSyntax == null ||
                creationSyntax.Kind() == SyntaxKind.ArrayCreationExpression ||
                creationSyntax.Kind() == SyntaxKind.ImplicitArrayCreationExpression);
            Debug.Assert(initSyntax != null);
            Debug.Assert((object)type != null);
            Debug.Assert(boundInitExprOpt.IsDefault || creationSyntax.Kind() == SyntaxKind.ImplicitArrayCreationExpression);

            bool error = false;

            // NOTE: In error scenarios, it may be the case sizes.Count > type.Rank.
            // For example, new int[1 2] has 2 sizes, but rank 1 (since there are 0 commas).
            int rank = type.Rank;
            int numSizes = sizes.Length;
            int?[] knownSizes = new int?[Math.Max(rank, numSizes)];

            // If there are sizes given and there is an array initializer, then every size must be a
            // constant. (We'll check later that it matches)
            for (int i = 0; i < numSizes; ++i)
            {
                // Here we are being bug-for-bug compatible with C# 4. When you have code like
                // byte[] b = new[uint.MaxValue] { 2 };
                // you might expect an error that says that the number of elements in the initializer does
                // not match the size of the array. But in C# 4 if the constant does not fit into an integer
                // then we confusingly give the error "that's not a constant".
                // NOTE: in the example above, GetIntegerConstantForArraySize is returning null because the
                // size doesn't fit in an int - not because it doesn't match the initializer length.
                var size = sizes[i];
                knownSizes[i] = GetIntegerConstantForArraySize(size);
                if (!size.HasAnyErrors && knownSizes[i] == null)
                {
                    Error(diagnostics, ErrorCode.ERR_ConstantExpected, size.Syntax);
                    error = true;
                }
            }

            // KnownSizes is further mutated by BindArrayInitializerList as it works out more
            // information about the sizes.
            BoundArrayInitialization initializer = BindArrayInitializerList(diagnostics, initSyntax, type, knownSizes, 1, boundInitExprOpt);

            error = error || initializer.HasAnyErrors;

            bool hasCreationSyntax = creationSyntax != null;
            CSharpSyntaxNode nonNullSyntax = (CSharpSyntaxNode)creationSyntax ?? initSyntax;

            // Construct a set of size expressions if we were not given any.
            //
            // It is possible in error scenarios that some of the bounds were not determined. Substitute
            // zeroes for those.
            if (numSizes == 0)
            {
                BoundExpression[] sizeArray = new BoundExpression[rank];
                for (int i = 0; i < rank; i++)
                {
                    sizeArray[i] = new BoundLiteral(
                        nonNullSyntax,
                        ConstantValue.Create(knownSizes[i] ?? 0),
                        GetSpecialType(SpecialType.System_Int32, diagnostics, nonNullSyntax))
                    { WasCompilerGenerated = true };
                }
                sizes = sizeArray.AsImmutableOrNull();
            }
            else if (!error && rank != numSizes)
            {
                Error(diagnostics, ErrorCode.ERR_BadIndexCount, nonNullSyntax, type.Rank);
                error = true;
            }

            return new BoundArrayCreation(nonNullSyntax, sizes, initializer, type, hasErrors: error)
            {
                WasCompilerGenerated = !hasCreationSyntax &&
                    (initSyntax.Parent == null ||
                    initSyntax.Parent.Kind() != SyntaxKind.EqualsValueClause ||
                    ((EqualsValueClauseSyntax)initSyntax.Parent).Value != initSyntax)
            };
        }

        private BoundExpression BindStackAllocArrayCreationExpression(
            StackAllocArrayCreationExpressionSyntax node, DiagnosticBag diagnostics)
        {
            if (!IsLegalStackAllocLocation(node))
            { 
                diagnostics.Add(
                    ErrorCode.ERR_InvalidExprTerm,
                    node.StackAllocKeyword.GetLocation(),
                    SyntaxFacts.GetText(SyntaxKind.StackAllocKeyword));
            }

            bool hasErrors = ReportUnsafeIfNotAllowed(node, diagnostics);

            // Check if we're syntactically within a catch or finally clause.
            if (this.Flags.Includes(BinderFlags.InCatchBlock) ||
                this.Flags.Includes(BinderFlags.InCatchFilter) ||
                this.Flags.Includes(BinderFlags.InFinallyBlock))
            {
                Error(diagnostics, ErrorCode.ERR_StackallocInCatchFinally, node);
            }

            TypeSyntax typeSyntax = node.Type;

            if (typeSyntax.Kind() != SyntaxKind.ArrayType)
            {
                Error(diagnostics, ErrorCode.ERR_BadStackAllocExpr, typeSyntax);

                return new BoundBadExpression(
                    node,
                    LookupResultKind.NotCreatable, //in this context, anyway
                    ImmutableArray<Symbol>.Empty,
                    ImmutableArray<BoundExpression>.Empty,
                    new PointerTypeSymbol(BindType(typeSyntax, diagnostics)));
            }

            ArrayTypeSyntax arrayTypeSyntax = (ArrayTypeSyntax)typeSyntax;
            TypeSyntax elementTypeSyntax = arrayTypeSyntax.ElementType;

            TypeSymbolWithAnnotations elementType = BindType(elementTypeSyntax, diagnostics);
            PointerTypeSymbol pointerType = new PointerTypeSymbol(elementType);

            bool typeHasErrors = elementType.TypeSymbol.IsErrorType();
            if (!typeHasErrors && elementType.IsManagedType)
            {
                Error(diagnostics, ErrorCode.ERR_ManagedAddr, elementTypeSyntax, elementType.TypeSymbol);
                typeHasErrors = true;
            }

            SyntaxList<ArrayRankSpecifierSyntax> rankSpecifiers = arrayTypeSyntax.RankSpecifiers;

            if (rankSpecifiers.Count != 1 ||
                rankSpecifiers[0].Sizes.Count != 1 ||
                rankSpecifiers[0].Sizes[0].Kind() == SyntaxKind.OmittedArraySizeExpression)
            {
                // NOTE: Dev10 reported several parse errors here.
                Error(diagnostics, ErrorCode.ERR_BadStackAllocExpr, typeSyntax);

                var builder = ArrayBuilder<BoundExpression>.GetInstance();
                DiagnosticBag discardedDiagnostics = DiagnosticBag.GetInstance();
                foreach (ArrayRankSpecifierSyntax rankSpecifier in rankSpecifiers)
                {
                    foreach (ExpressionSyntax size in rankSpecifier.Sizes)
                    {
                        if (size.Kind() != SyntaxKind.OmittedArraySizeExpression)
                        {
                            builder.Add(BindExpression(size, discardedDiagnostics));
                        }
                    }
                }
                discardedDiagnostics.Free();

                return new BoundBadExpression(
                    node,
                    LookupResultKind.Empty,
                    ImmutableArray<Symbol>.Empty,
                    builder.ToImmutableAndFree(),
                    pointerType);
            }

            ExpressionSyntax countSyntax = rankSpecifiers[0].Sizes[0];
            var count = BindValue(countSyntax, diagnostics, BindValueKind.RValue);
            if (!count.HasAnyErrors)
            {
                // NOTE: this is different from how we would bind an array size (in which case we would allow uint, long, or ulong).
                count = GenerateConversionForAssignment(GetSpecialType(SpecialType.System_Int32, diagnostics, node), count, diagnostics);
                if (!count.HasAnyErrors && IsNegativeConstantForArraySize(count))
                {
                    Error(diagnostics, ErrorCode.ERR_NegativeStackAllocSize, countSyntax);
                    hasErrors = true;
                }
            }

            return new BoundStackAllocArrayCreation(node, count, pointerType, hasErrors || typeHasErrors);
        }

        private static bool IsLegalStackAllocLocation(StackAllocArrayCreationExpressionSyntax node)
        {
            // First, StackAllocs are only legal in variable declaration initializers.
            if (node.Parent == null ||
                node.Parent.Kind() != SyntaxKind.EqualsValueClause ||
                node.Parent.Parent.Kind() != SyntaxKind.VariableDeclarator ||
                node.Parent.Parent.Parent.Kind() != SyntaxKind.VariableDeclaration)
            {
                return false;
            }

            // However, they're not legal for the variable declarations in fields/event-fields.
            var variableDeclaration = (VariableDeclarationSyntax)node.Parent.Parent.Parent;
            var owner = variableDeclaration.Parent;
            if (owner.Kind() == SyntaxKind.FieldDeclaration ||
                owner.Kind() == SyntaxKind.EventFieldDeclaration)
            {
                return false;
            }

            // This leaves variable-declarations inside a method-body.  Stack-allocs are legal
            // in all cases here except for const-locals.
            if (owner.Kind() == SyntaxKind.LocalDeclarationStatement)
            {
                var localDeclaration = (LocalDeclarationStatementSyntax)owner;
                if (localDeclaration.Modifiers.Any(SyntaxKind.ConstKeyword))
                {
                    return false;
                }
            }

            return true;
        }

        private static int? GetIntegerConstantForArraySize(BoundExpression expression)
        {
            // If the bound could have been converted to int, then it was.  If it could not have been
            // converted to int, and it was a constant, then it was out of range.

            Debug.Assert(expression != null);
            if (expression.HasAnyErrors)
            {
                return null;
            }

            var constantValue = expression.ConstantValue;

            if (constantValue == null || constantValue.IsBad || expression.Type.SpecialType != SpecialType.System_Int32)
            {
                return null;
            }

            return constantValue.Int32Value;
        }

        private static bool IsNegativeConstantForArraySize(BoundExpression expression)
        {
            Debug.Assert(expression != null);

            if (expression.HasAnyErrors)
            {
                return false;
            }

            var constantValue = expression.ConstantValue;
            if (constantValue == null || constantValue.IsBad)
            {
                return false;
            }

            var type = expression.Type.SpecialType;
            if (type == SpecialType.System_Int32)
            {
                return constantValue.Int32Value < 0;
            }

            if (type == SpecialType.System_Int64)
            {
                return constantValue.Int64Value < 0;
            }

            // By the time we get here we definitely have int, long, uint or ulong.  Obviously the
            // latter two are never negative.
            Debug.Assert(type == SpecialType.System_UInt32 || type == SpecialType.System_UInt64);

            return false;
        }

        /// <summary>
        /// Bind the (implicit or explicit) constructor initializer of a constructor symbol (in source).
        /// </summary>
        /// <param name="initializerArgumentListOpt">
        /// Null for implicit, 
        /// BaseConstructorInitializerSyntax.ArgumentList, or 
        /// ThisConstructorInitializerSyntax.ArgumentList, or 
        /// BaseClassWithArgumentsSyntax.ArgumentList for explicit.</param>
        /// <param name="constructor">Constructor containing the initializer.</param>
        /// <param name="diagnostics">Accumulates errors (e.g. unable to find constructor to invoke).</param>
        /// <returns>A bound expression for the constructor initializer call.</returns>
        /// <remarks>
        /// This method should be kept consistent with Compiler.BindConstructorInitializer (e.g. same error codes).
        /// </remarks>
        internal BoundExpression BindConstructorInitializer(
            ArgumentListSyntax initializerArgumentListOpt,
            MethodSymbol constructor,
            DiagnosticBag diagnostics)
        {
            Binder initializerBinder = initializerArgumentListOpt == null ? this : this.GetBinder(initializerArgumentListOpt);
            Debug.Assert(initializerBinder != null);

            var result = initializerBinder.BindConstructorInitializerCore(initializerArgumentListOpt, constructor, diagnostics);

            if (initializerArgumentListOpt != null)
            {
                result = initializerBinder.WrapWithVariablesIfAny(initializerArgumentListOpt, result);
            }

            return result;
        }

        private BoundExpression BindConstructorInitializerCore(
            ArgumentListSyntax initializerArgumentListOpt,
            MethodSymbol constructor,
            DiagnosticBag diagnostics)
        {
            Debug.Assert(initializerArgumentListOpt == null || this.SkipSemanticModelBinder() == this.GetBinder(initializerArgumentListOpt).SkipSemanticModelBinder());
            Debug.Assert((object)constructor != null);
            Debug.Assert(constructor.MethodKind == MethodKind.Constructor ||
                constructor.MethodKind == MethodKind.StaticConstructor); // error scenario: constructor initializer on static constructor
            Debug.Assert(diagnostics != null);

            NamedTypeSymbol containingType = constructor.ContainingType;

            // Structs and enums do not have implicit constructor initializers.
            if ((containingType.TypeKind == TypeKind.Enum || containingType.TypeKind == TypeKind.Struct) && initializerArgumentListOpt == null)
            {
                return null;
            }

            AnalyzedArguments analyzedArguments = AnalyzedArguments.GetInstance();
            try
            {
                TypeSymbol constructorReturnType = constructor.ReturnType.TypeSymbol;
                Debug.Assert(constructorReturnType.SpecialType == SpecialType.System_Void); //true of all constructors

                // Get the bound arguments and the argument names.
                // : this(__arglist()) is legal
                if (initializerArgumentListOpt != null)
                {
                    this.BindArgumentsAndNames(initializerArgumentListOpt, diagnostics, analyzedArguments, allowArglist: true);
                }

                NamedTypeSymbol initializerType = containingType;

                bool isBaseConstructorInitializer = initializerArgumentListOpt == null ||
                                                    initializerArgumentListOpt.Parent.Kind() == SyntaxKind.BaseConstructorInitializer;

                if (isBaseConstructorInitializer)
                {
                    initializerType = initializerType.BaseTypeNoUseSiteDiagnostics;

                    // Soft assert: we think this is the case, and we're asserting to catch scenarios that violate our expectations
                    Debug.Assert((object)initializerType != null ||
                    containingType.SpecialType == SpecialType.System_Object ||
                        containingType.IsInterface);

                    if ((object)initializerType == null || containingType.SpecialType == SpecialType.System_Object) //e.g. when defining System.Object in source
                    {
                        // If the constructor initializer is implicit and there is no base type, we're done.
                        // Otherwise, if the constructor initializer is explicit, we're in an error state.
                        if (initializerArgumentListOpt == null)
                        {
                            return null;
                        }
                        else
                        {
                            diagnostics.Add(ErrorCode.ERR_ObjectCallingBaseConstructor, constructor.Locations[0], containingType);
                            return new BoundBadExpression(
                                syntax: initializerArgumentListOpt.Parent,
                                resultKind: LookupResultKind.Empty,
                                symbols: ImmutableArray<Symbol>.Empty,
                                childBoundNodes: BuildArgumentsForErrorRecovery(analyzedArguments),
                                type: constructorReturnType);
                        }
                    }
                    else if (initializerArgumentListOpt != null && containingType.TypeKind == TypeKind.Struct)
                    {
                        diagnostics.Add(ErrorCode.ERR_StructWithBaseConstructorCall, constructor.Locations[0], containingType);
                        return new BoundBadExpression(
                            syntax: initializerArgumentListOpt.Parent,
                            resultKind: LookupResultKind.Empty,
                            symbols: ImmutableArray<Symbol>.Empty, //CONSIDER: we could look for a matching constructor on System.ValueType
                            childBoundNodes: BuildArgumentsForErrorRecovery(analyzedArguments),
                            type: constructorReturnType);
                    }
                }
                else
                {
                    Debug.Assert(initializerArgumentListOpt.Parent.Kind() == SyntaxKind.ThisConstructorInitializer);
                }

                if (initializerArgumentListOpt != null && analyzedArguments.HasDynamicArgument)
                {
                    diagnostics.Add(ErrorCode.ERR_NoDynamicPhantomOnBaseCtor,
                                    ((ConstructorInitializerSyntax)initializerArgumentListOpt.Parent).ThisOrBaseKeyword.GetLocation());

                    return new BoundBadExpression(
                            syntax: initializerArgumentListOpt.Parent,
                            resultKind: LookupResultKind.Empty,
                            symbols: ImmutableArray<Symbol>.Empty, //CONSIDER: we could look for a matching constructor on System.ValueType
                            childBoundNodes: BuildArgumentsForErrorRecovery(analyzedArguments),
                            type: constructorReturnType);
                }

                CSharpSyntaxNode nonNullSyntax;
                Location errorLocation;
                if (initializerArgumentListOpt != null)
                {
                    nonNullSyntax = initializerArgumentListOpt.Parent;
                    errorLocation = ((ConstructorInitializerSyntax)nonNullSyntax).ThisOrBaseKeyword.GetLocation();
                }
                else
                {
                    // Note: use syntax node of constructor with initializer, not constructor invoked by initializer (i.e. methodResolutionResult).
                    nonNullSyntax = constructor.GetNonNullSyntaxNode();
                    errorLocation = constructor.Locations[0];
                }

                BoundExpression receiver = ThisReference(nonNullSyntax, initializerType, wasCompilerGenerated: true);

                MemberResolutionResult<MethodSymbol> memberResolutionResult;
                ImmutableArray<MethodSymbol> candidateConstructors;
                if (TryPerformConstructorOverloadResolution(
                    initializerType,
                    analyzedArguments,
                    WellKnownMemberNames.InstanceConstructorName,
                    errorLocation,
                    false, // Don't suppress result diagnostics
                    diagnostics,
                    out memberResolutionResult,
                    out candidateConstructors,
                    allowProtectedConstructorsOfBaseType: true))
                {
                    bool hasErrors = false;
                    MethodSymbol resultMember = memberResolutionResult.Member;

                    if (resultMember == constructor)
                    {
                        Debug.Assert(initializerType.IsErrorType() ||
                            (initializerArgumentListOpt != null && initializerArgumentListOpt.Parent.Kind() == SyntaxKind.ThisConstructorInitializer));
                        diagnostics.Add(ErrorCode.ERR_RecursiveConstructorCall,
                                        ((ConstructorInitializerSyntax)initializerArgumentListOpt.Parent).ThisOrBaseKeyword.GetLocation(),
                                        constructor);

                        hasErrors = true; // prevent recursive constructor from being emitted
                    }
                    else if (resultMember.HasUnsafeParameter())
                    {
                        // What if some of the arguments are implicit?  Dev10 reports unsafe errors
                        // if the implied argument would have an unsafe type.  We need to check
                        // the parameters explicitly, since there won't be bound nodes for the implied
                        // arguments until lowering.

                        // Don't worry about double reporting (i.e. for both the argument and the parameter)
                        // because only one unsafe diagnostic is allowed per scope - the others are suppressed.
                        hasErrors = ReportUnsafeIfNotAllowed(errorLocation, diagnostics);
                    }

                    ReportDiagnosticsIfObsolete(diagnostics, resultMember, nonNullSyntax, hasBaseReceiver: isBaseConstructorInitializer);

                    return new BoundCall(
                        nonNullSyntax,
                        receiver,
                        resultMember,
                        analyzedArguments.Arguments.ToImmutable(),
                        analyzedArguments.GetNames(),
                        analyzedArguments.RefKinds.ToImmutableOrNull(),
                        isDelegateCall: false,
                        expanded: memberResolutionResult.Result.Kind == MemberResolutionKind.ApplicableInExpandedForm,
                        invokedAsExtensionMethod: false,
                        argsToParamsOpt: memberResolutionResult.Result.ArgsToParamsOpt,
                        resultKind: LookupResultKind.Viable,
                        type: constructorReturnType,
                        hasErrors: hasErrors)
                    { WasCompilerGenerated = initializerArgumentListOpt == null };
                }
                else
                {
                    var result = CreateBadCall(
                        node: nonNullSyntax,
                        name: WellKnownMemberNames.InstanceConstructorName,
                        receiver: receiver,
                        methods: candidateConstructors,
                        resultKind: LookupResultKind.OverloadResolutionFailure,
                        typeArguments: ImmutableArray<TypeSymbolWithAnnotations>.Empty,
                        analyzedArguments: analyzedArguments,
                        invokedAsExtensionMethod: false,
                        isDelegate: false);
                    result.WasCompilerGenerated = initializerArgumentListOpt == null;
                    return result;
                }
            }
            finally
            {
                analyzedArguments.Free();
            }
        }

        protected BoundExpression BindObjectCreationExpression(ObjectCreationExpressionSyntax node, DiagnosticBag diagnostics)
        {
            var type = BindType(node.Type, diagnostics).TypeSymbol;

            BoundExpression boundInitializerOpt = node.Initializer == null ?
                null :
                BindInitializerExpressionOrValue(
                    syntax: node.Initializer,
                    type: type,
                    typeSyntax: node.Type,
                    diagnostics: diagnostics);

            switch (type.TypeKind)
            {
                case TypeKind.Struct:
                case TypeKind.Class:
                case TypeKind.Enum:
                case TypeKind.Error:
                    return BindClassCreationExpression(node, (NamedTypeSymbol)type, GetName(node.Type), boundInitializerOpt, diagnostics);

                case TypeKind.Delegate:
                    return BindDelegateCreationExpression(node, (NamedTypeSymbol)type, diagnostics);

                case TypeKind.Interface:
                    return BindInterfaceCreationExpression(node, (NamedTypeSymbol)type, boundInitializerOpt, diagnostics);

                case TypeKind.TypeParameter:
                    return BindTypeParameterCreationExpression(node, (TypeParameterSymbol)type, boundInitializerOpt, diagnostics);

                case TypeKind.Submission:
                    // script class is synthesized and should not be used as a type of a new expression:
                    throw ExceptionUtilities.UnexpectedValue(type.TypeKind);

                case TypeKind.Dynamic:
                    // we didn't find any type called "dynamic" so we are using the builtin dynamic type, which has no constructors:
                    Error(diagnostics, ErrorCode.ERR_NoConstructors, node.Type, type);
                    return BadExpression(node, LookupResultKind.NotCreatable);

                case TypeKind.Pointer:
                    type = new ExtendedErrorTypeSymbol(type, LookupResultKind.NotCreatable,
                        diagnostics.Add(ErrorCode.ERR_UnsafeTypeInObjectCreation, node.Location, type));
                    goto case TypeKind.Class;

                default:
                    throw ExceptionUtilities.UnexpectedValue(type.TypeKind);
            }
        }

        private BoundExpression BindDelegateCreationExpression(ObjectCreationExpressionSyntax node, NamedTypeSymbol type, DiagnosticBag diagnostics)
        {
            // Get the bound arguments and the argument names.
            AnalyzedArguments analyzedArguments = AnalyzedArguments.GetInstance();

            try
            {
                BindArgumentsAndNames(node.ArgumentList, diagnostics, analyzedArguments, isDelegateCreation: true);

                bool hasErrors = false;
                if (analyzedArguments.HasErrors)
                {
                    // Let's skip this part of further error checking without marking hasErrors = true here,
                    // as the argument could be an unbound lambda, and the error could come from inside.
                    // We'll check analyzedArguments.HasErrors again after we find if this is not the case.
                }
                else if (node.ArgumentList == null || analyzedArguments.Arguments.Count == 0)
                {
                    diagnostics.Add(ErrorCode.ERR_BadCtorArgCount, node.Location, type, 0);
                    hasErrors = true;
                }
                else if (analyzedArguments.Names.Count != 0 || analyzedArguments.RefKinds.Count != 0 || analyzedArguments.Arguments.Count != 1)
                {
                    // Use a smaller span that excludes the parens.
                    var argSyntax = analyzedArguments.Arguments[0].Syntax;
                    var start = argSyntax.SpanStart;
                    var end = analyzedArguments.Arguments[analyzedArguments.Arguments.Count - 1].Syntax.Span.End;
                    var errorSpan = new TextSpan(start, end - start);

                    var loc = new SourceLocation(argSyntax.SyntaxTree, errorSpan);

                    diagnostics.Add(ErrorCode.ERR_MethodNameExpected, loc);
                    hasErrors = true;
                }

                if (node.Initializer != null)
                {
                    Error(diagnostics, ErrorCode.ERR_ObjectOrCollectionInitializerWithDelegateCreation, node);
                    hasErrors = true;
                }

                BoundExpression argument = analyzedArguments.Arguments.Count >= 1 ? analyzedArguments.Arguments[0] : null;

                if (hasErrors)
                {
                    // skip the rest of this binding
                }

                // There are four cases for a delegate creation expression (7.6.10.5):
                // 1. An anonymous function is treated as a conversion from the anonymous function to the delegate type.
                else if (argument is UnboundLambda)
                {
                    // analyzedArguments.HasErrors could be true,
                    // but here the argument is an unbound lambda, the error comes from inside
                    // eg: new Action<int>(x => x.)
                    // We should try to bind it anyway in order for intellisense to work.

                    UnboundLambda unboundLambda = (UnboundLambda)argument;
                    HashSet<DiagnosticInfo> useSiteDiagnostics = null;
                    var conversion = this.Conversions.ClassifyConversionFromExpression(unboundLambda, type, ref useSiteDiagnostics);
                    diagnostics.Add(node, useSiteDiagnostics);
                    // Attempting to make the conversion caches the diagnostics and the bound state inside
                    // the unbound lambda. Fetch the result from the cache.
                    BoundLambda boundLambda = unboundLambda.Bind(type);

                    if (!conversion.IsImplicit || !conversion.IsValid)
                    {
                        GenerateImplicitConversionError(diagnostics, unboundLambda.Syntax, conversion, unboundLambda, type);
                    }
                    else
                    {
                        // We're not going to produce an error, but it is possible that the conversion from
                        // the lambda to the delegate type produced a warning, which we have not reported.
                        // Instead, we've cached it in the bound lambda. Report it now.
                        diagnostics.AddRange(boundLambda.Diagnostics);
                    }

                    // Just stuff the bound lambda into the delegate creation expression. When we lower the lambda to
                    // its method form we will rewrite this expression to refer to the method.

                    return new BoundDelegateCreationExpression(node, boundLambda, methodOpt: null, isExtensionMethod: false, type: type, hasErrors: !conversion.IsImplicit);
                }

                else if (analyzedArguments.HasErrors)
                {
                    // There is no hope, skip.
                }

                // 2. A method group
                else if (argument.Kind == BoundKind.MethodGroup)
                {
                    Conversion conversion;
                    BoundMethodGroup methodGroup = (BoundMethodGroup)argument;
                    if (!MethodGroupConversionDoesNotExistOrHasErrors(methodGroup, type, node.Location, diagnostics, out conversion))
                    {
                        methodGroup = FixMethodGroupWithTypeOrValue(methodGroup, conversion, diagnostics);
                        return new BoundDelegateCreationExpression(node, methodGroup, conversion.Method, conversion.IsExtensionMethod, type);
                    }
                }

                else if ((object)argument.Type == null)
                {
                    diagnostics.Add(ErrorCode.ERR_MethodNameExpected, argument.Syntax.Location);
                }

                // 3. A value of the compile-time type dynamic (which is dynamically case 4), or
                else if (argument.HasDynamicType())
                {
                    return new BoundDelegateCreationExpression(node, argument, methodOpt: null, isExtensionMethod: false, type: type);
                }

                // 4. A delegate type.
                else if (argument.Type.TypeKind == TypeKind.Delegate)
                {
                    var sourceDelegate = argument.Type as NamedTypeSymbol;
                    MethodGroup methodGroup = MethodGroup.GetInstance();
                    try
                    {
                        if (ReportDelegateInvokeUseSiteDiagnostic(diagnostics, argument.Type, node: node))
                        {
                            // We want failed "new" expression to use the constructors as their symbols.
                            return new BoundBadExpression(node, LookupResultKind.NotInvocable, StaticCast<Symbol>.From(type.InstanceConstructors), ImmutableArray.Create(argument), type);
                        }

                        methodGroup.PopulateWithSingleMethod(argument, sourceDelegate.DelegateInvokeMethod);

                        HashSet<DiagnosticInfo> useSiteDiagnostics = null;
                        Conversion conv = Conversions.MethodGroupConversion(argument.Syntax, methodGroup, type, ref useSiteDiagnostics);
                        diagnostics.Add(node, useSiteDiagnostics);
                        if (!conv.Exists)
                        {
                            // No overload for '{0}' matches delegate '{1}'
                            diagnostics.Add(ErrorCode.ERR_MethDelegateMismatch, node.Location,
                                sourceDelegate.Name, // duplicate questionable Dev10 diagnostic
                                type);
                        }
                        else
                        {
                            Debug.Assert(!conv.IsExtensionMethod);
                            Debug.Assert(conv.IsValid); // i.e. if it exists, then it is valid.

                            if (!this.MethodGroupConversionHasErrors(argument.Syntax, conv, argument, conv.IsExtensionMethod, type, diagnostics))
                            {
                                // we do not place the "Invoke" method in the node, indicating that it did not appear in source.
                                return new BoundDelegateCreationExpression(node, argument, methodOpt: null, isExtensionMethod: false, type: type);
                            }
                        }
                    }
                    finally
                    {
                        methodGroup.Free();
                    }
                }

                // Not a valid delegate creation expression
                else
                {
                    diagnostics.Add(ErrorCode.ERR_MethodNameExpected, argument.Syntax.Location);
                }

                // Note that we want failed "new" expression to use the constructors as their symbols.
                var childNodes = BuildArgumentsForErrorRecovery(analyzedArguments);
                return new BoundBadExpression(node, LookupResultKind.OverloadResolutionFailure, StaticCast<Symbol>.From(type.InstanceConstructors), childNodes, type);
            }
            finally
            {
                analyzedArguments.Free();
            }
        }

        private BoundExpression BindClassCreationExpression(ObjectCreationExpressionSyntax node, NamedTypeSymbol type, string typeName, BoundExpression boundInitializerOpt, DiagnosticBag diagnostics)
        {
            // Get the bound arguments and the argument names.
            AnalyzedArguments analyzedArguments = AnalyzedArguments.GetInstance();
            try
            {
                // new C(__arglist()) is legal
                BindArgumentsAndNames(node.ArgumentList, diagnostics, analyzedArguments, allowArglist: true);

                // No point in performing overload resolution if the type is static or a tuple literal.  
                // Just return a bad expression containing the arguments.
                if (type.IsStatic)
                {
                    diagnostics.Add(ErrorCode.ERR_InstantiatingStaticClass, node.Location, type);
                    return MakeBadExpressionForObjectCreation(node, type, boundInitializerOpt, analyzedArguments);
                }
                else if (node.Type.Kind() == SyntaxKind.TupleType)
                {
                    diagnostics.Add(ErrorCode.ERR_NewWithTupleTypeSyntax, node.Type.GetLocation());
                    return MakeBadExpressionForObjectCreation(node, type, boundInitializerOpt, analyzedArguments);
                }

                return BindClassCreationExpression(node, typeName, node.Type, type, analyzedArguments, diagnostics, boundInitializerOpt);
            }
            finally
            {
                analyzedArguments.Free();
            }
        }

        private BoundExpression MakeBadExpressionForObjectCreation(ObjectCreationExpressionSyntax node, NamedTypeSymbol type, BoundExpression boundInitializerOpt, AnalyzedArguments analyzedArguments)
        {
            var children = ArrayBuilder<BoundExpression>.GetInstance();
            children.AddRange(BuildArgumentsForErrorRecovery(analyzedArguments));
            if (boundInitializerOpt != null)
            {
                children.Add(boundInitializerOpt);
            }

            return new BoundBadExpression(node, LookupResultKind.NotCreatable, ImmutableArray.Create<Symbol>(type), children.ToImmutableAndFree(), type);
        }

        private BoundExpression BindInitializerExpressionOrValue(
            ExpressionSyntax syntax,
            TypeSymbol type,
            SyntaxNode typeSyntax,
            DiagnosticBag diagnostics)
        {
            Debug.Assert(syntax != null);
            Debug.Assert((object)type != null);

            switch (syntax.Kind())
            {
                case SyntaxKind.ObjectInitializerExpression:
                    {
                        var implicitReceiver = new BoundImplicitReceiver(typeSyntax, type) { WasCompilerGenerated = true };
                        return BindObjectInitializerExpression((InitializerExpressionSyntax)syntax, type, diagnostics, implicitReceiver);
                    }

                case SyntaxKind.CollectionInitializerExpression:
                    {
                        var implicitReceiver = new BoundImplicitReceiver(typeSyntax, type) { WasCompilerGenerated = true };
                        return BindCollectionInitializerExpression((InitializerExpressionSyntax)syntax, type, diagnostics, implicitReceiver);
                    }

                default:
                    return BindValue(syntax, diagnostics, BindValueKind.RValue);
            }
        }

        private BoundObjectInitializerExpression BindObjectInitializerExpression(
            InitializerExpressionSyntax initializerSyntax,
            TypeSymbol initializerType,
            DiagnosticBag diagnostics,
            BoundImplicitReceiver implicitReceiver)
        {
            // SPEC:    7.6.10.2 Object initializers
            //
            // SPEC:    An object initializer consists of a sequence of member initializers, enclosed by { and } tokens and separated by commas.
            // SPEC:    Each member initializer must name an accessible field or property of the object being initialized, followed by an equals sign and
            // SPEC:    an expression or an object initializer or collection initializer.

            Debug.Assert(initializerSyntax.Kind() == SyntaxKind.ObjectInitializerExpression);
            Debug.Assert((object)initializerType != null);

            var initializerBuilder = ArrayBuilder<BoundExpression>.GetInstance();

            // Member name map to report duplicate assignments to a field/property.
            var memberNameMap = new HashSet<string>();

            // We use a location specific binder for binding object initializer field/property access to generate object initializer specific diagnostics:
            //  1) CS1914 (ERR_StaticMemberInObjectInitializer)
            //  2) CS1917 (ERR_ReadonlyValueTypeInObjectInitializer)
            //  3) CS1918 (ERR_ValueTypePropertyInObjectInitializer)
            // Note that this is only used for the LHS of the assignment - these diagnostics do not apply on the RHS.
            // For this reason, we will actually need two binders: this and this.WithAdditionalFlags.
            var objectInitializerMemberBinder = this.WithAdditionalFlags(BinderFlags.ObjectInitializerMember);

            foreach (var memberInitializer in initializerSyntax.Expressions)
            {
                BoundExpression boundMemberInitializer = BindObjectInitializerMemberAssignment(
                    memberInitializer, initializerType, objectInitializerMemberBinder, diagnostics, implicitReceiver);

                initializerBuilder.Add(boundMemberInitializer);

                ReportDuplicateObjectMemberInitializers(boundMemberInitializer, memberNameMap, diagnostics);
            }

            return new BoundObjectInitializerExpression(initializerSyntax, initializerBuilder.ToImmutableAndFree(), initializerType);
        }

        private BoundExpression BindObjectInitializerMemberAssignment(
                   ExpressionSyntax memberInitializer,
                   TypeSymbol initializerType,
                   Binder objectInitializerMemberBinder,
                   DiagnosticBag diagnostics,
                   BoundImplicitReceiver implicitReceiver)
        {
            // SPEC:    A member initializer that specifies an expression after the equals sign is processed in the same way as an assignment (spec 7.17.1) to the field or property.

            if (memberInitializer.Kind() == SyntaxKind.SimpleAssignmentExpression)
            {
                var initializer = (AssignmentExpressionSyntax)memberInitializer;

                // Bind member initializer identifier, i.e. left part of assignment
                BoundExpression boundLeft = null;
                var leftSyntax = initializer.Left;

                if (initializerType.IsDynamic() && leftSyntax.Kind() == SyntaxKind.IdentifierName)
                {
                    {
                        // D = { ..., <identifier> = <expr>, ... }, where D : dynamic
                        var memberName = ((IdentifierNameSyntax)leftSyntax).Identifier.Text;
                        boundLeft = new BoundDynamicObjectInitializerMember(leftSyntax, memberName, initializerType, hasErrors: false);
                    }
                }
                else
                {
                    // We use a location specific binder for binding object initializer field/property access to generate object initializer specific diagnostics:
                    //  1) CS1914 (ERR_StaticMemberInObjectInitializer)
                    //  2) CS1917 (ERR_ReadonlyValueTypeInObjectInitializer)
                    //  3) CS1918 (ERR_ValueTypePropertyInObjectInitializer)
                    // See comments in BindObjectInitializerExpression for more details.

                    Debug.Assert(objectInitializerMemberBinder != null);
                    Debug.Assert(objectInitializerMemberBinder.Flags.Includes(BinderFlags.ObjectInitializerMember));

                    boundLeft = objectInitializerMemberBinder.BindObjectInitializerMember(initializer, implicitReceiver, diagnostics);
                }

                if (boundLeft != null)
                {
                    Debug.Assert((object)boundLeft.Type != null);

                    // Bind member initializer value, i.e. right part of assignment
                    BoundExpression boundRight = BindInitializerExpressionOrValue(
                        syntax: initializer.Right,
                        type: boundLeft.Type,
                        typeSyntax: boundLeft.Syntax,
                        diagnostics: diagnostics);

                    // Bind member initializer assignment expression
                    return BindAssignment(initializer, boundLeft, boundRight, diagnostics);
                }
            }

            var boundExpression = BindValue(memberInitializer, diagnostics, BindValueKind.RValue);
            Error(diagnostics, ErrorCode.ERR_InvalidInitializerElementInitializer, memberInitializer);
            return ToBadExpression(boundExpression, LookupResultKind.NotAValue);
        }

        // returns BadBoundExpression or BoundObjectInitializerMember
        private BoundExpression BindObjectInitializerMember(
            AssignmentExpressionSyntax namedAssignment,
            BoundImplicitReceiver implicitReceiver,
            DiagnosticBag diagnostics)
        {
            BoundExpression boundMember;
            LookupResultKind resultKind;
            bool hasErrors;

            if (namedAssignment.Left.Kind() == SyntaxKind.IdentifierName)
            {
                var memberName = (IdentifierNameSyntax)namedAssignment.Left;

                // SPEC:    Each member initializer must name an accessible field or property of the object being initialized, followed by an equals sign and
                // SPEC:    an expression or an object initializer or collection initializer.
                // SPEC:    A member initializer that specifies an expression after the equals sign is processed in the same way as an assignment (7.17.1) to the field or property.

                // SPEC VIOLATION:  Native compiler also allows initialization of field-like events in object initializers, so we allow it as well.

                boundMember = BindInstanceMemberAccess(
                    node: memberName,
                    right: memberName,
                    boundLeft: implicitReceiver,
                    rightName: memberName.Identifier.ValueText,
                    rightArity: 0,
                    typeArgumentsSyntax: default(SeparatedSyntaxList<TypeSyntax>),
                    typeArguments: default(ImmutableArray<TypeSymbolWithAnnotations>),
                    invoked: false,
                    diagnostics: diagnostics);

                resultKind = boundMember.ResultKind;
                hasErrors = boundMember.HasAnyErrors || implicitReceiver.HasAnyErrors;

                if (boundMember.Kind == BoundKind.PropertyGroup)
                {
                    boundMember = BindIndexedPropertyAccess((BoundPropertyGroup)boundMember, mustHaveAllOptionalParameters: true, diagnostics: diagnostics);
                    if (boundMember.HasAnyErrors)
                    {
                        hasErrors = true;
                    }
                }
            }
            else if (namedAssignment.Left.Kind() == SyntaxKind.ImplicitElementAccess)
            {
                var implicitIndexing = (ImplicitElementAccessSyntax)namedAssignment.Left;
                boundMember = BindElementAccess(implicitIndexing, implicitReceiver, implicitIndexing.ArgumentList, diagnostics);

                resultKind = boundMember.ResultKind;
                hasErrors = boundMember.HasAnyErrors || implicitReceiver.HasAnyErrors;
            }
            else
            {
                return null;
            }

            // SPEC:    A member initializer that specifies an object initializer after the equals sign is a nested object initializer,
            // SPEC:    i.e. an initialization of an embedded object. Instead of assigning a new value to the field or property,
            // SPEC:    the assignments in the nested object initializer are treated as assignments to members of the field or property.
            // SPEC:    Nested object initializers cannot be applied to properties with a value type, or to read-only fields with a value type.

            // NOTE:    The dev11 behavior does not match the spec that was current at the time (quoted above).  However, in the roslyn
            // NOTE:    timeframe, the spec will be updated to apply the same restriction to nested collection initializers.  Therefore,
            // NOTE:    roslyn will implement the dev11 behavior and it will be spec-compliant.

            // NOTE:    In the roslyn timeframe, an additional restriction will (likely) be added to the spec - it is not sufficient for the
            // NOTE:    type of the member to not be a value type - it must actually be a reference type (i.e. unconstrained type parameters
            // NOTE:    should be prohibited).  To avoid breaking existing code, roslyn will not implement this new spec clause.
            // TODO:    If/when we have a way to version warnings, we should add a warning for this.

            BoundKind boundMemberKind = boundMember.Kind;
            SyntaxKind rhsKind = namedAssignment.Right.Kind();
            bool isRhsNestedInitializer = rhsKind == SyntaxKind.ObjectInitializerExpression || rhsKind == SyntaxKind.CollectionInitializerExpression;
            BindValueKind valueKind = isRhsNestedInitializer ? BindValueKind.RValue : BindValueKind.Assignment;

            ImmutableArray<BoundExpression> arguments = ImmutableArray<BoundExpression>.Empty;
            ImmutableArray<string> argumentNamesOpt = default(ImmutableArray<string>);
            ImmutableArray<int> argsToParamsOpt = default(ImmutableArray<int>);
            ImmutableArray<RefKind> argumentRefKindsOpt = default(ImmutableArray<RefKind>);
            bool expanded = false;

            switch (boundMemberKind)
            {
                case BoundKind.FieldAccess:
                    {
                        var fieldSymbol = ((BoundFieldAccess)boundMember).FieldSymbol;
                        if (isRhsNestedInitializer && fieldSymbol.IsReadOnly && fieldSymbol.Type.IsValueType)
                        {
                            if (!hasErrors)
                            {
                                // TODO: distinct error code for collection initializers?  (Dev11 doesn't have one.)
                                Error(diagnostics, ErrorCode.ERR_ReadonlyValueTypeInObjectInitializer, namedAssignment.Left, fieldSymbol, fieldSymbol.Type.TypeSymbol);
                                hasErrors = true;
                            }

                            resultKind = LookupResultKind.NotAValue;
                        }
                        break;
                    }

                case BoundKind.EventAccess:
                    break;

                case BoundKind.PropertyAccess:
                    hasErrors |= isRhsNestedInitializer && !CheckNestedObjectInitializerPropertySymbol(((BoundPropertyAccess)boundMember).PropertySymbol, namedAssignment.Left, diagnostics, hasErrors, ref resultKind);
                    break;

                case BoundKind.IndexerAccess:
                    {
                        var indexer = (BoundIndexerAccess)boundMember;
                        hasErrors |= isRhsNestedInitializer && !CheckNestedObjectInitializerPropertySymbol(indexer.Indexer, namedAssignment.Left, diagnostics, hasErrors, ref resultKind);
                        arguments = indexer.Arguments;
                        argumentNamesOpt = indexer.ArgumentNamesOpt;
                        argsToParamsOpt = indexer.ArgsToParamsOpt;
                        argumentRefKindsOpt = indexer.ArgumentRefKindsOpt;
                        expanded = indexer.Expanded;

                        break;
                    }

                case BoundKind.DynamicIndexerAccess:
                    {
                        var indexer = (BoundDynamicIndexerAccess)boundMember;
                        arguments = indexer.Arguments;
                        argumentNamesOpt = indexer.ArgumentNamesOpt;
                        argumentRefKindsOpt = indexer.ArgumentRefKindsOpt;
                    }

                    break;

                case BoundKind.ArrayAccess:
                case BoundKind.PointerElementAccess:
                    return boundMember;

                default:
                    return BadObjectInitializerMemberAccess(boundMember, implicitReceiver, namedAssignment.Left, diagnostics, valueKind, hasErrors);
            }

            if (!hasErrors)
            {
                // CheckValueKind to generate possible diagnostics for invalid initializers non-viable member lookup result:
                //      1) CS0154 (ERR_PropertyLacksGet)
                //      2) CS0200 (ERR_AssgReadonlyProp)

                Debug.Assert(Flags.Includes(CSharp.BinderFlags.ObjectInitializerMember));
                if (!CheckValueKind(boundMember, valueKind, diagnostics))
                {
                    hasErrors = true;
                    resultKind = isRhsNestedInitializer ? LookupResultKind.NotAValue : LookupResultKind.NotAVariable;
                }
            }

            return new BoundObjectInitializerMember(
                namedAssignment.Left,
                boundMember.ExpressionSymbol,
                arguments,
                argumentNamesOpt,
                argumentRefKindsOpt,
                expanded,
                argsToParamsOpt,
                resultKind,
                boundMember.Type,
                hasErrors);
        }

        private static bool CheckNestedObjectInitializerPropertySymbol(
            PropertySymbol propertySymbol,
            ExpressionSyntax memberNameSyntax,
            DiagnosticBag diagnostics,
            bool suppressErrors,
            ref LookupResultKind resultKind)
        {
            bool hasErrors = false;
            if (propertySymbol.Type.IsValueType)
            {
                if (!suppressErrors)
                {
                    // TODO: distinct error code for collection initializers?  (Dev11 doesn't have one.)
                    Error(diagnostics, ErrorCode.ERR_ValueTypePropertyInObjectInitializer, memberNameSyntax, propertySymbol, propertySymbol.Type.TypeSymbol);
                    hasErrors = true;
                }

                resultKind = LookupResultKind.NotAValue;
            }

            return !hasErrors;
        }

        private BoundExpression BadObjectInitializerMemberAccess(
            BoundExpression boundMember,
            BoundImplicitReceiver implicitReceiver,
            ExpressionSyntax memberNameSyntax,
            DiagnosticBag diagnostics,
            BindValueKind valueKind,
            bool suppressErrors)
        {
            if (!suppressErrors)
            {
                string member;
                var identName = memberNameSyntax as IdentifierNameSyntax;
                if (identName != null)
                {
                    member = identName.Identifier.ValueText;
                }
                else
                {
                    member = memberNameSyntax.ToString();
                }

                switch (boundMember.ResultKind)
                {
                    case LookupResultKind.Empty:
                        Error(diagnostics, ErrorCode.ERR_NoSuchMember, memberNameSyntax, implicitReceiver.Type, member);
                        break;

                    case LookupResultKind.Inaccessible:
                        boundMember = CheckValue(boundMember, valueKind, diagnostics);
                        Debug.Assert(boundMember.HasAnyErrors);
                        break;

                    default:
                        Error(diagnostics, ErrorCode.ERR_MemberCannotBeInitialized, memberNameSyntax, member);
                        break;
                }
            }

            return ToBadExpression(boundMember, (valueKind == BindValueKind.RValue) ? LookupResultKind.NotAValue : LookupResultKind.NotAVariable);
        }

        private static void ReportDuplicateObjectMemberInitializers(BoundExpression boundMemberInitializer, HashSet<string> memberNameMap, DiagnosticBag diagnostics)
        {
            Debug.Assert(memberNameMap != null);

            // SPEC:    It is an error for an object initializer to include more than one member initializer for the same field or property.

            if (!boundMemberInitializer.HasAnyErrors)
            {
                // SPEC:    A member initializer that specifies an expression after the equals sign is processed in the same way as an assignment (7.17.1) to the field or property.

                var memberInitializerSyntax = boundMemberInitializer.Syntax;

                Debug.Assert(memberInitializerSyntax.Kind() == SyntaxKind.SimpleAssignmentExpression);
                var namedAssignment = (AssignmentExpressionSyntax)memberInitializerSyntax;

                var memberNameSyntax = namedAssignment.Left as IdentifierNameSyntax;
                if (memberNameSyntax != null)
                {
                    var memberName = memberNameSyntax.Identifier.ValueText;

                    if (!memberNameMap.Add(memberName))
                    {
                        Error(diagnostics, ErrorCode.ERR_MemberAlreadyInitialized, memberNameSyntax, memberName);
                    }
                }
            }
        }

        private BoundCollectionInitializerExpression BindCollectionInitializerExpression(
            InitializerExpressionSyntax initializerSyntax,
            TypeSymbol initializerType,
            DiagnosticBag diagnostics,
            BoundImplicitReceiver implicitReceiver)
        {
            // SPEC:    7.6.10.3 Collection initializers
            //
            // SPEC:    A collection initializer consists of a sequence of element initializers, enclosed by { and } tokens and separated by commas.
            // SPEC:    The following is an example of an object creation expression that includes a collection initializer:
            // SPEC:        List<int> digits = new List<int> { 0, 1, 2, 3, 4, 5, 6, 7, 8, 9 };
            // SPEC:    The collection object to which a collection initializer is applied must be of a type that implements System.Collections.IEnumerable or
            // SPEC:    a compile-time error occurs. For each specified element in order, the collection initializer invokes an Add method on the target object
            // SPEC:    with the expression list of the element initializer as argument list, applying normal overload resolution for each invocation.
            // SPEC:    Thus, the collection object must contain an applicable Add method for each element initializer.

            Debug.Assert(initializerSyntax.Kind() == SyntaxKind.CollectionInitializerExpression);
            Debug.Assert(initializerSyntax.Expressions.Any());
            Debug.Assert((object)initializerType != null);

            var initializerBuilder = ArrayBuilder<BoundExpression>.GetInstance();

            // SPEC:    The collection object to which a collection initializer is applied must be of a type that implements System.Collections.IEnumerable or
            // SPEC:    a compile-time error occurs.

            bool hasEnumerableInitializerType = CollectionInitializerTypeImplementsIEnumerable(initializerType, initializerSyntax, diagnostics);
            if (!hasEnumerableInitializerType && !initializerSyntax.HasErrors && !initializerType.IsErrorType())
            {
                Error(diagnostics, ErrorCode.ERR_CollectionInitRequiresIEnumerable, initializerSyntax, initializerType);
            }

            // We use a location specific binder for binding collection initializer Add method to generate specific overload resolution diagnostics:
            //  1) CS1921 (ERR_InitializerAddHasWrongSignature)
            //  2) CS1950 (ERR_BadArgTypesForCollectionAdd)
            //  3) CS1954 (ERR_InitializerAddHasParamModifiers)
            var collectionInitializerAddMethodBinder = this.WithAdditionalFlags(BinderFlags.CollectionInitializerAddMethod);

            foreach (var elementInitializer in initializerSyntax.Expressions)
            {
                // NOTE:    collectionInitializerAddMethodBinder is used only for binding the Add method invocation expression, but not the entire initializer.
                // NOTE:    Hence it is being passed as a parameter to BindCollectionInitializerElement().
                // NOTE:    Ideally we would want to avoid this and bind the entire initializer with the collectionInitializerAddMethodBinder.
                // NOTE:    However, this approach has few issues. These issues also occur when binding object initializer member assignment.
                // NOTE:    See comments for objectInitializerMemberBinder in BindObjectInitializerExpression method for details about the pitfalls of alternate approaches.

                BoundExpression boundElementInitializer = BindCollectionInitializerElement(elementInitializer, initializerType,
                    hasEnumerableInitializerType, collectionInitializerAddMethodBinder, diagnostics, implicitReceiver);

                initializerBuilder.Add(boundElementInitializer);
            }

            return new BoundCollectionInitializerExpression(initializerSyntax, initializerBuilder.ToImmutableAndFree(), initializerType);
        }

        private bool CollectionInitializerTypeImplementsIEnumerable(TypeSymbol initializerType, CSharpSyntaxNode node, DiagnosticBag diagnostics)
        {
            // SPEC:    The collection object to which a collection initializer is applied must be of a type that implements System.Collections.IEnumerable or
            // SPEC:    a compile-time error occurs.

            if (initializerType.IsDynamic())
            {
                // We cannot determine at compile time if initializerType implements System.Collections.IEnumerable, we must assume that it does.
                return true;
            }
            else if (!initializerType.IsErrorType())
            {
                TypeSymbol collectionsIEnumerableType = this.GetSpecialType(SpecialType.System_Collections_IEnumerable, diagnostics, node);

                // NOTE:    Ideally, to check if the initializer type implements System.Collections.IEnumerable we can walk through
                // NOTE:    its implemented interfaces. However the native compiler checks to see if there is conversion from initializer
                // NOTE:    type to the predefined System.Collections.IEnumerable type, so we do the same.

                HashSet<DiagnosticInfo> useSiteDiagnostics = null;
                var result = Conversions.ClassifyImplicitConversionFromType(initializerType, collectionsIEnumerableType, ref useSiteDiagnostics).IsValid;
                diagnostics.Add(node, useSiteDiagnostics);
                return result;
            }
            else
            {
                return false;
            }
        }

        private BoundExpression BindCollectionInitializerElement(
            ExpressionSyntax elementInitializer,
            TypeSymbol initializerType,
            bool hasEnumerableInitializerType,
            Binder collectionInitializerAddMethodBinder,
            DiagnosticBag diagnostics,
            BoundImplicitReceiver implicitReceiver)
        {
            // SPEC:    Each element initializer specifies an element to be added to the collection object being initialized, and consists of
            // SPEC:    a list of expressions enclosed by { and } tokens and separated by commas.
            // SPEC:    A single-expression element initializer can be written without braces, but cannot then be an assignment expression,
            // SPEC:    to avoid ambiguity with member initializers. The non-assignment-expression production is defined in 7.18.

            if (elementInitializer.Kind() == SyntaxKind.ComplexElementInitializerExpression)
            {
                return BindComplexElementInitializerExpression(
                    (InitializerExpressionSyntax)elementInitializer,
                    diagnostics,
                    hasEnumerableInitializerType,
                    collectionInitializerAddMethodBinder,
                    implicitReceiver);
            }
            else
            {
                // Must be a non-assignment expression.
                if (SyntaxFacts.IsAssignmentExpression(elementInitializer.Kind()))
                {
                    Error(diagnostics, ErrorCode.ERR_InvalidInitializerElementInitializer, elementInitializer);
                }

                var boundElementInitializer = BindInitializerExpressionOrValue(elementInitializer, initializerType, implicitReceiver.Syntax, diagnostics);

                return BindCollectionInitializerElementAddMethod(
                    elementInitializer,
                    ImmutableArray.Create(boundElementInitializer),
                    hasEnumerableInitializerType,
                    collectionInitializerAddMethodBinder,
                    diagnostics,
                    implicitReceiver);
            }
        }

        private BoundExpression BindComplexElementInitializerExpression(
            InitializerExpressionSyntax elementInitializer,
            DiagnosticBag diagnostics,
            bool hasEnumerableInitializerType,
            Binder collectionInitializerAddMethodBinder = null,
            BoundImplicitReceiver implicitReceiver = null)
        {
            var elementInitializerExpressions = elementInitializer.Expressions;

            if (elementInitializerExpressions.Any())
            {
                var exprBuilder = ArrayBuilder<BoundExpression>.GetInstance();
                foreach (var childElementInitializer in elementInitializerExpressions)
                {
                    exprBuilder.Add(BindValue(childElementInitializer, diagnostics, BindValueKind.RValue));
                }

                return BindCollectionInitializerElementAddMethod(
                    elementInitializer,
                    exprBuilder.ToImmutableAndFree(),
                    hasEnumerableInitializerType,
                    collectionInitializerAddMethodBinder,
                    diagnostics,
                    implicitReceiver);
            }
            else
            {
                Error(diagnostics, ErrorCode.ERR_EmptyElementInitializer, elementInitializer);
                return BadExpression(elementInitializer, LookupResultKind.NotInvocable);
            }
        }

        private BoundExpression BindUnexpectedComplexElementInitializer(InitializerExpressionSyntax node, DiagnosticBag diagnostics)
        {
            Debug.Assert(node.Kind() == SyntaxKind.ComplexElementInitializerExpression);

            return BindComplexElementInitializerExpression(node, diagnostics, hasEnumerableInitializerType: false);
        }

        private BoundExpression BindCollectionInitializerElementAddMethod(
            ExpressionSyntax elementInitializer,
            ImmutableArray<BoundExpression> boundElementInitializerExpressions,
            bool hasEnumerableInitializerType,
            Binder collectionInitializerAddMethodBinder,
            DiagnosticBag diagnostics,
            BoundImplicitReceiver implicitReceiver)
        {
            // SPEC:    For each specified element in order, the collection initializer invokes an Add method on the target object
            // SPEC:    with the expression list of the element initializer as argument list, applying normal overload resolution for each invocation.
            // SPEC:    Thus, the collection object must contain an applicable Add method for each element initializer.

            // We use a location specific binder for binding collection initializer Add method to generate specific overload resolution diagnostics.
            //  1) CS1921 (ERR_InitializerAddHasWrongSignature)
            //  2) CS1950 (ERR_BadArgTypesForCollectionAdd)
            //  3) CS1954 (ERR_InitializerAddHasParamModifiers)
            // See comments in BindCollectionInitializerExpression for more details.

            Debug.Assert(!boundElementInitializerExpressions.IsEmpty);

            if (!hasEnumerableInitializerType)
            {
                return BadExpression(elementInitializer, LookupResultKind.NotInvocable, ImmutableArray<Symbol>.Empty, boundElementInitializerExpressions);
            }

            Debug.Assert(collectionInitializerAddMethodBinder != null);
            Debug.Assert(collectionInitializerAddMethodBinder.Flags.Includes(BinderFlags.CollectionInitializerAddMethod));
            Debug.Assert(implicitReceiver != null);
            Debug.Assert((object)implicitReceiver.Type != null);

            if (implicitReceiver.Type.IsDynamic())
            {
                var hasErrors = ReportBadDynamicArguments(elementInitializer, boundElementInitializerExpressions, diagnostics, queryClause: null);

                return new BoundDynamicCollectionElementInitializer(
                    elementInitializer,
                    arguments: boundElementInitializerExpressions,
                    applicableMethods: ImmutableArray<MethodSymbol>.Empty,
                    type: GetSpecialType(SpecialType.System_Void, diagnostics, elementInitializer),
                    hasErrors: hasErrors);
            }

            // Receiver is early bound, find method Add and invoke it (may still be a dynamic invocation):

            var addMethodInvocation = collectionInitializerAddMethodBinder.MakeInvocationExpression(
                elementInitializer,
                implicitReceiver,
                methodName: WellKnownMemberNames.CollectionInitializerAddMethodName,
                args: boundElementInitializerExpressions,
                diagnostics: diagnostics);

            if (addMethodInvocation.Kind == BoundKind.DynamicInvocation)
            {
                var dynamicInvocation = (BoundDynamicInvocation)addMethodInvocation;
                return new BoundDynamicCollectionElementInitializer(
                    elementInitializer,
                    dynamicInvocation.Arguments,
                    dynamicInvocation.ApplicableMethods,
                    dynamicInvocation.Type,
                    hasErrors: dynamicInvocation.HasAnyErrors);
            }
            else if (addMethodInvocation.Kind == BoundKind.Call)
            {
                var boundCall = (BoundCall)addMethodInvocation;

                // Either overload resolution succeeded for this call or it did not. If it
                // did not succeed then we've stashed the original method symbols from the
                // method group, and we should use those as the symbols displayed for the
                // call. If it did succeed then we did not stash any symbols.
                if (boundCall.HasErrors && !boundCall.OriginalMethodsOpt.IsDefault)
                {
                    return boundCall;
                }

                return new BoundCollectionElementInitializer(
                    elementInitializer,
                    boundCall.Method,
                    boundCall.Arguments,
                    boundCall.Expanded,
                    boundCall.ArgsToParamsOpt,
                    boundCall.InvokedAsExtensionMethod,
                    boundCall.ResultKind,
                    boundCall.Type,
                    boundCall.HasAnyErrors)
                { WasCompilerGenerated = true };
            }
            else
            {
                Debug.Assert(addMethodInvocation.Kind == BoundKind.BadExpression);
                return addMethodInvocation;
            }
        }

        internal ImmutableArray<MethodSymbol> FilterInaccessibleConstructors(ImmutableArray<MethodSymbol> constructors, bool allowProtectedConstructorsOfBaseType, ref HashSet<DiagnosticInfo> useSiteDiagnostics)
        {
            ArrayBuilder<MethodSymbol> builder = null;

            for (int i = 0; i < constructors.Length; i++)
            {
                MethodSymbol constructor = constructors[i];

                if (!IsConstructorAccessible(constructor, ref useSiteDiagnostics, allowProtectedConstructorsOfBaseType))
                {
                    if (builder == null)
                    {
                        builder = ArrayBuilder<MethodSymbol>.GetInstance();
                        builder.AddRange(constructors, i);
                    }
                }
                else
                {
                    builder?.Add(constructor);
                }
            }

            return builder == null ? constructors : builder.ToImmutableAndFree();
        }

        private bool IsConstructorAccessible(MethodSymbol constructor, ref HashSet<DiagnosticInfo> useSiteDiagnostics, bool allowProtectedConstructorsOfBaseType = false)
        {
            Debug.Assert((object)constructor != null);
            Debug.Assert(constructor.MethodKind == MethodKind.Constructor || constructor.MethodKind == MethodKind.StaticConstructor);

            NamedTypeSymbol containingType = this.ContainingType;
            if ((object)containingType != null)
            {
                // SPEC VIOLATION: The specification implies that when considering 
                // SPEC VIOLATION: instance methods or instance constructors, we first 
                // SPEC VIOLATION: do overload resolution on the accessible members, and 
                // SPEC VIOLATION: then if the best method chosen is protected and accessed 
                // SPEC VIOLATION: through the wrong type, then an error occurs. The native 
                // SPEC VIOLATION: compiler however does it in the opposite order. First it
                // SPEC VIOLATION: filters out the protected methods that cannot be called
                // SPEC VIOLATION: through the given type, and then it does overload resolution
                // SPEC VIOLATION: on the rest.
                // 
                // That said, it is somewhat odd that the same rule applies to constructors
                // as instance methods. A protected constructor is never going to be called
                // via an instance of a *more derived but different class* the way a 
                // virtual method might be. Nevertheless, that's what we do.
                //
                // A constructor is accessed through an instance of the type being constructed:
                return allowProtectedConstructorsOfBaseType ?
                    this.IsAccessible(constructor, ref useSiteDiagnostics, null) :
                    this.IsSymbolAccessibleConditional(constructor, containingType, ref useSiteDiagnostics, constructor.ContainingType);
            }
            else
            {
                Debug.Assert((object)this.Compilation.Assembly != null);
                return IsSymbolAccessibleConditional(constructor, this.Compilation.Assembly, ref useSiteDiagnostics);
            }
        }

        protected BoundExpression BindClassCreationExpression(
            CSharpSyntaxNode node,
            string typeName,
            CSharpSyntaxNode typeNode,
            NamedTypeSymbol type,
            AnalyzedArguments analyzedArguments,
            DiagnosticBag diagnostics,
            BoundExpression boundInitializerOpt = null)
        {

            BoundExpression result = null;
            bool hasErrors = type.IsErrorType();
            if (type.IsAbstract)
            {
                // Report error for new of abstract type.
                diagnostics.Add(ErrorCode.ERR_NoNewAbstract, node.Location, type);
                hasErrors = true;
            }

            HashSet<DiagnosticInfo> useSiteDiagnostics = null;

            // If we have a dynamic argument then do overload resolution to see if there are one or more
            // applicable candidates. If there are, then this is a dynamic object creation; we'll work out
            // which ctor to call at runtime. If we have a dynamic argument but no applicable candidates
            // then we do the analysis again for error reporting purposes.

            if (analyzedArguments.HasDynamicArgument)
            {
                OverloadResolutionResult<MethodSymbol> overloadResolutionResult = OverloadResolutionResult<MethodSymbol>.GetInstance();
                this.OverloadResolution.ObjectCreationOverloadResolution(GetAccessibleConstructorsForOverloadResolution(type, ref useSiteDiagnostics), analyzedArguments, overloadResolutionResult, ref useSiteDiagnostics);
                diagnostics.Add(node, useSiteDiagnostics);
                useSiteDiagnostics = null;

                if (overloadResolutionResult.HasAnyApplicableMember)
                {
                    var argArray = BuildArgumentsForDynamicInvocation(analyzedArguments, diagnostics);

                    hasErrors &= ReportBadDynamicArguments(node, argArray, diagnostics, queryClause: null);

                    result = new BoundDynamicObjectCreationExpression(
                        node,
                        argArray,
                        analyzedArguments.GetNames(),
                        analyzedArguments.RefKinds.ToImmutableOrNull(),
                        boundInitializerOpt,
                        overloadResolutionResult.GetAllApplicableMembers(),
                        type,
                        hasErrors);
                }

                overloadResolutionResult.Free();
                if (result != null)
                {
                    return result;
                }
            }

            MemberResolutionResult<MethodSymbol> memberResolutionResult;
            ImmutableArray<MethodSymbol> candidateConstructors;

            if (TryPerformConstructorOverloadResolution(
                type,
                analyzedArguments,
                typeName,
                typeNode.Location,
                hasErrors, //don't cascade in these cases
                diagnostics,
                out memberResolutionResult,
                out candidateConstructors,
                allowProtectedConstructorsOfBaseType: false))
            {
                var method = memberResolutionResult.Member;

                bool hasError = false;

                // What if some of the arguments are implicit?  Dev10 reports unsafe errors
                // if the implied argument would have an unsafe type.  We need to check
                // the parameters explicitly, since there won't be bound nodes for the implied
                // arguments until lowering.
                if (method.HasUnsafeParameter())
                {
                    // Don't worry about double reporting (i.e. for both the argument and the parameter)
                    // because only one unsafe diagnostic is allowed per scope - the others are suppressed.
                    hasError = ReportUnsafeIfNotAllowed(node, diagnostics) || hasError;
                }

                ReportDiagnosticsIfObsolete(diagnostics, method, node, hasBaseReceiver: false);
                // NOTE: Use-site diagnostics were reported during overload resolution.

                ConstantValue constantValueOpt = (boundInitializerOpt == null && method.IsDefaultValueTypeConstructor()) ?
                    FoldParameterlessValueTypeConstructor(type) :
                    null;

                result = new BoundObjectCreationExpression(
                    node,
                    method,
                    candidateConstructors,
                    analyzedArguments.Arguments.ToImmutable(),
                    analyzedArguments.GetNames(),
                    analyzedArguments.RefKinds.ToImmutableOrNull(),
                    memberResolutionResult.Result.Kind == MemberResolutionKind.ApplicableInExpandedForm,
                    memberResolutionResult.Result.ArgsToParamsOpt,
                    constantValueOpt,
                    boundInitializerOpt,
                    type,
                    hasError);

                // CONSIDER: Add ResultKind field to BoundObjectCreationExpression to avoid wrapping result with BoundBadExpression.
                if (type.IsAbstract)
                {
                    result = BadExpression(node, LookupResultKind.NotCreatable, result);
                }

                return result;
            }

            LookupResultKind resultKind;

            if (type.IsAbstract)
            {
                resultKind = LookupResultKind.NotCreatable;
            }
            else if (memberResolutionResult.IsValid && !IsConstructorAccessible(memberResolutionResult.Member, ref useSiteDiagnostics))
            {
                resultKind = LookupResultKind.Inaccessible;
            }
            else
            {
                resultKind = LookupResultKind.OverloadResolutionFailure;
            }

            diagnostics.Add(node, useSiteDiagnostics);

            ArrayBuilder<Symbol> symbols = ArrayBuilder<Symbol>.GetInstance();
            symbols.AddRange(candidateConstructors);

            // NOTE: The use site diagnostics of the candidate constructors have already been reported (in PerformConstructorOverloadResolution).

            var childNodes = ArrayBuilder<BoundExpression>.GetInstance();
            childNodes.AddRange(BuildArgumentsForErrorRecovery(analyzedArguments, candidateConstructors));
            if (boundInitializerOpt != null)
            {
                childNodes.Add(boundInitializerOpt);
            }

            return new BoundBadExpression(node, resultKind, symbols.ToImmutableAndFree(), childNodes.ToImmutableAndFree(), type);
        }

        private BoundExpression BindInterfaceCreationExpression(ObjectCreationExpressionSyntax node, NamedTypeSymbol type, BoundExpression boundInitializerOpt, DiagnosticBag diagnostics)
        {
            Debug.Assert((object)type != null);

            // COM interfaces which have ComImportAttribute and CoClassAttribute can be instantiated with "new". 
            // CoClassAttribute contains the type information of the original CoClass for the interface.
            // We replace the interface creation with CoClass object creation for this case.

            // NOTE: We don't attempt binding interface creation to CoClass creation if we are within an attribute argument.
            // NOTE: This is done to prevent a cycle in an error scenario where we have a "new InterfaceType" expression in an attribute argument.
            // NOTE: Accessing IsComImport/ComImportCoClass properties on given type symbol would attempt ForceCompeteAttributes, which would again try binding all attributes on the symbol.
            // NOTE: causing infinite recursion. We avoid this cycle by checking if we are within in context of an Attribute argument.
            if (!this.InAttributeArgument && type.IsComImport)
            {
                NamedTypeSymbol coClassType = type.ComImportCoClass;
                if ((object)coClassType != null)
                {
                    return BindComImportCoClassCreationExpression(node, type, coClassType, boundInitializerOpt, diagnostics);
                }
            }

            // interfaces can't be instantiated in C#
            diagnostics.Add(ErrorCode.ERR_NoNewAbstract, node.Location, type);
            return BindBadInterfaceCreationExpression(node, type, diagnostics);
        }

        private BoundExpression BindBadInterfaceCreationExpression(ObjectCreationExpressionSyntax node, NamedTypeSymbol type, DiagnosticBag diagnostics)
        {
            AnalyzedArguments analyzedArguments = AnalyzedArguments.GetInstance();

            BindArgumentsAndNames(node.ArgumentList, diagnostics, analyzedArguments);
            ImmutableArray<BoundExpression> childNodes = BuildArgumentsForErrorRecovery(analyzedArguments);
            BoundExpression result = new BoundBadExpression(node, LookupResultKind.NotCreatable, ImmutableArray.Create<Symbol>(type), childNodes, type);
            analyzedArguments.Free();
            return result;
        }

        private BoundExpression BindComImportCoClassCreationExpression(ObjectCreationExpressionSyntax node, NamedTypeSymbol interfaceType, NamedTypeSymbol coClassType, BoundExpression boundInitializerOpt, DiagnosticBag diagnostics)
        {
            Debug.Assert((object)interfaceType != null);
            Debug.Assert(interfaceType.IsInterfaceType());
            Debug.Assert((object)coClassType != null);
            Debug.Assert(interfaceType.ComImportCoClass == coClassType);
            Debug.Assert(coClassType.TypeKind == TypeKind.Class || coClassType.TypeKind == TypeKind.Error);

            if (coClassType.IsErrorType())
            {
                Error(diagnostics, ErrorCode.ERR_MissingCoClass, node, coClassType, interfaceType);
            }
            else if (coClassType.IsUnboundGenericType)
            {
                // BREAKING CHANGE:     Dev10 allows the following code to compile, even though the output assembly is not verifiable and generates a runtime exception:
                //
                //          [ComImport, Guid("00020810-0000-0000-C000-000000000046")]
                //          [CoClass(typeof(GenericClass<>))]
                //          public interface InterfaceType {}
                //          public class GenericClass<T>: InterfaceType {}
                // 
                //          public class Program
                //          {
                //              public static void Main() { var i = new InterfaceType(); }
                //          }
                //
                //  We disallow CoClass creation if coClassType is an unbound generic type and report a compile time error.

                Error(diagnostics, ErrorCode.ERR_BadCoClassSig, node, coClassType, interfaceType);
            }
            else
            {
                // NoPIA support
                if (interfaceType.ContainingAssembly.IsLinked)
                {
                    return BindNoPiaObjectCreationExpression(node, interfaceType, coClassType, boundInitializerOpt, diagnostics);
                }

                var classCreation = BindClassCreationExpression(node, coClassType, coClassType.Name, boundInitializerOpt, diagnostics);
                HashSet<DiagnosticInfo> useSiteDiagnostics = null;
                Conversion conversion = this.Conversions.ClassifyConversionFromExpression(classCreation, interfaceType, ref useSiteDiagnostics, forCast: true);
                diagnostics.Add(node, useSiteDiagnostics);
                if (!conversion.IsValid)
                {
                    SymbolDistinguisher distinguisher = new SymbolDistinguisher(this.Compilation, coClassType, interfaceType);
                    Error(diagnostics, ErrorCode.ERR_NoExplicitConv, node, distinguisher.First, distinguisher.Second);
                }

                // Bind the conversion, but drop the conversion node.
                CreateConversion(classCreation, conversion, interfaceType, diagnostics);

                // Override result type to be the interface type.
                switch (classCreation.Kind)
                {
                    case BoundKind.ObjectCreationExpression:
                        var creation = (BoundObjectCreationExpression)classCreation;
                        return creation.Update(creation.Constructor, creation.ConstructorsGroup, creation.Arguments, creation.ArgumentNamesOpt,
                                               creation.ArgumentRefKindsOpt, creation.Expanded, creation.ArgsToParamsOpt, creation.ConstantValueOpt,
                                               creation.InitializerExpressionOpt, interfaceType);

                    case BoundKind.BadExpression:
                        var bad = (BoundBadExpression)classCreation;
                        return bad.Update(bad.ResultKind, bad.Symbols, bad.ChildBoundNodes, interfaceType);

                    default:
                        throw ExceptionUtilities.UnexpectedValue(classCreation.Kind);
                }
            }

            return BindBadInterfaceCreationExpression(node, interfaceType, diagnostics);
        }

        private BoundExpression BindNoPiaObjectCreationExpression(
            ObjectCreationExpressionSyntax node,
            NamedTypeSymbol interfaceType,
            NamedTypeSymbol coClassType,
            BoundExpression boundInitializerOpt,
            DiagnosticBag diagnostics)
        {
            string guidString;
            if (!coClassType.GetGuidString(out guidString))
            {
                // At this point, VB reports ERRID_NoPIAAttributeMissing2 if guid isn't there.
                // C# doesn't complain and instead uses zero guid.
                guidString = System.Guid.Empty.ToString("D");
            }

            var creation = new BoundNoPiaObjectCreationExpression(node, guidString, boundInitializerOpt, interfaceType);

            // Get the bound arguments and the argument names, it is an error if any are present.
            AnalyzedArguments analyzedArguments = AnalyzedArguments.GetInstance();
            try
            {
                BindArgumentsAndNames(node.ArgumentList, diagnostics, analyzedArguments, allowArglist: false);

                if (analyzedArguments.Arguments.Count > 0)
                {
                    diagnostics.Add(ErrorCode.ERR_BadCtorArgCount, node.ArgumentList.Location, interfaceType, analyzedArguments.Arguments.Count);

                    var children = BuildArgumentsForErrorRecovery(analyzedArguments).Add(creation);
                    return new BoundBadExpression(node, LookupResultKind.OverloadResolutionFailure, ImmutableArray<Symbol>.Empty, children, creation.Type);
                }
            }
            finally
            {
                analyzedArguments.Free();
            }

            return creation;
        }

        private BoundExpression BindTypeParameterCreationExpression(ObjectCreationExpressionSyntax node, TypeParameterSymbol typeParameter, BoundExpression boundInitializerOpt, DiagnosticBag diagnostics)
        {
            AnalyzedArguments analyzedArguments = AnalyzedArguments.GetInstance();
            BindArgumentsAndNames(node.ArgumentList, diagnostics, analyzedArguments);
            bool hasArguments = analyzedArguments.Arguments.Count > 0;
            analyzedArguments.Free();

            if (!typeParameter.HasConstructorConstraint && !typeParameter.IsValueType)
            {
                diagnostics.Add(ErrorCode.ERR_NoNewTyvar, node.Location, typeParameter);
            }
            else if (hasArguments)
            {
                diagnostics.Add(ErrorCode.ERR_NewTyvarWithArgs, node.Location, typeParameter);
            }
            else
            {
                return new BoundNewT(node, boundInitializerOpt, typeParameter);
            }

            return new BoundBadExpression(node, LookupResultKind.NotCreatable, ImmutableArray.Create<Symbol>(typeParameter), ImmutableArray<BoundExpression>.Empty, typeParameter);
        }

        /// <summary>
        /// Given the type containing constructors, gets the list of candidate instance constructors and uses overload resolution to determine which one should be called.
        /// </summary>
        /// <param name="typeContainingConstructors">The containing type of the constructors.</param>
        /// <param name="analyzedArguments">The already bound arguments to the constructor.</param>
        /// <param name="errorName">The name to use in diagnostics if overload resolution fails.</param>
        /// <param name="errorLocation">The location at which to report overload resolution result diagnostics.</param>
        /// <param name="suppressResultDiagnostics">True to suppress overload resolution result diagnostics (but not argument diagnostics).</param>
        /// <param name="diagnostics">Where diagnostics will be reported.</param>
        /// <param name="memberResolutionResult">If this method returns true, then it will contain a valid MethodResolutionResult.
        /// Otherwise, it may contain a MethodResolutionResult for an inaccessible constructor (in which case, it will incorrectly indicate success) or nothing at all.</param>
        /// <param name="candidateConstructors">Candidate instance constructors of type <paramref name="typeContainingConstructors"/> used for overload resolution.</param>
        /// <param name="allowProtectedConstructorsOfBaseType">It is always legal to access a protected base class constructor
        /// via a constructor initializer, but not from an object creation expression.</param>
        /// <returns>True if overload resolution successfully chose an accessible constructor.</returns>
        /// <remarks>
        /// The two-pass algorithm (accessible constructors, then all constructors) is the reason for the unusual signature
        /// of this method (i.e. not populating a pre-existing <see cref="OverloadResolutionResult{MethodSymbol}"/>).
        /// Presently, rationalizing this behavior is not worthwhile.
        /// </remarks>
        private bool TryPerformConstructorOverloadResolution(
            NamedTypeSymbol typeContainingConstructors,
            AnalyzedArguments analyzedArguments,
            string errorName,
            Location errorLocation,
            bool suppressResultDiagnostics,
            DiagnosticBag diagnostics,
            out MemberResolutionResult<MethodSymbol> memberResolutionResult,
            out ImmutableArray<MethodSymbol> candidateConstructors,
            bool allowProtectedConstructorsOfBaseType) // Last to make named arguments more convenient.
        {
            // Get accessible constructors for performing overload resolution.
            ImmutableArray<MethodSymbol> allInstanceConstructors;
            HashSet<DiagnosticInfo> useSiteDiagnostics = null;
            candidateConstructors = GetAccessibleConstructorsForOverloadResolution(typeContainingConstructors, allowProtectedConstructorsOfBaseType, out allInstanceConstructors, ref useSiteDiagnostics);

            OverloadResolutionResult<MethodSymbol> result = OverloadResolutionResult<MethodSymbol>.GetInstance();

            // Indicates whether overload resolution successfully chose an accessible constructor.
            bool succeededConsideringAccessibility = false;

            // Indicates whether overload resolution resulted in a single best match, even though it might be inaccessible.
            bool succeededIgnoringAccessibility = false;

            if (candidateConstructors.Any())
            {
                // We have at least one accessible candidate constructor, perform overload resolution with accessible candidateConstructors.
                this.OverloadResolution.ObjectCreationOverloadResolution(candidateConstructors, analyzedArguments, result, ref useSiteDiagnostics);

                if (result.Succeeded)
                {
                    succeededConsideringAccessibility = true;
                    succeededIgnoringAccessibility = true;
                }
            }

            if (!succeededConsideringAccessibility && allInstanceConstructors.Length > candidateConstructors.Length)
            {
                // Overload resolution failed on the accessible candidateConstructors, but we have at least one inaccessible constructor.
                // We might have a best match constructor which is inaccessible.
                // Try overload resolution with all instance constructors to generate correct diagnostics and semantic info for this case.
                OverloadResolutionResult<MethodSymbol> inaccessibleResult = OverloadResolutionResult<MethodSymbol>.GetInstance();
                this.OverloadResolution.ObjectCreationOverloadResolution(allInstanceConstructors, analyzedArguments, inaccessibleResult, ref useSiteDiagnostics);

                if (inaccessibleResult.Succeeded)
                {
                    succeededIgnoringAccessibility = true;
                    candidateConstructors = allInstanceConstructors;
                    result.Free();
                    result = inaccessibleResult;
                }
                else
                {
                    inaccessibleResult.Free();
                }
            }

            diagnostics.Add(errorLocation, useSiteDiagnostics);
            useSiteDiagnostics = null;

            if (succeededIgnoringAccessibility)
            {
                this.CoerceArguments<MethodSymbol>(result.ValidResult, analyzedArguments.Arguments, diagnostics);
            }

            // Fill in the out parameter with the result, if there was one; it might be inaccessible.
            memberResolutionResult = succeededIgnoringAccessibility ?
                result.ValidResult :
                default(MemberResolutionResult<MethodSymbol>); // Invalid results are not interesting - we have enough info in candidateConstructors.

            // If something failed and we are reporting errors, then report the right errors.
            // * If the failure was due to inaccessibility, just report that.
            // * If the failure was not due to inaccessibility then only report an error
            //   on the constructor if there were no errors on the arguments.
            if (!succeededConsideringAccessibility && !suppressResultDiagnostics)
            {
                if (succeededIgnoringAccessibility)
                {
                    // It is not legal to directly call a protected constructor on a base class unless
                    // the "this" of the call is known to be of the current type. That is, it is
                    // perfectly legal to say ": base()" to call a protected base class ctor, but
                    // it is not legal to say "new MyBase()" if the ctor is protected. 
                    //
                    // The native compiler produces the error CS1540:
                    //
                    //   Cannot access protected member 'MyBase.MyBase' via a qualifier of type 'MyBase'; 
                    //   the qualifier must be of type 'Derived' (or derived from it)
                    //
                    // Though technically correct, this is a very confusing error message for this scenario;
                    // one does not typically think of the constructor as being a method that is 
                    // called with an implicit "this" of a particular receiver type, even though of course
                    // that is exactly what it is.
                    //
                    // The better error message here is to simply say that the best possible ctor cannot
                    // be accessed because it is not accessible.
                    //
                    // CONSIDER: We might consider making up a new error message for this situation.

                    // 
                    // CS0122: 'MyBase.MyBase' is inaccessible due to its protection level
                    diagnostics.Add(ErrorCode.ERR_BadAccess, errorLocation, result.ValidResult.Member);
                }
                else
                {
                    result.ReportDiagnostics(this, errorLocation, diagnostics,
                        errorName, null, analyzedArguments, candidateConstructors, typeContainingConstructors, null);
                }
            }

            result.Free();
            return succeededConsideringAccessibility;
        }

        private ImmutableArray<MethodSymbol> GetAccessibleConstructorsForOverloadResolution(NamedTypeSymbol type, ref HashSet<DiagnosticInfo> useSiteDiagnostics)
        {
            ImmutableArray<MethodSymbol> allInstanceConstructors;
            return GetAccessibleConstructorsForOverloadResolution(type, false, out allInstanceConstructors, ref useSiteDiagnostics);
        }

        private ImmutableArray<MethodSymbol> GetAccessibleConstructorsForOverloadResolution(NamedTypeSymbol type, bool allowProtectedConstructorsOfBaseType, out ImmutableArray<MethodSymbol> allInstanceConstructors, ref HashSet<DiagnosticInfo> useSiteDiagnostics)
        {
            if (type.IsErrorType())
            {
                // For Caas, we want to supply the constructors even in error cases
                // We may end up supplying the constructors of an unconstructed symbol,
                // but that's better than nothing.
                type = type.GetNonErrorGuess() as NamedTypeSymbol ?? type;
            }

            allInstanceConstructors = type.InstanceConstructors;
            return FilterInaccessibleConstructors(allInstanceConstructors, allowProtectedConstructorsOfBaseType, ref useSiteDiagnostics);
        }

        private static ConstantValue FoldParameterlessValueTypeConstructor(NamedTypeSymbol type)
        {
            // DELIBERATE SPEC VIOLATION:
            //
            // Object creation expressions like "new int()" are not considered constant expressions
            // by the specification but they are by the native compiler; we maintain compatibility
            // with this bug.
            // 
            // Additionally, it also treats "new X()", where X is an enum type, as a
            // constant expression with default value 0, we maintain compatibility with it.

            var specialType = type.SpecialType;

            if (type.TypeKind == TypeKind.Enum)
            {
                specialType = type.EnumUnderlyingType.SpecialType;
            }

            switch (specialType)
            {
                case SpecialType.System_SByte:
                case SpecialType.System_Int16:
                case SpecialType.System_Int32:
                case SpecialType.System_Int64:
                case SpecialType.System_Byte:
                case SpecialType.System_UInt16:
                case SpecialType.System_UInt32:
                case SpecialType.System_UInt64:
                case SpecialType.System_Single:
                case SpecialType.System_Double:
                case SpecialType.System_Decimal:
                case SpecialType.System_Boolean:
                case SpecialType.System_Char:
                    return ConstantValue.Default(specialType);
            }

            return null;
        }

        private BoundLiteral BindLiteralConstant(LiteralExpressionSyntax node, DiagnosticBag diagnostics)
        {
            // bug.Assert(node.Kind == SyntaxKind.LiteralExpression);

            var value = node.Token.Value;

            ConstantValue cv;
            TypeSymbol type = null;

            if (value == null)
            {
                cv = ConstantValue.Null;
            }
            else
            {
                Debug.Assert(!value.GetType().GetTypeInfo().IsEnum);

                var specialType = SpecialTypeExtensions.FromRuntimeTypeOfLiteralValue(value);

                // C# literals can't be of type byte, sbyte, short, ushort:
                Debug.Assert(
                    specialType != SpecialType.None &&
                    specialType != SpecialType.System_Byte &&
                    specialType != SpecialType.System_SByte &&
                    specialType != SpecialType.System_Int16 &&
                    specialType != SpecialType.System_UInt16);

                cv = ConstantValue.Create(value, specialType);
                type = GetSpecialType(specialType, diagnostics, node);
            }

            return new BoundLiteral(node, cv, type);
        }

        private BoundExpression BindCheckedExpression(CheckedExpressionSyntax node, DiagnosticBag diagnostics)
        {
            // the binder is not cached since we only cache statement level binders
            return this.WithCheckedOrUncheckedRegion(node.Kind() == SyntaxKind.CheckedExpression).
                BindParenthesizedExpression(node.Expression, diagnostics);
        }

        /// <summary>
        /// Binds a member access expression
        /// </summary>
        private BoundExpression BindMemberAccess(
            MemberAccessExpressionSyntax node,
            bool invoked,
            bool indexed,
            DiagnosticBag diagnostics)
        {
            Debug.Assert(node != null);

            BoundExpression boundLeft;

            ExpressionSyntax exprSyntax = node.Expression;
            if (node.Kind() == SyntaxKind.SimpleMemberAccessExpression)
            {
                // NOTE: CheckValue will be called explicitly in BindMemberAccessWithBoundLeft.
                boundLeft = BindLeftOfPotentialColorColorMemberAccess(exprSyntax, diagnostics);
            }
            else
            {
                Debug.Assert(node.Kind() == SyntaxKind.PointerMemberAccessExpression);
                boundLeft = this.BindExpression(exprSyntax, diagnostics); // Not Color Color issues with ->

                // CONSIDER: another approach would be to construct a BoundPointerMemberAccess (assuming such a type existed),
                // but that would be much more cumbersome because we'd be unable to build upon the BindMemberAccess infrastructure,
                // which expects a receiver.

                // Dereference before binding member;
                TypeSymbol pointedAtType;
                bool hasErrors;
                BindPointerIndirectionExpressionInternal(node, boundLeft, diagnostics, out pointedAtType, out hasErrors);

                // If there is no pointed-at type, fall back on the actual type (i.e. assume the user meant "." instead of "->").
                if (ReferenceEquals(pointedAtType, null))
                {
                    boundLeft = ToBadExpression(boundLeft);
                }
                else
                {
                    boundLeft = new BoundPointerIndirectionOperator(exprSyntax, boundLeft, pointedAtType, hasErrors)
                    {
                        WasCompilerGenerated = true, // don't interfere with the type info for exprSyntax.
                    };
                }
            }

            return BindMemberAccessWithBoundLeft(node, boundLeft, node.Name, node.OperatorToken, invoked, indexed, diagnostics);
        }

        /// <summary>
        /// Attempt to bind the LHS of a member access expression.  If this is a Color Color case (spec 7.6.4.1),
        /// then return a BoundExpression if we can easily disambiguate or a BoundTypeOrValueExpression if we
        /// cannot.  If this is not a Color Color case, then return null.
        /// </summary>
        private BoundExpression BindLeftOfPotentialColorColorMemberAccess(ExpressionSyntax left, DiagnosticBag diagnostics)
        {
            // SPEC: 7.6.4.1 Identical simple names and type names
            // SPEC: In a member access of the form E.I, if E is a single identifier, and if the meaning of E as
            // SPEC: a simple-name (spec 7.6.2) is a constant, field, property, local variable, or parameter with the
            // SPEC: same type as the meaning of E as a type-name (spec 3.8), then both possible meanings of E are 
            // SPEC: permitted. The two possible meanings of E.I are never ambiguous, since I must necessarily be
            // SPEC: a member of the type E in both cases. In other words, the rule simply permits access to the 
            // SPEC: static members and nested types of E where a compile-time error would otherwise have occurred. 

            if (left.Kind() == SyntaxKind.IdentifierName)
            {
                var node = (IdentifierNameSyntax)left;
                var valueDiagnostics = DiagnosticBag.GetInstance();
                var boundValue = BindIdentifier(node, invoked: false, diagnostics: valueDiagnostics);

                Symbol leftSymbol;
                if (boundValue.Kind == BoundKind.Conversion)
                {
                    // BindFieldAccess may insert a conversion if binding occurs
                    // within an enum member initializer.
                    leftSymbol = ((BoundConversion)boundValue).Operand.ExpressionSymbol;
                }
                else
                {
                    leftSymbol = boundValue.ExpressionSymbol;
                }

                if ((object)leftSymbol != null)
                {
                    switch (leftSymbol.Kind)
                    {
                        case SymbolKind.Field:
                        case SymbolKind.Local:
                        case SymbolKind.Parameter:
                        case SymbolKind.Property:
                        case SymbolKind.RangeVariable:
                            var leftType = boundValue.Type;
                            Debug.Assert((object)leftType != null);

                            var leftName = node.Identifier.ValueText;
                            if (leftType.Name == leftName || IsUsingAliasInScope(leftName))
                            {
                                var typeDiagnostics = new DiagnosticBag();
                                var boundType = BindNamespaceOrType(node, typeDiagnostics);
                                if (boundType.Type == leftType)
                                {
                                    // NOTE: ReplaceTypeOrValueReceiver will call CheckValue explicitly.
                                    var newValueDiagnostics = new DiagnosticBag();
                                    newValueDiagnostics.AddRangeAndFree(valueDiagnostics);

                                    return new BoundTypeOrValueExpression(left, new BoundTypeOrValueData(leftSymbol, boundValue, newValueDiagnostics, boundType, typeDiagnostics), leftType);
                                }
                            }
                            break;

                            // case SymbolKind.Event: //SPEC: 7.6.4.1 (a.k.a. Color Color) doesn't cover events
                    }
                }

                // Not a Color Color case; return the bound member.
                // NOTE: it is up to the caller to call CheckValue on the result.
                diagnostics.AddRangeAndFree(valueDiagnostics);
                return boundValue;
            }

            // NOTE: it is up to the caller to call CheckValue on the result.
            return BindExpression(left, diagnostics);
        }

        // returns true if name matches a using alias in scope
        // NOTE: when true is returned, the corresponding using is also marked as "used" 
        private bool IsUsingAliasInScope(string name)
        {
            var isSemanticModel = this.IsSemanticModelBinder;
            for (var chain = this.ImportChain; chain != null; chain = chain.ParentOpt)
            {
                if (chain.Imports.IsUsingAlias(name, isSemanticModel))
                {
                    return true;
                }
            }

            return false;
        }

        private BoundExpression BindDynamicMemberAccess(
            ExpressionSyntax node,
            BoundExpression boundLeft,
            SimpleNameSyntax right,
            bool invoked,
            bool indexed,
            DiagnosticBag diagnostics)
        {
            // We have an expression of the form "dynExpr.Name" or "dynExpr.Name<X>"

            SeparatedSyntaxList<TypeSyntax> typeArgumentsSyntax = right.Kind() == SyntaxKind.GenericName ?
                ((GenericNameSyntax)right).TypeArgumentList.Arguments :
                default(SeparatedSyntaxList<TypeSyntax>);
            bool rightHasTypeArguments = typeArgumentsSyntax.Count > 0;
            ImmutableArray<TypeSymbolWithAnnotations> typeArguments = rightHasTypeArguments ?
                BindTypeArguments(typeArgumentsSyntax, diagnostics) :
                default(ImmutableArray<TypeSymbolWithAnnotations>);

            bool hasErrors = false;

            if (!invoked && rightHasTypeArguments)
            {
                // error CS0307: The property 'P' cannot be used with type arguments
                Error(diagnostics, ErrorCode.ERR_TypeArgsNotAllowed, right, right.Identifier.Text, SymbolKind.Property.Localize());
                hasErrors = true;
            }

            if (rightHasTypeArguments)
            {
                for (int i = 0; i < typeArguments.Length; ++i)
                {
                    var typeArgument = typeArguments[i];
                    if ((typeArgument.IsPointerType()) || typeArgument.IsRestrictedType())
                    {
                        // "The type '{0}' may not be used as a type argument"
                        Error(diagnostics, ErrorCode.ERR_BadTypeArgument, typeArgumentsSyntax[i], typeArgument.TypeSymbol);
                        hasErrors = true;
                    }
                }
            }

            return new BoundDynamicMemberAccess(
                syntax: node,
                receiver: boundLeft,
                typeArgumentsOpt: typeArguments,
                name: right.Identifier.ValueText,
                invoked: invoked,
                indexed: indexed,
                type: Compilation.DynamicType,
                hasErrors: hasErrors);
        }

        /// <summary>
        /// Bind the RHS of a member access expression, given the bound LHS.
        /// It is assumed that CheckValue has not been called on the LHS.
        /// </summary>
        private BoundExpression BindMemberAccessWithBoundLeft(
            ExpressionSyntax node,
            BoundExpression boundLeft,
            SimpleNameSyntax right,
            SyntaxToken operatorToken,
            bool invoked,
            bool indexed,
            DiagnosticBag diagnostics)
        {
            Debug.Assert(node != null);
            Debug.Assert(boundLeft != null);

            boundLeft = MakeMemberAccessValue(boundLeft, diagnostics);

            TypeSymbol leftType = boundLeft.Type;

            if ((object)leftType != null && leftType.IsDynamic())
            {
                // There are some sources of a `dynamic` typed value that can be known before runtime
                // to be invalid. For example, accessing a set-only property whose type is dynamic:
                //   dynamic Foo { set; }
                // If Foo itself is a dynamic thing (e.g. in `x.Foo.Bar`, `x` is dynamic, and we're
                // currently checking Bar), then CheckValue will do nothing.
                boundLeft = CheckValue(boundLeft, BindValueKind.RValue, diagnostics);
                return BindDynamicMemberAccess(node, boundLeft, right, invoked, indexed, diagnostics);
            }

            // No member accesses on void
            if ((object)leftType != null && leftType.SpecialType == SpecialType.System_Void)
            {
                diagnostics.Add(ErrorCode.ERR_BadUnaryOp, operatorToken.GetLocation(), SyntaxFacts.GetText(operatorToken.Kind()), leftType);
                return BadExpression(node, boundLeft);
            }

            // No member accesses on default
            if (boundLeft.IsLiteralDefault())
            {
                DiagnosticInfo diagnosticInfo = new CSDiagnosticInfo(ErrorCode.ERR_BadUnaryOp, SyntaxFacts.GetText(operatorToken.Kind()), "default");
                diagnostics.Add(new CSDiagnostic(diagnosticInfo, operatorToken.GetLocation()));
                return BadExpression(node, boundLeft);
            }

            if (boundLeft.Kind == BoundKind.UnboundLambda)
            {
                Debug.Assert((object)leftType == null);

                var msgId = ((UnboundLambda)boundLeft).MessageID;
                diagnostics.Add(ErrorCode.ERR_BadUnaryOp, node.Location, SyntaxFacts.GetText(operatorToken.Kind()), msgId.Localize());
                return BadExpression(node, boundLeft);
            }

            var lookupResult = LookupResult.GetInstance();
            try
            {
                LookupOptions options = LookupOptions.AllMethodsOnArityZero;
                if (invoked)
                {
                    options |= LookupOptions.MustBeInvocableIfMember;
                }

                var typeArgumentsSyntax = right.Kind() == SyntaxKind.GenericName ? ((GenericNameSyntax)right).TypeArgumentList.Arguments : default(SeparatedSyntaxList<TypeSyntax>);
                bool rightHasTypeArguments = typeArgumentsSyntax.Count > 0;
                var typeArguments = rightHasTypeArguments ? BindTypeArguments(typeArgumentsSyntax, diagnostics) : default(ImmutableArray<TypeSymbolWithAnnotations>);

                // A member-access consists of a primary-expression, a predefined-type, or a 
                // qualified-alias-member, followed by a "." token, followed by an identifier, 
                // optionally followed by a type-argument-list.

                // A member-access is either of the form E.I or of the form E.I<A1, ..., AK>, where
                // E is a primary-expression, I is a single identifier and <A1, ..., AK> is an
                // optional type-argument-list. When no type-argument-list is specified, consider K
                // to be zero. 

                // UNDONE: A member-access with a primary-expression of type dynamic is dynamically bound. 
                // UNDONE: In this case the compiler classifies the member access as a property access of 
                // UNDONE: type dynamic. The rules below to determine the meaning of the member-access are 
                // UNDONE: then applied at run-time, using the run-time type instead of the compile-time 
                // UNDONE: type of the primary-expression. If this run-time classification leads to a method 
                // UNDONE: group, then the member access must be the primary-expression of an invocation-expression.

                // The member-access is evaluated and classified as follows:

                var rightName = right.Identifier.ValueText;
                var rightArity = right.Arity;

                switch (boundLeft.Kind)
                {
                    case BoundKind.NamespaceExpression:
                        {
                            // If K is zero and E is a namespace and E contains a nested namespace with name I, 
                            // then the result is that namespace.

                            var ns = ((BoundNamespaceExpression)boundLeft).NamespaceSymbol;
                            HashSet<DiagnosticInfo> useSiteDiagnostics = null;
                            this.LookupMembersWithFallback(lookupResult, ns, rightName, rightArity, ref useSiteDiagnostics, options: options);
                            diagnostics.Add(right, useSiteDiagnostics);

                            ArrayBuilder<Symbol> symbols = lookupResult.Symbols;

                            if (lookupResult.IsMultiViable)
                            {
                                bool wasError;
                                Symbol sym = ResultSymbol(lookupResult, rightName, rightArity, node, diagnostics, false, out wasError, ns, options);
                                if (wasError)
                                {
                                    return new BoundBadExpression(node, LookupResultKind.Ambiguous, lookupResult.Symbols.AsImmutable(), ImmutableArray.Create(boundLeft), CreateErrorType(rightName), hasErrors: true);
                                }
                                else if (sym.Kind == SymbolKind.Namespace)
                                {
                                    return new BoundNamespaceExpression(node, (NamespaceSymbol)sym);
                                }
                                else
                                {
                                    Debug.Assert(sym.Kind == SymbolKind.NamedType);
                                    var type = (NamedTypeSymbol)sym;

                                    if (rightHasTypeArguments)
                                    {
                                        type = ConstructNamedTypeUnlessTypeArgumentOmitted(right, type, typeArgumentsSyntax, typeArguments, diagnostics);
                                    }

                                    ReportDiagnosticsIfObsolete(diagnostics, type, node, hasBaseReceiver: false);

                                    return new BoundTypeExpression(node, null, type);
                                }
                            }
                            else if (lookupResult.Kind == LookupResultKind.WrongArity)
                            {
                                Debug.Assert(symbols.Count > 0);
                                Debug.Assert(symbols[0].Kind == SymbolKind.NamedType);

                                Error(diagnostics, lookupResult.Error, right);

                                return new BoundTypeExpression(node, null,
                                        new ExtendedErrorTypeSymbol(GetContainingNamespaceOrType(symbols[0]), symbols.ToImmutable(), lookupResult.Kind, lookupResult.Error, rightArity));
                            }
                            else if (lookupResult.Kind == LookupResultKind.Empty)
                            {
                                Debug.Assert(lookupResult.IsClear, "If there's a legitimate reason for having candidates without a reason, then we should produce something intelligent in such cases.");
                                Debug.Assert(lookupResult.Error == null);
                                NotFound(node, rightName, rightArity, rightName, diagnostics, aliasOpt: null, qualifierOpt: ns, options: options);

                                return new BoundBadExpression(node, lookupResult.Kind, symbols.AsImmutable(), ImmutableArray.Create(boundLeft), CreateErrorType(rightName), hasErrors: true);
                            }
                            break;
                        }
                    case BoundKind.TypeExpression:
                        {
                            Debug.Assert((object)leftType != null);
                            if (leftType.TypeKind == TypeKind.TypeParameter)
                            {
                                Error(diagnostics, ErrorCode.ERR_BadSKunknown, boundLeft.Syntax, leftType, MessageID.IDS_SK_TYVAR.Localize());
                                return BadExpression(node, LookupResultKind.NotAValue, boundLeft);
                            }
                            else if (this.EnclosingNameofArgument == node)
                            {
                                // Support selecting an extension method from a type name in nameof(.)
                                return BindInstanceMemberAccess(node, right, boundLeft, rightName, rightArity, typeArgumentsSyntax, typeArguments, invoked, diagnostics);
                            }
                            else
                            {
                                HashSet<DiagnosticInfo> useSiteDiagnostics = null;
                                this.LookupMembersWithFallback(lookupResult, leftType, rightName, rightArity, ref useSiteDiagnostics, basesBeingResolved: null, options: options);
                                diagnostics.Add(right, useSiteDiagnostics);
                                if (lookupResult.IsMultiViable)
                                {
                                    return BindMemberOfType(node, right, rightName, rightArity, boundLeft, typeArgumentsSyntax, typeArguments, lookupResult, BoundMethodGroupFlags.None, diagnostics: diagnostics);
                                }
                            }
                            break;
                        }
                    case BoundKind.TypeOrValueExpression:
                        {
                            // CheckValue call will occur in ReplaceTypeOrValueReceiver.
                            // NOTE: This means that we won't get CheckValue diagnostics in error scenarios,
                            // but they would be cascading anyway.
                            return BindInstanceMemberAccess(node, right, boundLeft, rightName, rightArity, typeArgumentsSyntax, typeArguments, invoked, diagnostics);
                        }
                    default:
                        {
                            // Can't dot into the null literal.
                            if (boundLeft.Kind == BoundKind.Literal && ((BoundLiteral)boundLeft).ConstantValueOpt == ConstantValue.Null)
                            {
                                if (!boundLeft.HasAnyErrors)
                                {
                                    Error(diagnostics, ErrorCode.ERR_BadUnaryOp, node, operatorToken.Text, boundLeft.Display);
                                }

                                return BadExpression(node, boundLeft);
                            }
                            else if ((object)leftType != null)
                            {
                                boundLeft = CheckValue(boundLeft, BindValueKind.RValue, diagnostics);
                                return BindInstanceMemberAccess(node, right, boundLeft, rightName, rightArity, typeArgumentsSyntax, typeArguments, invoked, diagnostics);
                            }
                            break;
                        }
                }

                this.BindMemberAccessReportError(node, right, rightName, boundLeft, lookupResult.Error, diagnostics);
                return BindMemberAccessBadResult(node, rightName, boundLeft, lookupResult.Error, lookupResult.Symbols.ToImmutable(), lookupResult.Kind);
            }
            finally
            {
                lookupResult.Free();
            }
        }

        private static void WarnOnAccessOfOffDefault(SyntaxNode node, BoundExpression boundLeft, DiagnosticBag diagnostics)
        {
            if (boundLeft != null && boundLeft.Kind == BoundKind.DefaultExpression && boundLeft.ConstantValue == ConstantValue.Null)
            {
                Error(diagnostics, ErrorCode.WRN_DotOnDefault, node, boundLeft.Type);
            }
        }

        /// <summary>
        /// Create a value from the expression that can be used as a left-hand-side
        /// of a member access. This method special-cases method and property
        /// groups only. All other expressions are returned as is.
        /// </summary>
        private BoundExpression MakeMemberAccessValue(BoundExpression expr, DiagnosticBag diagnostics)
        {
            switch (expr.Kind)
            {
                case BoundKind.MethodGroup:
                    {
                        var methodGroup = (BoundMethodGroup)expr;
                        HashSet<DiagnosticInfo> useSiteDiagnostics = null;
                        var resolution = this.ResolveMethodGroup(methodGroup, analyzedArguments: null, isMethodGroupConversion: false, useSiteDiagnostics: ref useSiteDiagnostics);
                        diagnostics.Add(expr.Syntax, useSiteDiagnostics);
                        if (!expr.HasAnyErrors)
                        {
                            diagnostics.AddRange(resolution.Diagnostics);

                            if (resolution.MethodGroup != null && !resolution.HasAnyErrors)
                            {
                                Debug.Assert(!resolution.IsEmpty);
                                var method = resolution.MethodGroup.Methods[0];
                                Error(diagnostics, ErrorCode.ERR_BadSKunknown, methodGroup.NameSyntax, method, MessageID.IDS_SK_METHOD.Localize());
                            }
                        }
                        expr = this.BindMemberAccessBadResult(methodGroup);
                        resolution.Free();
                        return expr;
                    }

                case BoundKind.PropertyGroup:
                    return BindIndexedPropertyAccess((BoundPropertyGroup)expr, mustHaveAllOptionalParameters: false, diagnostics: diagnostics);

                default:
                    return expr;
            }
        }

        private BoundExpression BindInstanceMemberAccess(
            SyntaxNode node,
            SyntaxNode right,
            BoundExpression boundLeft,
            string rightName,
            int rightArity,
            SeparatedSyntaxList<TypeSyntax> typeArgumentsSyntax,
            ImmutableArray<TypeSymbolWithAnnotations> typeArguments,
            bool invoked,
            DiagnosticBag diagnostics)
        {
            Debug.Assert(rightArity == (typeArguments.IsDefault ? 0 : typeArguments.Length));
            var leftType = boundLeft.Type;
            LookupOptions options = LookupOptions.AllMethodsOnArityZero;
            if (invoked)
            {
                options |= LookupOptions.MustBeInvocableIfMember;
            }

            var lookupResult = LookupResult.GetInstance();
            try
            {
                // If E is a property access, indexer access, variable, or value, the type of
                // which is T, and a member lookup of I in T with K type arguments produces a
                // match, then E.I is evaluated and classified as follows:

                // UNDONE: Classify E as prop access, indexer access, variable or value

                bool leftIsBaseReference = boundLeft.Kind == BoundKind.BaseReference;
                if (leftIsBaseReference)
                {
                    options |= LookupOptions.UseBaseReferenceAccessibility;
                }

                HashSet<DiagnosticInfo> useSiteDiagnostics = null;
                this.LookupMembersWithFallback(lookupResult, leftType, rightName, rightArity, ref useSiteDiagnostics, basesBeingResolved: null, options: options);
                diagnostics.Add(right, useSiteDiagnostics);

                // SPEC: Otherwise, an attempt is made to process E.I as an extension method invocation.
                // SPEC: If this fails, E.I is an invalid member reference, and a binding-time error occurs.
                var searchExtensionMethodsIfNecessary = !leftIsBaseReference;

                BoundMethodGroupFlags flags = 0;
                if (searchExtensionMethodsIfNecessary)
                {
                    flags |= BoundMethodGroupFlags.SearchExtensionMethods;
                }

                if (lookupResult.IsMultiViable)
                {
                    return BindMemberOfType(node, right, rightName, rightArity, boundLeft, typeArgumentsSyntax, typeArguments, lookupResult, flags, diagnostics);
                }

                if (searchExtensionMethodsIfNecessary)
                {
                    var boundMethodGroup = new BoundMethodGroup(
                        node,
                        typeArguments,
                        boundLeft,
                        rightName,
                        lookupResult.Symbols.All(s => s.Kind == SymbolKind.Method) ? lookupResult.Symbols.SelectAsArray(s_toMethodSymbolFunc) : ImmutableArray<MethodSymbol>.Empty,
                        lookupResult,
                        flags);

                    if (!boundMethodGroup.HasErrors && boundMethodGroup.ResultKind == LookupResultKind.Empty && typeArgumentsSyntax.Any(SyntaxKind.OmittedTypeArgument))
                    {
                        Error(diagnostics, ErrorCode.ERR_BadArity, node, rightName, MessageID.IDS_MethodGroup.Localize(), typeArgumentsSyntax.Count);
                    }

                    return boundMethodGroup;
                }

                this.BindMemberAccessReportError(node, right, rightName, boundLeft, lookupResult.Error, diagnostics);
                return BindMemberAccessBadResult(node, rightName, boundLeft, lookupResult.Error, lookupResult.Symbols.ToImmutable(), lookupResult.Kind);
            }
            finally
            {
                lookupResult.Free();
            }
        }

        private void BindMemberAccessReportError(BoundMethodGroup node, DiagnosticBag diagnostics)
        {
            var nameSyntax = node.NameSyntax;
            var syntax = node.MemberAccessExpressionSyntax ?? nameSyntax;
            this.BindMemberAccessReportError(syntax, nameSyntax, node.Name, node.ReceiverOpt, node.LookupError, diagnostics);
        }

        /// <summary>
        /// Report the error from member access lookup. Or, if there
        /// was no explicit error from lookup, report "no such member".
        /// </summary>
        private void BindMemberAccessReportError(
            SyntaxNode node,
            SyntaxNode name,
            string plainName,
            BoundExpression boundLeft,
            DiagnosticInfo lookupError,
            DiagnosticBag diagnostics)
        {
            if (boundLeft.HasAnyErrors && boundLeft.Kind != BoundKind.TypeOrValueExpression)
            {
                return;
            }

            if (lookupError != null)
            {
                // CONSIDER: there are some cases where Dev10 uses the span of "node",
                // rather than "right".
                diagnostics.Add(new CSDiagnostic(lookupError, name.Location));
            }
            else if (node.IsQuery())
            {
                ReportQueryLookupFailed(node, boundLeft, plainName, ImmutableArray<Symbol>.Empty, diagnostics);
            }
            else
            {

                if ((object)boundLeft.Type == null)
                {
                    Error(diagnostics, ErrorCode.ERR_NoSuchMember, name, boundLeft.Display, plainName);
                }
                else if (boundLeft.Kind == BoundKind.TypeExpression ||
                    boundLeft.Kind == BoundKind.BaseReference ||
                    node.Kind() == SyntaxKind.AwaitExpression && plainName == WellKnownMemberNames.GetResult)
                {
                    Error(diagnostics, ErrorCode.ERR_NoSuchMember, name, boundLeft.Type, plainName);
                }
                else if (WouldUsingSystemFindExtension(boundLeft.Type, plainName))
                {
                    Error(diagnostics, ErrorCode.ERR_NoSuchMemberOrExtensionNeedUsing, name, boundLeft.Type, plainName, "System");
                }
                else
                {
                    Error(diagnostics, ErrorCode.ERR_NoSuchMemberOrExtension, name, boundLeft.Type, plainName);
                }
            }
        }

        private bool WouldUsingSystemFindExtension(TypeSymbol receiver, string methodName)
        {
            // we have a special case to make the diagnostic for await expressions more clear for Windows:
            // if the receiver type is a windows RT async interface and the method name is GetAwaiter,
            // then we would suggest a using directive for "System".
            // TODO: we should check if such a using directive would actually help, or if there is already one in scope.
            return methodName == WellKnownMemberNames.GetAwaiter && ImplementsWinRTAsyncInterface(receiver);
        }

        /// <summary>
        /// Return true if the given type is or implements a WinRTAsyncInterface.
        /// </summary>
        private bool ImplementsWinRTAsyncInterface(TypeSymbol type)
        {
            return IsWinRTAsyncInterface(type) || type.AllInterfacesNoUseSiteDiagnostics.Any(i => IsWinRTAsyncInterface(i));
        }

        private bool IsWinRTAsyncInterface(TypeSymbol type)
        {
            if (!type.IsInterfaceType())
            {
                return false;
            }

            var namedType = ((NamedTypeSymbol)type).ConstructedFrom;
            return
                namedType == Compilation.GetWellKnownType(WellKnownType.Windows_Foundation_IAsyncAction) ||
                namedType == Compilation.GetWellKnownType(WellKnownType.Windows_Foundation_IAsyncActionWithProgress_T) ||
                namedType == Compilation.GetWellKnownType(WellKnownType.Windows_Foundation_IAsyncOperation_T) ||
                namedType == Compilation.GetWellKnownType(WellKnownType.Windows_Foundation_IAsyncOperationWithProgress_T2);
        }

        private BoundExpression BindMemberAccessBadResult(BoundMethodGroup node)
        {
            var nameSyntax = node.NameSyntax;
            var syntax = node.MemberAccessExpressionSyntax ?? nameSyntax;
            return this.BindMemberAccessBadResult(syntax, node.Name, node.ReceiverOpt, node.LookupError, StaticCast<Symbol>.From(node.Methods), node.ResultKind);
        }

        /// <summary>
        /// Return a BoundExpression representing the invalid member.
        /// </summary>
        private BoundExpression BindMemberAccessBadResult(
            SyntaxNode node,
            string nameString,
            BoundExpression boundLeft,
            DiagnosticInfo lookupError,
            ImmutableArray<Symbol> symbols,
            LookupResultKind lookupKind)
        {
            if (symbols.Length > 0 && symbols[0].Kind == SymbolKind.Method)
            {
                var builder = ArrayBuilder<MethodSymbol>.GetInstance();
                foreach (var s in symbols)
                {
                    var m = s as MethodSymbol;
                    if ((object)m != null) builder.Add(m);
                }
                var methods = builder.ToImmutableAndFree();

                // Expose the invalid methods as a BoundMethodGroup.
                // Since we do not want to perform further method
                // lookup, searchExtensionMethods is set to false.
                // Don't bother calling ConstructBoundMethodGroupAndReportOmittedTypeArguments -
                // we've reported other errors.
                return new BoundMethodGroup(
                    node,
                    default(ImmutableArray<TypeSymbolWithAnnotations>),
                    nameString,
                    methods,
                    methods.Length == 1 ? methods[0] : null,
                    lookupError,
                    flags: BoundMethodGroupFlags.None,
                    receiverOpt: boundLeft,
                    resultKind: lookupKind,
                    hasErrors: true);
            }

            var symbolOpt = symbols.Length == 1 ? symbols[0] : null;
            return new BoundBadExpression(
                node,
                lookupKind,
                (object)symbolOpt == null ? ImmutableArray<Symbol>.Empty : ImmutableArray.Create(symbolOpt),
                boundLeft == null ? ImmutableArray<BoundExpression>.Empty : ImmutableArray.Create(boundLeft),
                GetNonMethodMemberType(symbolOpt));
        }

        private TypeSymbol GetNonMethodMemberType(Symbol symbolOpt)
        {
            TypeSymbol resultType = null;
            if ((object)symbolOpt != null)
            {
                switch (symbolOpt.Kind)
                {
                    case SymbolKind.Field:
                        resultType = ((FieldSymbol)symbolOpt).GetFieldType(this.FieldsBeingBound).TypeSymbol;
                        break;
                    case SymbolKind.Property:
                        resultType = ((PropertySymbol)symbolOpt).Type.TypeSymbol;
                        break;
                    case SymbolKind.Event:
                        resultType = ((EventSymbol)symbolOpt).Type.TypeSymbol;
                        break;
                }
            }
            return resultType ?? CreateErrorType();
        }

        /// <summary>
        /// Combine the receiver and arguments of an extension method
        /// invocation into a single argument list to allow overload resolution
        /// to treat the invocation as a static method invocation with no receiver.
        /// </summary>
        private static void CombineExtensionMethodArguments(BoundExpression receiver, AnalyzedArguments originalArguments, AnalyzedArguments extensionMethodArguments)
        {
            Debug.Assert(receiver != null);
            Debug.Assert(extensionMethodArguments.Arguments.Count == 0);
            Debug.Assert(extensionMethodArguments.Names.Count == 0);
            Debug.Assert(extensionMethodArguments.RefKinds.Count == 0);

            extensionMethodArguments.IsExtensionMethodInvocation = true;
            extensionMethodArguments.Arguments.Add(receiver);
            extensionMethodArguments.Arguments.AddRange(originalArguments.Arguments);

            if (originalArguments.Names.Count > 0)
            {
                extensionMethodArguments.Names.Add(null);
                extensionMethodArguments.Names.AddRange(originalArguments.Names);
            }

            if (originalArguments.RefKinds.Count > 0)
            {
                extensionMethodArguments.RefKinds.Add(RefKind.None);
                extensionMethodArguments.RefKinds.AddRange(originalArguments.RefKinds);
            }
        }

        /// <summary>
        /// Binds a static or instance member access.
        /// </summary>
        private BoundExpression BindMemberOfType(
            SyntaxNode node,
            SyntaxNode right,
            string plainName,
            int arity,
            BoundExpression left,
            SeparatedSyntaxList<TypeSyntax> typeArgumentsSyntax,
            ImmutableArray<TypeSymbolWithAnnotations> typeArguments,
            LookupResult lookupResult,
            BoundMethodGroupFlags methodGroupFlags,
            DiagnosticBag diagnostics)
        {
            Debug.Assert(node != null);
            Debug.Assert(left != null);
            Debug.Assert(lookupResult.IsMultiViable);
            Debug.Assert(lookupResult.Symbols.Any());

            var members = ArrayBuilder<Symbol>.GetInstance();
            BoundExpression result;
            bool wasError;
            Symbol symbol = GetSymbolOrMethodOrPropertyGroup(lookupResult, right, plainName, arity, members, diagnostics, out wasError);

            if ((object)symbol == null)
            {
                Debug.Assert(members.Count > 0);

                // If I identifies one or more methods, then the result is a method group with
                // no associated instance expression. If a type argument list was specified, it
                // is used in calling a generic method.

                // (Note that for static methods, we are stashing away the type expression in
                // the receiver of the method group, even though the spec notes that there is
                // no associated instance expression.)

                result = ConstructBoundMemberGroupAndReportOmittedTypeArguments(
                    node,
                    typeArgumentsSyntax,
                    typeArguments,
                    left,
                    plainName,
                    members,
                    lookupResult,
                    methodGroupFlags,
                    wasError,
                    diagnostics);
            }
            else
            {
                // methods are special because of extension methods.
                Debug.Assert(symbol.Kind != SymbolKind.Method);
                left = ReplaceTypeOrValueReceiver(left, symbol.IsStatic || symbol.Kind == SymbolKind.NamedType, diagnostics);

                // Events are handled later as we don't know yet if we are binding to the event or it's backing field.
                if (symbol.Kind != SymbolKind.Event)
                {
                    ReportDiagnosticsIfObsolete(diagnostics, symbol, node, hasBaseReceiver: left.Kind == BoundKind.BaseReference);
                }

                switch (symbol.Kind)
                {
                    case SymbolKind.NamedType:
                    case SymbolKind.ErrorType:
                        if (IsInstanceReceiver(left) == true && !wasError)
                        {
                            // CS0572: 'B': cannot reference a type through an expression; try 'A.B' instead
                            Error(diagnostics, ErrorCode.ERR_BadTypeReference, right, plainName, symbol);
                            wasError = true;
                        }

                        // If I identifies a type, then the result is that type constructed with
                        // the given type arguments.
                        var type = (NamedTypeSymbol)symbol;
                        if (!typeArguments.IsDefault)
                        {
                            type = ConstructNamedTypeUnlessTypeArgumentOmitted(right, type, typeArgumentsSyntax, typeArguments, diagnostics);
                        }

                        result = new BoundTypeExpression(
                            syntax: node,
                            aliasOpt: null,
                            inferredType: false,
                            boundContainingTypeOpt: left as BoundTypeExpression,
                            type: type);
                        break;

                    case SymbolKind.Property:
                        // If I identifies a static property, then the result is a property
                        // access with no associated instance expression.
                        result = BindPropertyAccess(node, left, (PropertySymbol)symbol, diagnostics, lookupResult.Kind, hasErrors: wasError);
                        break;

                    case SymbolKind.Event:
                        // If I identifies a static event, then the result is an event
                        // access with no associated instance expression.
                        result = BindEventAccess(node, left, (EventSymbol)symbol, diagnostics, lookupResult.Kind, hasErrors: wasError);
                        break;

                    case SymbolKind.Field:
                        // If I identifies a static field:
                        // UNDONE: If the field is readonly and the reference occurs outside the static constructor of 
                        // UNDONE: the class or struct in which the field is declared, then the result is a value, namely
                        // UNDONE: the value of the static field I in E.
                        // UNDONE: Otherwise, the result is a variable, namely the static field I in E.
                        // UNDONE: Need a way to mark an expression node as "I am a variable, not a value".
                        result = BindFieldAccess(node, left, (FieldSymbol)symbol, diagnostics, lookupResult.Kind, hasErrors: wasError);
                        break;

                    default:
                        throw ExceptionUtilities.UnexpectedValue(symbol.Kind);
                }
            }

            members.Free();
            return result;
        }

        private MethodGroupResolution BindExtensionMethod(
            SyntaxNode expression,
            string methodName,
            AnalyzedArguments analyzedArguments,
            BoundExpression left,
            ImmutableArray<TypeSymbolWithAnnotations> typeArguments,
            bool isMethodGroupConversion)
        {
            var firstResult = new MethodGroupResolution();
            AnalyzedArguments actualArguments = null;

            foreach (var scope in new ExtensionMethodScopes(this))
            {
                var methodGroup = MethodGroup.GetInstance();
                var diagnostics = DiagnosticBag.GetInstance();

                this.PopulateExtensionMethodsFromSingleBinder(scope, methodGroup, expression, left, methodName, typeArguments, diagnostics);

                // Arguments will be null if the caller is resolving to the first method group that can accept
                // that receiver, regardless of arguments, when the signature cannot
                // be inferred. (In the case of nameof(o.M) or the error case of o.M = null; for instance.)
                if (analyzedArguments == null)
                {
                    if (expression == EnclosingNameofArgument)
                    {
                        for (int i = methodGroup.Methods.Count - 1; i >= 0; i--)
                        {
                            if ((object)methodGroup.Methods[i].ReduceExtensionMethod(left.Type) == null) methodGroup.Methods.RemoveAt(i);
                        }
                    }

                    if (methodGroup.Methods.Count != 0)
                    {
                        return new MethodGroupResolution(methodGroup, diagnostics.ToReadOnlyAndFree());
                    }
                }

                if (methodGroup.Methods.Count == 0)
                {
                    methodGroup.Free();
                    diagnostics.Free();
                    continue;
                }

                if (actualArguments == null)
                {
                    // Create a set of arguments for overload resolution of the
                    // extension methods that includes the "this" parameter.
                    actualArguments = AnalyzedArguments.GetInstance();
                    CombineExtensionMethodArguments(left, analyzedArguments, actualArguments);
                }

                var overloadResolutionResult = OverloadResolutionResult<MethodSymbol>.GetInstance();
                bool allowRefOmittedArguments = methodGroup.Receiver.IsExpressionOfComImportType();
                HashSet<DiagnosticInfo> useSiteDiagnostics = null;
                OverloadResolution.MethodInvocationOverloadResolution(methodGroup.Methods, methodGroup.TypeArguments, actualArguments, overloadResolutionResult, ref useSiteDiagnostics, isMethodGroupConversion, allowRefOmittedArguments);
                diagnostics.Add(expression, useSiteDiagnostics);
                var sealedDiagnostics = diagnostics.ToReadOnlyAndFree();
                var result = new MethodGroupResolution(methodGroup, null, overloadResolutionResult, actualArguments, methodGroup.ResultKind, sealedDiagnostics);

                // If the search in the current scope resulted in any applicable method (regardless of whether a best 
                // applicable method could be determined) then our search is complete. Otherwise, store aside the
                // first non-applicable result and continue searching for an applicable result.
                if (result.HasAnyApplicableMethod)
                {
                    if (!firstResult.IsEmpty)
                    {
                        // Free parts of the previous result but do not free AnalyzedArguments
                        // since we're using the same arguments for the returned result.
                        firstResult.MethodGroup.Free();
                        firstResult.OverloadResolutionResult.Free();
                    }
                    return result;
                }
                else if (firstResult.IsEmpty)
                {
                    firstResult = result;
                }
                else
                {
                    // Neither the first result, nor applicable. No need to save result.
                    overloadResolutionResult.Free();
                    methodGroup.Free();
                }
            }

            Debug.Assert((actualArguments == null) || !firstResult.IsEmpty);
            return firstResult;
        }

        private void PopulateExtensionMethodsFromSingleBinder(
            ExtensionMethodScope scope,
            MethodGroup methodGroup,
            SyntaxNode node,
            BoundExpression left,
            string rightName,
            ImmutableArray<TypeSymbolWithAnnotations> typeArguments,
            DiagnosticBag diagnostics)
        {
            int arity;
            LookupOptions options;
            if (typeArguments.IsDefault)
            {
                arity = 0;
                options = LookupOptions.AllMethodsOnArityZero;
            }
            else
            {
                arity = typeArguments.Length;
                options = LookupOptions.Default;
            }

            var lookupResult = LookupResult.GetInstance();
            HashSet<DiagnosticInfo> useSiteDiagnostics = null;
            this.LookupExtensionMethodsInSingleBinder(scope, lookupResult, rightName, arity, options, ref useSiteDiagnostics);
            diagnostics.Add(node, useSiteDiagnostics);

            if (!lookupResult.IsClear)
            {
                Debug.Assert(lookupResult.Symbols.Any());
                var members = ArrayBuilder<Symbol>.GetInstance();
                bool wasError;
                Symbol symbol = GetSymbolOrMethodOrPropertyGroup(lookupResult, node, rightName, arity, members, diagnostics, out wasError);
                Debug.Assert((object)symbol == null);
                Debug.Assert(members.Count > 0);
                methodGroup.PopulateWithExtensionMethods(left, members, typeArguments, lookupResult.Kind);
                members.Free();
            }

            lookupResult.Free();
        }

        protected BoundExpression BindFieldAccess(
            SyntaxNode node,
            BoundExpression receiver,
            FieldSymbol fieldSymbol,
            DiagnosticBag diagnostics,
            LookupResultKind resultKind,
            bool hasErrors)
        {
            bool hasError = false;
            NamedTypeSymbol type = fieldSymbol.ContainingType;
            var isEnumField = (fieldSymbol.IsStatic && type.IsEnumType());

            if (isEnumField && !type.IsValidEnumType())
            {
                Error(diagnostics, ErrorCode.ERR_BindToBogus, node, fieldSymbol);
                hasError = true;
            }

            if (!hasError)
            {
                hasError = this.CheckInstanceOrStatic(node, receiver, fieldSymbol, ref resultKind, diagnostics);
            }

            if (!hasError && fieldSymbol.IsFixed && EnclosingNameofArgument == null)
            {
                TypeSymbol receiverType = receiver.Type;
                hasError =
                    // Reflect errors that have been reported elsewhere...
                    (object)receiverType == null || !receiverType.IsValueType ||
                    // ...and errors that are reported here.
                    !CheckIsVariable(node, receiver, BindValueKind.FixedReceiver, checkingReceiver: false, diagnostics: diagnostics);
                if (!hasError)
                {
                    var isFixedStatementExpression = SyntaxFacts.IsFixedStatementExpression(node);
                    var isInsideNameof = this.EnclosingNameofArgument != null;
                    Symbol accessedLocalOrParameterOpt;
                    if (IsNonMoveableVariable(receiver, out accessedLocalOrParameterOpt) == isFixedStatementExpression && !isInsideNameof)
                    {
                        Error(diagnostics, isFixedStatementExpression ? ErrorCode.ERR_FixedNotNeeded : ErrorCode.ERR_FixedBufferNotFixed, node);
                        hasErrors = true;
                    }
                }
            }

            ConstantValue constantValueOpt = null;

            if (fieldSymbol.IsConst && this.EnclosingNameofArgument == null)
            {
                constantValueOpt = fieldSymbol.GetConstantValue(this.ConstantFieldsInProgress, this.IsEarlyAttributeBinder);
                if (constantValueOpt == ConstantValue.Unset)
                {
                    // Evaluating constant expression before dependencies
                    // have been evaluated. Treat this as a Bad value.
                    constantValueOpt = ConstantValue.Bad;
                }
            }

            if (!fieldSymbol.IsStatic)
            {
                WarnOnAccessOfOffDefault(node, receiver, diagnostics);
            }

            TypeSymbol fieldType = GetFieldTypeWithAdjustedNullableAnnotations(fieldSymbol, this.FieldsBeingBound);
            BoundExpression expr = new BoundFieldAccess(node, receiver, fieldSymbol, constantValueOpt, resultKind, fieldType, hasErrors: (hasErrors || hasError));

            // Spec 14.3: "Within an enum member initializer, values of other enum members are
            // always treated as having the type of their underlying type"
            if (this.InEnumMemberInitializer())
            {
                NamedTypeSymbol enumType = null;
                if (isEnumField)
                {
                    // This is an obvious consequence of the spec.
                    // It is for cases like:
                    // enum E {
                    //     A,
                    //     B = A + 1, //A is implicitly converted to int (underlying type)
                    // }
                    enumType = type;
                }
                else if (constantValueOpt != null && fieldType.IsEnumType())
                {
                    // This seems like a borderline SPEC VIOLATION that we're preserving for back compat.
                    // It is for cases like:
                    // const E e = E.A;
                    // enum E {
                    //     A,
                    //     B = e + 1, //e is implicitly converted to int (underlying type)
                    // }
                    enumType = (NamedTypeSymbol)fieldType;
                }

                if ((object)enumType != null)
                {
                    NamedTypeSymbol underlyingType = enumType.EnumUnderlyingType;
                    Debug.Assert((object)underlyingType != null);
                    expr = new BoundConversion(
                        node,
                        expr,
                        Conversion.ImplicitNumeric,
                        @checked: true,
                        explicitCastInCode: false,
                        constantValueOpt: expr.ConstantValue,
                        type: underlyingType);
                }
            }

            return expr;
        }

        internal TypeSymbol GetFieldTypeWithAdjustedNullableAnnotations(FieldSymbol fieldSymbol, ConsList<FieldSymbol> fieldsBeingBound)
        {
            if (((CSharpParseOptions)Compilation.SyntaxTrees.FirstOrDefault()?.Options)?.IsFeatureEnabled(MessageID.IDS_FeatureStaticNullChecking) == true &&
                !IsBindingModuleLevelAttribute()) // TODO: It is possible to get into cycle while binding module level attributes because Opt-In/Opt-Out state depends on them
            {
                return Compilation.GetFieldTypeWithAdjustedNullableAnnotations(fieldSymbol, fieldsBeingBound).TypeSymbol;
            }

            return fieldSymbol.GetFieldType(fieldsBeingBound).TypeSymbol;
        }

        private bool InEnumMemberInitializer()
        {
            var containingType = this.ContainingType;
            return this.InFieldInitializer && (object)containingType != null && containingType.IsEnumType();
        }

        private BoundExpression BindPropertyAccess(
            SyntaxNode node,
            BoundExpression receiver,
            PropertySymbol propertySymbol,
            DiagnosticBag diagnostics,
            LookupResultKind lookupResult,
            bool hasErrors)
        {
            bool hasError = this.CheckInstanceOrStatic(node, receiver, propertySymbol, ref lookupResult, diagnostics);

            if (!propertySymbol.IsStatic)
            {
                WarnOnAccessOfOffDefault(node, receiver, diagnostics);
            }

            return new BoundPropertyAccess(node, receiver, propertySymbol, lookupResult, GetTypeOrReturnTypeWithAdjustedNullableAnnotations(propertySymbol).TypeSymbol, hasErrors: (hasErrors || hasError));
        }

        private BoundExpression BindEventAccess(
            SyntaxNode node,
            BoundExpression receiver,
            EventSymbol eventSymbol,
            DiagnosticBag diagnostics,
            LookupResultKind lookupResult,
            bool hasErrors)
        {
            HashSet<DiagnosticInfo> useSiteDiagnostics = null;
            bool isUsableAsField = eventSymbol.HasAssociatedField && this.IsAccessible(eventSymbol.AssociatedField, ref useSiteDiagnostics, (receiver != null) ? receiver.Type : null);
            diagnostics.Add(node, useSiteDiagnostics);

            bool hasError = this.CheckInstanceOrStatic(node, receiver, eventSymbol, ref lookupResult, diagnostics);

            if (!eventSymbol.IsStatic)
            {
                WarnOnAccessOfOffDefault(node, receiver, diagnostics);
            }

            return new BoundEventAccess(node, receiver, eventSymbol, isUsableAsField, lookupResult, GetTypeOrReturnTypeWithAdjustedNullableAnnotations(eventSymbol).TypeSymbol, hasErrors: (hasErrors || hasError));
        }

        // Say if the receive is an instance or a type, or could be either (returns null).
        private static bool? IsInstanceReceiver(BoundExpression receiver)
        {
            if (receiver == null)
            {
                return false;
            }
            else
            {
                switch (receiver.Kind)
                {
                    case BoundKind.PreviousSubmissionReference:
                        // Could be either instance or static reference.
                        return null;
                    case BoundKind.TypeExpression:
                        return false;
                    case BoundKind.QueryClause:
                        return IsInstanceReceiver(((BoundQueryClause)receiver).Value);
                    default:
                        return true;
                }
            }
        }

        private bool CheckInstanceOrStatic(
            SyntaxNode node,
            BoundExpression receiver,
            Symbol symbol,
            ref LookupResultKind resultKind,
            DiagnosticBag diagnostics)
        {
            bool? instanceReceiver = IsInstanceReceiver(receiver);

            if (symbol.IsStatic)
            {
                if (instanceReceiver == true)
                {
                    ErrorCode errorCode = this.Flags.Includes(BinderFlags.ObjectInitializerMember) ?
                        ErrorCode.ERR_StaticMemberInObjectInitializer :
                        ErrorCode.ERR_ObjectProhibited;
                    Error(diagnostics, errorCode, node, symbol);
                    resultKind = LookupResultKind.StaticInstanceMismatch;
                    return true;
                }
            }
            else
            {
                if (instanceReceiver == false && EnclosingNameofArgument != node)
                {
                    Error(diagnostics, ErrorCode.ERR_ObjectRequired, node, symbol);
                    resultKind = LookupResultKind.StaticInstanceMismatch;
                    return true;
                }
            }
            return false;
        }

        /// <summary>
        /// Given a viable LookupResult, report any ambiguity errors and return either a single
        /// non-method symbol or a method or property group. If the result set represents a
        /// collection of methods or a collection of properties where at least one of the properties
        /// is an indexed property, then 'methodOrPropertyGroup' is populated with the method or
        /// property group and the method returns null. Otherwise, the method returns a single
        /// symbol and 'methodOrPropertyGroup' is empty. (Since the result set is viable, there
        /// must be at least one symbol.) If the result set is ambiguous - either containing multiple
        /// members of different member types, or multiple properties but no indexed properties -
        /// then a diagnostic is reported for the ambiguity and a single symbol is returned.
        /// </summary>
        private Symbol GetSymbolOrMethodOrPropertyGroup(LookupResult result, SyntaxNode node, string plainName, int arity, ArrayBuilder<Symbol> methodOrPropertyGroup, DiagnosticBag diagnostics, out bool wasError)
        {
            Debug.Assert(!methodOrPropertyGroup.Any());

            node = GetNameSyntax(node) ?? node;
            wasError = false;

            Debug.Assert(result.Kind != LookupResultKind.Empty);
            Debug.Assert(!result.Symbols.Any(s => s.IsIndexer()));

            Symbol other = null; // different member type from 'methodOrPropertyGroup'

            // Populate 'methodOrPropertyGroup' with a set of methods if any,
            // or a set of properties if properties but no methods. If there are
            // other member types, 'other' will be set to one of those members.
            foreach (var symbol in result.Symbols)
            {
                var kind = symbol.Kind;
                if (methodOrPropertyGroup.Count > 0)
                {
                    var existingKind = methodOrPropertyGroup[0].Kind;
                    if (existingKind != kind)
                    {
                        // Mix of different member kinds. Prefer methods over
                        // properties and properties over other members.
                        if ((existingKind == SymbolKind.Method) ||
                            ((existingKind == SymbolKind.Property) && (kind != SymbolKind.Method)))
                        {
                            other = symbol;
                            continue;
                        }

                        other = methodOrPropertyGroup[0];
                        methodOrPropertyGroup.Clear();
                    }
                }

                if ((kind == SymbolKind.Method) || (kind == SymbolKind.Property))
                {
                    // SPEC VIOLATION: The spec states "Members that include an override modifier are excluded from the set"
                    // SPEC VIOLATION: However, we are not going to do that here; we will keep the overriding member
                    // SPEC VIOLATION: in the method group. The reason is because for features like "go to definition"
                    // SPEC VIOLATION: we wish to go to the overriding member, not to the member of the base class.
                    // SPEC VIOLATION: Or, for code generation of a call to Int32.ToString() we want to generate
                    // SPEC VIOLATION: code that directly calls the Int32.ToString method with an int on the stack,
                    // SPEC VIOLATION: rather than making a virtual call to ToString on a boxed int.
                    methodOrPropertyGroup.Add(symbol);
                }
                else
                {
                    other = symbol;
                }
            }

            Debug.Assert(methodOrPropertyGroup.Any() || ((object)other != null));

            if ((methodOrPropertyGroup.Count > 0) &&
                IsMethodOrPropertyGroup(methodOrPropertyGroup))
            {
                // Ambiguities between methods and non-methods are reported here,
                // but all other ambiguities, including those between properties and
                // non-methods, are reported in ResultSymbol.
                if ((methodOrPropertyGroup[0].Kind == SymbolKind.Method) || ((object)other == null))
                {
                    // Result will be treated as a method or property group. Any additional
                    // checks, such as use-site errors, must be handled by the caller when
                    // converting to method invocation or property access.

                    if (result.Error != null)
                    {
                        Error(diagnostics, result.Error, node);
                        wasError = (result.Error.Severity == DiagnosticSeverity.Error);
                    }

                    return null;
                }
            }

            methodOrPropertyGroup.Clear();
            return ResultSymbol(result, plainName, arity, node, diagnostics, false, out wasError);
        }

        private static bool IsMethodOrPropertyGroup(ArrayBuilder<Symbol> members)
        {
            Debug.Assert(members.Count > 0);

            var member = members[0];

            // Members should be a consistent type.
            Debug.Assert(members.All(m => m.Kind == member.Kind));

            switch (member.Kind)
            {
                case SymbolKind.Method:
                    return true;

                case SymbolKind.Property:
                    Debug.Assert(members.All(m => !m.IsIndexer()));

                    // Do not treat a set of non-indexed properties as a property group, to
                    // avoid the overhead of a BoundPropertyGroup node and overload
                    // resolution for the common property access case. If there are multiple
                    // non-indexed properties (two properties P that differ by custom attributes
                    // for instance), the expectation is that the caller will report an ambiguity
                    // and choose one for error recovery.
                    foreach (PropertySymbol property in members)
                    {
                        if (property.IsIndexedProperty)
                        {
                            return true;
                        }
                    }
                    return false;

                default:
                    throw ExceptionUtilities.UnexpectedValue(member.Kind);
            }
        }

        private BoundExpression BindElementAccess(ElementAccessExpressionSyntax node, DiagnosticBag diagnostics)
        {
            BoundExpression receiver = BindExpression(node.Expression, diagnostics: diagnostics, invoked: false, indexed: true);
            return BindElementAccess(node, receiver, node.ArgumentList, diagnostics);
        }

        private BoundExpression BindElementAccess(ExpressionSyntax node, BoundExpression receiver, BracketedArgumentListSyntax argumentList, DiagnosticBag diagnostics)
        {
            AnalyzedArguments analyzedArguments = AnalyzedArguments.GetInstance();
            try
            {
                BindArgumentsAndNames(argumentList, diagnostics, analyzedArguments);

                if (receiver.Kind == BoundKind.PropertyGroup)
                {
                    var propertyGroup = (BoundPropertyGroup)receiver;
                    return BindIndexedPropertyAccess(node, propertyGroup.ReceiverOpt, propertyGroup.Properties, analyzedArguments, diagnostics);
                }

                receiver = CheckValue(receiver, BindValueKind.RValue, diagnostics);

                return BindElementOrIndexerAccess(node, receiver, analyzedArguments, diagnostics);
            }
            finally
            {
                analyzedArguments.Free();
            }
        }

        private BoundExpression BindElementOrIndexerAccess(ExpressionSyntax node, BoundExpression expr, AnalyzedArguments analyzedArguments, DiagnosticBag diagnostics)
        {
            if ((object)expr.Type == null)
            {
                return BadIndexerExpression(node, expr, analyzedArguments, null, diagnostics);
            }

            WarnOnAccessOfOffDefault(node, expr, diagnostics);

            // Did we have any errors?
            if (analyzedArguments.HasErrors || expr.HasAnyErrors)
            {
                // At this point we definitely have reported an error, but we still might be 
                // able to get more semantic analysis of the indexing operation. We do not
                // want to report cascading errors.

                DiagnosticBag tmp = DiagnosticBag.GetInstance();
                BoundExpression result = BindElementAccessCore(node, expr, analyzedArguments, tmp);
                tmp.Free();
                return result;
            }

            return BindElementAccessCore(node, expr, analyzedArguments, diagnostics);
        }

        private BoundExpression BadIndexerExpression(ExpressionSyntax node, BoundExpression expr, AnalyzedArguments analyzedArguments, DiagnosticInfo errorOpt, DiagnosticBag diagnostics)
        {
            if (!expr.HasAnyErrors)
            {
                diagnostics.Add(errorOpt ?? new CSDiagnosticInfo(ErrorCode.ERR_BadIndexLHS, expr.Display), node.Location);
            }

            var childBoundNodes = BuildArgumentsForErrorRecovery(analyzedArguments).Add(expr);
            return new BoundBadExpression(node, LookupResultKind.Empty, ImmutableArray<Symbol>.Empty, childBoundNodes, CreateErrorType(), hasErrors: true);
        }

        private BoundExpression BindElementAccessCore(
             ExpressionSyntax node,
             BoundExpression expr,
             AnalyzedArguments arguments,
             DiagnosticBag diagnostics)
        {
            Debug.Assert(node != null);
            Debug.Assert(expr != null);
            Debug.Assert((object)expr.Type != null);
            Debug.Assert(arguments != null);

            var exprType = expr.Type;
            switch (exprType.TypeKind)
            {
                case TypeKind.Array:
                    return BindArrayAccess(node, expr, arguments, diagnostics);

                case TypeKind.Dynamic:
                    return BindDynamicIndexer(node, expr, arguments, ImmutableArray<PropertySymbol>.Empty, diagnostics);

                case TypeKind.Pointer:
                    return BindPointerElementAccess(node, expr, arguments, diagnostics);

                case TypeKind.Class:
                case TypeKind.Struct:
                case TypeKind.Interface:
                case TypeKind.TypeParameter:
                    return BindIndexerAccess(node, expr, arguments, diagnostics);

                case TypeKind.Submission: // script class is synthesized and should not be used as a type of an indexer expression:
                default:
                    return BadIndexerExpression(node, expr, arguments, null, diagnostics);
            }
        }

        private BoundExpression BindArrayAccess(ExpressionSyntax node, BoundExpression expr, AnalyzedArguments arguments, DiagnosticBag diagnostics)
        {
            Debug.Assert(node != null);
            Debug.Assert(expr != null);
            Debug.Assert(arguments != null);

            // For an array access, the primary-no-array-creation-expression of the element-access
            // must be a value of an array-type. Furthermore, the argument-list of an array access
            // is not allowed to contain named arguments.The number of expressions in the
            // argument-list must be the same as the rank of the array-type, and each expression
            // must be of type int, uint, long, ulong, or must be implicitly convertible to one or
            // more of these types.

            if (arguments.Names.Count > 0)
            {
                Error(diagnostics, ErrorCode.ERR_NamedArgumentForArray, node);
            }

            bool hasErrors = ReportRefOrOutArgument(arguments, diagnostics);
            var arrayType = (ArrayTypeSymbol)expr.Type;

            // Note that the spec says to determine which of {int, uint, long, ulong} *each* index
            // expression is convertible to. That is not what C# 1 through 4 did; the
            // implementations instead determined which of those four types *all* of the index
            // expressions converted to. 

            int rank = arrayType.Rank;

            if (arguments.Arguments.Count != rank)
            {
                Error(diagnostics, ErrorCode.ERR_BadIndexCount, node, rank);
                return new BoundArrayAccess(node, expr, BuildArgumentsForErrorRecovery(arguments), arrayType.ElementType.TypeSymbol, hasErrors: true);
            }

            // Convert all the arguments to the array index type.
            BoundExpression[] convertedArguments = new BoundExpression[arguments.Arguments.Count];
            for (int i = 0; i < arguments.Arguments.Count; ++i)
            {
                BoundExpression argument = arguments.Arguments[i];

                BoundExpression index = ConvertToArrayIndex(argument, node, diagnostics);
                convertedArguments[i] = index;

                // NOTE: Dev10 only warns if rank == 1
                // Question: Why do we limit this warning to one-dimensional arrays?
                // Answer: Because multidimensional arrays can have nonzero lower bounds in the CLR.
                if (rank == 1 && !index.HasAnyErrors)
                {
                    ConstantValue constant = index.ConstantValue;
                    if (constant != null && constant.IsNegativeNumeric)
                    {
                        Error(diagnostics, ErrorCode.WRN_NegativeArrayIndex, index.Syntax);
                    }
                }
            }

            return new BoundArrayAccess(node, expr, convertedArguments.AsImmutableOrNull(), arrayType.ElementType.TypeSymbol, hasErrors);
        }

        private BoundExpression ConvertToArrayIndex(BoundExpression index, SyntaxNode node, DiagnosticBag diagnostics)
        {
            Debug.Assert(index != null);

            if (index.Kind == BoundKind.OutVariablePendingInference)
            {
                return ((OutVariablePendingInference)index).FailInference(this, diagnostics);
            }
            else if (index.Kind == BoundKind.DiscardExpression && !index.HasExpressionType())
            {
                return ((BoundDiscardExpression)index).FailInference(this, diagnostics);
            }

            var result =
                TryImplicitConversionToArrayIndex(index, SpecialType.System_Int32, node, diagnostics) ??
                TryImplicitConversionToArrayIndex(index, SpecialType.System_UInt32, node, diagnostics) ??
                TryImplicitConversionToArrayIndex(index, SpecialType.System_Int64, node, diagnostics) ??
                TryImplicitConversionToArrayIndex(index, SpecialType.System_UInt64, node, diagnostics);

            if (result == null)
            {
                // Give the error that would be given upon conversion to int32.
                NamedTypeSymbol int32 = GetSpecialType(SpecialType.System_Int32, diagnostics, node);
                HashSet<DiagnosticInfo> useSiteDiagnostics = null;
                Conversion failedConversion = this.Conversions.ClassifyConversionFromExpression(index, int32, ref useSiteDiagnostics);
                diagnostics.Add(node, useSiteDiagnostics);
                GenerateImplicitConversionError(diagnostics, node, failedConversion, index, int32);
                return new BoundConversion(
                    index.Syntax,
                    index,
                    failedConversion,
                    CheckOverflowAtRuntime,
                    explicitCastInCode: false,
                    constantValueOpt: ConstantValue.NotAvailable,
                    type: int32,
                    hasErrors: true);
            }

            return result;
        }

        private BoundExpression TryImplicitConversionToArrayIndex(BoundExpression expr, SpecialType specialType, SyntaxNode node, DiagnosticBag diagnostics)
        {
            DiagnosticBag attemptDiagnostics = DiagnosticBag.GetInstance();

            TypeSymbol type = GetSpecialType(specialType, attemptDiagnostics, node);

            Debug.Assert(expr != null);
            Debug.Assert((object)type != null);

            HashSet<DiagnosticInfo> useSiteDiagnostics = null;
            Conversion conversion = this.Conversions.ClassifyImplicitConversionFromExpression(expr, type, ref useSiteDiagnostics);
            diagnostics.Add(node, useSiteDiagnostics);
            if (!conversion.Exists)
            {
                attemptDiagnostics.Free();
                return null;
            }

            if (conversion.IsDynamic)
            {
                conversion = conversion.SetArrayIndexConversionForDynamic();
            }

            BoundExpression result = CreateConversion(expr.Syntax, expr, conversion, isCast: false, destination: type, diagnostics: attemptDiagnostics); // UNDONE: was cast?
            Debug.Assert(result != null); // If this ever fails (it shouldn't), then put a null-check around the diagnostics update.

            diagnostics.AddRange(attemptDiagnostics);
            attemptDiagnostics.Free();

            return result;
        }

        private BoundExpression BindPointerElementAccess(ExpressionSyntax node, BoundExpression expr, AnalyzedArguments analyzedArguments, DiagnosticBag diagnostics)
        {
            Debug.Assert(node != null);
            Debug.Assert(expr != null);
            Debug.Assert(analyzedArguments != null);

            bool hasErrors = false;

            if (analyzedArguments.Names.Count > 0)
            {
                // CONSIDER: the error text for this error code mentions "arrays".  It might be nice if we had
                // a separate error code for pointer element access.
                Error(diagnostics, ErrorCode.ERR_NamedArgumentForArray, node);
                hasErrors = true;
            }

            hasErrors = hasErrors || ReportRefOrOutArgument(analyzedArguments, diagnostics);

            Debug.Assert(expr.Type.IsPointerType());
            PointerTypeSymbol pointerType = (PointerTypeSymbol)expr.Type;
            TypeSymbol pointedAtType = pointerType.PointedAtType.TypeSymbol;

            ArrayBuilder<BoundExpression> arguments = analyzedArguments.Arguments;
            if (arguments.Count != 1)
            {
                if (!hasErrors)
                {
                    Error(diagnostics, ErrorCode.ERR_PtrIndexSingle, node);
                }
                return new BoundPointerElementAccess(node, expr, BadExpression(node, BuildArgumentsForErrorRecovery(analyzedArguments)), CheckOverflowAtRuntime, pointedAtType, hasErrors: true);
            }

            if (pointedAtType.SpecialType == SpecialType.System_Void)
            {
                Error(diagnostics, ErrorCode.ERR_VoidError, expr.Syntax);
                hasErrors = true;
            }

            BoundExpression index = arguments[0];

            index = ConvertToArrayIndex(index, index.Syntax, diagnostics);
            return new BoundPointerElementAccess(node, expr, index, CheckOverflowAtRuntime, pointedAtType, hasErrors);
        }

        private static bool ReportRefOrOutArgument(AnalyzedArguments analyzedArguments, DiagnosticBag diagnostics)
        {
            int numArguments = analyzedArguments.Arguments.Count;
            for (int i = 0; i < numArguments; i++)
            {
                RefKind refKind = analyzedArguments.RefKind(i);
                if (refKind != RefKind.None)
                {
                    Error(diagnostics, ErrorCode.ERR_BadArgExtraRef, analyzedArguments.Argument(i).Syntax, i + 1, refKind.ToDisplayString());
                    return true;
                }
            }

            return false;
        }

        private BoundExpression BindIndexerAccess(ExpressionSyntax node, BoundExpression expr, AnalyzedArguments analyzedArguments, DiagnosticBag diagnostics)
        {
            Debug.Assert(node != null);
            Debug.Assert(expr != null);
            Debug.Assert((object)expr.Type != null);
            Debug.Assert(analyzedArguments != null);

            LookupResult lookupResult = LookupResult.GetInstance();
            LookupOptions lookupOptions = expr.Kind == BoundKind.BaseReference ? LookupOptions.UseBaseReferenceAccessibility : LookupOptions.Default;
            HashSet<DiagnosticInfo> useSiteDiagnostics = null;
            this.LookupMembersWithFallback(lookupResult, expr.Type, WellKnownMemberNames.Indexer, arity: 0, useSiteDiagnostics: ref useSiteDiagnostics, options: lookupOptions);
            diagnostics.Add(node, useSiteDiagnostics);

            // Store, rather than return, so that we can release resources.
            BoundExpression indexerAccessExpression;

            if (!lookupResult.IsMultiViable)
            {
                indexerAccessExpression = BadIndexerExpression(node, expr, analyzedArguments, lookupResult.Error, diagnostics);
            }
            else
            {
                ArrayBuilder<PropertySymbol> indexerGroup = ArrayBuilder<PropertySymbol>.GetInstance();
                foreach (Symbol symbol in lookupResult.Symbols)
                {
                    Debug.Assert(symbol.IsIndexer());
                    indexerGroup.Add((PropertySymbol)symbol);
                }

                indexerAccessExpression = BindIndexerOrIndexedPropertyAccess(node, expr, indexerGroup, analyzedArguments, diagnostics);
                indexerGroup.Free();
            }

            lookupResult.Free();
            return indexerAccessExpression;
        }

        private static readonly Func<PropertySymbol, bool> s_isIndexedPropertyWithNonOptionalArguments = property =>
            {
                if (property.IsIndexer || !property.IsIndexedProperty)
                {
                    return false;
                }

                Debug.Assert(property.ParameterCount > 0);
                var parameter = property.Parameters[0];
                return !parameter.IsOptional && !parameter.IsParams;
            };

        private static readonly SymbolDisplayFormat s_propertyGroupFormat =
            new SymbolDisplayFormat(
                globalNamespaceStyle: SymbolDisplayGlobalNamespaceStyle.Omitted,
                memberOptions:
                    SymbolDisplayMemberOptions.IncludeContainingType,
                miscellaneousOptions:
                    SymbolDisplayMiscellaneousOptions.EscapeKeywordIdentifiers |
                    SymbolDisplayMiscellaneousOptions.UseSpecialTypes);

        private BoundExpression BindIndexedPropertyAccess(BoundPropertyGroup propertyGroup, bool mustHaveAllOptionalParameters, DiagnosticBag diagnostics)
        {
            var syntax = propertyGroup.Syntax;
            var receiverOpt = propertyGroup.ReceiverOpt;
            var properties = propertyGroup.Properties;

            if (properties.All(s_isIndexedPropertyWithNonOptionalArguments))
            {
                Error(diagnostics,
                    mustHaveAllOptionalParameters ? ErrorCode.ERR_IndexedPropertyMustHaveAllOptionalParams : ErrorCode.ERR_IndexedPropertyRequiresParams,
                    syntax,
                    properties[0].ToDisplayString(s_propertyGroupFormat));
                return BoundIndexerAccess.ErrorAccess(
                    syntax,
                    receiverOpt,
                    CreateErrorPropertySymbol(properties),
                    ImmutableArray<BoundExpression>.Empty,
                    default(ImmutableArray<string>),
                    default(ImmutableArray<RefKind>),
                    properties);
            }

            var arguments = AnalyzedArguments.GetInstance();
            var result = BindIndexedPropertyAccess(syntax, receiverOpt, properties, arguments, diagnostics);
            arguments.Free();
            return result;
        }

        private BoundExpression BindIndexedPropertyAccess(SyntaxNode syntax, BoundExpression receiverOpt, ImmutableArray<PropertySymbol> propertyGroup, AnalyzedArguments arguments, DiagnosticBag diagnostics)
        {
            // TODO: We're creating an extra copy of the properties array in BindIndexerOrIndexedProperty
            // converting the ArrayBuilder to ImmutableArray. Avoid the extra copy.
            var properties = ArrayBuilder<PropertySymbol>.GetInstance();
            properties.AddRange(propertyGroup);
            var result = BindIndexerOrIndexedPropertyAccess(syntax, receiverOpt, properties, arguments, diagnostics);
            properties.Free();
            return result;
        }

        private BoundExpression BindDynamicIndexer(
             SyntaxNode syntax,
             BoundExpression receiverOpt,
             AnalyzedArguments arguments,
             ImmutableArray<PropertySymbol> applicableProperties,
             DiagnosticBag diagnostics)
        {
            bool hasErrors = false;

            if (receiverOpt != null)
            {
                BoundKind receiverKind = receiverOpt.Kind;
                if (receiverKind == BoundKind.BaseReference)
                {
                    Error(diagnostics, ErrorCode.ERR_NoDynamicPhantomOnBaseIndexer, syntax);
                    hasErrors = true;
                }
                else if (receiverKind == BoundKind.TypeOrValueExpression)
                {
                    var typeOrValue = (BoundTypeOrValueExpression)receiverOpt;

                    // Unfortunately, the runtime binder doesn't have APIs that would allow us to pass both "type or value".
                    // Ideally the runtime binder would choose between type and value based on the result of the overload resolution.
                    // We need to pick one or the other here. Dev11 compiler passes the type only if the value can't be accessed.
                    bool inStaticContext;
                    bool useType = IsInstance(typeOrValue.Data.ValueSymbol) && !HasThis(isExplicit: false, inStaticContext: out inStaticContext);

                    receiverOpt = ReplaceTypeOrValueReceiver(typeOrValue, useType, diagnostics);
                }
            }

            var argArray = BuildArgumentsForDynamicInvocation(arguments, diagnostics);

            hasErrors &= ReportBadDynamicArguments(syntax, argArray, diagnostics, queryClause: null);

            return new BoundDynamicIndexerAccess(
                syntax,
                receiverOpt,
                argArray,
                arguments.GetNames(),
                arguments.RefKinds.ToImmutableOrNull(),
                applicableProperties,
                AssemblySymbol.DynamicType,
                hasErrors);
        }

        private BoundExpression BindIndexerOrIndexedPropertyAccess(
            SyntaxNode syntax,
            BoundExpression receiverOpt,
            ArrayBuilder<PropertySymbol> propertyGroup,
            AnalyzedArguments analyzedArguments,
            DiagnosticBag diagnostics)
        {
            ImmutableArray<string> argumentNames = analyzedArguments.GetNames();
            ImmutableArray<RefKind> argumentRefKinds = analyzedArguments.RefKinds.ToImmutableOrNull();

            OverloadResolutionResult<PropertySymbol> overloadResolutionResult = OverloadResolutionResult<PropertySymbol>.GetInstance();
            bool allowRefOmittedArguments = receiverOpt.IsExpressionOfComImportType();
            HashSet<DiagnosticInfo> useSiteDiagnostics = null;
            this.OverloadResolution.PropertyOverloadResolution(propertyGroup, analyzedArguments, overloadResolutionResult, allowRefOmittedArguments, ref useSiteDiagnostics);
            diagnostics.Add(syntax, useSiteDiagnostics);
            BoundExpression propertyAccess;

            if (analyzedArguments.HasDynamicArgument && overloadResolutionResult.HasAnyApplicableMember)
            {
                // Note that the runtime binder may consider candidates that haven't passed compile-time final validation 
                // and an ambiguity error may be reported. Also additional checks are performed in runtime final validation 
                // that are not performed at compile-time.
                // Only if the set of final applicable candidates is empty we know for sure the call will fail at runtime.
                var finalApplicableCandidates = GetCandidatesPassingFinalValidation(syntax, overloadResolutionResult, receiverOpt, default(ImmutableArray<TypeSymbolWithAnnotations>), diagnostics);
                overloadResolutionResult.Free();
                return BindDynamicIndexer(syntax, receiverOpt, analyzedArguments, finalApplicableCandidates, diagnostics);
            }

            if (!overloadResolutionResult.Succeeded)
            {
                // If the arguments had an error reported about them then suppress further error
                // reporting for overload resolution. 

                ImmutableArray<PropertySymbol> candidates = propertyGroup.ToImmutable();

                if (!analyzedArguments.HasErrors)
                {
                    // Dev10 uses the "this" keyword as the method name for indexers.
                    var candidate = candidates[0];
                    var name = candidate.IsIndexer ? SyntaxFacts.GetText(SyntaxKind.ThisKeyword) : candidate.Name;

                    overloadResolutionResult.ReportDiagnostics(
                        this,
                        syntax.Location,
                        diagnostics,
                        name,
                        null,
                        analyzedArguments,
                        candidates,
                        typeContainingConstructor: null,
                        delegateTypeBeingInvoked: null);
                }

                ImmutableArray<BoundExpression> arguments = BuildArgumentsForErrorRecovery(analyzedArguments, candidates);

                // A bad BoundIndexerAccess containing an ErrorPropertySymbol will produce better flow analysis results than
                // a BoundBadExpression containing the candidate indexers.
                PropertySymbol property = (candidates.Length == 1) ? candidates[0] : CreateErrorPropertySymbol(candidates);

                propertyAccess = BoundIndexerAccess.ErrorAccess(
                    syntax,
                    receiverOpt,
                    property,
                    arguments,
                    argumentNames,
                    argumentRefKinds,
                    candidates);
            }
            else
            {
                MemberResolutionResult<PropertySymbol> resolutionResult = overloadResolutionResult.ValidResult;
                PropertySymbol property = resolutionResult.Member;
                this.CoerceArguments<PropertySymbol>(resolutionResult, analyzedArguments.Arguments, diagnostics);

                var isExpanded = resolutionResult.Result.Kind == MemberResolutionKind.ApplicableInExpandedForm;
                var argsToParams = resolutionResult.Result.ArgsToParamsOpt;

                ReportDiagnosticsIfObsolete(diagnostics, property, syntax, hasBaseReceiver: receiverOpt != null && receiverOpt.Kind == BoundKind.BaseReference);

                // Make sure that the result of overload resolution is valid.
                var gotError = MemberGroupFinalValidationAccessibilityChecks(receiverOpt, property, syntax, diagnostics, invokedAsExtensionMethod: false);

                var receiver = ReplaceTypeOrValueReceiver(receiverOpt, property.IsStatic, diagnostics);

                if (!gotError && receiver != null && receiver.Kind == BoundKind.ThisReference && receiver.WasCompilerGenerated)
                {
                    gotError = IsRefOrOutThisParameterCaptured(syntax, diagnostics);
                }

                propertyAccess = new BoundIndexerAccess(
                    syntax,
                    receiver,
                    property,
                    analyzedArguments.Arguments.ToImmutable(),
                    argumentNames,
                    argumentRefKinds,
                    isExpanded,
                    argsToParams,
                    GetTypeOrReturnTypeWithAdjustedNullableAnnotations(property).TypeSymbol,
                    gotError);
            }

            overloadResolutionResult.Free();
            return propertyAccess;
        }

        private ErrorPropertySymbol CreateErrorPropertySymbol(ImmutableArray<PropertySymbol> propertyGroup)
        {
            TypeSymbol propertyType = GetCommonTypeOrReturnType(propertyGroup) ?? CreateErrorType();
            var candidate = propertyGroup[0];
            return new ErrorPropertySymbol(candidate.ContainingType, propertyType, candidate.Name, candidate.IsIndexer, candidate.IsIndexedProperty);
        }

        /// <summary>
        /// Perform lookup and overload resolution on methods defined directly on the class and any
        /// extension methods in scope. Lookup will occur for extension methods in all nested scopes
        /// as necessary until an appropriate method is found. If analyzedArguments is null, the first
        /// method group is returned, without overload resolution being performed. That method group
        /// will either be the methods defined on the receiver class directly (no extension methods)
        /// or the first set of extension methods.
        /// </summary>
        internal MethodGroupResolution ResolveMethodGroup(
            BoundMethodGroup node,
            AnalyzedArguments analyzedArguments,
            bool isMethodGroupConversion,
            ref HashSet<DiagnosticInfo> useSiteDiagnostics,
            bool inferWithDynamic = false)
        {
            return ResolveMethodGroup(node, node.Syntax, node.Name, analyzedArguments, isMethodGroupConversion, ref useSiteDiagnostics, inferWithDynamic: inferWithDynamic);
        }

        internal MethodGroupResolution ResolveMethodGroup(
            BoundMethodGroup node,
            SyntaxNode expression,
            string methodName,
            AnalyzedArguments analyzedArguments,
            bool isMethodGroupConversion,
            ref HashSet<DiagnosticInfo> useSiteDiagnostics,
            bool inferWithDynamic = false,
            bool allowUnexpandedForm = true)
        {
            var methodResolution = ResolveMethodGroupInternal(
                node, expression, methodName, analyzedArguments, isMethodGroupConversion, ref useSiteDiagnostics,
                inferWithDynamic: inferWithDynamic, allowUnexpandedForm: allowUnexpandedForm);
            if (methodResolution.IsEmpty && !methodResolution.HasAnyErrors)
            {
                Debug.Assert(node.LookupError == null);

                var diagnostics = DiagnosticBag.GetInstance();
                diagnostics.AddRange(methodResolution.Diagnostics); // Could still have use site warnings.
                BindMemberAccessReportError(node, diagnostics);
                return new MethodGroupResolution(methodResolution.MethodGroup, methodResolution.OtherSymbol, methodResolution.OverloadResolutionResult, methodResolution.AnalyzedArguments, methodResolution.ResultKind, diagnostics.ToReadOnlyAndFree());
            }
            return methodResolution;
        }

        private MethodGroupResolution ResolveMethodGroupInternal(
            BoundMethodGroup methodGroup,
            SyntaxNode expression,
            string methodName,
            AnalyzedArguments analyzedArguments,
            bool isMethodGroupConversion,
            ref HashSet<DiagnosticInfo> useSiteDiagnostics,
            bool inferWithDynamic = false,
            bool allowUnexpandedForm = true)
        {
            var methodResolution = ResolveDefaultMethodGroup(
                methodGroup, analyzedArguments, isMethodGroupConversion, ref useSiteDiagnostics,
                inferWithDynamic: inferWithDynamic, allowUnexpandedForm: allowUnexpandedForm);

            // If the method group's receiver is dynamic then there is no point in looking for extension methods; 
            // it's going to be a dynamic invocation.
            if (!methodGroup.SearchExtensionMethods || methodResolution.HasAnyApplicableMethod || methodGroup.MethodGroupReceiverIsDynamic())
            {
                return methodResolution;
            }

            var extensionMethodResolution = BindExtensionMethod(expression, methodName, analyzedArguments, methodGroup.ReceiverOpt, methodGroup.TypeArgumentsOpt, isMethodGroupConversion);
            bool preferExtensionMethodResolution = false;

            if (extensionMethodResolution.HasAnyApplicableMethod)
            {
                preferExtensionMethodResolution = true;
            }
            else if (extensionMethodResolution.IsEmpty)
            {
                preferExtensionMethodResolution = false;
            }
            else if (methodResolution.IsEmpty)
            {
                preferExtensionMethodResolution = true;
            }
            else
            {
                // At this point, both method group resolutions are non-empty but neither contains any applicable method.
                // Choose the MethodGroupResolution with the better (i.e. less worse) result kind.

                Debug.Assert(!methodResolution.HasAnyApplicableMethod);
                Debug.Assert(!extensionMethodResolution.HasAnyApplicableMethod);
                Debug.Assert(!methodResolution.IsEmpty);
                Debug.Assert(!extensionMethodResolution.IsEmpty);

                LookupResultKind methodResultKind = methodResolution.ResultKind;
                LookupResultKind extensionMethodResultKind = extensionMethodResolution.ResultKind;
                if (methodResultKind != extensionMethodResultKind &&
                    methodResultKind == extensionMethodResultKind.WorseResultKind(methodResultKind))
                {
                    preferExtensionMethodResolution = true;
                }
            }

            if (preferExtensionMethodResolution)
            {
                methodResolution.Free();
                Debug.Assert(!extensionMethodResolution.IsEmpty);
                return extensionMethodResolution;  //NOTE: the first argument of this MethodGroupResolution could be a BoundTypeOrValueExpression
            }

            extensionMethodResolution.Free();

            return methodResolution;
        }

        private MethodGroupResolution ResolveDefaultMethodGroup(
            BoundMethodGroup node,
            AnalyzedArguments analyzedArguments,
            bool isMethodGroupConversion,
            ref HashSet<DiagnosticInfo> useSiteDiagnostics,
            bool inferWithDynamic = false,
            bool allowUnexpandedForm = true)
        {
            var methods = node.Methods;
            if (methods.Length == 0)
            {
                var method = node.LookupSymbolOpt as MethodSymbol;
                if ((object)method != null)
                {
                    methods = ImmutableArray.Create(method);
                }
            }

            ImmutableArray<Diagnostic> sealedDiagnostics = ImmutableArray<Diagnostic>.Empty;
            if (node.LookupError != null)
            {
                DiagnosticBag diagnostics = DiagnosticBag.GetInstance();
                Error(diagnostics, node.LookupError, node.NameSyntax);
                sealedDiagnostics = diagnostics.ToReadOnlyAndFree();
            }

            if (methods.Length == 0)
            {
                return new MethodGroupResolution(node.LookupSymbolOpt, node.ResultKind, sealedDiagnostics);
            }

            var methodGroup = MethodGroup.GetInstance();
            // NOTE: node.ReceiverOpt could be a BoundTypeOrValueExpression - users need to check.
            methodGroup.PopulateWithNonExtensionMethods(node.ReceiverOpt, methods, node.TypeArgumentsOpt, node.ResultKind, node.LookupError);

            if (node.LookupError != null)
            {
                return new MethodGroupResolution(methodGroup, sealedDiagnostics);
            }

            // Arguments will be null if the caller is resolving to the first available
            // method group, regardless of arguments, when the signature cannot
            // be inferred. (In the error case of o.M = null; for instance.)
            if (analyzedArguments == null)
            {
                return new MethodGroupResolution(methodGroup, sealedDiagnostics);
            }
            else
            {
                var result = OverloadResolutionResult<MethodSymbol>.GetInstance();
                bool allowRefOmittedArguments = methodGroup.Receiver.IsExpressionOfComImportType();
                OverloadResolution.MethodInvocationOverloadResolution(
                    methodGroup.Methods, methodGroup.TypeArguments, analyzedArguments,
                    result, ref useSiteDiagnostics, isMethodGroupConversion, allowRefOmittedArguments,
                    inferWithDynamic: inferWithDynamic, allowUnexpandedForm: allowUnexpandedForm);
                return new MethodGroupResolution(methodGroup, null, result, analyzedArguments, methodGroup.ResultKind, sealedDiagnostics);
            }
        }

        internal static bool ReportDelegateInvokeUseSiteDiagnostic(DiagnosticBag diagnostics, TypeSymbol possibleDelegateType,
            Location location = null, SyntaxNode node = null)
        {
            Debug.Assert((location == null) ^ (node == null));

            if (!possibleDelegateType.IsDelegateType())
            {
                return false;
            }

            MethodSymbol invoke = possibleDelegateType.DelegateInvokeMethod();
            if ((object)invoke == null)
            {
                diagnostics.Add(new CSDiagnosticInfo(ErrorCode.ERR_InvalidDelegateType, possibleDelegateType), location ?? node.Location);
                return true;
            }

            DiagnosticInfo info = invoke.GetUseSiteDiagnostic();
            if (info == null)
            {
                return false;
            }

            if (location == null)
            {
                location = node.Location;
            }

            if (info.Code == (int)ErrorCode.ERR_InvalidDelegateType)
            {
                diagnostics.Add(new CSDiagnostic(new CSDiagnosticInfo(ErrorCode.ERR_InvalidDelegateType, possibleDelegateType), location));
                return true;
            }

            return Symbol.ReportUseSiteDiagnostic(info, diagnostics, location);
        }

        private BoundConditionalAccess BindConditionalAccessExpression(ConditionalAccessExpressionSyntax node, DiagnosticBag diagnostics)
        {
            BoundExpression receiver = BindConditionalAccessReceiver(node, diagnostics);

            var conditionalAccessBinder = new BinderWithConditionalReceiver(this, receiver);
            var access = conditionalAccessBinder.BindValue(node.WhenNotNull, diagnostics, BindValueKind.RValue);

            if (receiver.HasAnyErrors || access.HasAnyErrors)
            {
                return new BoundConditionalAccess(node, receiver, access, CreateErrorType(), hasErrors: true);
            }

            var receiverType = receiver.Type;
            Debug.Assert(receiverType != null);

            // access cannot be a method group
            if (access.Kind == BoundKind.MethodGroup)
            {
                return GenerateBadConditionalAccessNodeError(node, receiver, access, diagnostics);
            }

            var accessType = access.Type;

            // access cannot have no type
            if ((object)accessType == null)
            {
                return GenerateBadConditionalAccessNodeError(node, receiver, access, diagnostics);
            }

            // access cannot have unconstrained generic type
            // access cannot be a pointer
            if ((!accessType.IsReferenceType && !accessType.IsValueType) || accessType.IsPointerType())
            {
                // Result type of the access is void when result value cannot be made nullable.
                // For improved diagnostics we detect the cases where the value will be used and produce a
                // more specific (though not technically correct) diagnostic here:
                // "Error CS0023: Operator '?' cannot be applied to operand of type 'T'"
                bool resultIsUsed = true;
                CSharpSyntaxNode parent = node.Parent;

                if (parent != null)
                {
                    switch (parent.Kind())
                    {
                        case SyntaxKind.ExpressionStatement:
                            resultIsUsed = ((ExpressionStatementSyntax)parent).Expression != node;
                            break;

                        case SyntaxKind.SimpleLambdaExpression:
                            resultIsUsed = (((SimpleLambdaExpressionSyntax)parent).Body != node) || ContainingMethodOrLambdaRequiresValue();
                            break;

                        case SyntaxKind.ParenthesizedLambdaExpression:
                            resultIsUsed = (((ParenthesizedLambdaExpressionSyntax)parent).Body != node) || ContainingMethodOrLambdaRequiresValue();
                            break;

                        case SyntaxKind.ArrowExpressionClause:
                            resultIsUsed = (((ArrowExpressionClauseSyntax)parent).Expression != node) || ContainingMethodOrLambdaRequiresValue();
                            break;

                        case SyntaxKind.ForStatement:
                            // Incrementors and Initializers doesn't have to produce a value
                            var loop = (ForStatementSyntax)parent;
                            resultIsUsed = !loop.Incrementors.Contains(node) && !loop.Initializers.Contains(node);
                            break;
                    }
                }

                if (resultIsUsed)
                {
                    return GenerateBadConditionalAccessNodeError(node, receiver, access, diagnostics);
                }

                accessType = GetSpecialType(SpecialType.System_Void, diagnostics, node);
            }

            // if access has value type, the type of the conditional access is nullable of that
            if (accessType.IsValueType && !accessType.IsNullableType() && accessType.SpecialType != SpecialType.System_Void)
            {
                accessType = GetSpecialType(SpecialType.System_Nullable_T, diagnostics, node).Construct(accessType);
            }

            return new BoundConditionalAccess(node, receiver, access, accessType);
        }

        private bool ContainingMethodOrLambdaRequiresValue()
        {
            var containingMethod = ContainingMemberOrLambda as MethodSymbol;
            return
                (object)containingMethod == null ||
                    !containingMethod.ReturnsVoid &&
                    !containingMethod.IsTaskReturningAsync(this.Compilation);
        }

        private BoundConditionalAccess GenerateBadConditionalAccessNodeError(ConditionalAccessExpressionSyntax node, BoundExpression receiver, BoundExpression access, DiagnosticBag diagnostics)
        {
            var operatorToken = node.OperatorToken;
            // TODO: need a special ERR for this.
            //       conditional access is not really a binary operator.
            DiagnosticInfo diagnosticInfo = new CSDiagnosticInfo(ErrorCode.ERR_BadUnaryOp, SyntaxFacts.GetText(operatorToken.Kind()), access.Display);
            diagnostics.Add(new CSDiagnostic(diagnosticInfo, operatorToken.GetLocation()));
            access = BadExpression(access.Syntax, access);

            return new BoundConditionalAccess(node, receiver, access, CreateErrorType(), hasErrors: true);
        }

        private BoundExpression BindMemberBindingExpression(MemberBindingExpressionSyntax node, bool invoked, bool indexed, DiagnosticBag diagnostics)
        {
            BoundExpression receiver = GetReceiverForConditionalBinding(node, diagnostics);

            var memberAccess = BindMemberAccessWithBoundLeft(node, receiver, node.Name, node.OperatorToken, invoked, indexed, diagnostics);
            return memberAccess;
        }

        private BoundExpression BindElementBindingExpression(ElementBindingExpressionSyntax node, DiagnosticBag diagnostics)
        {
            BoundExpression receiver = GetReceiverForConditionalBinding(node, diagnostics);

            var memberAccess = BindElementAccess(node, receiver, node.ArgumentList, diagnostics);
            return memberAccess;
        }

        private static CSharpSyntaxNode GetConditionalReceiverSyntax(ConditionalAccessExpressionSyntax node)
        {
            Debug.Assert(node != null);
            Debug.Assert(node.Expression != null);

            var receiver = node.Expression;
            while (receiver.IsKind(SyntaxKind.ParenthesizedExpression))
            {
                receiver = ((ParenthesizedExpressionSyntax)receiver).Expression;
                Debug.Assert(receiver != null);
            }

            return receiver;
        }

        private BoundExpression GetReceiverForConditionalBinding(ExpressionSyntax binding, DiagnosticBag diagnostics)
        {
            var conditionalAccessNode = SyntaxFactory.FindConditionalAccessNodeForBinding(binding);
            Debug.Assert(conditionalAccessNode != null);

            BoundExpression receiver = this.ConditionalReceiverExpression;
            if (receiver?.Syntax != GetConditionalReceiverSyntax(conditionalAccessNode))
            {
                // this can happen when semantic model binds parts of a Call or a broken access expression. 
                // We may not have receiver available in such cases.
                // Not a problem - we only need receiver to get its type and we can bind it here.
                receiver = BindConditionalAccessReceiver(conditionalAccessNode, diagnostics);
            }

            if (receiver.HasAnyErrors)
            {
                return receiver;
            }

            // create surrogate receiver
            var receiverType = receiver.Type;
            if (receiverType?.IsNullableType() == true)
            {
                receiverType = receiverType.GetNullableUnderlyingType();
            }

            receiver = new BoundConditionalReceiver(receiver.Syntax, 0, receiverType) { WasCompilerGenerated = true };
            return receiver;
        }

        private BoundExpression BindConditionalAccessReceiver(ConditionalAccessExpressionSyntax node, DiagnosticBag diagnostics)
        {
            var receiverSyntax = node.Expression;
            var receiver = BindValue(receiverSyntax, diagnostics, BindValueKind.RValue);
            receiver = MakeMemberAccessValue(receiver, diagnostics);

            if (receiver.HasAnyErrors)
            {
                return receiver;
            }

            var operatorToken = node.OperatorToken;

            if (receiver.Kind == BoundKind.UnboundLambda)
            {
                var msgId = ((UnboundLambda)receiver).MessageID;
                DiagnosticInfo diagnosticInfo = new CSDiagnosticInfo(ErrorCode.ERR_BadUnaryOp, SyntaxFacts.GetText(operatorToken.Kind()), msgId.Localize());
                diagnostics.Add(new CSDiagnostic(diagnosticInfo, node.Location));
                return BadExpression(receiverSyntax, receiver);
            }

            var receiverType = receiver.Type;

            // Can't dot into the null literal or anything that has no type
            if ((object)receiverType == null)
            {
                Error(diagnostics, ErrorCode.ERR_BadUnaryOp, operatorToken.GetLocation(), operatorToken.Text, receiver.Display);
                return BadExpression(receiverSyntax, receiver);
            }

            // No member accesses on void
            if (receiverType.SpecialType == SpecialType.System_Void)
            {
                Error(diagnostics, ErrorCode.ERR_BadUnaryOp, operatorToken.GetLocation(), operatorToken.Text, receiverType);
                return BadExpression(receiverSyntax, receiver);
            }

            if (receiverType.IsValueType && !receiverType.IsNullableType())
            {
                // must be nullable or reference type
                Error(diagnostics, ErrorCode.ERR_BadUnaryOp, operatorToken.GetLocation(), operatorToken.Text, receiverType);
                return BadExpression(receiverSyntax, receiver);
            }

            return receiver;
        }
    }
}<|MERGE_RESOLUTION|>--- conflicted
+++ resolved
@@ -1056,13 +1056,8 @@
 
         private BoundExpression BindDefaultExpression(DefaultExpressionSyntax node, DiagnosticBag diagnostics)
         {
-<<<<<<< HEAD
             TypeSymbol type = this.BindType(node.Type, diagnostics).TypeSymbol;
-            return new BoundDefaultOperator(node, type);
-=======
-            TypeSymbol type = this.BindType(node.Type, diagnostics);
             return new BoundDefaultExpression(node, type);
->>>>>>> bcdcafc2
         }
 
         /// <summary>
