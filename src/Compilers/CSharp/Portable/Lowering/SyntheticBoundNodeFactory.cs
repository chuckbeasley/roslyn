--- conflicted
+++ resolved
@@ -636,12 +636,8 @@
             return new BoundCall(
                 Syntax, receiver, method, args,
                 ImmutableArray<String>.Empty, ImmutableArray<RefKind>.Empty, false, false, false,
-<<<<<<< HEAD
-                default(ImmutableArray<int>), LookupResultKind.Viable, method.ReturnType.TypeSymbol,
-=======
-                default(ImmutableArray<int>), LookupResultKind.Viable, null, method.ReturnType,
->>>>>>> 16ea9949
-                hasErrors:method.OriginalDefinition is ErrorMethodSymbol)
+                default(ImmutableArray<int>), LookupResultKind.Viable, null, method.ReturnType.TypeSymbol,
+                hasErrors: method.OriginalDefinition is ErrorMethodSymbol)
             { WasCompilerGenerated = true };
         }
 
@@ -651,11 +647,7 @@
             return new BoundCall(
                 Syntax, receiver, method, args,
                 ImmutableArray<String>.Empty, refKinds, false, false, false,
-<<<<<<< HEAD
-                ImmutableArray<int>.Empty, LookupResultKind.Viable, method.ReturnType.TypeSymbol)
-=======
-                ImmutableArray<int>.Empty, LookupResultKind.Viable, null, method.ReturnType)
->>>>>>> 16ea9949
+                ImmutableArray<int>.Empty, LookupResultKind.Viable, null, method.ReturnType.TypeSymbol)
             { WasCompilerGenerated = true };
         }
 
