﻿// Copyright (c) Microsoft.  All Rights Reserved.  Licensed under the Apache License, Version 2.0.  See License.txt in the project root for license information.

using System.Diagnostics;
using Microsoft.CodeAnalysis.CSharp.Symbols;
using Microsoft.CodeAnalysis.CSharp.Syntax;
using Microsoft.CodeAnalysis.Text;
using System.Collections.Immutable;

namespace Microsoft.CodeAnalysis.CSharp
{
    internal sealed partial class LocalRewriter
    {
        public override BoundNode VisitLocalDeclaration(BoundLocalDeclaration node)
        {
            return RewriteLocalDeclaration(node.Syntax, node.LocalSymbol, VisitExpression(node.InitializerOpt), node.WasCompilerGenerated, node.HasErrors);
        }

        private BoundStatement RewriteLocalDeclaration(CSharpSyntaxNode syntax, LocalSymbol localSymbol, BoundExpression rewrittenInitializer, bool wasCompilerGenerated = false, bool hasErrors = false)
        {
            // A declaration of a local variable without an initializer has no associated IL.
            // Simply remove the declaration from the bound tree. The local symbol will
            // remain in the bound block, so codegen will make a stack frame location for it.
            if (rewrittenInitializer == null)
            {
                return null;
            }

            // A declaration of a local constant also does nothing, even though there is
            // an assignment. The value will be emitted directly where it is used. The 
            // local symbol remains in the bound block, but codegen will skip making a 
            // stack frame location for it. (We still need a symbol for it to stay 
            // around because we'll be generating debug info for it.)
            if (localSymbol.IsConst)
            {
                if (!localSymbol.Type.IsReferenceType && localSymbol.ConstantValue == null)
                {
                    // This can occur in error scenarios (e.g. bad imported metadata)
                    hasErrors = true;
                }
                else
                {
                    return null;
                }
            }

            // lowered local declaration node is associated with declaration (not whole statement)
            // this is done to make sure that debugger stepping is same as before
            var localDeclaration = syntax as LocalDeclarationStatementSyntax;
            if (localDeclaration != null)
            {
                syntax = localDeclaration.Declaration.Variables[0];
            }

            BoundStatement rewrittenLocalDeclaration = new BoundExpressionStatement(
                syntax,
                new BoundAssignmentOperator(
                    syntax,
                    new BoundLocal(
                        syntax,
                        localSymbol,
                        null,
                        localSymbol.Type.TypeSymbol
                    ),
                    rewrittenInitializer,
<<<<<<< HEAD
                    localSymbol.Type.TypeSymbol),
=======
                    localSymbol.Type,
                    localSymbol.RefKind),
>>>>>>> c7afb2d2
                hasErrors);

            return AddLocalDeclarationSequencePointIfNecessary(syntax, localSymbol, rewrittenLocalDeclaration, wasCompilerGenerated);
        }

        private BoundStatement AddLocalDeclarationSequencePointIfNecessary(CSharpSyntaxNode syntax, LocalSymbol localSymbol, BoundStatement rewrittenLocalDeclaration, bool wasCompilerGenerated = false)
        {
            // Add sequence points, if necessary.
            if (this.GenerateDebugInfo && !wasCompilerGenerated && !localSymbol.IsConst && syntax.Kind() == SyntaxKind.VariableDeclarator)
            {
                Debug.Assert(syntax.SyntaxTree != null);
                rewrittenLocalDeclaration = AddSequencePoint((VariableDeclaratorSyntax)syntax, rewrittenLocalDeclaration);
            }

            return rewrittenLocalDeclaration;
        }
    }
}<|MERGE_RESOLUTION|>--- conflicted
+++ resolved
@@ -62,12 +62,8 @@
                         localSymbol.Type.TypeSymbol
                     ),
                     rewrittenInitializer,
-<<<<<<< HEAD
-                    localSymbol.Type.TypeSymbol),
-=======
-                    localSymbol.Type,
+                    localSymbol.Type.TypeSymbol,
                     localSymbol.RefKind),
->>>>>>> c7afb2d2
                 hasErrors);
 
             return AddLocalDeclarationSequencePointIfNecessary(syntax, localSymbol, rewrittenLocalDeclaration, wasCompilerGenerated);
