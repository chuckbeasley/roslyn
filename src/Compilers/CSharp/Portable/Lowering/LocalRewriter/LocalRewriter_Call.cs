--- conflicted
+++ resolved
@@ -1057,32 +1057,20 @@
             if (parameter.IsMarshalAsObject)
             {
                 // default(object)
-<<<<<<< HEAD
-                defaultValue = new BoundDefaultOperator(syntax, parameter.Type.TypeSymbol);
-=======
-                defaultValue = new BoundDefaultExpression(syntax, parameter.Type);
->>>>>>> bcdcafc2
+                defaultValue = new BoundDefaultExpression(syntax, parameter.Type.TypeSymbol);
             }
             else if (parameter.IsIUnknownConstant)
             {
                 // new UnknownWrapper(default(object))
                 var methodSymbol = (MethodSymbol)_compilation.GetWellKnownTypeMember(WellKnownMember.System_Runtime_InteropServices_UnknownWrapper__ctor);
-<<<<<<< HEAD
-                var argument = new BoundDefaultOperator(syntax, parameter.Type.TypeSymbol);
-=======
-                var argument = new BoundDefaultExpression(syntax, parameter.Type);
->>>>>>> bcdcafc2
+                var argument = new BoundDefaultExpression(syntax, parameter.Type.TypeSymbol);
                 defaultValue = new BoundObjectCreationExpression(syntax, methodSymbol, argument);
             }
             else if (parameter.IsIDispatchConstant)
             {
                 // new DispatchWrapper(default(object))
                 var methodSymbol = (MethodSymbol)_compilation.GetWellKnownTypeMember(WellKnownMember.System_Runtime_InteropServices_DispatchWrapper__ctor);
-<<<<<<< HEAD
-                var argument = new BoundDefaultOperator(syntax, parameter.Type.TypeSymbol);
-=======
-                var argument = new BoundDefaultExpression(syntax, parameter.Type);
->>>>>>> bcdcafc2
+                var argument = new BoundDefaultExpression(syntax, parameter.Type.TypeSymbol);
                 defaultValue = new BoundObjectCreationExpression(syntax, methodSymbol, argument);
             }
             else
