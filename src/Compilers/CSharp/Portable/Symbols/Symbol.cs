﻿// Copyright (c) Microsoft.  All Rights Reserved.  Licensed under the Apache License, Version 2.0.  See License.txt in the project root for license information.

using System;
using System.Collections.Generic;
using System.Collections.Immutable;
using System.Diagnostics;
using System.Globalization;
using System.Runtime.InteropServices;
using System.Text;
using System.Threading;
using Microsoft.CodeAnalysis.Collections;
using Microsoft.CodeAnalysis.CSharp.Emit;
using Microsoft.CodeAnalysis.CSharp.Symbols;
using Microsoft.CodeAnalysis.CSharp.Syntax;
using Microsoft.CodeAnalysis.Text;
using Roslyn.Utilities;

namespace Microsoft.CodeAnalysis.CSharp
{
    /// <summary>
    /// The base class for all symbols (namespaces, classes, method, parameters, etc.) that are 
    /// exposed by the compiler.
    /// </summary>
    [DebuggerDisplay("{GetDebuggerDisplay(), nq}")]
    internal abstract partial class Symbol : ISymbol, IMessageSerializable
    {
        // !!!!!!!!!!!!!!!!!!!!!!!!!!!!!!!!!!!!!!!!!!!!
        // Changes to the public interface of this class should remain synchronized with the VB version of Symbol.
        // Do not make any changes to the public interface without making the corresponding change
        // to the VB version.
        // !!!!!!!!!!!!!!!!!!!!!!!!!!!!!!!!!!!!!!!!!!!!

        /// <summary>
        /// True if this Symbol should be completed by calling ForceComplete.
        /// Intuitively, true for source entities (from any compilation).
        /// </summary>
        internal virtual bool RequiresCompletion
        {
            get { return false; }
        }

        internal virtual void ForceComplete(SourceLocation locationOpt, CancellationToken cancellationToken)
        {
            // must be overridden by source symbols, no-op for other symbols
            Debug.Assert(!this.RequiresCompletion);
        }

        internal virtual bool HasComplete(CompletionPart part)
        {
            // must be overridden by source symbols, no-op for other symbols
            Debug.Assert(!this.RequiresCompletion);
            return true;
        }

        /// <summary>
        /// Gets the name of this symbol. Symbols without a name return the empty string; null is
        /// never returned.
        /// </summary>
        public virtual string Name
        {
            get
            {
                return string.Empty;
            }
        }

        /// <summary>
        /// Gets the name of a symbol as it appears in metadata. Most of the time, this
        /// is the same as the Name property, with the following exceptions:
        /// 1) The metadata name of generic types includes the "`1", "`2" etc. suffix that
        /// indicates the number of type parameters (it does not include, however, names of
        /// containing types or namespaces).
        /// 2) The metadata name of explicit interface names have spaces removed, compared to
        /// the name property.
        /// </summary>
        public virtual string MetadataName
        {
            get
            {
                return this.Name;
            }
        }

        /// <summary>
        /// Gets the kind of this symbol.
        /// </summary>
        public abstract SymbolKind Kind { get; }

        /// <summary>
        /// Get the symbol that logically contains this symbol. 
        /// </summary>
        public abstract Symbol ContainingSymbol { get; }

        /// <summary>
        /// Returns the nearest lexically enclosing type, or null if there is none.
        /// </summary>
        public virtual NamedTypeSymbol ContainingType
        {
            get
            {
                Symbol container = this.ContainingSymbol;

                NamedTypeSymbol containerAsType = container as NamedTypeSymbol;

                // NOTE: container could be null, so we do not check 
                //       whether containerAsType is not null, but 
                //       instead check if it did not change after 
                //       the cast.
                if ((object)containerAsType == (object)container)
                {
                    // this should be relatively uncommon
                    // most symbols that may be contained in a type
                    // know their containing type and can override ContainingType
                    // with a more precise implementation
                    return containerAsType;
                }

                // this is recursive, but recursion should be very short 
                // before we reach symbol that definitely knows its containing type.
                return container.ContainingType;
            }
        }

        /// <summary>
        /// Gets the nearest enclosing namespace for this namespace or type. For a nested type,
        /// returns the namespace that contains its container.
        /// </summary>
        public virtual NamespaceSymbol ContainingNamespace
        {
            get
            {
                for (var container = this.ContainingSymbol; (object)container != null; container = container.ContainingSymbol)
                {
                    var ns = container as NamespaceSymbol;
                    if ((object)ns != null)
                    {
                        return ns;
                    }
                }

                return null;
            }
        }

        /// <summary>
        /// Returns the assembly containing this symbol. If this symbol is shared across multiple
        /// assemblies, or doesn't belong to an assembly, returns null.
        /// </summary>
        public virtual AssemblySymbol ContainingAssembly
        {
            get
            {
                // Default implementation gets the containers assembly.

                var container = this.ContainingSymbol;
                return (object)container != null ? container.ContainingAssembly : null;
            }
        }

        /// <summary>
        /// For a source assembly, the associated compilation.
        /// For any other assembly, null.
        /// For a source module, the DeclaringCompilation of the associated source assembly.
        /// For any other module, null.
        /// For any other symbol, the DeclaringCompilation of the associated module.
        /// </summary>
        /// <remarks>
        /// We're going through the containing module, rather than the containing assembly,
        /// because of /addmodule (symbols in such modules should return null).
        /// 
        /// Remarks, not "ContainingCompilation" because it isn't transitive.
        /// </remarks>
        internal virtual CSharpCompilation DeclaringCompilation
        {
            get
            {
                switch (this.Kind)
                {
                    case SymbolKind.ErrorType:
                        return null;
                    case SymbolKind.Assembly:
                        Debug.Assert(!(this is SourceAssemblySymbol), "SourceAssemblySymbol must override DeclaringCompilation");
                        return null;
                    case SymbolKind.NetModule:
                        Debug.Assert(!(this is SourceModuleSymbol), "SourceModuleSymbol must override DeclaringCompilation");
                        return null;
                }

                var sourceModuleSymbol = this.ContainingModule as SourceModuleSymbol;
                return (object)sourceModuleSymbol == null ? null : sourceModuleSymbol.DeclaringCompilation;
            }
        }

        /// <summary>
        /// Returns the module containing this symbol. If this symbol is shared across multiple
        /// modules, or doesn't belong to a module, returns null.
        /// </summary>
        internal virtual ModuleSymbol ContainingModule
        {
            get
            {
                // Default implementation gets the containers module.

                var container = this.ContainingSymbol;
                return (object)container != null ? container.ContainingModule : null;
            }
        }

        /// <summary>
        /// The original definition of this symbol. If this symbol is constructed from another
        /// symbol by type substitution then OriginalDefinition gets the original symbol as it was defined in
        /// source or metadata.
        /// </summary>
        public Symbol OriginalDefinition
        {
            get
            {
                return OriginalSymbolDefinition;
            }
        }

        protected virtual Symbol OriginalSymbolDefinition
        {
            get
            {
                return this;
            }
        }

        /// <summary>
        /// Returns true if this is the original definition of this symbol.
        /// </summary>
        public bool IsDefinition
        {
            get
            {
                return (object)this == (object)OriginalDefinition;
            }
        }

        /// <summary>
        /// <para>
        /// Get a source location key for sorting. For performance, it's important that this
        /// be able to be returned from a symbol without doing any additional allocations (even
        /// if nothing is cached yet.)
        /// </para>
        /// <para>
        /// Only (original) source symbols and namespaces that can be merged
        /// need implement this function if they want to do so for efficiency.
        /// </para>
        /// </summary>
        internal virtual LexicalSortKey GetLexicalSortKey()
        {
            var locations = this.Locations;
            var declaringCompilation = this.DeclaringCompilation;
            Debug.Assert(declaringCompilation != null); // require that it is a source symbol
            return (locations.Length > 0) ? new LexicalSortKey(locations[0], declaringCompilation) : LexicalSortKey.NotInSource;
        }

        /// <summary>
        /// Gets the locations where this symbol was originally defined, either in source or
        /// metadata. Some symbols (for example, partial classes) may be defined in more than one
        /// location.
        /// </summary>
        public abstract ImmutableArray<Location> Locations { get; }

        /// <summary>
        /// <para>
        /// Get the syntax node(s) where this symbol was declared in source. Some symbols (for
        /// example, partial classes) may be defined in more than one location. This property should
        /// return one or more syntax nodes only if the symbol was declared in source code and also
        /// was not implicitly declared (see the <see cref="IsImplicitlyDeclared"/> property). 
        /// </para>
        /// <para>
        /// Note that for namespace symbol, the declaring syntax might be declaring a nested
        /// namespace. For example, the declaring syntax node for N1 in "namespace N1.N2 {...}" is
        /// the entire <see cref="NamespaceDeclarationSyntax"/> for N1.N2. For the global namespace, the declaring
        /// syntax will be the <see cref="CompilationUnitSyntax"/>.
        /// </para>
        /// </summary>
        /// <returns>
        /// The syntax node(s) that declared the symbol. If the symbol was declared in metadata or
        /// was implicitly declared, returns an empty read-only array.
        /// </returns>
        /// <remarks>
        /// To go the opposite direction (from syntax node to symbol), see <see
        /// cref="CSharpSemanticModel.GetDeclaredSymbol(MemberDeclarationSyntax, CancellationToken)"/>.
        /// </remarks>
        public abstract ImmutableArray<SyntaxReference> DeclaringSyntaxReferences { get; }

        /// <summary>
        /// Helper for implementing <see cref="DeclaringSyntaxReferences"/> for derived classes that store a location but not a 
        /// <see cref="CSharpSyntaxNode"/> or <see cref="SyntaxReference"/>.
        /// </summary>
        internal static ImmutableArray<SyntaxReference> GetDeclaringSyntaxReferenceHelper<TNode>(ImmutableArray<Location> locations)
            where TNode : CSharpSyntaxNode
        {
            if (locations.IsEmpty)
            {
                return ImmutableArray<SyntaxReference>.Empty;
            }

            ArrayBuilder<SyntaxReference> builder = ArrayBuilder<SyntaxReference>.GetInstance();
            foreach (Location location in locations)
            {
                if (location.IsInSource)
                {
                    SyntaxToken token = (SyntaxToken)location.SourceTree.GetRoot().FindToken(location.SourceSpan.Start);
                    if (token.Kind() != SyntaxKind.None)
                    {
                        CSharpSyntaxNode node = token.Parent.FirstAncestorOrSelf<TNode>();
                        if (node != null)
                            builder.Add(node.GetReference());
                    }
                }
            }

            return builder.ToImmutableAndFree();
        }

        /// <summary>
        /// Get this accessibility that was declared on this symbol. For symbols that do not have
        /// accessibility declared on them, returns <see cref="Accessibility.NotApplicable"/>.
        /// </summary>
        public abstract Accessibility DeclaredAccessibility { get; }

        /// <summary>
        /// Returns true if this symbol is "static"; i.e., declared with the <c>static</c> modifier or
        /// implicitly static.
        /// </summary>
        public abstract bool IsStatic { get; }

        /// <summary>
        /// Returns true if this symbol is "virtual", has an implementation, and does not override a
        /// base class member; i.e., declared with the <c>virtual</c> modifier. Does not return true for
        /// members declared as abstract or override.
        /// </summary>
        public abstract bool IsVirtual { get; }

        /// <summary>
        /// Returns true if this symbol was declared to override a base class member; i.e., declared
        /// with the <c>override</c> modifier. Still returns true if member was declared to override
        /// something, but (erroneously) no member to override exists.
        /// </summary>
        /// <remarks>
        /// Even for metadata symbols, <see cref="IsOverride"/> = true does not imply that <see cref="IMethodSymbol.OverriddenMethod"/> will
        /// be non-null.
        /// </remarks>
        public abstract bool IsOverride { get; }

        /// <summary>
        /// Returns true if this symbol was declared as requiring an override; i.e., declared with
        /// the <c>abstract</c> modifier. Also returns true on a type declared as "abstract", all
        /// interface types, and members of interface types.
        /// </summary>
        public abstract bool IsAbstract { get; }

        /// <summary>
        /// Returns true if this symbol was declared to override a base class member and was also
        /// sealed from further overriding; i.e., declared with the <c>sealed</c> modifier. Also set for
        /// types that do not allow a derived class (declared with <c>sealed</c> or <c>static</c> or <c>struct</c>
        /// or <c>enum</c> or <c>delegate</c>).
        /// </summary>
        public abstract bool IsSealed { get; }

        /// <summary>
        /// Returns true if this symbol has external implementation; i.e., declared with the 
        /// <c>extern</c> modifier. 
        /// </summary>
        public abstract bool IsExtern { get; }

        /// <summary>
        /// Returns true if this symbol was automatically created by the compiler, and does not
        /// have an explicit corresponding source code declaration.  
        /// 
        /// This is intended for symbols that are ordinary symbols in the language sense,
        /// and may be used by code, but that are simply declared implicitly rather than
        /// with explicit language syntax.
        /// 
        /// Examples include (this list is not exhaustive):
        ///   the default constructor for a class or struct that is created if one is not provided,
        ///   the BeginInvoke/Invoke/EndInvoke methods for a delegate,
        ///   the generated backing field for an auto property or a field-like event,
        ///   the "this" parameter for non-static methods,
        ///   the "value" parameter for a property setter,
        ///   the parameters on indexer accessor methods (not on the indexer itself),
        ///   methods in anonymous types,
        /// </summary>
        public virtual bool IsImplicitlyDeclared
        {
            get { return false; }
        }

        /// <summary>
<<<<<<< HEAD
        /// Returns true if this symbol was declared with the <c>replace</c> modifier.
        /// </summary>
        /// <remarks>
        /// Set for original definitions from source only.
        /// </remarks>
        internal virtual bool IsReplace
        {
            get { return false; }
        }

        /// <summary>
        /// The symbol that this symbol replaces where this symbol was defined with the
        /// <c>replace</c> modifier.
        /// </summary>
        /// <remarks>
        /// The <see cref="Replaced"/> and <see cref="ReplacedBy"/> symbols reference each other.
        /// The <see cref="ReplacedBy"/> symbol is included in <see cref="NamedTypeSymbol.GetMembers()"/>
        /// on the containing type while the <see cref="Replaced"/> symbol is only available from
        /// <see cref="Replaced"/>.
        /// The <see cref="Replaced"/> and <see cref="ReplacedBy"/> properties are set for original
        /// definitions from source only and should only be used for symbols defined in the
        /// <see cref="Compilation.Assembly"/>. Specifically, the property values are not guaranteed
        /// for symbols from a <see cref="CompilationReference"/> since the properties will be set
        /// for source symbols but not set for retargeting symbols.
        /// </remarks>
        internal virtual Symbol Replaced
        {
            get { return null; }
        }

        /// <summary>
        /// The symbol that this symbol is replaced by where the other symbol was defined
        /// with the <c>replace</c> modifier. 
        /// </summary>
        /// <remarks>
        /// The <see cref="Replaced"/> and <see cref="ReplacedBy"/> symbols reference each other.
        /// The <see cref="ReplacedBy"/> symbol is included in <see cref="NamedTypeSymbol.GetMembers()"/>
        /// on the containing type while the <see cref="Replaced"/> symbol is only available from
        /// <see cref="Replaced"/>.
        /// The <see cref="Replaced"/> and <see cref="ReplacedBy"/> properties are set for original
        /// definitions from source only and should only be used for symbols defined in the
        /// <see cref="Compilation.Assembly"/>. Specifically, the property values are not guaranteed
        /// for symbols from a <see cref="CompilationReference"/> since the properties will be set
        /// for source symbols but not set for retargeting symbols.
        /// </remarks>
        internal virtual Symbol ReplacedBy
        {
            get { return null; }
        }

        internal virtual void SetReplaced(Symbol replaced)
        {
            throw ExceptionUtilities.Unreachable;
        }

        internal virtual void SetReplacedBy(Symbol replacedBy)
        {
            throw ExceptionUtilities.Unreachable;
        }

        /// <summary>
        /// Returns true if this symbol is in an extension class
        /// </summary>
        public bool IsInExtensionClass
        {
            get
            {
                return this.ContainingType?.IsExtensionClass ?? false;
            }
        }

        /// <summary>
        /// Returns true of this symbol is an expanded member from an extension class.
        /// "Expanded" means that it is a static member that came from an instance extension member,
        /// whether it was generated from source or loaded from symbols.
        /// </summary>
        public bool IsUnreducedExtensionMember
        {
            get
            {
                switch (this.Kind)
                {
                    case SymbolKind.Method:
                        switch (((MethodSymbol)this).MethodKind)
                        {
                            case MethodKind.UnreducedExtension:
                                return true;
                            default:
                                // PROTOTYPE: Do methods with `this` parameter count? (the unreduced form)
                                return false;
                        }
                    case SymbolKind.Property:
                        return this is UnreducedExtensionPropertySymbol;
                    default:
                        return false;
                }
            }
        }

        /// <summary>
=======
>>>>>>> 69db534f
        /// Returns true if this symbol can be referenced by its name in code. Examples of symbols
        /// that cannot be referenced by name are:
        ///    constructors, destructors, operators, explicit interface implementations,
        ///    accessor methods for properties and events, array types.
        /// </summary>
        public bool CanBeReferencedByName
        {
            get
            {
                switch (this.Kind)
                {
                    case SymbolKind.Local:
                    case SymbolKind.Label:
                    case SymbolKind.Alias:
                    case SymbolKind.RangeVariable:
                        // never imported, and always references by name.
                        return true;

                    case SymbolKind.Namespace:
                    case SymbolKind.Field:
                    case SymbolKind.ErrorType:
                    case SymbolKind.Parameter:
                    case SymbolKind.TypeParameter:
                    case SymbolKind.Event:
                        break;

                    case SymbolKind.NamedType:
                        if (((NamedTypeSymbol)this).IsSubmissionClass)
                        {
                            return false;
                        }
                        break;

                    case SymbolKind.Property:
                        var property = (PropertySymbol)this;
                        if (property.IsIndexer || property.MustCallMethodsDirectly)
                        {
                            return false;
                        }
                        break;

                    case SymbolKind.Method:
                        var method = (MethodSymbol)this;
                        switch (method.MethodKind)
                        {
                            case MethodKind.Ordinary:
                            case MethodKind.LocalFunction:
                            case MethodKind.ReducedExtension:
                            case MethodKind.UnreducedExtension:
                                break;
                            case MethodKind.Destructor:
                                // You wouldn't think that destructors would be referenceable by name, but
                                // dev11 only prevents them from being invoked - they can still be assigned
                                // to delegates.
                                return true;
                            case MethodKind.DelegateInvoke:
                                return true;
                            case MethodKind.PropertyGet:
                            case MethodKind.PropertySet:
                                if (!((PropertySymbol)method.AssociatedSymbol).CanCallMethodsDirectly())
                                {
                                    return false;
                                }
                                break;
                            default:
                                return false;
                        }
                        break;

                    case SymbolKind.ArrayType:
                    case SymbolKind.PointerType:
                    case SymbolKind.Assembly:
                    case SymbolKind.DynamicType:
                    case SymbolKind.NetModule:
                        return false;

                    default:
                        throw ExceptionUtilities.UnexpectedValue(this.Kind);
                }

                // This will eliminate backing fields for auto-props, explicit interface implementations,
                // indexers, etc.
                // See the comment on ContainsDroppedIdentifierCharacters for an explanation of why
                // such names are not referenceable (or see DevDiv #14432).
                return SyntaxFacts.IsValidIdentifier(this.Name) &&
                    !SyntaxFacts.ContainsDroppedIdentifierCharacters(this.Name);
            }
        }

        /// <summary>
        /// As an optimization, viability checking in the lookup code should use this property instead
        /// of <see cref="CanBeReferencedByName"/>. The full name check will then be performed in the <see cref="CSharpSemanticModel"/>.
        /// </summary>
        /// <remarks>
        /// This property exists purely for performance reasons.
        /// </remarks>
        internal bool CanBeReferencedByNameIgnoringIllegalCharacters
        {
            get
            {
                if (this.Kind == SymbolKind.Method)
                {
                    var method = (MethodSymbol)this;
                    switch (method.MethodKind)
                    {
                        case MethodKind.Ordinary:
                        case MethodKind.LocalFunction:
                        case MethodKind.DelegateInvoke:
                        case MethodKind.Destructor: // See comment in CanBeReferencedByName.
                        case MethodKind.ReducedExtension:
                        case MethodKind.UnreducedExtension:
                            return true;
                        case MethodKind.PropertyGet:
                        case MethodKind.PropertySet:
                            return ((PropertySymbol)method.AssociatedSymbol).CanCallMethodsDirectly();
                        default:
                            return false;
                    }
                }
                return true;
            }
        }

        /// <summary>
        /// Perform additional checks after the member has been
        /// added to the member list of the containing type.
        /// </summary>
        internal virtual void AfterAddingTypeMembersChecks(ConversionsBase conversions, DiagnosticBag diagnostics)
        {
        }

        // Note: This is no public "IsNew". This is intentional, because new has no syntactic meaning.
        // It serves only to remove a warning. Furthermore, it can not be inferred from 
        // metadata. For symbols defined in source, the modifiers in the syntax tree
        // can be examined.

        /// <summary>
        /// Compare two symbol objects to see if they refer to the same symbol. You should always
        /// use <see cref="operator =="/> and <see cref="operator !="/>, or the <see cref="Equals(object)"/> method, to compare two symbols for equality.
        /// </summary>
        public static bool operator ==(Symbol left, Symbol right)
        {
            //PERF: this function is often called with
            //      1) left referencing same object as the right 
            //      2) right being null
            //      The code attempts to check for these conditions before 
            //      resorting to .Equals

            // the condition is expected to be folded when inlining "someSymbol == null"
            if (((object)right == null))
            {
                return (object)left == (object)null;
            }

            // this part is expected to disappear when inlining "someSymbol == null"
            return (object)left == (object)right || right.Equals(left);
        }

        /// <summary>
        /// Compare two symbol objects to see if they refer to the same symbol. You should always
        /// use == and !=, or the Equals method, to compare two symbols for equality.
        /// </summary>
        public static bool operator !=(Symbol left, Symbol right)
        {
            //PERF: this function is often called with
            //      1) left referencing same object as the right 
            //      2) right being null
            //      The code attempts to check for these conditions before 
            //      resorting to .Equals
            //
            //NOTE: we do not implement this as !(left == right) 
            //      since that sometimes results in a worse code

            // the condition is expected to be folded when inlining "someSymbol != null"
            if (((object)right == null))
            {
                return (object)left != (object)null;
            }

            // this part is expected to disappear when inlining "someSymbol != null"
            return (object)left != (object)right && !right.Equals(left);
        }

        // By default, we do reference equality. This can be overridden.
        public override bool Equals(object obj)
        {
            return (object)this == obj;
        }

        public bool Equals(ISymbol other)
        {
            return this.Equals((object)other);
        }

        // By default, we do reference equality. This can be overridden.
        public override int GetHashCode()
        {
            return System.Runtime.CompilerServices.RuntimeHelpers.GetHashCode(this);
        }

        /// <summary>
        /// Returns a string representation of this symbol, suitable for debugging purposes, or
        /// for placing in an error message.
        /// </summary>
        /// <remarks>
        /// This will provide a useful representation, but it would be clearer to call <see cref="ToDisplayString"/>
        /// directly and provide an explicit format.
        /// Sealed so that <see cref="ToString"/> and <see cref="ToDisplayString"/> can't get out of sync.
        /// </remarks>
        public sealed override string ToString()
        {
            return this.ToDisplayString();
        }

        // ---- End of Public Definition ---
        // Below here can be various useful virtual methods that are useful to the compiler, but we don't
        // want to expose publicly.
        // ---- End of Public Definition ---

        // Must override this in derived classes for visitor pattern.
        internal abstract TResult Accept<TArgument, TResult>(CSharpSymbolVisitor<TArgument, TResult> visitor, TArgument a);

        // Prevent anyone else from deriving from this class.
        internal Symbol()
        {
        }

        /// <summary>
        /// Build and add synthesized attributes for this symbol.
        /// </summary>
        internal virtual void AddSynthesizedAttributes(ModuleCompilationState compilationState, ref ArrayBuilder<SynthesizedAttributeData> attributes)
        {
        }

        /// <summary>
        /// Convenience helper called by subclasses to add a synthesized attribute to a collection of attributes.
        /// </summary>
        internal static void AddSynthesizedAttribute(ref ArrayBuilder<SynthesizedAttributeData> attributes, SynthesizedAttributeData attribute)
        {
            if (attribute != null)
            {
                if (attributes == null)
                {
                    attributes = new ArrayBuilder<SynthesizedAttributeData>(1);
                }

                attributes.Add(attribute);
            }
        }

        /// <summary>
        /// <see cref="CharSet"/> effective for this symbol (type or DllImport method).
        /// Nothing if <see cref="DefaultCharSetAttribute"/> isn't applied on the containing module or it doesn't apply on this symbol.
        /// </summary>
        /// <remarks>
        /// Determined based upon value specified via <see cref="DefaultCharSetAttribute"/> applied on the containing module.
        /// </remarks>
        internal CharSet? GetEffectiveDefaultMarshallingCharSet()
        {
            Debug.Assert(this.Kind == SymbolKind.NamedType || this.Kind == SymbolKind.Method);
            return this.ContainingModule.DefaultMarshallingCharSet;
        }


        internal bool IsFromCompilation(CSharpCompilation compilation)
        {
            Debug.Assert(compilation != null);
            return compilation == this.DeclaringCompilation;
        }

        /// <summary>
        /// Always prefer <see cref="IsFromCompilation"/>.
        /// </summary>
        /// <remarks>
        /// <para>
        /// Unfortunately, when determining overriding/hiding/implementation relationships, we don't 
        /// have the "current" compilation available.  We could, but that would clutter up the API 
        /// without providing much benefit.  As a compromise, we consider all compilations "current".
        /// </para>
        /// <para>
        /// Unlike in VB, we are not allowing retargeting symbols.  This method is used as an approximation
        /// for <see cref="IsFromCompilation"/> when a compilation is not available and that method will never return
        /// true for retargeting symbols.
        /// </para>
        /// </remarks>
        internal bool Dangerous_IsFromSomeCompilation
        {
            get { return this.DeclaringCompilation != null; }
        }

        internal virtual bool IsDefinedInSourceTree(SyntaxTree tree, TextSpan? definedWithinSpan, CancellationToken cancellationToken = default(CancellationToken))
        {
            var declaringReferences = this.DeclaringSyntaxReferences;
            if (this.IsImplicitlyDeclared && declaringReferences.Length == 0)
            {
                return this.ContainingSymbol.IsDefinedInSourceTree(tree, definedWithinSpan, cancellationToken);
            }

            foreach (var syntaxRef in declaringReferences)
            {
                cancellationToken.ThrowIfCancellationRequested();

                if (syntaxRef.SyntaxTree == tree &&
                    (!definedWithinSpan.HasValue || syntaxRef.Span.IntersectsWith(definedWithinSpan.Value)))
                {
                    return true;
                }
            }

            return false;
        }

        internal static void ForceCompleteMemberByLocation(SourceLocation locationOpt, Symbol member, CancellationToken cancellationToken)
        {
            if (locationOpt == null || member.IsDefinedInSourceTree(locationOpt.SourceTree, locationOpt.SourceSpan, cancellationToken))
            {
                cancellationToken.ThrowIfCancellationRequested();
                member.ForceComplete(locationOpt, cancellationToken);
            }
        }

        /// <summary>
        /// Returns the Documentation Comment ID for the symbol, or null if the symbol doesn't
        /// support documentation comments.
        /// </summary>
        public virtual string GetDocumentationCommentId()
        {
            // NOTE: we're using a try-finally here because there's a test that specifically
            // triggers an exception here to confirm that some symbols don't have documentation
            // comment IDs.  We don't care about "leaks" in such cases, but we don't want spew
            // in the test output.
            var pool = PooledStringBuilder.GetInstance();
            try
            {
                StringBuilder builder = pool.Builder;
                DocumentationCommentIDVisitor.Instance.Visit(this, builder);
                return builder.Length == 0 ? null : builder.ToString();
            }
            finally
            {
                pool.Free();
            }
        }

        /// <summary>
        /// Fetches the documentation comment for this element with a cancellation token.
        /// </summary>
        /// <param name="preferredCulture">Optionally, retrieve the comments formatted for a particular culture. No impact on source documentation comments.</param>
        /// <param name="expandIncludes">Optionally, expand <![CDATA[<include>]]> elements. No impact on non-source documentation comments.</param>
        /// <param name="cancellationToken">Optionally, allow cancellation of documentation comment retrieval.</param>
        /// <returns>The XML that would be written to the documentation file for the symbol.</returns>
        public virtual string GetDocumentationCommentXml(
            CultureInfo preferredCulture = null,
            bool expandIncludes = false,
            CancellationToken cancellationToken = default(CancellationToken))
        {
            return "";
        }

        internal string GetDebuggerDisplay()
        {
            return $"{this.Kind} {this.ToDisplayString(SymbolDisplayFormat.TestFormat)}";
        }

        internal void AddDeclarationDiagnostics(DiagnosticBag diagnostics)
        {
            if (!diagnostics.IsEmptyWithoutResolution)
            {
                CSharpCompilation compilation = this.DeclaringCompilation;
                Debug.Assert(compilation != null);
                compilation.DeclarationDiagnostics.AddRange(diagnostics);
            }
        }

        #region Use-Site Diagnostics

        /// <summary>
        /// True if the symbol has a use-site diagnostic with error severity.
        /// </summary>
        internal bool HasUseSiteError
        {
            get
            {
                var diagnostic = GetUseSiteDiagnostic();
                return diagnostic != null && diagnostic.Severity == DiagnosticSeverity.Error;
            }
        }

        /// <summary>
        /// Returns diagnostic info that should be reported at the use site of the symbol, or null if there is none.
        /// </summary>
        internal virtual DiagnosticInfo GetUseSiteDiagnostic()
        {
            return null;
        }

        /// <summary>
        /// Return error code that has highest priority while calculating use site error for this symbol. 
        /// Supposed to be ErrorCode, but it causes inconsistent accessibility error.
        /// </summary>
        protected virtual int HighestPriorityUseSiteError
        {
            get
            {
                return int.MaxValue;
            }
        }

        /// <summary>
        /// Indicates that this symbol uses metadata that cannot be supported by the language.
        /// 
        /// Examples include:
        ///    - Pointer types in VB
        ///    - ByRef return type
        ///    - Required custom modifiers
        ///    
        /// This is distinguished from, for example, references to metadata symbols defined in assemblies that weren't referenced.
        /// Symbols where this returns true can never be used successfully, and thus should never appear in any IDE feature.
        /// 
        /// This is set for metadata symbols, as follows:
        /// Type - if a type is unsupported (e.g., a pointer type, etc.)
        /// Method - parameter or return type is unsupported
        /// Field - type is unsupported
        /// Event - type is unsupported
        /// Property - type is unsupported
        /// Parameter - type is unsupported
        /// </summary>
        public virtual bool HasUnsupportedMetadata
        {
            get
            {
                return false;
            }
        }

        internal DiagnosticInfo GetUseSiteDiagnosticForSymbolOrContainingType()
        {
            var info = this.GetUseSiteDiagnostic();
            if (info != null && info.Severity == DiagnosticSeverity.Error)
            {
                return info;
            }

            return this.ContainingType.GetUseSiteDiagnostic() ?? info;
        }

        /// <summary>
        /// Merges given diagnostic to the existing result diagnostic.
        /// </summary>
        internal bool MergeUseSiteDiagnostics(ref DiagnosticInfo result, DiagnosticInfo info)
        {
            if (info == null)
            {
                return false;
            }

            if (info.Severity == DiagnosticSeverity.Error && (info.Code == HighestPriorityUseSiteError || HighestPriorityUseSiteError == Int32.MaxValue))
            {
                // this error is final, no other error can override it:
                result = info;
                return true;
            }

            if (result == null || result.Severity == DiagnosticSeverity.Warning && info.Severity == DiagnosticSeverity.Error)
            {
                // there could be an error of higher-priority
                result = info;
                return false;
            }

            // we have a second low-pri error, continue looking for a higher priority one
            return false;
        }

        /// <summary>
        /// Reports specified use-site diagnostic to given diagnostic bag. 
        /// </summary>
        /// <remarks>
        /// This method should be the only method adding use-site diagnostics to a diagnostic bag. 
        /// It performs additional adjustments of the location for unification related diagnostics and 
        /// may be the place where to add more use-site location post-processing.
        /// </remarks>
        /// <returns>True if the diagnostic has error severity.</returns>
        internal static bool ReportUseSiteDiagnostic(DiagnosticInfo info, DiagnosticBag diagnostics, Location location)
        {
            // Unlike VB the C# Dev11 compiler reports only a single unification error/warning.
            // By dropping the location we effectively merge all unification use-site errors that have the same error code into a single error.
            // The error message clearly explains how to fix the problem and reporting the error for each location wouldn't add much value. 
            if (info.Code == (int)ErrorCode.WRN_UnifyReferenceBldRev ||
                info.Code == (int)ErrorCode.WRN_UnifyReferenceMajMin ||
                info.Code == (int)ErrorCode.ERR_AssemblyMatchBadVersion)
            {
                location = NoLocation.Singleton;
            }

            diagnostics.Add(info, location);
            return info.Severity == DiagnosticSeverity.Error;
        }

        /// <summary>
        /// Derive error info from a type symbol.
        /// </summary>
        internal bool DeriveUseSiteDiagnosticFromType(ref DiagnosticInfo result, TypeSymbol type)
        {
            DiagnosticInfo info = type.GetUseSiteDiagnostic();
            if (info != null)
            {
                if (info.Code == (int)ErrorCode.ERR_BogusType)
                {
                    switch (this.Kind)
                    {
                        case SymbolKind.Field:
                        case SymbolKind.Method:
                        case SymbolKind.Property:
                        case SymbolKind.Event:
                            info = new CSDiagnosticInfo(ErrorCode.ERR_BindToBogus, this);
                            break;
                    }
                }
            }

            return MergeUseSiteDiagnostics(ref result, info);
        }

        internal bool DeriveUseSiteDiagnosticFromParameter(ref DiagnosticInfo result, ParameterSymbol param)
        {
            return DeriveUseSiteDiagnosticFromType(ref result, param.Type) ||
                   DeriveUseSiteDiagnosticFromCustomModifiers(ref result, param.CustomModifiers);
        }

        internal bool DeriveUseSiteDiagnosticFromParameters(ref DiagnosticInfo result, ImmutableArray<ParameterSymbol> parameters)
        {
            foreach (ParameterSymbol param in parameters)
            {
                if (DeriveUseSiteDiagnosticFromParameter(ref result, param))
                {
                    return true;
                }
            }

            return false;
        }

        internal bool DeriveUseSiteDiagnosticFromCustomModifiers(ref DiagnosticInfo result, ImmutableArray<CustomModifier> customModifiers)
        {
            foreach (CustomModifier modifier in customModifiers)
            {
                var modifierType = (NamedTypeSymbol)modifier.Modifier;

                // Unbound generic type is valid as a modifier, let's not report any use site diagnostics because of that.
                if (modifierType.IsUnboundGenericType)
                {
                    modifierType = modifierType.OriginalDefinition;
                }

                if (DeriveUseSiteDiagnosticFromType(ref result, modifierType))
                {
                    return true;
                }
            }

            return false;
        }

        internal static bool GetUnificationUseSiteDiagnosticRecursive<T>(ref DiagnosticInfo result, ImmutableArray<T> types, Symbol owner, ref HashSet<TypeSymbol> checkedTypes) where T : TypeSymbol
        {
            foreach (var t in types)
            {
                if (t.GetUnificationUseSiteDiagnosticRecursive(ref result, owner, ref checkedTypes))
                {
                    return true;
                }
            }

            return false;
        }

        internal static bool GetUnificationUseSiteDiagnosticRecursive(ref DiagnosticInfo result, ImmutableArray<CustomModifier> modifiers, Symbol owner, ref HashSet<TypeSymbol> checkedTypes)
        {
            foreach (var modifier in modifiers)
            {
                if (((TypeSymbol)modifier.Modifier).GetUnificationUseSiteDiagnosticRecursive(ref result, owner, ref checkedTypes))
                {
                    return true;
                }
            }

            return false;
        }

        internal static bool GetUnificationUseSiteDiagnosticRecursive(ref DiagnosticInfo result, ImmutableArray<ParameterSymbol> parameters, Symbol owner, ref HashSet<TypeSymbol> checkedTypes)
        {
            foreach (var parameter in parameters)
            {
                if (parameter.Type.GetUnificationUseSiteDiagnosticRecursive(ref result, owner, ref checkedTypes) ||
                    GetUnificationUseSiteDiagnosticRecursive(ref result, parameter.CustomModifiers, owner, ref checkedTypes))
                {
                    return true;
                }
            }

            return false;
        }

        internal static bool GetUnificationUseSiteDiagnosticRecursive(ref DiagnosticInfo result, ImmutableArray<TypeParameterSymbol> typeParameters, Symbol owner, ref HashSet<TypeSymbol> checkedTypes)
        {
            foreach (var typeParameter in typeParameters)
            {
                if (GetUnificationUseSiteDiagnosticRecursive(ref result, typeParameter.ConstraintTypesNoUseSiteDiagnostics, owner, ref checkedTypes))
                {
                    return true;
                }
            }

            return false;
        }

        #endregion

        /// <summary>
        /// True if this symbol has been marked with the <see cref="ObsoleteAttribute"/> attribute. 
        /// This property returns <see cref="ThreeState.Unknown"/> if the <see cref="ObsoleteAttribute"/> attribute hasn't been cracked yet.
        /// </summary>
        internal ThreeState ObsoleteState
        {
            get
            {
                var data = this.ObsoleteAttributeData;
                if (data == null)
                {
                    return ThreeState.False;
                }
                else if (data.IsUninitialized)
                {
                    return ThreeState.Unknown;
                }
                else
                {
                    return ThreeState.True;
                }
            }
        }

        /// <summary>
        /// Returns data decoded from <see cref="ObsoleteAttribute"/> attribute or null if there is no <see cref="ObsoleteAttribute"/> attribute.
        /// This property returns <see cref="Microsoft.CodeAnalysis.ObsoleteAttributeData.Uninitialized"/> if attribute arguments haven't been decoded yet.
        /// </summary>
        internal abstract ObsoleteAttributeData ObsoleteAttributeData { get; }

        /// <summary>
        /// Returns true and a <see cref="string"/> from the first <see cref="GuidAttribute"/> on the symbol, 
        /// the string might be null or an invalid guid representation. False, 
        /// if there is no <see cref="GuidAttribute"/> with string argument.
        /// </summary>
        internal bool GetGuidStringDefaultImplementation(out string guidString)
        {
            foreach (var attrData in this.GetAttributes())
            {
                if (attrData.IsTargetAttribute(this, AttributeDescription.GuidAttribute))
                {
                    if (attrData.TryGetGuidAttributeValue(out guidString))
                    {
                        return true;
                    }
                }
            }

            guidString = null;
            return false;
        }

        public string ToDisplayString(SymbolDisplayFormat format = null)
        {
            return SymbolDisplay.ToDisplayString(this, format);
        }

        public ImmutableArray<SymbolDisplayPart> ToDisplayParts(SymbolDisplayFormat format = null)
        {
            return SymbolDisplay.ToDisplayParts(this, format);
        }

        public string ToMinimalDisplayString(
            SemanticModel semanticModel,
            int position,
            SymbolDisplayFormat format = null)
        {
            return SymbolDisplay.ToMinimalDisplayString(this, semanticModel, position, format);
        }

        public ImmutableArray<SymbolDisplayPart> ToMinimalDisplayParts(
            SemanticModel semanticModel,
            int position,
            SymbolDisplayFormat format = null)
        {
            return SymbolDisplay.ToMinimalDisplayParts(this, semanticModel, position, format);
        }

        #region ISymbol Members

        SymbolKind ISymbol.Kind
        {
            get
            {
                switch (this.Kind)
                {
                    case SymbolKind.ArrayType:
                        return SymbolKind.ArrayType;
                    case SymbolKind.Assembly:
                        return SymbolKind.Assembly;
                    case SymbolKind.DynamicType:
                        return SymbolKind.DynamicType;
                    case SymbolKind.Event:
                        return SymbolKind.Event;
                    case SymbolKind.Field:
                        return SymbolKind.Field;
                    case SymbolKind.Label:
                        return SymbolKind.Label;
                    case SymbolKind.Local:
                        return SymbolKind.Local;
                    case SymbolKind.Method:
                        return SymbolKind.Method;
                    case SymbolKind.ErrorType:
                    case SymbolKind.NamedType:
                        return SymbolKind.NamedType;
                    case SymbolKind.Namespace:
                        return SymbolKind.Namespace;
                    case SymbolKind.Parameter:
                        return SymbolKind.Parameter;
                    case SymbolKind.PointerType:
                        return SymbolKind.PointerType;
                    case SymbolKind.Property:
                        return SymbolKind.Property;
                    case SymbolKind.TypeParameter:
                        return SymbolKind.TypeParameter;
                    case SymbolKind.Alias:
                        return SymbolKind.Alias;
                    case SymbolKind.NetModule:
                        return SymbolKind.NetModule;
                    case SymbolKind.RangeVariable:
                        return SymbolKind.RangeVariable;
                    default:
                        throw ExceptionUtilities.UnexpectedValue(this.Kind);
                }
            }
        }

        public string Language
        {
            get
            {
                return LanguageNames.CSharp;
            }
        }

        string ISymbol.Name
        {
            get { return this.Name; }
        }

        string ISymbol.ToDisplayString(SymbolDisplayFormat format)
        {
            return SymbolDisplay.ToDisplayString(this, format);
        }

        ImmutableArray<SymbolDisplayPart> ISymbol.ToDisplayParts(SymbolDisplayFormat format)
        {
            return SymbolDisplay.ToDisplayParts(this, format);
        }

        string ISymbol.ToMinimalDisplayString(
            SemanticModel semanticModel,
            int position,
            SymbolDisplayFormat format)
        {
            var csharpModel = semanticModel as CSharpSemanticModel;
            if (csharpModel == null)
            {
                throw new ArgumentException(CSharpResources.WrongSemanticModelType, this.Language);
            }

            return SymbolDisplay.ToMinimalDisplayString(this, csharpModel, position, format);
        }

        ImmutableArray<SymbolDisplayPart> ISymbol.ToMinimalDisplayParts(
            SemanticModel semanticModel,
            int position,
            SymbolDisplayFormat format)
        {
            var csharpModel = semanticModel as CSharpSemanticModel;
            if (csharpModel == null)
            {
                throw new ArgumentException(CSharpResources.WrongSemanticModelType, this.Language);
            }

            return SymbolDisplay.ToMinimalDisplayParts(this, csharpModel, position, format);
        }

        bool ISymbol.IsImplicitlyDeclared
        {
            get { return this.IsImplicitlyDeclared; }
        }

        ISymbol ISymbol.ContainingSymbol
        {
            get { return this.ContainingSymbol; }
        }

        IAssemblySymbol ISymbol.ContainingAssembly
        {
            get { return this.ContainingAssembly; }
        }

        IModuleSymbol ISymbol.ContainingModule
        {
            get { return this.ContainingModule; }
        }

        INamedTypeSymbol ISymbol.ContainingType
        {
            get { return this.ContainingType; }
        }

        INamespaceSymbol ISymbol.ContainingNamespace
        {
            get { return this.ContainingNamespace; }
        }

        bool ISymbol.IsDefinition
        {
            get { return this.IsDefinition; }
        }

        bool ISymbol.IsStatic
        {
            get { return this.IsStatic; }
        }

        bool ISymbol.IsVirtual
        {
            get { return this.IsVirtual; }
        }

        bool ISymbol.IsOverride
        {
            get { return this.IsOverride; }
        }

        bool ISymbol.IsAbstract
        {
            get
            {
                return this.IsAbstract;
            }
        }

        bool ISymbol.IsSealed
        {
            get
            {
                return this.IsSealed;
            }
        }

        ImmutableArray<Location> ISymbol.Locations
        {
            get
            {
                return this.Locations;
            }
        }

        ImmutableArray<SyntaxReference> ISymbol.DeclaringSyntaxReferences
        {
            get
            {
                return this.DeclaringSyntaxReferences;
            }
        }

        ImmutableArray<AttributeData> ISymbol.GetAttributes()
        {
            return StaticCast<AttributeData>.From(this.GetAttributes());
        }

        Accessibility ISymbol.DeclaredAccessibility
        {
            get
            {
                return this.DeclaredAccessibility;
            }
        }

        ISymbol ISymbol.OriginalDefinition
        {
            get
            {
                return this.OriginalDefinition;
            }
        }

        public abstract void Accept(SymbolVisitor visitor);

        public abstract TResult Accept<TResult>(SymbolVisitor<TResult> visitor);

        public abstract void Accept(CSharpSymbolVisitor visitor);

        public abstract TResult Accept<TResult>(CSharpSymbolVisitor<TResult> visitor);

        #endregion
    }
}<|MERGE_RESOLUTION|>--- conflicted
+++ resolved
@@ -392,68 +392,6 @@
         }
 
         /// <summary>
-<<<<<<< HEAD
-        /// Returns true if this symbol was declared with the <c>replace</c> modifier.
-        /// </summary>
-        /// <remarks>
-        /// Set for original definitions from source only.
-        /// </remarks>
-        internal virtual bool IsReplace
-        {
-            get { return false; }
-        }
-
-        /// <summary>
-        /// The symbol that this symbol replaces where this symbol was defined with the
-        /// <c>replace</c> modifier.
-        /// </summary>
-        /// <remarks>
-        /// The <see cref="Replaced"/> and <see cref="ReplacedBy"/> symbols reference each other.
-        /// The <see cref="ReplacedBy"/> symbol is included in <see cref="NamedTypeSymbol.GetMembers()"/>
-        /// on the containing type while the <see cref="Replaced"/> symbol is only available from
-        /// <see cref="Replaced"/>.
-        /// The <see cref="Replaced"/> and <see cref="ReplacedBy"/> properties are set for original
-        /// definitions from source only and should only be used for symbols defined in the
-        /// <see cref="Compilation.Assembly"/>. Specifically, the property values are not guaranteed
-        /// for symbols from a <see cref="CompilationReference"/> since the properties will be set
-        /// for source symbols but not set for retargeting symbols.
-        /// </remarks>
-        internal virtual Symbol Replaced
-        {
-            get { return null; }
-        }
-
-        /// <summary>
-        /// The symbol that this symbol is replaced by where the other symbol was defined
-        /// with the <c>replace</c> modifier. 
-        /// </summary>
-        /// <remarks>
-        /// The <see cref="Replaced"/> and <see cref="ReplacedBy"/> symbols reference each other.
-        /// The <see cref="ReplacedBy"/> symbol is included in <see cref="NamedTypeSymbol.GetMembers()"/>
-        /// on the containing type while the <see cref="Replaced"/> symbol is only available from
-        /// <see cref="Replaced"/>.
-        /// The <see cref="Replaced"/> and <see cref="ReplacedBy"/> properties are set for original
-        /// definitions from source only and should only be used for symbols defined in the
-        /// <see cref="Compilation.Assembly"/>. Specifically, the property values are not guaranteed
-        /// for symbols from a <see cref="CompilationReference"/> since the properties will be set
-        /// for source symbols but not set for retargeting symbols.
-        /// </remarks>
-        internal virtual Symbol ReplacedBy
-        {
-            get { return null; }
-        }
-
-        internal virtual void SetReplaced(Symbol replaced)
-        {
-            throw ExceptionUtilities.Unreachable;
-        }
-
-        internal virtual void SetReplacedBy(Symbol replacedBy)
-        {
-            throw ExceptionUtilities.Unreachable;
-        }
-
-        /// <summary>
         /// Returns true if this symbol is in an extension class
         /// </summary>
         public bool IsInExtensionClass
@@ -493,8 +431,6 @@
         }
 
         /// <summary>
-=======
->>>>>>> 69db534f
         /// Returns true if this symbol can be referenced by its name in code. Examples of symbols
         /// that cannot be referenced by name are:
         ///    constructors, destructors, operators, explicit interface implementations,
