--- conflicted
+++ resolved
@@ -90,8 +90,12 @@
             if ((object)_eventType == null)
             {
                 var metadataDecoder = new MetadataDecoder(moduleSymbol, containingType);
-<<<<<<< HEAD
-                var type = TypeSymbolWithAnnotations.Create(metadataDecoder.GetTypeOfToken(eventType));
+                originalEventType = metadataDecoder.GetTypeOfToken(eventType);
+
+                var typeSymbol = DynamicTypeDecoder.TransformType(originalEventType, targetSymbolCustomModifierCount, handle, moduleSymbol);
+                typeSymbol = TupleTypeDecoder.DecodeTupleTypesIfApplicable(typeSymbol, handle, moduleSymbol);
+
+                var type = TypeSymbolWithAnnotations.Create(typeSymbol);
 
                 if (moduleSymbol.UtilizesNullableReferenceTypes)
                 {
@@ -99,15 +103,6 @@
                 }
 
                 _eventType = type;
-=======
-                originalEventType = metadataDecoder.GetTypeOfToken(eventType);
-
-                const int targetSymbolCustomModifierCount = 0;
-                _eventType = TypeSymbolWithAnnotations.Create(
-                    TupleTypeDecoder.DecodeTupleTypesIfApplicable(
-                        DynamicTypeDecoder.TransformType(originalEventType, targetSymbolCustomModifierCount, handle, moduleSymbol),
-                        handle, moduleSymbol));
->>>>>>> c28d8bac
             }
 
             // IsWindowsRuntimeEvent checks the signatures, so we just have to check the accessors.
