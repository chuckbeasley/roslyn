--- conflicted
+++ resolved
@@ -932,13 +932,8 @@
             Debug.Assert(this.IsDefinition);
 
             // Check return type, custom modifiers, parameters
-<<<<<<< HEAD
             if (DeriveUseSiteInfoFromType(ref result, this.ReturnTypeWithAnnotations,
-                                                MethodKind == MethodKind.PropertySet ?
-=======
-            if (DeriveUseSiteDiagnosticFromType(ref result, this.ReturnTypeWithAnnotations,
                                                 IsInitOnly ?
->>>>>>> 230d0d0c
                                                     AllowedRequiredModifierType.System_Runtime_CompilerServices_IsExternalInit :
                                                     AllowedRequiredModifierType.None) ||
                 DeriveUseSiteInfoFromCustomModifiers(ref result, this.RefCustomModifiers, AllowedRequiredModifierType.System_Runtime_InteropServices_InAttribute) ||
