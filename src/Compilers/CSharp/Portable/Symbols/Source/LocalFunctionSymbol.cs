﻿// Licensed to the .NET Foundation under one or more agreements.
// The .NET Foundation licenses this file to you under the MIT license.
// See the LICENSE file in the project root for more information.

#nullable enable

using System.Collections.Immutable;
using System.Diagnostics;
using System.Threading;
using Microsoft.Cci;
using Microsoft.CodeAnalysis.CSharp.Syntax;
using Microsoft.CodeAnalysis.PooledObjects;
using Roslyn.Utilities;

namespace Microsoft.CodeAnalysis.CSharp.Symbols
{
    internal sealed class LocalFunctionSymbol : SourceMethodSymbolWithAttributes
    {
        private readonly Binder _binder;
        private readonly Symbol _containingSymbol;
        private readonly DeclarationModifiers _declarationModifiers;
        private readonly ImmutableArray<SourceMethodTypeParameterSymbol> _typeParameters;
        private readonly RefKind _refKind;

        private ImmutableArray<ParameterSymbol> _lazyParameters;
        private bool _lazyIsVarArg;
        // Initialized in two steps. Hold a copy if accessing during initialization.
        private ImmutableArray<TypeParameterConstraintClause> _lazyTypeParameterConstraints;
        private TypeWithAnnotations.Boxed? _lazyReturnType;
        private TypeWithAnnotations.Boxed? _lazyIteratorElementType;

        // Lock for initializing lazy fields and registering their diagnostics
        // Acquire this lock when initializing lazy objects to guarantee their declaration
        // diagnostics get added to the store exactly once
        private readonly BindingDiagnosticBag _declarationDiagnostics;

        public LocalFunctionSymbol(
            Binder binder,
            Symbol containingSymbol,
            LocalFunctionStatementSyntax syntax)
            : base(syntax.GetReference())
        {
            _containingSymbol = containingSymbol;

            _declarationDiagnostics = new BindingDiagnosticBag();

            _declarationModifiers =
                DeclarationModifiers.Private |
                syntax.Modifiers.ToDeclarationModifiers(diagnostics: _declarationDiagnostics.DiagnosticBag);

            if (SyntaxFacts.HasYieldOperations(syntax.Body))
            {
                _lazyIteratorElementType = TypeWithAnnotations.Boxed.Sentinel;
            }

            this.CheckUnsafeModifier(_declarationModifiers, _declarationDiagnostics);

            ScopeBinder = binder;

            binder = binder.WithUnsafeRegionIfNecessary(syntax.Modifiers);

            if (syntax.TypeParameterList != null)
            {
                binder = new WithMethodTypeParametersBinder(this, binder);
                _typeParameters = MakeTypeParameters(_declarationDiagnostics);
            }
            else
            {
                _typeParameters = ImmutableArray<SourceMethodTypeParameterSymbol>.Empty;
                ReportErrorIfHasConstraints(syntax.ConstraintClauses, _declarationDiagnostics.DiagnosticBag);
            }

            if (IsExtensionMethod)
            {
                _declarationDiagnostics.Add(ErrorCode.ERR_BadExtensionAgg, Locations[0]);
            }

            foreach (var param in syntax.ParameterList.Parameters)
            {
                ReportAttributesDisallowed(param.AttributeLists, _declarationDiagnostics);
            }

            if (syntax.ReturnType.Kind() == SyntaxKind.RefType)
            {
                var returnType = (RefTypeSyntax)syntax.ReturnType;
                if (returnType.ReadOnlyKeyword.Kind() == SyntaxKind.ReadOnlyKeyword)
                {
                    _refKind = RefKind.RefReadOnly;
                }
                else
                {
                    _refKind = RefKind.Ref;
                }
            }
            else
            {
                _refKind = RefKind.None;
            }

            _binder = binder;
        }

        /// <summary>
        /// Binder that owns the scope for the local function symbol, namely the scope where the
        /// local function is declared.
        /// </summary>
        internal Binder ScopeBinder { get; }

        public Binder ParameterBinder => _binder;

        internal LocalFunctionStatementSyntax Syntax => (LocalFunctionStatementSyntax)syntaxReferenceOpt.GetSyntax();

        internal void GetDeclarationDiagnostics(BindingDiagnosticBag addTo)
        {
            // Force complete type parameters
            foreach (var typeParam in _typeParameters)
            {
                typeParam.ForceComplete(null, default(CancellationToken));
            }

            // force lazy init
            ComputeParameters();

            foreach (var p in _lazyParameters)
            {
                // Force complete parameters to retrieve all diagnostics
                p.ForceComplete(null, default(CancellationToken));
            }

            ComputeReturnType();

            GetAttributes();
            GetReturnTypeAttributes();

            AsyncMethodChecks(_declarationDiagnostics);

<<<<<<< HEAD
            addTo.AddRange(_declarationDiagnostics, allowMismatchInDependencyAccumulation: true);
=======
            addTo.AddRange(_declarationDiagnostics);

            if (IsEntryPointCandidate && !IsGenericMethod &&
                ContainingSymbol is SynthesizedSimpleProgramEntryPointSymbol &&
                DeclaringCompilation.HasEntryPointSignature(this, new DiagnosticBag()).IsCandidate)
            {
                addTo.Add(ErrorCode.WRN_MainIgnored, Syntax.Identifier.GetLocation(), this);
            }
>>>>>>> 9e979342
        }

        internal override void AddDeclarationDiagnostics(BindingDiagnosticBag diagnostics)
            => _declarationDiagnostics.AddRange(diagnostics);

        public override bool RequiresInstanceReceiver => false;

        public override bool IsVararg
        {
            get
            {
                ComputeParameters();
                return _lazyIsVarArg;
            }
        }

        public override ImmutableArray<ParameterSymbol> Parameters
        {
            get
            {
                ComputeParameters();
                return _lazyParameters;
            }
        }

        private void ComputeParameters()
        {
            if (_lazyParameters != null)
            {
                return;
            }

            SyntaxToken arglistToken;
            var diagnostics = BindingDiagnosticBag.GetInstance(_declarationDiagnostics);

            var parameters = ParameterHelpers.MakeParameters(
                _binder,
                this,
                this.Syntax.ParameterList,
                arglistToken: out arglistToken,
                allowRefOrOut: true,
                allowThis: true,
                addRefReadOnlyModifier: false,
                diagnostics: diagnostics);

            var compilation = DeclaringCompilation;
            ParameterHelpers.EnsureIsReadOnlyAttributeExists(compilation, parameters, diagnostics, modifyCompilation: false);
            ParameterHelpers.EnsureNativeIntegerAttributeExists(compilation, parameters, diagnostics, modifyCompilation: false);
            ParameterHelpers.EnsureNullableAttributeExists(compilation, this, parameters, diagnostics, modifyCompilation: false);
            // Note: we don't need to warn on annotations used in #nullable disable context for local functions, as this is handled in binding already

            var isVararg = arglistToken.Kind() == SyntaxKind.ArgListKeyword;
            if (isVararg)
            {
                diagnostics.Add(ErrorCode.ERR_IllegalVarArgs, arglistToken.GetLocation());
            }

            lock (_declarationDiagnostics)
            {
                if (_lazyParameters != null)
                {
                    diagnostics.Free();
                    return;
                }

                _declarationDiagnostics.AddRangeAndFree(diagnostics);
                _lazyIsVarArg = isVararg;
                _lazyParameters = parameters;
            }
        }

        public override TypeWithAnnotations ReturnTypeWithAnnotations
        {
            get
            {
                ComputeReturnType();
                return _lazyReturnType!.Value;
            }
        }

        public override RefKind RefKind => _refKind;

        internal void ComputeReturnType()
        {
            if (_lazyReturnType is object)
            {
                return;
            }

            var diagnostics = BindingDiagnosticBag.GetInstance(_declarationDiagnostics);
            TypeSyntax returnTypeSyntax = Syntax.ReturnType;
            TypeWithAnnotations returnType = _binder.BindType(returnTypeSyntax.SkipRef(), diagnostics);

            var compilation = DeclaringCompilation;

            // Skip some diagnostics when the local function is not associated with a compilation
            // (specifically, local functions nested in expressions in the EE).
            if (compilation is object)
            {
                var location = returnTypeSyntax.Location;
                if (_refKind == RefKind.RefReadOnly)
                {
                    compilation.EnsureIsReadOnlyAttributeExists(diagnostics, location, modifyCompilation: false);
                }

                if (returnType.Type.ContainsNativeInteger())
                {
                    compilation.EnsureNativeIntegerAttributeExists(diagnostics, location, modifyCompilation: false);
                }

                if (compilation.ShouldEmitNullableAttributes(this) &&
                    returnType.NeedsNullableAttribute())
                {
                    compilation.EnsureNullableAttributeExists(diagnostics, location, modifyCompilation: false);
                    // Note: we don't need to warn on annotations used in #nullable disable context for local functions, as this is handled in binding already
                }
            }

            // span-like types are returnable in general
            if (returnType.IsRestrictedType(ignoreSpanLikeTypes: true))
            {
                // Method or delegate cannot return type '{0}'
                diagnostics.Add(ErrorCode.ERR_MethodReturnCantBeRefAny, returnTypeSyntax.Location, returnType.Type);
            }

            Debug.Assert(_refKind == RefKind.None
                || !returnType.IsVoidType()
                || returnTypeSyntax.HasErrors);

            lock (_declarationDiagnostics)
            {
                if (_lazyReturnType is object)
                {
                    diagnostics.Free();
                    return;
                }

                _declarationDiagnostics.AddRangeAndFree(diagnostics);
                Interlocked.CompareExchange(ref _lazyReturnType, new TypeWithAnnotations.Boxed(returnType), null);
            }
        }

        public override bool ReturnsVoid => ReturnType.IsVoidType();

        public override int Arity => TypeParameters.Length;

        public override ImmutableArray<TypeWithAnnotations> TypeArgumentsWithAnnotations => GetTypeParametersAsTypeArguments();

        public override ImmutableArray<TypeParameterSymbol> TypeParameters
            => _typeParameters.Cast<SourceMethodTypeParameterSymbol, TypeParameterSymbol>();

        public override bool IsExtensionMethod
        {
            get
            {
                // It is an error to be an extension method, but we need to compute it to report it
                var firstParam = Syntax.ParameterList.Parameters.FirstOrDefault();
                return firstParam != null &&
                    !firstParam.IsArgList &&
                    firstParam.Modifiers.Any(SyntaxKind.ThisKeyword);
            }
        }

        internal override TypeWithAnnotations IteratorElementTypeWithAnnotations
        {
            get
            {
                return _lazyIteratorElementType?.Value ?? default;
            }
            set
            {
                Debug.Assert(_lazyIteratorElementType == TypeWithAnnotations.Boxed.Sentinel || (_lazyIteratorElementType is object && TypeSymbol.Equals(_lazyIteratorElementType.Value.Type, value.Type, TypeCompareKind.ConsiderEverything2)));
                Interlocked.CompareExchange(ref _lazyIteratorElementType, new TypeWithAnnotations.Boxed(value), TypeWithAnnotations.Boxed.Sentinel);
            }
        }

        internal override bool IsIterator => _lazyIteratorElementType is object;

        public override MethodKind MethodKind => MethodKind.LocalFunction;

        public sealed override Symbol ContainingSymbol => _containingSymbol;

        public override string Name => Syntax.Identifier.ValueText ?? "";

        public SyntaxToken NameToken => Syntax.Identifier;

        public Binder SignatureBinder => _binder;

        public override ImmutableArray<MethodSymbol> ExplicitInterfaceImplementations => ImmutableArray<MethodSymbol>.Empty;

        public override ImmutableArray<Location> Locations => ImmutableArray.Create(Syntax.Identifier.GetLocation());

        internal override bool GenerateDebugInfo => true;

        public override ImmutableArray<CustomModifier> RefCustomModifiers => ImmutableArray<CustomModifier>.Empty;

        internal override CallingConvention CallingConvention => CallingConvention.Default;

        internal override OneOrMany<SyntaxList<AttributeListSyntax>> GetAttributeDeclarations()
        {
            return OneOrMany.Create(Syntax.AttributeLists);
        }

        protected override void NoteAttributesComplete(bool forReturnType) { }

        public override Symbol? AssociatedSymbol => null;

        public override Accessibility DeclaredAccessibility => ModifierUtils.EffectiveAccessibility(_declarationModifiers);

        public override bool IsAsync => (_declarationModifiers & DeclarationModifiers.Async) != 0;

        public override bool IsStatic => (_declarationModifiers & DeclarationModifiers.Static) != 0;

        public override bool IsVirtual => (_declarationModifiers & DeclarationModifiers.Virtual) != 0;

        public override bool IsOverride => (_declarationModifiers & DeclarationModifiers.Override) != 0;

        public override bool IsAbstract => (_declarationModifiers & DeclarationModifiers.Abstract) != 0;

        public override bool IsSealed => (_declarationModifiers & DeclarationModifiers.Sealed) != 0;

        public override bool IsExtern => (_declarationModifiers & DeclarationModifiers.Extern) != 0;

        public bool IsUnsafe => (_declarationModifiers & DeclarationModifiers.Unsafe) != 0;

        internal bool IsExpressionBodied => Syntax is { Body: null, ExpressionBody: object _ };

        internal override bool IsDeclaredReadOnly => false;

        internal override bool IsMetadataNewSlot(bool ignoreInterfaceImplementationChanges = false) => false;

        internal override bool IsMetadataVirtual(bool ignoreInterfaceImplementationChanges = false) => false;

        internal override int CalculateLocalSyntaxOffset(int localPosition, SyntaxTree localTree)
        {
            throw ExceptionUtilities.Unreachable;
        }

        internal override bool TryGetThisParameter(out ParameterSymbol? thisParameter)
        {
            // Local function symbols have no "this" parameter
            thisParameter = null;
            return true;
        }

        private void ReportAttributesDisallowed(SyntaxList<AttributeListSyntax> attributes, BindingDiagnosticBag diagnostics)
        {
            var diagnosticInfo = MessageID.IDS_FeatureLocalFunctionAttributes.GetFeatureAvailabilityDiagnosticInfo((CSharpParseOptions)syntaxReferenceOpt.SyntaxTree.Options);
            if (diagnosticInfo is object)
            {
                foreach (var attrList in attributes)
                {
                    diagnostics.Add(diagnosticInfo, attrList.Location);
                }
            }
        }

        private ImmutableArray<SourceMethodTypeParameterSymbol> MakeTypeParameters(BindingDiagnosticBag diagnostics)
        {
            var result = ArrayBuilder<SourceMethodTypeParameterSymbol>.GetInstance();
            var typeParameters = Syntax.TypeParameterList?.Parameters ?? default;
            for (int ordinal = 0; ordinal < typeParameters.Count; ordinal++)
            {
                var parameter = typeParameters[ordinal];
                if (parameter.VarianceKeyword.Kind() != SyntaxKind.None)
                {
                    diagnostics.Add(ErrorCode.ERR_IllegalVarianceSyntax, parameter.VarianceKeyword.GetLocation());
                }

                ReportAttributesDisallowed(parameter.AttributeLists, diagnostics);

                var identifier = parameter.Identifier;
                var location = identifier.GetLocation();
                var name = identifier.ValueText ?? "";

                foreach (var @param in result)
                {
                    if (name == @param.Name)
                    {
                        diagnostics.Add(ErrorCode.ERR_DuplicateTypeParameter, location, name);
                        break;
                    }
                }

                var tpEnclosing = ContainingSymbol.FindEnclosingTypeParameter(name);
                if ((object?)tpEnclosing != null)
                {
                    ErrorCode typeError;
                    if (tpEnclosing.ContainingSymbol.Kind == SymbolKind.Method)
                    {
                        // Type parameter '{0}' has the same name as the type parameter from outer method '{1}'
                        typeError = ErrorCode.WRN_TypeParameterSameAsOuterMethodTypeParameter;
                    }
                    else
                    {
                        Debug.Assert(tpEnclosing.ContainingSymbol.Kind == SymbolKind.NamedType);
                        // Type parameter '{0}' has the same name as the type parameter from outer type '{1}'
                        typeError = ErrorCode.WRN_TypeParameterSameAsOuterTypeParameter;
                    }
                    diagnostics.Add(typeError, location, name, tpEnclosing.ContainingSymbol);
                }

                var typeParameter = new SourceMethodTypeParameterSymbol(
                        this,
                        name,
                        ordinal,
                        ImmutableArray.Create(location),
                        ImmutableArray.Create(parameter.GetReference()));

                result.Add(typeParameter);
            }

            return result.ToImmutableAndFree();
        }

        public override ImmutableArray<TypeParameterConstraintClause> GetTypeParameterConstraintClauses()
        {
            if (_lazyTypeParameterConstraints.IsDefault)
            {
                var syntax = Syntax;
                var diagnostics = BindingDiagnosticBag.GetInstance(_declarationDiagnostics);
                var constraints = this.MakeTypeParameterConstraints(
                    _binder,
                    TypeParameters,
                    syntax.TypeParameterList,
                    syntax.ConstraintClauses,
                    syntax.Identifier.GetLocation(),
                    diagnostics);
                lock (_declarationDiagnostics)
                {
                    if (_lazyTypeParameterConstraints.IsDefault)
                    {
                        _declarationDiagnostics.AddRange(diagnostics);
                        _lazyTypeParameterConstraints = constraints;
                    }
                }
                diagnostics.Free();
            }

            return _lazyTypeParameterConstraints;
        }

        public override int GetHashCode()
        {
            // this is what lambdas do (do not use hashes of other fields)
            return Syntax.GetHashCode();
        }

        public sealed override bool Equals(Symbol symbol, TypeCompareKind compareKind)
        {
            if ((object)this == symbol) return true;

            var localFunction = symbol as LocalFunctionSymbol;
            return localFunction?.Syntax == Syntax;
        }
    }
}<|MERGE_RESOLUTION|>--- conflicted
+++ resolved
@@ -134,10 +134,7 @@
 
             AsyncMethodChecks(_declarationDiagnostics);
 
-<<<<<<< HEAD
             addTo.AddRange(_declarationDiagnostics, allowMismatchInDependencyAccumulation: true);
-=======
-            addTo.AddRange(_declarationDiagnostics);
 
             if (IsEntryPointCandidate && !IsGenericMethod &&
                 ContainingSymbol is SynthesizedSimpleProgramEntryPointSymbol &&
@@ -145,7 +142,6 @@
             {
                 addTo.Add(ErrorCode.WRN_MainIgnored, Syntax.Identifier.GetLocation(), this);
             }
->>>>>>> 9e979342
         }
 
         internal override void AddDeclarationDiagnostics(BindingDiagnosticBag diagnostics)
