﻿// Licensed to the .NET Foundation under one or more agreements.
// The .NET Foundation licenses this file to you under the MIT license.
// See the LICENSE file in the project root for more information.

#nullable enable

using System.Collections.Immutable;
using System.Diagnostics;
using System.Diagnostics.CodeAnalysis;
using Microsoft.CodeAnalysis.CSharp.Syntax;
using Roslyn.Utilities;

namespace Microsoft.CodeAnalysis.CSharp.Symbols
{
    /// <summary>
    /// This class represents an event declared in source with explicit accessors
    /// (i.e. not a field-like event).
    /// </summary>
    internal sealed class SourceCustomEventSymbol : SourceEventSymbol
    {
        private readonly TypeWithAnnotations _type;
        private readonly string _name;
        private readonly SourceEventAccessorSymbol? _addMethod;
        private readonly SourceEventAccessorSymbol? _removeMethod;
        private readonly TypeSymbol _explicitInterfaceType;
        private readonly ImmutableArray<EventSymbol> _explicitInterfaceImplementations;

        internal SourceCustomEventSymbol(SourceMemberContainerTypeSymbol containingType, Binder binder, EventDeclarationSyntax syntax, BindingDiagnosticBag diagnostics) :
            base(containingType, syntax, syntax.Modifiers, isFieldLike: false,
                 interfaceSpecifierSyntaxOpt: syntax.ExplicitInterfaceSpecifier,
                 nameTokenSyntax: syntax.Identifier, diagnostics: diagnostics)
        {
            ExplicitInterfaceSpecifierSyntax? interfaceSpecifier = syntax.ExplicitInterfaceSpecifier;
            SyntaxToken nameToken = syntax.Identifier;
            bool isExplicitInterfaceImplementation = interfaceSpecifier != null;

            string? aliasQualifierOpt;
            _name = ExplicitInterfaceHelpers.GetMemberNameAndInterfaceSymbol(binder, interfaceSpecifier, nameToken.ValueText, diagnostics, out _explicitInterfaceType, out aliasQualifierOpt);

            _type = BindEventType(binder, syntax.Type, diagnostics);

            var explicitlyImplementedEvent = this.FindExplicitlyImplementedEvent(_explicitInterfaceType, nameToken.ValueText, interfaceSpecifier, diagnostics);
            this.FindExplicitlyImplementedMemberVerification(explicitlyImplementedEvent, diagnostics);

            // The runtime will not treat the accessors of this event as overrides or implementations
            // of those of another event unless both the signatures and the custom modifiers match.
            // Hence, in the case of overrides and *explicit* implementations, we need to copy the custom
            // modifiers that are in the signatures of the overridden/implemented event accessors.
            // (From source, we know that there can only be one overridden/implemented event, so there
            // are no conflicts.)  This is unnecessary for implicit implementations because, if the custom
            // modifiers don't match, we'll insert bridge methods for the accessors (explicit implementations 
            // that delegate to the implicit implementations) with the correct custom modifiers
            // (see SourceMemberContainerTypeSymbol.SynthesizeInterfaceMemberImplementation).

            // Note: we're checking if the syntax indicates explicit implementation rather,
            // than if explicitInterfaceType is null because we don't want to look for an
            // overridden event if this is supposed to be an explicit implementation.
            if (!isExplicitInterfaceImplementation)
            {
                // If this event is an override, we may need to copy custom modifiers from
                // the overridden event (so that the runtime will recognize it as an override).
                // We check for this case here, while we can still modify the parameters and
                // return type without losing the appearance of immutability.
                if (this.IsOverride)
                {
                    EventSymbol? overriddenEvent = this.OverriddenEvent;
                    if ((object?)overriddenEvent != null)
                    {
                        CopyEventCustomModifiers(overriddenEvent, ref _type, ContainingAssembly);
                    }
                }
            }
            else if ((object)explicitlyImplementedEvent != null)
            {
                CopyEventCustomModifiers(explicitlyImplementedEvent, ref _type, ContainingAssembly);
            }

            AccessorDeclarationSyntax? addSyntax = null;
            AccessorDeclarationSyntax? removeSyntax = null;

            if (syntax.AccessorList != null)
            {
                foreach (AccessorDeclarationSyntax accessor in syntax.AccessorList.Accessors)
                {
                    bool checkBody = false;

                    switch (accessor.Kind())
                    {
                        case SyntaxKind.AddAccessorDeclaration:
                            if (addSyntax == null)
                            {
                                addSyntax = accessor;
                                checkBody = true;
                            }
                            else
                            {
                                diagnostics.Add(ErrorCode.ERR_DuplicateAccessor, accessor.Keyword.GetLocation());
                            }
                            break;
                        case SyntaxKind.RemoveAccessorDeclaration:
                            if (removeSyntax == null)
                            {
                                removeSyntax = accessor;
                                checkBody = true;
                            }
                            else
                            {
                                diagnostics.Add(ErrorCode.ERR_DuplicateAccessor, accessor.Keyword.GetLocation());
                            }
                            break;
                        case SyntaxKind.GetAccessorDeclaration:
                        case SyntaxKind.SetAccessorDeclaration:
                            diagnostics.Add(ErrorCode.ERR_AddOrRemoveExpected, accessor.Keyword.GetLocation());
                            break;

                        case SyntaxKind.UnknownAccessorDeclaration:
                            // Don't need to handle UnknownAccessorDeclaration.  An error will have 
                            // already been produced for it in the parser.
                            break;

                        default:
                            throw ExceptionUtilities.UnexpectedValue(accessor.Kind());
                    }

                    if (checkBody && !IsAbstract && accessor.Body == null && accessor.ExpressionBody == null && accessor.SemicolonToken.Kind() == SyntaxKind.SemicolonToken)
                    {
                        diagnostics.Add(ErrorCode.ERR_AddRemoveMustHaveBody, accessor.SemicolonToken.GetLocation());
                    }
                }

                if (IsAbstract)
                {
                    if (!syntax.AccessorList.OpenBraceToken.IsMissing)
                    {
                        diagnostics.Add(ErrorCode.ERR_AbstractEventHasAccessors, syntax.AccessorList.OpenBraceToken.GetLocation(), this);
                    }
                }
                else if ((addSyntax == null || removeSyntax == null) && (!syntax.AccessorList.OpenBraceToken.IsMissing || !isExplicitInterfaceImplementation))
                {
                    diagnostics.Add(ErrorCode.ERR_EventNeedsBothAccessors, this.Locations[0], this);
                }
            }
            else if (isExplicitInterfaceImplementation && !IsAbstract)
            {
                diagnostics.Add(ErrorCode.ERR_ExplicitEventFieldImpl, this.Locations[0]);
            }

            if (isExplicitInterfaceImplementation && IsAbstract && syntax.AccessorList == null)
            {
                Debug.Assert(containingType.IsInterface);

                Binder.CheckFeatureAvailability(syntax, MessageID.IDS_DefaultInterfaceImplementation, diagnostics, this.Locations[0]);

                if (!ContainingAssembly.RuntimeSupportsDefaultInterfaceImplementation)
                {
                    diagnostics.Add(ErrorCode.ERR_RuntimeDoesNotSupportDefaultInterfaceImplementation, this.Locations[0]);
                }

                _addMethod = new SynthesizedEventAccessorSymbol(this, isAdder: true, explicitlyImplementedEvent, aliasQualifierOpt);
                _removeMethod = new SynthesizedEventAccessorSymbol(this, isAdder: false, explicitlyImplementedEvent, aliasQualifierOpt);
            }
            else
            {
                _addMethod = CreateAccessorSymbol(addSyntax, explicitlyImplementedEvent, aliasQualifierOpt, diagnostics);
                _removeMethod = CreateAccessorSymbol(removeSyntax, explicitlyImplementedEvent, aliasQualifierOpt, diagnostics);
            }

            _explicitInterfaceImplementations =
                (object?)explicitlyImplementedEvent == null ?
                    ImmutableArray<EventSymbol>.Empty :
                    ImmutableArray.Create<EventSymbol>(explicitlyImplementedEvent);
        }

        public override TypeWithAnnotations TypeWithAnnotations
        {
            get { return _type; }
        }

        public override string Name
        {
            get { return _name; }
        }

        public override MethodSymbol? AddMethod
        {
            get { return _addMethod; }
        }

        public override MethodSymbol? RemoveMethod
        {
            get { return _removeMethod; }
        }

        protected override AttributeLocation AllowedAttributeLocations
        {
            get { return AttributeLocation.Event; }
        }

        private ExplicitInterfaceSpecifierSyntax? ExplicitInterfaceSpecifier
        {
            get { return ((EventDeclarationSyntax)this.CSharpSyntaxNode).ExplicitInterfaceSpecifier; }
        }

        internal override bool IsExplicitInterfaceImplementation
        {
            get { return this.ExplicitInterfaceSpecifier != null; }
        }

        public override ImmutableArray<EventSymbol> ExplicitInterfaceImplementations
        {
            get { return _explicitInterfaceImplementations; }
        }

        internal override void AfterAddingTypeMembersChecks(ConversionsBase conversions, BindingDiagnosticBag diagnostics)
        {
            base.AfterAddingTypeMembersChecks(conversions, diagnostics);

            if ((object)_explicitInterfaceType != null)
            {
                var explicitInterfaceSpecifier = this.ExplicitInterfaceSpecifier;
                RoslynDebug.Assert(explicitInterfaceSpecifier != null);
                _explicitInterfaceType.CheckAllConstraints(DeclaringCompilation, conversions, new SourceLocation(explicitInterfaceSpecifier.Name), diagnostics);
            }

            if (!_explicitInterfaceImplementations.IsEmpty)
            {
                // Note: we delayed nullable-related checks that could pull on NonNullTypes
                EventSymbol explicitlyImplementedEvent = _explicitInterfaceImplementations[0];
                TypeSymbol.CheckNullableReferenceTypeMismatchOnImplementingMember(this.ContainingType, this, explicitlyImplementedEvent, isExplicit: true, diagnostics);
            }
        }

<<<<<<< HEAD
        private SourceCustomEventAccessorSymbol CreateAccessorSymbol(AccessorDeclarationSyntax syntaxOpt,
            EventSymbol explicitlyImplementedEventOpt, string aliasQualifierOpt, BindingDiagnosticBag diagnostics)
=======
        [return: NotNullIfNotNull(parameterName: "syntaxOpt")]
        private SourceCustomEventAccessorSymbol? CreateAccessorSymbol(AccessorDeclarationSyntax? syntaxOpt,
            EventSymbol? explicitlyImplementedEventOpt, string? aliasQualifierOpt, DiagnosticBag diagnostics)
>>>>>>> aeb47891
        {
            if (syntaxOpt == null)
            {
                return null;
            }

            return new SourceCustomEventAccessorSymbol(this, syntaxOpt, explicitlyImplementedEventOpt, aliasQualifierOpt, diagnostics);
        }
    }
}<|MERGE_RESOLUTION|>--- conflicted
+++ resolved
@@ -230,14 +230,9 @@
             }
         }
 
-<<<<<<< HEAD
-        private SourceCustomEventAccessorSymbol CreateAccessorSymbol(AccessorDeclarationSyntax syntaxOpt,
-            EventSymbol explicitlyImplementedEventOpt, string aliasQualifierOpt, BindingDiagnosticBag diagnostics)
-=======
         [return: NotNullIfNotNull(parameterName: "syntaxOpt")]
         private SourceCustomEventAccessorSymbol? CreateAccessorSymbol(AccessorDeclarationSyntax? syntaxOpt,
-            EventSymbol? explicitlyImplementedEventOpt, string? aliasQualifierOpt, DiagnosticBag diagnostics)
->>>>>>> aeb47891
+            EventSymbol? explicitlyImplementedEventOpt, string? aliasQualifierOpt, BindingDiagnosticBag diagnostics)
         {
             if (syntaxOpt == null)
             {
