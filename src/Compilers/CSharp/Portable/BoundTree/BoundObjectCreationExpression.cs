--- conflicted
+++ resolved
@@ -12,15 +12,9 @@
     internal partial class BoundObjectCreationExpression
     {
         public BoundObjectCreationExpression(SyntaxNode syntax, MethodSymbol constructor, ImmutableArray<BoundExpression> arguments, ImmutableArray<string> argumentNamesOpt,
-<<<<<<< HEAD
-                                             ImmutableArray<RefKind> argumentRefKindsOpt, bool expanded, ImmutableArray<int> argsToParamsOpt, ConstantValue constantValueOpt,
-                                             BoundObjectInitializerExpressionBase initializerExpressionOpt, Binder binderOpt, TypeSymbol type, bool hasErrors = false)
-            : this(syntax, constructor, ImmutableArray<MethodSymbol>.Empty, arguments, argumentNamesOpt, argumentRefKindsOpt, expanded, argsToParamsOpt, constantValueOpt, initializerExpressionOpt, wasTargetTyped: false, binderOpt, type, hasErrors)
-=======
                                              ImmutableArray<RefKind> argumentRefKindsOpt, bool expanded, ImmutableArray<int> argsToParamsOpt, ConstantValue? constantValueOpt,
                                              BoundObjectInitializerExpressionBase? initializerExpressionOpt, Binder? binderOpt, TypeSymbol type, bool hasErrors = false)
-            : this(syntax, constructor, ImmutableArray<MethodSymbol>.Empty, arguments, argumentNamesOpt, argumentRefKindsOpt, expanded, argsToParamsOpt, constantValueOpt, initializerExpressionOpt, binderOpt, type, hasErrors)
->>>>>>> f9c6c7ea
+            : this(syntax, constructor, ImmutableArray<MethodSymbol>.Empty, arguments, argumentNamesOpt, argumentRefKindsOpt, expanded, argsToParamsOpt, constantValueOpt, initializerExpressionOpt, wasTargetTyped: false, binderOpt, type, hasErrors)
         { }
 
         public BoundObjectCreationExpression Update(MethodSymbol constructor, ImmutableArray<BoundExpression> arguments, ImmutableArray<string> argumentNamesOpt, ImmutableArray<RefKind> argumentRefKindsOpt, bool expanded,
@@ -31,7 +25,7 @@
 
         public BoundObjectCreationExpression Update(MethodSymbol constructor, ImmutableArray<MethodSymbol> constructorsGroup, ImmutableArray<BoundExpression> arguments,
                                                     ImmutableArray<string> argumentNamesOpt, ImmutableArray<RefKind> argumentRefKindsOpt, bool expanded, ImmutableArray<int> argsToParamsOpt,
-                                                    ConstantValue constantValueOpt, BoundObjectInitializerExpressionBase initializerExpressionOpt, Binder binderOpt, TypeSymbol type)
+                                                    ConstantValue? constantValueOpt, BoundObjectInitializerExpressionBase? initializerExpressionOpt, Binder? binderOpt, TypeSymbol type)
         {
             return this.Update(constructor, constructorsGroup, arguments, argumentNamesOpt, argumentRefKindsOpt, expanded, argsToParamsOpt, constantValueOpt, initializerExpressionOpt, this.WasTargetTyped, binderOpt, type);
         }
