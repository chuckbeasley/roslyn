--- conflicted
+++ resolved
@@ -109,11 +109,8 @@
   | 'public'
   | 'readonly'
   | 'ref'
-<<<<<<< HEAD
+  | 'required'
   | 'scoped'
-=======
-  | 'required'
->>>>>>> 74641d7d
   | 'sealed'
   | 'static'
   | 'unsafe'
