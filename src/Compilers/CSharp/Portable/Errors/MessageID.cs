﻿// Licensed to the .NET Foundation under one or more agreements.
// The .NET Foundation licenses this file to you under the MIT license.
// See the LICENSE file in the project root for more information.

using System;
using System.Diagnostics;
using Roslyn.Utilities;

namespace Microsoft.CodeAnalysis.CSharp
{
    internal enum MessageID
    {
        None = 0,
        MessageBase = 1200,

        IDS_SK_METHOD = MessageBase + 2000,
        IDS_SK_TYPE = MessageBase + 2001,
        IDS_SK_NAMESPACE = MessageBase + 2002,
        IDS_SK_FIELD = MessageBase + 2003,
        IDS_SK_PROPERTY = MessageBase + 2004,
        IDS_SK_UNKNOWN = MessageBase + 2005,
        IDS_SK_VARIABLE = MessageBase + 2006,
        IDS_SK_EVENT = MessageBase + 2007,
        IDS_SK_TYVAR = MessageBase + 2008,
        //IDS_SK_GCLASS = MessageBase + 2009,
        IDS_SK_ALIAS = MessageBase + 2010,
        //IDS_SK_EXTERNALIAS = MessageBase + 2011,
        IDS_SK_LABEL = MessageBase + 2012,
        IDS_SK_CONSTRUCTOR = MessageBase + 2013,

        IDS_NULL = MessageBase + 10001,
        //IDS_RELATEDERROR = MessageBase + 10002,
        //IDS_RELATEDWARNING = MessageBase + 10003,
        IDS_XMLIGNORED = MessageBase + 10004,
        IDS_XMLIGNORED2 = MessageBase + 10005,
        IDS_XMLFAILEDINCLUDE = MessageBase + 10006,
        IDS_XMLBADINCLUDE = MessageBase + 10007,
        IDS_XMLNOINCLUDE = MessageBase + 10008,
        IDS_XMLMISSINGINCLUDEFILE = MessageBase + 10009,
        IDS_XMLMISSINGINCLUDEPATH = MessageBase + 10010,
        IDS_GlobalNamespace = MessageBase + 10011,
        IDS_FeatureGenerics = MessageBase + 12500,
        IDS_FeatureAnonDelegates = MessageBase + 12501,
        IDS_FeatureModuleAttrLoc = MessageBase + 12502,
        IDS_FeatureGlobalNamespace = MessageBase + 12503,
        IDS_FeatureFixedBuffer = MessageBase + 12504,
        IDS_FeaturePragma = MessageBase + 12505,
        IDS_FOREACHLOCAL = MessageBase + 12506,
        IDS_USINGLOCAL = MessageBase + 12507,
        IDS_FIXEDLOCAL = MessageBase + 12508,
        IDS_FeatureStaticClasses = MessageBase + 12511,
        IDS_FeaturePartialTypes = MessageBase + 12512,
        IDS_MethodGroup = MessageBase + 12513,
        IDS_AnonMethod = MessageBase + 12514,
        IDS_FeatureSwitchOnBool = MessageBase + 12517,
        //IDS_WarnAsError = MessageBase + 12518,
        IDS_Collection = MessageBase + 12520,
        IDS_FeaturePropertyAccessorMods = MessageBase + 12522,
        IDS_FeatureExternAlias = MessageBase + 12523,
        IDS_FeatureIterators = MessageBase + 12524,
        IDS_FeatureDefault = MessageBase + 12525,
        IDS_FeatureNullable = MessageBase + 12528,
        IDS_Lambda = MessageBase + 12531,
        IDS_FeaturePatternMatching = MessageBase + 12532,
        IDS_FeatureThrowExpression = MessageBase + 12533,

        IDS_FeatureImplicitArray = MessageBase + 12557,
        IDS_FeatureImplicitLocal = MessageBase + 12558,
        IDS_FeatureAnonymousTypes = MessageBase + 12559,
        IDS_FeatureAutoImplementedProperties = MessageBase + 12560,
        IDS_FeatureObjectInitializer = MessageBase + 12561,
        IDS_FeatureCollectionInitializer = MessageBase + 12562,
        IDS_FeatureLambda = MessageBase + 12563,
        IDS_FeatureQueryExpression = MessageBase + 12564,
        IDS_FeatureExtensionMethod = MessageBase + 12565,
        IDS_FeaturePartialMethod = MessageBase + 12566,
        IDS_FeatureDynamic = MessageBase + 12644,
        IDS_FeatureTypeVariance = MessageBase + 12645,
        IDS_FeatureNamedArgument = MessageBase + 12646,
        IDS_FeatureOptionalParameter = MessageBase + 12647,
        IDS_FeatureExceptionFilter = MessageBase + 12648,
        IDS_FeatureAutoPropertyInitializer = MessageBase + 12649,

        IDS_SK_TYPE_OR_NAMESPACE = MessageBase + 12652,
        IDS_Contravariant = MessageBase + 12659,
        IDS_Contravariantly = MessageBase + 12660,
        IDS_Covariant = MessageBase + 12661,
        IDS_Covariantly = MessageBase + 12662,
        IDS_Invariantly = MessageBase + 12663,

        IDS_FeatureAsync = MessageBase + 12668,
        IDS_FeatureStaticAnonymousFunction = MessageBase + 12669,

        IDS_LIB_ENV = MessageBase + 12680,
        IDS_LIB_OPTION = MessageBase + 12681,
        IDS_REFERENCEPATH_OPTION = MessageBase + 12682,
        IDS_DirectoryDoesNotExist = MessageBase + 12683,
        IDS_DirectoryHasInvalidPath = MessageBase + 12684,

        IDS_Namespace1 = MessageBase + 12685,
        IDS_PathList = MessageBase + 12686,
        IDS_Text = MessageBase + 12687,

        IDS_FeatureDiscards = MessageBase + 12688,

        IDS_FeatureDefaultTypeParameterConstraint = MessageBase + 12689,
        IDS_FeatureNullPropagatingOperator = MessageBase + 12690,
        IDS_FeatureExpressionBodiedMethod = MessageBase + 12691,
        IDS_FeatureExpressionBodiedProperty = MessageBase + 12692,
        IDS_FeatureExpressionBodiedIndexer = MessageBase + 12693,
        // IDS_VersionExperimental = MessageBase + 12694,
        IDS_FeatureNameof = MessageBase + 12695,
        IDS_FeatureDictionaryInitializer = MessageBase + 12696,

        IDS_ToolName = MessageBase + 12697,
        IDS_LogoLine1 = MessageBase + 12698,
        IDS_LogoLine2 = MessageBase + 12699,
        IDS_CSCHelp = MessageBase + 12700,

        IDS_FeatureUsingStatic = MessageBase + 12701,
        IDS_FeatureInterpolatedStrings = MessageBase + 12702,
        IDS_OperationCausedStackOverflow = MessageBase + 12703,
        IDS_AwaitInCatchAndFinally = MessageBase + 12704,
        IDS_FeatureReadonlyAutoImplementedProperties = MessageBase + 12705,
        IDS_FeatureBinaryLiteral = MessageBase + 12706,
        IDS_FeatureDigitSeparator = MessageBase + 12707,
        IDS_FeatureLocalFunctions = MessageBase + 12708,
        IDS_FeatureNullableReferenceTypes = MessageBase + 12709,

        IDS_FeatureRefLocalsReturns = MessageBase + 12710,
        IDS_FeatureTuples = MessageBase + 12711,
        IDS_FeatureOutVar = MessageBase + 12713,

        // IDS_FeaturePragmaWarningEnable = MessageBase + 12714,
        IDS_FeatureExpressionBodiedAccessor = MessageBase + 12715,
        IDS_FeatureExpressionBodiedDeOrConstructor = MessageBase + 12716,
        IDS_ThrowExpression = MessageBase + 12717,
        IDS_FeatureDefaultLiteral = MessageBase + 12718,
        IDS_FeatureInferredTupleNames = MessageBase + 12719,
        IDS_FeatureGenericPatternMatching = MessageBase + 12720,
        IDS_FeatureAsyncMain = MessageBase + 12721,
        IDS_LangVersions = MessageBase + 12722,

        IDS_FeatureLeadingDigitSeparator = MessageBase + 12723,
        IDS_FeatureNonTrailingNamedArguments = MessageBase + 12724,

        IDS_FeatureReadOnlyReferences = MessageBase + 12725,
        IDS_FeatureRefStructs = MessageBase + 12726,
        IDS_FeatureReadOnlyStructs = MessageBase + 12727,
        IDS_FeatureRefExtensionMethods = MessageBase + 12728,
        // IDS_StackAllocExpression = MessageBase + 12729,
        IDS_FeaturePrivateProtected = MessageBase + 12730,

        IDS_FeatureRefConditional = MessageBase + 12731,
        IDS_FeatureAttributesOnBackingFields = MessageBase + 12732,
        IDS_FeatureImprovedOverloadCandidates = MessageBase + 12733,
        IDS_FeatureRefReassignment = MessageBase + 12734,
        IDS_FeatureRefFor = MessageBase + 12735,
        IDS_FeatureRefForEach = MessageBase + 12736,
        IDS_FeatureEnumGenericTypeConstraint = MessageBase + 12737,
        IDS_FeatureDelegateGenericTypeConstraint = MessageBase + 12738,
        IDS_FeatureUnmanagedGenericTypeConstraint = MessageBase + 12739,
        IDS_FeatureStackAllocInitializer = MessageBase + 12740,
        IDS_FeatureTupleEquality = MessageBase + 12741,
        IDS_FeatureExpressionVariablesInQueriesAndInitializers = MessageBase + 12742,
        IDS_FeatureExtensibleFixedStatement = MessageBase + 12743,
        IDS_FeatureIndexingMovableFixedBuffers = MessageBase + 12744,

        IDS_FeatureAltInterpolatedVerbatimStrings = MessageBase + 12745,
        IDS_FeatureCoalesceAssignmentExpression = MessageBase + 12746,
        IDS_FeatureUnconstrainedTypeParameterInNullCoalescingOperator = MessageBase + 12747,
        IDS_FeatureNotNullGenericTypeConstraint = MessageBase + 12748,
        IDS_FeatureIndexOperator = MessageBase + 12749,
        IDS_FeatureRangeOperator = MessageBase + 12750,
        IDS_FeatureAsyncStreams = MessageBase + 12751,
        IDS_FeatureRecursivePatterns = MessageBase + 12752,
        IDS_Disposable = MessageBase + 12753,
        IDS_FeatureUsingDeclarations = MessageBase + 12754,
        IDS_FeatureStaticLocalFunctions = MessageBase + 12755,
        IDS_FeatureNameShadowingInNestedFunctions = MessageBase + 12756,
        IDS_FeatureUnmanagedConstructedTypes = MessageBase + 12757,
        IDS_FeatureObsoleteOnPropertyAccessor = MessageBase + 12758,
        IDS_FeatureReadOnlyMembers = MessageBase + 12759,
        IDS_DefaultInterfaceImplementation = MessageBase + 12760,
        IDS_OverrideWithConstraints = MessageBase + 12761,
        IDS_FeatureNestedStackalloc = MessageBase + 12762,
        IDS_FeatureSwitchExpression = MessageBase + 12763,
        IDS_FeatureAsyncUsing = MessageBase + 12764,
        IDS_FeatureLambdaDiscardParameters = MessageBase + 12765,
        IDS_FeatureLocalFunctionAttributes = MessageBase + 12766,
        IDS_FeatureExternLocalFunctions = MessageBase + 12767,
        IDS_FeatureMemberNotNull = MessageBase + 12768,

        IDS_FeatureNativeInt = MessageBase + 12769,
        IDS_FeatureImplicitObjectCreation = MessageBase + 12770,
        IDS_FeatureTypePattern = MessageBase + 12771,
        IDS_FeatureParenthesizedPattern = MessageBase + 12772,
        IDS_FeatureOrPattern = MessageBase + 12773,
        IDS_FeatureAndPattern = MessageBase + 12774,
        IDS_FeatureNotPattern = MessageBase + 12775,
        IDS_FeatureRelationalPattern = MessageBase + 12776,
        IDS_FeatureExtendedPartialMethods = MessageBase + 12777,
        IDS_TopLevelStatements = MessageBase + 12778,
        IDS_FeatureFunctionPointers = MessageBase + 12779,
        IDS_AddressOfMethodGroup = MessageBase + 12780,
        IDS_FeatureInitOnlySetters = MessageBase + 12781,
        IDS_FeatureRecords = MessageBase + 12782,
        IDS_FeatureNullPointerConstantPattern = MessageBase + 12783,
        IDS_FeatureModuleInitializers = MessageBase + 12784,
        IDS_FeatureTargetTypedConditional = MessageBase + 12785,
        IDS_FeatureCovariantReturnsForOverrides = MessageBase + 12786,
        IDS_FeatureExtensionGetEnumerator = MessageBase + 12787,
        IDS_FeatureExtensionGetAsyncEnumerator = MessageBase + 12788,
        IDS_Parameter = MessageBase + 12789,
        IDS_Return = MessageBase + 12790,
        IDS_FeatureVarianceSafetyForStaticInterfaceMembers = MessageBase + 12791,
        IDS_FeatureConstantInterpolatedStrings = MessageBase + 12792,
        IDS_FeatureMixedDeclarationsAndExpressionsInDeconstruction = MessageBase + 12793,
        IDS_FeatureSealedToStringInRecord = MessageBase + 12794,
<<<<<<< HEAD
        IDS_FeatureGlobalUsing = MessageBase + 12795,
=======
        IDS_FeatureRecordStructs = MessageBase + 12795,
        IDS_FeatureWithOnStructs = MessageBase + 12796,
        IDS_FeaturePositionalFieldsInRecords = MessageBase + 12797,
>>>>>>> b6144ecb
    }

    // Message IDs may refer to strings that need to be localized.
    // This struct makes an IFormattable wrapper around a MessageID
    internal struct LocalizableErrorArgument : IFormattable
    {
        private readonly MessageID _id;

        internal LocalizableErrorArgument(MessageID id)
        {
            _id = id;
        }

        public override string ToString()
        {
            return ToString(null, null);
        }

        public string ToString(string? format, IFormatProvider? formatProvider)
        {
            return ErrorFacts.GetMessage(_id, formatProvider as System.Globalization.CultureInfo);
        }
    }

    // And this extension method makes it easy to localize MessageIDs:

    internal static partial class MessageIDExtensions
    {
        public static LocalizableErrorArgument Localize(this MessageID id)
        {
            return new LocalizableErrorArgument(id);
        }

        // Returns the string to be used in the /features flag switch to enable the MessageID feature.
        // Always call this before RequiredVersion:
        //   If this method returns null, call RequiredVersion and use that.
        //   If this method returns non-null, use that.
        // Features should be mutually exclusive between RequiredFeature and RequiredVersion.
        //   (hence the above rule - RequiredVersion throws when RequiredFeature returns non-null)
        internal static string? RequiredFeature(this MessageID feature)
        {
            // Check for current experimental features, if any, in the current branch.
            switch (feature)
            {
                default:
                    return null;
            }
        }

        internal static bool CheckFeatureAvailability(
            this MessageID feature,
            BindingDiagnosticBag diagnostics,
            SyntaxNode syntax,
            Location? location = null)
        {
            var diag = GetFeatureAvailabilityDiagnosticInfo(feature, (CSharpParseOptions)syntax.SyntaxTree.Options);
            if (diag is object)
            {
                diagnostics.Add(diag, location ?? syntax.GetLocation());
                return false;
            }
            return true;
        }

        internal static bool CheckFeatureAvailability(
            this MessageID feature,
            BindingDiagnosticBag diagnostics,
            Compilation compilation,
            Location location)
        {
            if (GetFeatureAvailabilityDiagnosticInfo(feature, (CSharpCompilation)compilation) is { } diagInfo)
            {
                diagnostics.Add(diagInfo, location);
                return false;
            }
            return true;
        }

        internal static CSDiagnosticInfo? GetFeatureAvailabilityDiagnosticInfo(this MessageID feature, CSharpParseOptions options)
            => options.IsFeatureEnabled(feature) ? null : GetDisabledFeatureDiagnosticInfo(feature, options.LanguageVersion);

        internal static CSDiagnosticInfo? GetFeatureAvailabilityDiagnosticInfo(this MessageID feature, CSharpCompilation compilation)
            => compilation.IsFeatureEnabled(feature) ? null : GetDisabledFeatureDiagnosticInfo(feature, compilation.LanguageVersion);

        private static CSDiagnosticInfo GetDisabledFeatureDiagnosticInfo(MessageID feature, LanguageVersion availableVersion)
        {
            string? requiredFeature = feature.RequiredFeature();
            if (requiredFeature != null)
            {
                return new CSDiagnosticInfo(ErrorCode.ERR_FeatureIsExperimental, feature.Localize(), requiredFeature);
            }

            LanguageVersion requiredVersion = feature.RequiredVersion();
            return requiredVersion == LanguageVersion.Preview.MapSpecifiedToEffectiveVersion()
                ? new CSDiagnosticInfo(ErrorCode.ERR_FeatureInPreview, feature.Localize())
                : new CSDiagnosticInfo(availableVersion.GetErrorCode(), feature.Localize(), new CSharpRequiredLanguageVersion(requiredVersion));
        }

        internal static LanguageVersion RequiredVersion(this MessageID feature)
        {
            Debug.Assert(RequiredFeature(feature) == null);

            // Based on CSourceParser::GetFeatureUsage from SourceParser.cpp.
            // Checks are in the LanguageParser unless otherwise noted.
            switch (feature)
            {
                // C# preview features.
                case MessageID.IDS_FeatureMixedDeclarationsAndExpressionsInDeconstruction: // semantic check
                case MessageID.IDS_FeatureSealedToStringInRecord: // semantic check
<<<<<<< HEAD
                case MessageID.IDS_FeatureGlobalUsing:
=======
                case MessageID.IDS_FeatureRecordStructs:
                case MessageID.IDS_FeatureWithOnStructs: // semantic check
                case MessageID.IDS_FeaturePositionalFieldsInRecords: // semantic check
>>>>>>> b6144ecb
                    return LanguageVersion.Preview;
                // C# 9.0 features.
                case MessageID.IDS_FeatureLambdaDiscardParameters: // semantic check
                case MessageID.IDS_FeatureFunctionPointers:
                case MessageID.IDS_FeatureLocalFunctionAttributes: // syntax check
                case MessageID.IDS_FeatureExternLocalFunctions: // syntax check
                case MessageID.IDS_FeatureImplicitObjectCreation: // syntax check
                case MessageID.IDS_FeatureMemberNotNull:
                case MessageID.IDS_FeatureAndPattern:
                case MessageID.IDS_FeatureNotPattern:
                case MessageID.IDS_FeatureOrPattern:
                case MessageID.IDS_FeatureParenthesizedPattern:
                case MessageID.IDS_FeatureTypePattern:
                case MessageID.IDS_FeatureRelationalPattern:
                case MessageID.IDS_FeatureExtensionGetEnumerator: // semantic check
                case MessageID.IDS_FeatureExtensionGetAsyncEnumerator: // semantic check
                case MessageID.IDS_FeatureNativeInt:
                case MessageID.IDS_FeatureExtendedPartialMethods: // semantic check
                case MessageID.IDS_TopLevelStatements:
                case MessageID.IDS_FeatureInitOnlySetters: // semantic check
                case MessageID.IDS_FeatureRecords:
                case MessageID.IDS_FeatureTargetTypedConditional:  // semantic check
                case MessageID.IDS_FeatureCovariantReturnsForOverrides: // semantic check
                case MessageID.IDS_FeatureStaticAnonymousFunction: // syntax check
                case MessageID.IDS_FeatureModuleInitializers: // semantic check on method attribute
                case MessageID.IDS_FeatureDefaultTypeParameterConstraint:
                    return LanguageVersion.CSharp9;

                case MessageID.IDS_FeatureVarianceSafetyForStaticInterfaceMembers: //semantic check
                case MessageID.IDS_FeatureConstantInterpolatedStrings: //semantic check
                    return LanguageVersion.Preview;

                // C# 8.0 features.
                case MessageID.IDS_FeatureAltInterpolatedVerbatimStrings:
                case MessageID.IDS_FeatureCoalesceAssignmentExpression:
                case MessageID.IDS_FeatureUnconstrainedTypeParameterInNullCoalescingOperator:
                case MessageID.IDS_FeatureNullableReferenceTypes: // syntax and semantic check
                case MessageID.IDS_FeatureIndexOperator: // semantic check
                case MessageID.IDS_FeatureRangeOperator: // semantic check
                case MessageID.IDS_FeatureAsyncStreams:
                case MessageID.IDS_FeatureRecursivePatterns:
                case MessageID.IDS_FeatureUsingDeclarations:
                case MessageID.IDS_FeatureStaticLocalFunctions:
                case MessageID.IDS_FeatureNameShadowingInNestedFunctions:
                case MessageID.IDS_FeatureUnmanagedConstructedTypes: // semantic check
                case MessageID.IDS_FeatureObsoleteOnPropertyAccessor:
                case MessageID.IDS_FeatureReadOnlyMembers:
                case MessageID.IDS_DefaultInterfaceImplementation: // semantic check
                case MessageID.IDS_OverrideWithConstraints: // semantic check
                case MessageID.IDS_FeatureNestedStackalloc: // semantic check
                case MessageID.IDS_FeatureNotNullGenericTypeConstraint:// semantic check
                case MessageID.IDS_FeatureSwitchExpression:
                case MessageID.IDS_FeatureAsyncUsing:
                case MessageID.IDS_FeatureNullPointerConstantPattern: //semantic check
                    return LanguageVersion.CSharp8;

                // C# 7.3 features.
                case MessageID.IDS_FeatureAttributesOnBackingFields: // semantic check
                case MessageID.IDS_FeatureImprovedOverloadCandidates: // semantic check
                case MessageID.IDS_FeatureTupleEquality: // semantic check
                case MessageID.IDS_FeatureRefReassignment:
                case MessageID.IDS_FeatureRefFor:
                case MessageID.IDS_FeatureRefForEach:
                case MessageID.IDS_FeatureEnumGenericTypeConstraint: // semantic check
                case MessageID.IDS_FeatureDelegateGenericTypeConstraint: // semantic check
                case MessageID.IDS_FeatureUnmanagedGenericTypeConstraint: // semantic check
                case MessageID.IDS_FeatureStackAllocInitializer:
                case MessageID.IDS_FeatureExpressionVariablesInQueriesAndInitializers: // semantic check
                case MessageID.IDS_FeatureExtensibleFixedStatement:  // semantic check
                case MessageID.IDS_FeatureIndexingMovableFixedBuffers: //semantic check
                    return LanguageVersion.CSharp7_3;

                // C# 7.2 features.
                case MessageID.IDS_FeatureNonTrailingNamedArguments: // semantic check
                case MessageID.IDS_FeatureLeadingDigitSeparator:
                case MessageID.IDS_FeaturePrivateProtected:
                case MessageID.IDS_FeatureReadOnlyReferences:
                case MessageID.IDS_FeatureRefStructs:
                case MessageID.IDS_FeatureReadOnlyStructs:
                case MessageID.IDS_FeatureRefExtensionMethods:
                case MessageID.IDS_FeatureRefConditional:
                    return LanguageVersion.CSharp7_2;

                // C# 7.1 features.
                case MessageID.IDS_FeatureAsyncMain:
                case MessageID.IDS_FeatureDefaultLiteral:
                case MessageID.IDS_FeatureInferredTupleNames:
                case MessageID.IDS_FeatureGenericPatternMatching:
                    return LanguageVersion.CSharp7_1;

                // C# 7 features.
                case MessageID.IDS_FeatureBinaryLiteral:
                case MessageID.IDS_FeatureDigitSeparator:
                case MessageID.IDS_FeatureLocalFunctions:
                case MessageID.IDS_FeatureRefLocalsReturns:
                case MessageID.IDS_FeaturePatternMatching:
                case MessageID.IDS_FeatureThrowExpression:
                case MessageID.IDS_FeatureTuples:
                case MessageID.IDS_FeatureOutVar:
                case MessageID.IDS_FeatureExpressionBodiedAccessor:
                case MessageID.IDS_FeatureExpressionBodiedDeOrConstructor:
                case MessageID.IDS_FeatureDiscards:
                    return LanguageVersion.CSharp7;

                // C# 6 features.
                case MessageID.IDS_FeatureExceptionFilter:
                case MessageID.IDS_FeatureAutoPropertyInitializer:
                case MessageID.IDS_FeatureNullPropagatingOperator:
                case MessageID.IDS_FeatureExpressionBodiedMethod:
                case MessageID.IDS_FeatureExpressionBodiedProperty:
                case MessageID.IDS_FeatureExpressionBodiedIndexer:
                case MessageID.IDS_FeatureNameof:
                case MessageID.IDS_FeatureDictionaryInitializer:
                case MessageID.IDS_FeatureUsingStatic:
                case MessageID.IDS_FeatureInterpolatedStrings:
                case MessageID.IDS_AwaitInCatchAndFinally:
                case MessageID.IDS_FeatureReadonlyAutoImplementedProperties:
                    return LanguageVersion.CSharp6;

                // C# 5 features.
                case MessageID.IDS_FeatureAsync:
                    return LanguageVersion.CSharp5;

                // C# 4 features.
                case MessageID.IDS_FeatureDynamic: // Checked in the binder.
                case MessageID.IDS_FeatureTypeVariance:
                case MessageID.IDS_FeatureNamedArgument:
                case MessageID.IDS_FeatureOptionalParameter:
                    return LanguageVersion.CSharp4;

                // C# 3 features.
                case MessageID.IDS_FeatureImplicitArray:
                case MessageID.IDS_FeatureAnonymousTypes:
                case MessageID.IDS_FeatureObjectInitializer:
                case MessageID.IDS_FeatureCollectionInitializer:
                case MessageID.IDS_FeatureLambda:
                case MessageID.IDS_FeatureQueryExpression:
                case MessageID.IDS_FeatureExtensionMethod:
                case MessageID.IDS_FeaturePartialMethod:
                case MessageID.IDS_FeatureImplicitLocal: // Checked in the binder.
                case MessageID.IDS_FeatureAutoImplementedProperties:
                    return LanguageVersion.CSharp3;

                // C# 2 features.
                case MessageID.IDS_FeatureGenerics: // Also affects crefs.
                case MessageID.IDS_FeatureAnonDelegates:
                case MessageID.IDS_FeatureGlobalNamespace: // Also affects crefs.
                case MessageID.IDS_FeatureFixedBuffer:
                case MessageID.IDS_FeatureStaticClasses:
                case MessageID.IDS_FeaturePartialTypes:
                case MessageID.IDS_FeaturePropertyAccessorMods:
                case MessageID.IDS_FeatureExternAlias:
                case MessageID.IDS_FeatureIterators:
                case MessageID.IDS_FeatureDefault:
                case MessageID.IDS_FeatureNullable:
                case MessageID.IDS_FeaturePragma: // Checked in the directive parser.
                case MessageID.IDS_FeatureSwitchOnBool: // Checked in the binder.
                    return LanguageVersion.CSharp2;

                // Special C# 2 feature: only a warning in C# 1.
                case MessageID.IDS_FeatureModuleAttrLoc:
                    return LanguageVersion.CSharp1;

                default:
                    throw ExceptionUtilities.UnexpectedValue(feature);
            }
        }
    }
}<|MERGE_RESOLUTION|>--- conflicted
+++ resolved
@@ -217,13 +217,10 @@
         IDS_FeatureConstantInterpolatedStrings = MessageBase + 12792,
         IDS_FeatureMixedDeclarationsAndExpressionsInDeconstruction = MessageBase + 12793,
         IDS_FeatureSealedToStringInRecord = MessageBase + 12794,
-<<<<<<< HEAD
-        IDS_FeatureGlobalUsing = MessageBase + 12795,
-=======
         IDS_FeatureRecordStructs = MessageBase + 12795,
         IDS_FeatureWithOnStructs = MessageBase + 12796,
         IDS_FeaturePositionalFieldsInRecords = MessageBase + 12797,
->>>>>>> b6144ecb
+        IDS_FeatureGlobalUsing = MessageBase + 12798,
     }
 
     // Message IDs may refer to strings that need to be localized.
@@ -333,13 +330,10 @@
                 // C# preview features.
                 case MessageID.IDS_FeatureMixedDeclarationsAndExpressionsInDeconstruction: // semantic check
                 case MessageID.IDS_FeatureSealedToStringInRecord: // semantic check
-<<<<<<< HEAD
-                case MessageID.IDS_FeatureGlobalUsing:
-=======
                 case MessageID.IDS_FeatureRecordStructs:
                 case MessageID.IDS_FeatureWithOnStructs: // semantic check
                 case MessageID.IDS_FeaturePositionalFieldsInRecords: // semantic check
->>>>>>> b6144ecb
+                case MessageID.IDS_FeatureGlobalUsing:
                     return LanguageVersion.Preview;
                 // C# 9.0 features.
                 case MessageID.IDS_FeatureLambdaDiscardParameters: // semantic check
