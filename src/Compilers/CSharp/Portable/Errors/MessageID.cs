--- conflicted
+++ resolved
@@ -244,14 +244,11 @@
 
         IDS_FeatureCacheStaticMethodGroupConversion = MessageBase + 12816,
         IDS_FeatureRawStringLiterals = MessageBase + 12817,
-<<<<<<< HEAD
         IDS_FeatureSpanCharConstantPattern = MessageBase + 12818,
         IDS_FeatureDisposalPattern = MessageBase + 12819,
         IDS_FeatureAutoDefaultStructs = MessageBase + 12820,
-=======
-
-        IDS_FeatureCheckedUserDefinedOperators = MessageBase + 12950, // PROTOTYPE(CheckedUserDefinedOperators) : pack numbers 
->>>>>>> 6e55a012
+
+        IDS_FeatureCheckedUserDefinedOperators = MessageBase + 12821,
     }
 
     // Message IDs may refer to strings that need to be localized.
@@ -368,12 +365,9 @@
                 case MessageID.IDS_FeatureListPattern: // semantic check
                 case MessageID.IDS_FeatureCacheStaticMethodGroupConversion: // lowering check
                 case MessageID.IDS_ParameterNullChecking: // syntax check
-<<<<<<< HEAD
                 case MessageID.IDS_FeatureSpanCharConstantPattern:
                 case MessageID.IDS_FeatureAutoDefaultStructs: // semantic check
-=======
                 case MessageID.IDS_FeatureCheckedUserDefinedOperators: // semantic check for declarations, parsing check for doc comments
->>>>>>> 6e55a012
                     return LanguageVersion.Preview;
 
                 // C# 10.0 features.
