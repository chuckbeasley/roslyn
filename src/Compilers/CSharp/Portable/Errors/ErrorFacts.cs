--- conflicted
+++ resolved
@@ -2429,7 +2429,7 @@
                 case ErrorCode.ERR_ParamsCollectionExpressionTree:
                 case ErrorCode.ERR_ParamsCollectionExtensionAddMethod:
                 case ErrorCode.ERR_ParamsCollectionMissingConstructor:
-<<<<<<< HEAD
+                case ErrorCode.ERR_NoModifiersOnUsing:
                 case ErrorCode.ERR_RuntimeDoesNotSupportByRefLikeGenerics:
                 case ErrorCode.ERR_RefStructConstraintAlreadySpecified:
                 case ErrorCode.ERR_AllowsClauseMustBeLast:
@@ -2437,9 +2437,6 @@
                 case ErrorCode.ERR_NotRefStructConstraintNotSatisfied:
                 case ErrorCode.ERR_RefStructDoesNotSupportDefaultInterfaceImplementationForMember:
                 case ErrorCode.ERR_BadNonVirtualInterfaceMemberAccessOnAllowsRefLike:
-=======
-                case ErrorCode.ERR_NoModifiersOnUsing:
->>>>>>> 5528cb37
                     return false;
                 default:
                     // NOTE: All error codes must be explicitly handled in this switch statement
