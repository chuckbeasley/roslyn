﻿// Licensed to the .NET Foundation under one or more agreements.
// The .NET Foundation licenses this file to you under the MIT license.
// See the LICENSE file in the project root for more information.

#nullable disable

using System;
using System.Collections.Generic;
using System.Collections.Immutable;
using System.Diagnostics;
using System.Globalization;
using System.Reflection;
using Roslyn.Utilities;

namespace Microsoft.CodeAnalysis.CSharp
{
    internal static partial class ErrorFacts
    {
        private const string s_titleSuffix = "_Title";
        private const string s_descriptionSuffix = "_Description";
        private static readonly Lazy<ImmutableDictionary<ErrorCode, string>> s_categoriesMap = new Lazy<ImmutableDictionary<ErrorCode, string>>(CreateCategoriesMap);
        public static readonly ImmutableHashSet<string> NullableWarnings;

        static ErrorFacts()
        {
            ImmutableHashSet<string>.Builder nullableWarnings = ImmutableHashSet.CreateBuilder<string>();

            nullableWarnings.Add(GetId(ErrorCode.WRN_NullReferenceAssignment));
            nullableWarnings.Add(GetId(ErrorCode.WRN_NullReferenceReceiver));
            nullableWarnings.Add(GetId(ErrorCode.WRN_NullReferenceReturn));
            nullableWarnings.Add(GetId(ErrorCode.WRN_NullReferenceArgument));
            nullableWarnings.Add(GetId(ErrorCode.WRN_UninitializedNonNullableField));
            nullableWarnings.Add(GetId(ErrorCode.WRN_NullabilityMismatchInAssignment));
            nullableWarnings.Add(GetId(ErrorCode.WRN_NullabilityMismatchInArgument));
            nullableWarnings.Add(GetId(ErrorCode.WRN_NullabilityMismatchInArgumentForOutput));
            nullableWarnings.Add(GetId(ErrorCode.WRN_NullabilityMismatchInReturnTypeOfTargetDelegate));
            nullableWarnings.Add(GetId(ErrorCode.WRN_NullabilityMismatchInParameterTypeOfTargetDelegate));
            nullableWarnings.Add(GetId(ErrorCode.WRN_NullAsNonNullable));
            nullableWarnings.Add(GetId(ErrorCode.WRN_NullableValueTypeMayBeNull));
            nullableWarnings.Add(GetId(ErrorCode.WRN_NullabilityMismatchInTypeParameterConstraint));
            nullableWarnings.Add(GetId(ErrorCode.WRN_NullabilityMismatchInTypeParameterReferenceTypeConstraint));
            nullableWarnings.Add(GetId(ErrorCode.WRN_NullabilityMismatchInTypeParameterNotNullConstraint));
            nullableWarnings.Add(GetId(ErrorCode.WRN_ThrowPossibleNull));
            nullableWarnings.Add(GetId(ErrorCode.WRN_UnboxPossibleNull));
            nullableWarnings.Add(GetId(ErrorCode.WRN_SwitchExpressionNotExhaustiveForNull));
            nullableWarnings.Add(GetId(ErrorCode.WRN_SwitchExpressionNotExhaustiveForNullWithWhen));

            nullableWarnings.Add(GetId(ErrorCode.WRN_ConvertingNullableToNonNullable));
            nullableWarnings.Add(GetId(ErrorCode.WRN_DisallowNullAttributeForbidsMaybeNullAssignment));
            nullableWarnings.Add(GetId(ErrorCode.WRN_ParameterConditionallyDisallowsNull));

            nullableWarnings.Add(GetId(ErrorCode.WRN_NullabilityMismatchInTypeOnOverride));
            nullableWarnings.Add(GetId(ErrorCode.WRN_NullabilityMismatchInReturnTypeOnOverride));
            nullableWarnings.Add(GetId(ErrorCode.WRN_NullabilityMismatchInReturnTypeOnPartial));
            nullableWarnings.Add(GetId(ErrorCode.WRN_NullabilityMismatchInParameterTypeOnOverride));
            nullableWarnings.Add(GetId(ErrorCode.WRN_NullabilityMismatchInParameterTypeOnPartial));
            nullableWarnings.Add(GetId(ErrorCode.WRN_NullabilityMismatchInTypeOnImplicitImplementation));
            nullableWarnings.Add(GetId(ErrorCode.WRN_NullabilityMismatchInReturnTypeOnImplicitImplementation));
            nullableWarnings.Add(GetId(ErrorCode.WRN_NullabilityMismatchInParameterTypeOnImplicitImplementation));
            nullableWarnings.Add(GetId(ErrorCode.WRN_NullabilityMismatchInTypeOnExplicitImplementation));
            nullableWarnings.Add(GetId(ErrorCode.WRN_NullabilityMismatchInReturnTypeOnExplicitImplementation));
            nullableWarnings.Add(GetId(ErrorCode.WRN_NullabilityMismatchInParameterTypeOnExplicitImplementation));
            nullableWarnings.Add(GetId(ErrorCode.WRN_NullabilityMismatchInConstraintsOnImplicitImplementation));
            nullableWarnings.Add(GetId(ErrorCode.WRN_NullabilityMismatchInExplicitlyImplementedInterface));
            nullableWarnings.Add(GetId(ErrorCode.WRN_NullabilityMismatchInInterfaceImplementedByBase));
            nullableWarnings.Add(GetId(ErrorCode.WRN_DuplicateInterfaceWithNullabilityMismatchInBaseList));
            nullableWarnings.Add(GetId(ErrorCode.WRN_NullabilityMismatchInConstraintsOnPartialImplementation));
            nullableWarnings.Add(GetId(ErrorCode.WRN_NullReferenceInitializer));
            nullableWarnings.Add(GetId(ErrorCode.WRN_ShouldNotReturn));
            nullableWarnings.Add(GetId(ErrorCode.WRN_DoesNotReturnMismatch));
            nullableWarnings.Add(GetId(ErrorCode.WRN_TopLevelNullabilityMismatchInParameterTypeOnExplicitImplementation));
            nullableWarnings.Add(GetId(ErrorCode.WRN_TopLevelNullabilityMismatchInParameterTypeOnImplicitImplementation));
            nullableWarnings.Add(GetId(ErrorCode.WRN_TopLevelNullabilityMismatchInParameterTypeOnOverride));
            nullableWarnings.Add(GetId(ErrorCode.WRN_TopLevelNullabilityMismatchInReturnTypeOnExplicitImplementation));
            nullableWarnings.Add(GetId(ErrorCode.WRN_TopLevelNullabilityMismatchInReturnTypeOnImplicitImplementation));
            nullableWarnings.Add(GetId(ErrorCode.WRN_TopLevelNullabilityMismatchInReturnTypeOnOverride));
            nullableWarnings.Add(GetId(ErrorCode.WRN_MemberNotNull));
            nullableWarnings.Add(GetId(ErrorCode.WRN_MemberNotNullBadMember));
            nullableWarnings.Add(GetId(ErrorCode.WRN_MemberNotNullWhen));
            nullableWarnings.Add(GetId(ErrorCode.WRN_ParameterDisallowsNull));
            nullableWarnings.Add(GetId(ErrorCode.WRN_ParameterNotNullIfNotNull));
            nullableWarnings.Add(GetId(ErrorCode.WRN_ReturnNotNullIfNotNull));
            nullableWarnings.Add(GetId(ErrorCode.WRN_NullabilityMismatchInReturnTypeOnInterceptor));
            nullableWarnings.Add(GetId(ErrorCode.WRN_NullabilityMismatchInParameterTypeOnInterceptor));

            nullableWarnings.Add(GetId(ErrorCode.WRN_UninitializedNonNullableBackingField));

            NullableWarnings = nullableWarnings.ToImmutable();
        }

        private static string GetId(ErrorCode errorCode)
        {
            return MessageProvider.Instance.GetIdForErrorCode((int)errorCode);
        }

        private static ImmutableDictionary<ErrorCode, string> CreateCategoriesMap()
        {
            var map = new Dictionary<ErrorCode, string>()
            {
                // { ERROR_CODE,    CATEGORY }
            };

            return map.ToImmutableDictionary();
        }

        internal static DiagnosticSeverity GetSeverity(ErrorCode code)
        {
            if (code == ErrorCode.Void)
            {
                return InternalDiagnosticSeverity.Void;
            }
            else if (code == ErrorCode.Unknown)
            {
                return InternalDiagnosticSeverity.Unknown;
            }
            else if (IsWarning(code))
            {
                return DiagnosticSeverity.Warning;
            }
            else if (IsInfo(code))
            {
                return DiagnosticSeverity.Info;
            }
            else if (IsHidden(code))
            {
                return DiagnosticSeverity.Hidden;
            }
            else
            {
                return DiagnosticSeverity.Error;
            }
        }

        /// <remarks>Don't call this during a parse--it loads resources</remarks>
        public static string GetMessage(MessageID code, CultureInfo culture)
        {
            string message = ResourceManager.GetString(code.ToString(), culture);
            RoslynDebug.Assert(!string.IsNullOrEmpty(message), $"{code}");
            return message;
        }

        /// <remarks>Don't call this during a parse--it loads resources</remarks>
        public static string GetMessage(ErrorCode code, CultureInfo culture)
        {
            string message = ResourceManager.GetString(code.ToString(), culture);
            RoslynDebug.Assert(!string.IsNullOrEmpty(message), $"{code}");
            return message;
        }

        public static LocalizableResourceString GetMessageFormat(ErrorCode code)
        {
            return new LocalizableResourceString(code.ToString(), ResourceManager, typeof(ErrorFacts));
        }

        public static LocalizableResourceString GetTitle(ErrorCode code)
        {
            return new LocalizableResourceString(code.ToString() + s_titleSuffix, ResourceManager, typeof(ErrorFacts));
        }

        public static LocalizableResourceString GetDescription(ErrorCode code)
        {
            return new LocalizableResourceString(code.ToString() + s_descriptionSuffix, ResourceManager, typeof(ErrorFacts));
        }

        public static string GetHelpLink(ErrorCode code)
        {
            return $"https://msdn.microsoft.com/query/roslyn.query?appId=roslyn&k=k({GetId(code)})";
        }

        public static string GetCategory(ErrorCode code)
        {
            string category;
            if (s_categoriesMap.Value.TryGetValue(code, out category))
            {
                return category;
            }

            return Diagnostic.CompilerDiagnosticCategory;
        }

        /// <remarks>Don't call this during a parse--it loads resources</remarks>
        public static string GetMessage(XmlParseErrorCode id, CultureInfo culture)
        {
            return ResourceManager.GetString(id.ToString(), culture);
        }

        private static System.Resources.ResourceManager s_resourceManager;
        private static System.Resources.ResourceManager ResourceManager
        {
            get
            {
                if (s_resourceManager == null)
                {
                    s_resourceManager = new System.Resources.ResourceManager(typeof(CSharpResources).FullName, typeof(ErrorCode).GetTypeInfo().Assembly);
                }

                return s_resourceManager;
            }
        }

        internal static int GetWarningLevel(ErrorCode code)
        {
            if (IsInfo(code) || IsHidden(code))
            {
                // Info and hidden diagnostics should always be produced because some analyzers depend on them.
                return Diagnostic.InfoAndHiddenWarningLevel;
            }

            // Warning wave warnings (warning level > 4) should be documented in
            // docs/compilers/CSharp/Warnversion Warning Waves.md
            switch (code)
            {
                case ErrorCode.WRN_UnassignedInternalRefField:
                    // Warning level 10 is exclusively for warnings introduced in the compiler
                    // shipped with dotnet 10 (C# 14) and that can be reported for pre-existing code.
                    return 10;
                case ErrorCode.WRN_AddressOfInAsync:
                case ErrorCode.WRN_ByValArraySizeConstRequired:
                    // Warning level 8 is exclusively for warnings introduced in the compiler
                    // shipped with dotnet 8 (C# 12) and that can be reported for pre-existing code.
                    return 8;
                case ErrorCode.WRN_LowerCaseTypeName:
                    // Warning level 7 is exclusively for warnings introduced in the compiler
                    // shipped with dotnet 7 (C# 11) and that can be reported for pre-existing code.
                    return 7;
                case ErrorCode.WRN_PartialMethodTypeDifference:
                    // Warning level 6 is exclusively for warnings introduced in the compiler
                    // shipped with dotnet 6 (C# 10) and that can be reported for pre-existing code.
                    return 6;
                case ErrorCode.WRN_NubExprIsConstBool2:
                case ErrorCode.WRN_StaticInAsOrIs:
                case ErrorCode.WRN_PrecedenceInversion:
                case ErrorCode.WRN_UseDefViolationPropertyUnsupportedVersion:
                case ErrorCode.WRN_UseDefViolationFieldUnsupportedVersion:
                case ErrorCode.WRN_UnassignedThisAutoPropertyUnsupportedVersion:
                case ErrorCode.WRN_UnassignedThisUnsupportedVersion:
                case ErrorCode.WRN_ParamUnassigned:
                case ErrorCode.WRN_UseDefViolationProperty:
                case ErrorCode.WRN_UseDefViolationField:
                case ErrorCode.WRN_UseDefViolationThisUnsupportedVersion:
                case ErrorCode.WRN_UseDefViolationOut:
                case ErrorCode.WRN_UseDefViolation:
                case ErrorCode.WRN_SyncAndAsyncEntryPoints:
                case ErrorCode.WRN_ParameterIsStaticClass:
                case ErrorCode.WRN_ReturnTypeIsStaticClass:
                    // Warning level 5 is exclusively for warnings introduced in the compiler
                    // shipped with dotnet 5 (C# 9) and that can be reported for pre-existing code.
                    return 5;
                case ErrorCode.WRN_InvalidMainSig:
                case ErrorCode.WRN_LowercaseEllSuffix:
                case ErrorCode.WRN_NewNotRequired:
                case ErrorCode.WRN_MainCantBeGeneric:
                case ErrorCode.WRN_ProtectedInSealed:
                case ErrorCode.WRN_UnassignedInternalField:
                case ErrorCode.WRN_MissingParamTag:
                case ErrorCode.WRN_MissingXMLComment:
                case ErrorCode.WRN_MissingTypeParamTag:
                case ErrorCode.WRN_InvalidVersionFormat:
                    return 4;
                case ErrorCode.WRN_UnreferencedEvent:
                case ErrorCode.WRN_DuplicateUsing:
                case ErrorCode.WRN_UnreferencedVar:
                case ErrorCode.WRN_UnreferencedField:
                case ErrorCode.WRN_UnreferencedVarAssg:
                case ErrorCode.WRN_UnreferencedLocalFunction:
                case ErrorCode.WRN_SequentialOnPartialClass:
                case ErrorCode.WRN_UnreferencedFieldAssg:
                case ErrorCode.WRN_AmbiguousXMLReference:
                case ErrorCode.WRN_PossibleMistakenNullStatement:
                case ErrorCode.WRN_EqualsWithoutGetHashCode:
                case ErrorCode.WRN_EqualityOpWithoutEquals:
                case ErrorCode.WRN_EqualityOpWithoutGetHashCode:
                case ErrorCode.WRN_IncorrectBooleanAssg:
                case ErrorCode.WRN_BitwiseOrSignExtend:
                case ErrorCode.WRN_TypeParameterSameAsOuterTypeParameter:
                case ErrorCode.WRN_InvalidAssemblyName:
                case ErrorCode.WRN_UnifyReferenceBldRev:
                case ErrorCode.WRN_AssignmentToSelf:
                case ErrorCode.WRN_ComparisonToSelf:
                case ErrorCode.WRN_IsDynamicIsConfusing:
                case ErrorCode.WRN_DebugFullNameTooLong:
                case ErrorCode.WRN_PdbLocalNameTooLong:
                case ErrorCode.WRN_RecordEqualsWithoutGetHashCode:
                    return 3;
                case ErrorCode.WRN_NewRequired:
                case ErrorCode.WRN_NewOrOverrideExpected:
                case ErrorCode.WRN_UnreachableCode:
                case ErrorCode.WRN_UnreferencedLabel:
                case ErrorCode.WRN_NegativeArrayIndex:
                case ErrorCode.WRN_BadRefCompareLeft:
                case ErrorCode.WRN_BadRefCompareRight:
                case ErrorCode.WRN_PatternIsAmbiguous:
                case ErrorCode.WRN_PatternNotPublicOrNotInstance:
                case ErrorCode.WRN_PatternBadSignature:
                case ErrorCode.WRN_SameFullNameThisNsAgg:
                case ErrorCode.WRN_SameFullNameThisAggAgg:
                case ErrorCode.WRN_SameFullNameThisAggNs:
                case ErrorCode.WRN_GlobalAliasDefn:
                case ErrorCode.WRN_AlwaysNull:
                case ErrorCode.WRN_CmpAlwaysFalse:
                case ErrorCode.WRN_GotoCaseShouldConvert:
                case ErrorCode.WRN_NubExprIsConstBool:
                case ErrorCode.WRN_ExplicitImplCollision:
                case ErrorCode.WRN_DeprecatedSymbolStr:
                case ErrorCode.WRN_VacuousIntegralComp:
                case ErrorCode.WRN_AssignmentToLockOrDispose:
                case ErrorCode.WRN_DeprecatedCollectionInitAddStr:
                case ErrorCode.WRN_DeprecatedCollectionInitAdd:
                case ErrorCode.WRN_DuplicateParamTag:
                case ErrorCode.WRN_UnmatchedParamTag:
                case ErrorCode.WRN_UnprocessedXMLComment:
                case ErrorCode.WRN_InvalidSearchPathDir:
                case ErrorCode.WRN_UnifyReferenceMajMin:
                case ErrorCode.WRN_DuplicateTypeParamTag:
                case ErrorCode.WRN_UnmatchedTypeParamTag:
                case ErrorCode.WRN_UnmatchedParamRefTag:
                case ErrorCode.WRN_UnmatchedTypeParamRefTag:
                case ErrorCode.WRN_CantHaveManifestForModule:
                case ErrorCode.WRN_DynamicDispatchToConditionalMethod:
                case ErrorCode.WRN_NoSources:
                case ErrorCode.WRN_CLS_MeaninglessOnPrivateType:
                case ErrorCode.WRN_CLS_AssemblyNotCLS2:
                case ErrorCode.WRN_MainIgnored:
                case ErrorCode.WRN_UnqualifiedNestedTypeInCref:
                case ErrorCode.WRN_NoRuntimeMetadataVersion:
                    return 2;
                case ErrorCode.WRN_IsAlwaysTrue:
                case ErrorCode.WRN_IsAlwaysFalse:
                case ErrorCode.WRN_ByRefNonAgileField:
                case ErrorCode.WRN_VolatileByRef:
                case ErrorCode.WRN_FinalizeMethod:
                case ErrorCode.WRN_DeprecatedSymbol:
                case ErrorCode.WRN_ExternMethodNoImplementation:
                case ErrorCode.WRN_AttributeLocationOnBadDeclaration:
                case ErrorCode.WRN_InvalidAttributeLocation:
                case ErrorCode.WRN_NonObsoleteOverridingObsolete:
                case ErrorCode.WRN_CoClassWithoutComImport:
                case ErrorCode.WRN_ObsoleteOverridingNonObsolete:
                case ErrorCode.WRN_ExternCtorNoImplementation:
                case ErrorCode.WRN_WarningDirective:
                case ErrorCode.WRN_UnreachableGeneralCatch:
                case ErrorCode.WRN_DefaultValueForUnconsumedLocation:
                case ErrorCode.WRN_EmptySwitch:
                case ErrorCode.WRN_XMLParseError:
                case ErrorCode.WRN_BadXMLRef:
                case ErrorCode.WRN_BadXMLRefParamType:
                case ErrorCode.WRN_BadXMLRefReturnType:
                case ErrorCode.WRN_BadXMLRefSyntax:
                case ErrorCode.WRN_FailedInclude:
                case ErrorCode.WRN_InvalidInclude:
                case ErrorCode.WRN_XMLParseIncludeError:
                case ErrorCode.WRN_ALinkWarn:
                case ErrorCode.WRN_AssemblyAttributeFromModuleIsOverridden:
                case ErrorCode.WRN_CmdOptionConflictsSource:
                case ErrorCode.WRN_IllegalPragma:
                case ErrorCode.WRN_IllegalPPWarning:
                case ErrorCode.WRN_BadRestoreNumber:
                case ErrorCode.WRN_NonECMAFeature:
                case ErrorCode.WRN_ErrorOverride:
                case ErrorCode.WRN_MultiplePredefTypes:
                case ErrorCode.WRN_TooManyLinesForDebugger:
                case ErrorCode.WRN_CallOnNonAgileField:
                case ErrorCode.WRN_InvalidNumber:
                case ErrorCode.WRN_IllegalPPChecksum:
                case ErrorCode.WRN_EndOfPPLineExpected:
                case ErrorCode.WRN_ConflictingChecksum:
                case ErrorCode.WRN_DotOnDefault:
                case ErrorCode.WRN_BadXMLRefTypeVar:
                case ErrorCode.WRN_ReferencedAssemblyReferencesLinkedPIA:
                case ErrorCode.WRN_MultipleRuntimeImplementationMatches:
                case ErrorCode.WRN_MultipleRuntimeOverrideMatches:
                case ErrorCode.WRN_FileAlreadyIncluded:
                case ErrorCode.WRN_NoConfigNotOnCommandLine:
                case ErrorCode.WRN_AnalyzerCannotBeCreated:
                case ErrorCode.WRN_NoAnalyzerInAssembly:
                case ErrorCode.WRN_UnableToLoadAnalyzer:
                case ErrorCode.WRN_DefineIdentifierRequired:
                case ErrorCode.WRN_CLS_NoVarArgs:
                case ErrorCode.WRN_CLS_BadArgType:
                case ErrorCode.WRN_CLS_BadReturnType:
                case ErrorCode.WRN_CLS_BadFieldPropType:
                case ErrorCode.WRN_CLS_BadIdentifierCase:
                case ErrorCode.WRN_CLS_OverloadRefOut:
                case ErrorCode.WRN_CLS_OverloadUnnamed:
                case ErrorCode.WRN_CLS_BadIdentifier:
                case ErrorCode.WRN_CLS_BadBase:
                case ErrorCode.WRN_CLS_BadInterfaceMember:
                case ErrorCode.WRN_CLS_NoAbstractMembers:
                case ErrorCode.WRN_CLS_NotOnModules:
                case ErrorCode.WRN_CLS_ModuleMissingCLS:
                case ErrorCode.WRN_CLS_AssemblyNotCLS:
                case ErrorCode.WRN_CLS_BadAttributeType:
                case ErrorCode.WRN_CLS_ArrayArgumentToAttribute:
                case ErrorCode.WRN_CLS_NotOnModules2:
                case ErrorCode.WRN_CLS_IllegalTrueInFalse:
                case ErrorCode.WRN_CLS_MeaninglessOnParam:
                case ErrorCode.WRN_CLS_MeaninglessOnReturn:
                case ErrorCode.WRN_CLS_BadTypeVar:
                case ErrorCode.WRN_CLS_VolatileField:
                case ErrorCode.WRN_CLS_BadInterface:
                case ErrorCode.WRN_UnobservedAwaitableExpression:
                case ErrorCode.WRN_CallerLineNumberParamForUnconsumedLocation:
                case ErrorCode.WRN_CallerFilePathParamForUnconsumedLocation:
                case ErrorCode.WRN_CallerMemberNameParamForUnconsumedLocation:
                case ErrorCode.WRN_CallerFilePathPreferredOverCallerMemberName:
                case ErrorCode.WRN_CallerLineNumberPreferredOverCallerMemberName:
                case ErrorCode.WRN_CallerLineNumberPreferredOverCallerFilePath:
                case ErrorCode.WRN_DelaySignButNoKey:
                case ErrorCode.WRN_UnimplementedCommandLineSwitch:
                case ErrorCode.WRN_AsyncLacksAwaits:
                case ErrorCode.WRN_BadUILang:
                case ErrorCode.WRN_RefCultureMismatch:
                case ErrorCode.WRN_ConflictingMachineAssembly:
                case ErrorCode.WRN_FilterIsConstantTrue:
                case ErrorCode.WRN_FilterIsConstantFalse:
                case ErrorCode.WRN_FilterIsConstantFalseRedundantTryCatch:
                case ErrorCode.WRN_IdentifierOrNumericLiteralExpected:
                case ErrorCode.WRN_ReferencedAssemblyDoesNotHaveStrongName:
                case ErrorCode.WRN_AlignmentMagnitude:
                case ErrorCode.WRN_AttributeIgnoredWhenPublicSigning:
                case ErrorCode.WRN_TupleLiteralNameMismatch:
                case ErrorCode.WRN_WindowsExperimental:
                case ErrorCode.WRN_AttributesOnBackingFieldsNotAvailable:
                case ErrorCode.WRN_TupleBinopLiteralNameMismatch:
                case ErrorCode.WRN_TypeParameterSameAsOuterMethodTypeParameter:
                case ErrorCode.WRN_ConvertingNullableToNonNullable:
                case ErrorCode.WRN_NullReferenceAssignment:
                case ErrorCode.WRN_NullReferenceReceiver:
                case ErrorCode.WRN_NullReferenceReturn:
                case ErrorCode.WRN_NullReferenceArgument:
                case ErrorCode.WRN_NullabilityMismatchInTypeOnOverride:
                case ErrorCode.WRN_NullabilityMismatchInReturnTypeOnOverride:
                case ErrorCode.WRN_NullabilityMismatchInReturnTypeOnPartial:
                case ErrorCode.WRN_NullabilityMismatchInParameterTypeOnOverride:
                case ErrorCode.WRN_NullabilityMismatchInParameterTypeOnPartial:
                case ErrorCode.WRN_NullabilityMismatchInConstraintsOnPartialImplementation:
                case ErrorCode.WRN_NullabilityMismatchInTypeOnImplicitImplementation:
                case ErrorCode.WRN_NullabilityMismatchInReturnTypeOnImplicitImplementation:
                case ErrorCode.WRN_NullabilityMismatchInParameterTypeOnImplicitImplementation:
                case ErrorCode.WRN_DuplicateInterfaceWithNullabilityMismatchInBaseList:
                case ErrorCode.WRN_NullabilityMismatchInInterfaceImplementedByBase:
                case ErrorCode.WRN_NullabilityMismatchInExplicitlyImplementedInterface:
                case ErrorCode.WRN_NullabilityMismatchInTypeOnExplicitImplementation:
                case ErrorCode.WRN_NullabilityMismatchInReturnTypeOnExplicitImplementation:
                case ErrorCode.WRN_NullabilityMismatchInParameterTypeOnExplicitImplementation:
                case ErrorCode.WRN_UninitializedNonNullableField:
                case ErrorCode.WRN_NullabilityMismatchInAssignment:
                case ErrorCode.WRN_NullabilityMismatchInArgument:
                case ErrorCode.WRN_NullabilityMismatchInArgumentForOutput:
                case ErrorCode.WRN_NullabilityMismatchInReturnTypeOfTargetDelegate:
                case ErrorCode.WRN_NullabilityMismatchInParameterTypeOfTargetDelegate:
                case ErrorCode.WRN_NullAsNonNullable:
                case ErrorCode.WRN_NullableValueTypeMayBeNull:
                case ErrorCode.WRN_NullabilityMismatchInTypeParameterConstraint:
                case ErrorCode.WRN_MissingNonNullTypesContextForAnnotation:
                case ErrorCode.WRN_MissingNonNullTypesContextForAnnotationInGeneratedCode:
                case ErrorCode.WRN_NullabilityMismatchInConstraintsOnImplicitImplementation:
                case ErrorCode.WRN_NullabilityMismatchInTypeParameterReferenceTypeConstraint:
                case ErrorCode.WRN_SwitchExpressionNotExhaustive:
                case ErrorCode.WRN_IsTypeNamedUnderscore:
                case ErrorCode.WRN_GivenExpressionNeverMatchesPattern:
                case ErrorCode.WRN_GivenExpressionAlwaysMatchesConstant:
                case ErrorCode.WRN_SwitchExpressionNotExhaustiveWithUnnamedEnumValue:
                case ErrorCode.WRN_CaseConstantNamedUnderscore:
                case ErrorCode.WRN_ThrowPossibleNull:
                case ErrorCode.WRN_UnboxPossibleNull:
                case ErrorCode.WRN_SwitchExpressionNotExhaustiveForNull:
                case ErrorCode.WRN_ImplicitCopyInReadOnlyMember:
                case ErrorCode.WRN_UnconsumedEnumeratorCancellationAttributeUsage:
                case ErrorCode.WRN_UndecoratedCancellationTokenParameter:
                case ErrorCode.WRN_NullabilityMismatchInTypeParameterNotNullConstraint:
                case ErrorCode.WRN_DisallowNullAttributeForbidsMaybeNullAssignment:
                case ErrorCode.WRN_ParameterConditionallyDisallowsNull:
                case ErrorCode.WRN_NullReferenceInitializer:
                case ErrorCode.WRN_ShouldNotReturn:
                case ErrorCode.WRN_DoesNotReturnMismatch:
                case ErrorCode.WRN_TopLevelNullabilityMismatchInReturnTypeOnOverride:
                case ErrorCode.WRN_TopLevelNullabilityMismatchInParameterTypeOnOverride:
                case ErrorCode.WRN_TopLevelNullabilityMismatchInReturnTypeOnImplicitImplementation:
                case ErrorCode.WRN_TopLevelNullabilityMismatchInParameterTypeOnImplicitImplementation:
                case ErrorCode.WRN_TopLevelNullabilityMismatchInReturnTypeOnExplicitImplementation:
                case ErrorCode.WRN_TopLevelNullabilityMismatchInParameterTypeOnExplicitImplementation:
                case ErrorCode.WRN_ConstOutOfRangeChecked:
                case ErrorCode.WRN_MemberNotNull:
                case ErrorCode.WRN_MemberNotNullBadMember:
                case ErrorCode.WRN_MemberNotNullWhen:
                case ErrorCode.WRN_GeneratorFailedDuringInitialization:
                case ErrorCode.WRN_GeneratorFailedDuringGeneration:
                case ErrorCode.WRN_ParameterDisallowsNull:
                case ErrorCode.WRN_GivenExpressionAlwaysMatchesPattern:
                case ErrorCode.WRN_IsPatternAlways:
                case ErrorCode.WRN_SwitchExpressionNotExhaustiveWithWhen:
                case ErrorCode.WRN_SwitchExpressionNotExhaustiveForNullWithWhen:
                case ErrorCode.WRN_RecordNamedDisallowed:
                case ErrorCode.WRN_ParameterNotNullIfNotNull:
                case ErrorCode.WRN_ReturnNotNullIfNotNull:
                case ErrorCode.WRN_AnalyzerReferencesFramework:
                case ErrorCode.WRN_UnreadRecordParameter:
                case ErrorCode.WRN_DoNotCompareFunctionPointers:
                case ErrorCode.WRN_CallerArgumentExpressionParamForUnconsumedLocation:
                case ErrorCode.WRN_CallerLineNumberPreferredOverCallerArgumentExpression:
                case ErrorCode.WRN_CallerFilePathPreferredOverCallerArgumentExpression:
                case ErrorCode.WRN_CallerMemberNamePreferredOverCallerArgumentExpression:
                case ErrorCode.WRN_CallerArgumentExpressionAttributeHasInvalidParameterName:
                case ErrorCode.WRN_CallerArgumentExpressionAttributeSelfReferential:
                case ErrorCode.WRN_ParameterOccursAfterInterpolatedStringHandlerParameter:
                case ErrorCode.WRN_InterpolatedStringHandlerArgumentAttributeIgnoredOnLambdaParameters:
                case ErrorCode.WRN_CompileTimeCheckedOverflow:
                case ErrorCode.WRN_MethGrpToNonDel:
                case ErrorCode.WRN_UseDefViolationPropertySupportedVersion:
                case ErrorCode.WRN_UseDefViolationFieldSupportedVersion:
                case ErrorCode.WRN_UseDefViolationThisSupportedVersion:
                case ErrorCode.WRN_UnassignedThisAutoPropertySupportedVersion:
                case ErrorCode.WRN_UnassignedThisSupportedVersion:
                case ErrorCode.WRN_ObsoleteMembersShouldNotBeRequired:
                case ErrorCode.WRN_AnalyzerReferencesNewerCompiler:
                case ErrorCode.WRN_DuplicateAnalyzerReference:
                case ErrorCode.WRN_ScopedMismatchInParameterOfTarget:
                case ErrorCode.WRN_ScopedMismatchInParameterOfOverrideOrImplementation:
                case ErrorCode.WRN_ManagedAddr:
                case ErrorCode.WRN_EscapeVariable:
                case ErrorCode.WRN_EscapeStackAlloc:
                case ErrorCode.WRN_RefReturnNonreturnableLocal:
                case ErrorCode.WRN_RefReturnNonreturnableLocal2:
                case ErrorCode.WRN_RefReturnStructThis:
                case ErrorCode.WRN_RefAssignNarrower:
                case ErrorCode.WRN_MismatchedRefEscapeInTernary:
                case ErrorCode.WRN_RefReturnParameter:
                case ErrorCode.WRN_RefReturnScopedParameter:
                case ErrorCode.WRN_RefReturnParameter2:
                case ErrorCode.WRN_RefReturnScopedParameter2:
                case ErrorCode.WRN_RefReturnLocal:
                case ErrorCode.WRN_RefReturnLocal2:
                case ErrorCode.WRN_RefAssignReturnOnly:
                case ErrorCode.WRN_RefReturnOnlyParameter:
                case ErrorCode.WRN_RefReturnOnlyParameter2:
                case ErrorCode.WRN_RefAssignValEscapeWider:
                case ErrorCode.WRN_OptionalParamValueMismatch:
                case ErrorCode.WRN_ParamsArrayInLambdaOnly:
                case ErrorCode.WRN_CapturedPrimaryConstructorParameterPassedToBase:
                case ErrorCode.WRN_UnreadPrimaryConstructorParameter:
                case ErrorCode.WRN_InterceptorSignatureMismatch:
                case ErrorCode.WRN_NullabilityMismatchInReturnTypeOnInterceptor:
                case ErrorCode.WRN_NullabilityMismatchInParameterTypeOnInterceptor:
                case ErrorCode.WRN_CapturedPrimaryConstructorParameterInFieldInitializer:
                case ErrorCode.WRN_PrimaryConstructorParameterIsShadowedAndNotPassedToBase:
                case ErrorCode.WRN_InlineArrayIndexerNotUsed:
                case ErrorCode.WRN_InlineArraySliceNotUsed:
                case ErrorCode.WRN_InlineArrayConversionOperatorNotUsed:
                case ErrorCode.WRN_InlineArrayNotSupportedByLanguage:
                case ErrorCode.WRN_BadArgRef:
                case ErrorCode.WRN_ArgExpectedRefOrIn:
                case ErrorCode.WRN_RefReadonlyNotVariable:
                case ErrorCode.WRN_ArgExpectedIn:
                case ErrorCode.WRN_OverridingDifferentRefness:
                case ErrorCode.WRN_HidingDifferentRefness:
                case ErrorCode.WRN_TargetDifferentRefness:
                case ErrorCode.WRN_RefReadonlyParameterDefaultValue:
                case ErrorCode.WRN_UseDefViolationRefField:
                case ErrorCode.WRN_Experimental:
                case ErrorCode.WRN_CollectionExpressionRefStructMayAllocate:
                case ErrorCode.WRN_CollectionExpressionRefStructSpreadMayAllocate:
                case ErrorCode.WRN_ConvertingLock:
                case ErrorCode.WRN_PartialPropertySignatureDifference:
                case ErrorCode.WRN_FieldIsAmbiguous:
                case ErrorCode.WRN_UninitializedNonNullableBackingField:
                case ErrorCode.WRN_AccessorDoesNotUseBackingField:
                    return 1;
                default:
                    return 0;
            }
            // Note: when adding a warning here, consider whether it should be registered as a nullability warning too
        }

        /// <summary>
        /// Returns true if this is a build-only diagnostic that is never reported from
        /// <see cref="SemanticModel.GetDiagnostics(Text.TextSpan?, System.Threading.CancellationToken)"/> API.
        /// Diagnostics generated during compilation phases such as lowering, emit, etc.
        /// are example of build-only diagnostics.
        /// </summary>
        internal static bool IsBuildOnlyDiagnostic(ErrorCode code)
        {
#pragma warning disable CS8524 // The switch expression does not handle some values of its input type (it is not exhaustive) involving an unnamed enum value.
            return code switch
            {
                ErrorCode.WRN_ALinkWarn
                or ErrorCode.WRN_UnreferencedField
                or ErrorCode.WRN_UnreferencedFieldAssg
                or ErrorCode.WRN_UnreferencedEvent
                or ErrorCode.WRN_UnassignedInternalField
                or ErrorCode.ERR_MissingPredefinedMember
                or ErrorCode.ERR_PredefinedTypeNotFound
                or ErrorCode.ERR_NoEntryPoint
                or ErrorCode.WRN_InvalidMainSig
                or ErrorCode.ERR_MultipleEntryPoints
                or ErrorCode.WRN_MainIgnored
                or ErrorCode.ERR_MainClassNotClass
                or ErrorCode.WRN_MainCantBeGeneric
                or ErrorCode.ERR_NoMainInClass
                or ErrorCode.ERR_MainClassNotFound
                or ErrorCode.WRN_SyncAndAsyncEntryPoints
                or ErrorCode.ERR_BadDelegateConstructor
                or ErrorCode.ERR_InsufficientStack
                or ErrorCode.ERR_ModuleEmitFailure
                or ErrorCode.ERR_TooManyLocals
                or ErrorCode.ERR_BindToBogus
                or ErrorCode.ERR_ExportedTypeConflictsWithDeclaration
                or ErrorCode.ERR_ForwardedTypeConflictsWithDeclaration
                or ErrorCode.ERR_ExportedTypesConflict
                or ErrorCode.ERR_ForwardedTypeConflictsWithExportedType
                or ErrorCode.ERR_ByRefTypeAndAwait
                or ErrorCode.ERR_RefReturningCallAndAwait
                or ErrorCode.ERR_SpecialByRefInLambda
                or ErrorCode.ERR_DynamicRequiredTypesMissing
                or ErrorCode.ERR_CannotBeConvertedToUtf8
                or ErrorCode.ERR_FileTypeNonUniquePath
                or ErrorCode.ERR_InterceptorSignatureMismatch
                or ErrorCode.ERR_InterceptorMustHaveMatchingThisParameter
                or ErrorCode.ERR_InterceptorMustNotHaveThisParameter
                or ErrorCode.ERR_DuplicateInterceptor
                or ErrorCode.WRN_InterceptorSignatureMismatch
                or ErrorCode.ERR_InterceptorNotAccessible
                or ErrorCode.ERR_InterceptorScopedMismatch
                or ErrorCode.WRN_NullabilityMismatchInReturnTypeOnInterceptor
                or ErrorCode.WRN_NullabilityMismatchInParameterTypeOnInterceptor
                or ErrorCode.ERR_InterceptorCannotInterceptNameof
                or ErrorCode.ERR_SymbolDefinedInAssembly
                or ErrorCode.ERR_InterceptorArityNotCompatible
                or ErrorCode.ERR_InterceptorCannotBeGeneric
                or ErrorCode.ERR_InterceptableMethodMustBeOrdinary
                or ErrorCode.ERR_PossibleAsyncIteratorWithoutYield
                or ErrorCode.ERR_PossibleAsyncIteratorWithoutYieldOrAwait
                or ErrorCode.ERR_RefLocalAcrossAwait
                    // Update src\EditorFeatures\CSharp\LanguageServer\CSharpLspBuildOnlyDiagnostics.cs
                    // whenever new values are added here.
                    => true,

                ErrorCode.Void
                or ErrorCode.Unknown
                or ErrorCode.ERR_NoMetadataFile
                or ErrorCode.FTL_MetadataCantOpenFile
                or ErrorCode.ERR_NoTypeDef
                or ErrorCode.ERR_OutputWriteFailed
                or ErrorCode.ERR_BadBinaryOps
                or ErrorCode.ERR_IntDivByZero
                or ErrorCode.ERR_BadIndexLHS
                or ErrorCode.ERR_BadIndexCount
                or ErrorCode.ERR_BadUnaryOp
                or ErrorCode.ERR_ThisInStaticMeth
                or ErrorCode.ERR_ThisInBadContext
                or ErrorCode.ERR_NoImplicitConv
                or ErrorCode.ERR_NoExplicitConv
                or ErrorCode.ERR_ConstOutOfRange
                or ErrorCode.ERR_AmbigBinaryOps
                or ErrorCode.ERR_AmbigUnaryOp
                or ErrorCode.ERR_InAttrOnOutParam
                or ErrorCode.ERR_ValueCantBeNull
                or ErrorCode.ERR_NoExplicitBuiltinConv
                or ErrorCode.FTL_DebugEmitFailure
                or ErrorCode.ERR_BadVisReturnType
                or ErrorCode.ERR_BadVisParamType
                or ErrorCode.ERR_BadVisFieldType
                or ErrorCode.ERR_BadVisPropertyType
                or ErrorCode.ERR_BadVisIndexerReturn
                or ErrorCode.ERR_BadVisIndexerParam
                or ErrorCode.ERR_BadVisOpReturn
                or ErrorCode.ERR_BadVisOpParam
                or ErrorCode.ERR_BadVisDelegateReturn
                or ErrorCode.ERR_BadVisDelegateParam
                or ErrorCode.ERR_BadVisBaseClass
                or ErrorCode.ERR_BadVisBaseInterface
                or ErrorCode.ERR_EventNeedsBothAccessors
                or ErrorCode.ERR_EventNotDelegate
                or ErrorCode.ERR_InterfaceEventInitializer
                or ErrorCode.ERR_BadEventUsage
                or ErrorCode.ERR_ExplicitEventFieldImpl
                or ErrorCode.ERR_CantOverrideNonEvent
                or ErrorCode.ERR_AddRemoveMustHaveBody
                or ErrorCode.ERR_AbstractEventInitializer
                or ErrorCode.ERR_PossibleBadNegCast
                or ErrorCode.ERR_ReservedEnumerator
                or ErrorCode.ERR_AsMustHaveReferenceType
                or ErrorCode.WRN_LowercaseEllSuffix
                or ErrorCode.ERR_BadEventUsageNoField
                or ErrorCode.ERR_ConstraintOnlyAllowedOnGenericDecl
                or ErrorCode.ERR_TypeParamMustBeIdentifier
                or ErrorCode.ERR_MemberReserved
                or ErrorCode.ERR_DuplicateParamName
                or ErrorCode.ERR_DuplicateNameInNS
                or ErrorCode.ERR_DuplicateNameInClass
                or ErrorCode.ERR_NameNotInContext
                or ErrorCode.ERR_AmbigContext
                or ErrorCode.WRN_DuplicateUsing
                or ErrorCode.ERR_BadMemberFlag
                or ErrorCode.ERR_BadMemberProtection
                or ErrorCode.WRN_NewRequired
                or ErrorCode.WRN_NewNotRequired
                or ErrorCode.ERR_CircConstValue
                or ErrorCode.ERR_MemberAlreadyExists
                or ErrorCode.ERR_StaticNotVirtual
                or ErrorCode.ERR_OverrideNotNew
                or ErrorCode.WRN_NewOrOverrideExpected
                or ErrorCode.ERR_OverrideNotExpected
                or ErrorCode.ERR_NamespaceUnexpected
                or ErrorCode.ERR_NoSuchMember
                or ErrorCode.ERR_BadSKknown
                or ErrorCode.ERR_BadSKunknown
                or ErrorCode.ERR_ObjectRequired
                or ErrorCode.ERR_AmbigCall
                or ErrorCode.ERR_BadAccess
                or ErrorCode.ERR_MethDelegateMismatch
                or ErrorCode.ERR_RetObjectRequired
                or ErrorCode.ERR_RetNoObjectRequired
                or ErrorCode.ERR_LocalDuplicate
                or ErrorCode.ERR_AssgLvalueExpected
                or ErrorCode.ERR_StaticConstParam
                or ErrorCode.ERR_NotConstantExpression
                or ErrorCode.ERR_NotNullConstRefField
                or ErrorCode.ERR_LocalIllegallyOverrides
                or ErrorCode.ERR_BadUsingNamespace
                or ErrorCode.ERR_NoBreakOrCont
                or ErrorCode.ERR_DuplicateLabel
                or ErrorCode.ERR_NoConstructors
                or ErrorCode.ERR_NoNewAbstract
                or ErrorCode.ERR_ConstValueRequired
                or ErrorCode.ERR_CircularBase
                or ErrorCode.ERR_MethodNameExpected
                or ErrorCode.ERR_ConstantExpected
                or ErrorCode.ERR_V6SwitchGoverningTypeValueExpected
                or ErrorCode.ERR_DuplicateCaseLabel
                or ErrorCode.ERR_InvalidGotoCase
                or ErrorCode.ERR_PropertyLacksGet
                or ErrorCode.ERR_BadExceptionType
                or ErrorCode.ERR_BadEmptyThrow
                or ErrorCode.ERR_BadFinallyLeave
                or ErrorCode.ERR_LabelShadow
                or ErrorCode.ERR_LabelNotFound
                or ErrorCode.ERR_UnreachableCatch
                or ErrorCode.ERR_ReturnExpected
                or ErrorCode.WRN_UnreachableCode
                or ErrorCode.ERR_SwitchFallThrough
                or ErrorCode.WRN_UnreferencedLabel
                or ErrorCode.ERR_UseDefViolation
                or ErrorCode.WRN_UnreferencedVar
                or ErrorCode.ERR_UseDefViolationField
                or ErrorCode.ERR_UnassignedThisUnsupportedVersion
                or ErrorCode.ERR_AmbigQM
                or ErrorCode.ERR_InvalidQM
                or ErrorCode.ERR_NoBaseClass
                or ErrorCode.ERR_BaseIllegal
                or ErrorCode.ERR_ObjectProhibited
                or ErrorCode.ERR_ParamUnassigned
                or ErrorCode.ERR_InvalidArray
                or ErrorCode.ERR_ExternHasBody
                or ErrorCode.ERR_AbstractAndExtern
                or ErrorCode.ERR_BadAttributeParamType
                or ErrorCode.ERR_BadAttributeArgument
                or ErrorCode.WRN_IsAlwaysTrue
                or ErrorCode.WRN_IsAlwaysFalse
                or ErrorCode.ERR_LockNeedsReference
                or ErrorCode.ERR_NullNotValid
                or ErrorCode.ERR_UseDefViolationThisUnsupportedVersion
                or ErrorCode.ERR_ArgsInvalid
                or ErrorCode.ERR_AssgReadonly
                or ErrorCode.ERR_RefReadonly
                or ErrorCode.ERR_PtrExpected
                or ErrorCode.ERR_PtrIndexSingle
                or ErrorCode.WRN_ByRefNonAgileField
                or ErrorCode.ERR_AssgReadonlyStatic
                or ErrorCode.ERR_RefReadonlyStatic
                or ErrorCode.ERR_AssgReadonlyProp
                or ErrorCode.ERR_IllegalStatement
                or ErrorCode.ERR_BadGetEnumerator
                or ErrorCode.ERR_AbstractBaseCall
                or ErrorCode.ERR_RefProperty
                or ErrorCode.ERR_ManagedAddr
                or ErrorCode.ERR_BadFixedInitType
                or ErrorCode.ERR_FixedMustInit
                or ErrorCode.ERR_InvalidAddrOp
                or ErrorCode.ERR_FixedNeeded
                or ErrorCode.ERR_FixedNotNeeded
                or ErrorCode.ERR_UnsafeNeeded
                or ErrorCode.ERR_OpTFRetType
                or ErrorCode.ERR_OperatorNeedsMatch
                or ErrorCode.ERR_BadBoolOp
                or ErrorCode.ERR_MustHaveOpTF
                or ErrorCode.WRN_UnreferencedVarAssg
                or ErrorCode.ERR_CheckedOverflow
                or ErrorCode.ERR_ConstOutOfRangeChecked
                or ErrorCode.ERR_BadVarargs
                or ErrorCode.ERR_ParamsMustBeCollection
                or ErrorCode.ERR_IllegalArglist
                or ErrorCode.ERR_IllegalUnsafe
                or ErrorCode.ERR_AmbigMember
                or ErrorCode.ERR_BadForeachDecl
                or ErrorCode.ERR_ParamsLast
                or ErrorCode.ERR_SizeofUnsafe
                or ErrorCode.ERR_DottedTypeNameNotFoundInNS
                or ErrorCode.ERR_FieldInitRefNonstatic
                or ErrorCode.ERR_SealedNonOverride
                or ErrorCode.ERR_CantOverrideSealed
                or ErrorCode.ERR_VoidError
                or ErrorCode.ERR_ConditionalOnOverride
                or ErrorCode.ERR_PointerInAsOrIs
                or ErrorCode.ERR_CallingFinalizeDeprecated
                or ErrorCode.ERR_SingleTypeNameNotFound
                or ErrorCode.ERR_NegativeStackAllocSize
                or ErrorCode.ERR_NegativeArraySize
                or ErrorCode.ERR_OverrideFinalizeDeprecated
                or ErrorCode.ERR_CallingBaseFinalizeDeprecated
                or ErrorCode.WRN_NegativeArrayIndex
                or ErrorCode.WRN_BadRefCompareLeft
                or ErrorCode.WRN_BadRefCompareRight
                or ErrorCode.ERR_BadCastInFixed
                or ErrorCode.ERR_StackallocInCatchFinally
                or ErrorCode.ERR_VarargsLast
                or ErrorCode.ERR_MissingPartial
                or ErrorCode.ERR_PartialTypeKindConflict
                or ErrorCode.ERR_PartialModifierConflict
                or ErrorCode.ERR_PartialMultipleBases
                or ErrorCode.ERR_PartialWrongTypeParams
                or ErrorCode.ERR_PartialWrongConstraints
                or ErrorCode.ERR_NoImplicitConvCast
                or ErrorCode.ERR_PartialMisplaced
                or ErrorCode.ERR_ImportedCircularBase
                or ErrorCode.ERR_UseDefViolationOut
                or ErrorCode.ERR_ArraySizeInDeclaration
                or ErrorCode.ERR_InaccessibleGetter
                or ErrorCode.ERR_InaccessibleSetter
                or ErrorCode.ERR_InvalidPropertyAccessMod
                or ErrorCode.ERR_DuplicatePropertyAccessMods
                or ErrorCode.ERR_AccessModMissingAccessor
                or ErrorCode.ERR_UnimplementedInterfaceAccessor
                or ErrorCode.WRN_PatternIsAmbiguous
                or ErrorCode.WRN_PatternNotPublicOrNotInstance
                or ErrorCode.WRN_PatternBadSignature
                or ErrorCode.ERR_FriendRefNotEqualToThis
                or ErrorCode.WRN_SequentialOnPartialClass
                or ErrorCode.ERR_BadConstType
                or ErrorCode.ERR_NoNewTyvar
                or ErrorCode.ERR_BadArity
                or ErrorCode.ERR_BadTypeArgument
                or ErrorCode.ERR_TypeArgsNotAllowed
                or ErrorCode.ERR_HasNoTypeVars
                or ErrorCode.ERR_NewConstraintNotSatisfied
                or ErrorCode.ERR_GenericConstraintNotSatisfiedRefType
                or ErrorCode.ERR_GenericConstraintNotSatisfiedNullableEnum
                or ErrorCode.ERR_GenericConstraintNotSatisfiedNullableInterface
                or ErrorCode.ERR_GenericConstraintNotSatisfiedTyVar
                or ErrorCode.ERR_GenericConstraintNotSatisfiedValType
                or ErrorCode.ERR_DuplicateGeneratedName
                or ErrorCode.ERR_GlobalSingleTypeNameNotFound
                or ErrorCode.ERR_NewBoundMustBeLast
                or ErrorCode.ERR_TypeVarCantBeNull
                or ErrorCode.ERR_DuplicateBound
                or ErrorCode.ERR_ClassBoundNotFirst
                or ErrorCode.ERR_BadRetType
                or ErrorCode.ERR_DuplicateConstraintClause
                or ErrorCode.ERR_CantInferMethTypeArgs
                or ErrorCode.ERR_LocalSameNameAsTypeParam
                or ErrorCode.ERR_AsWithTypeVar
                or ErrorCode.ERR_BadIndexerNameAttr
                or ErrorCode.ERR_AttrArgWithTypeVars
                or ErrorCode.ERR_NewTyvarWithArgs
                or ErrorCode.ERR_AbstractSealedStatic
                or ErrorCode.WRN_AmbiguousXMLReference
                or ErrorCode.WRN_VolatileByRef
                or ErrorCode.ERR_ComImportWithImpl
                or ErrorCode.ERR_ComImportWithBase
                or ErrorCode.ERR_ImplBadConstraints
                or ErrorCode.ERR_DottedTypeNameNotFoundInAgg
                or ErrorCode.ERR_MethGrpToNonDel
                or ErrorCode.ERR_BadExternAlias
                or ErrorCode.ERR_ColColWithTypeAlias
                or ErrorCode.ERR_AliasNotFound
                or ErrorCode.ERR_SameFullNameAggAgg
                or ErrorCode.ERR_SameFullNameNsAgg
                or ErrorCode.WRN_SameFullNameThisNsAgg
                or ErrorCode.WRN_SameFullNameThisAggAgg
                or ErrorCode.WRN_SameFullNameThisAggNs
                or ErrorCode.ERR_SameFullNameThisAggThisNs
                or ErrorCode.ERR_ExternAfterElements
                or ErrorCode.WRN_GlobalAliasDefn
                or ErrorCode.ERR_SealedStaticClass
                or ErrorCode.ERR_PrivateAbstractAccessor
                or ErrorCode.ERR_ValueExpected
                or ErrorCode.ERR_UnboxNotLValue
                or ErrorCode.ERR_AnonMethGrpInForEach
                or ErrorCode.ERR_BadIncDecRetType
                or ErrorCode.ERR_TypeConstraintsMustBeUniqueAndFirst
                or ErrorCode.ERR_RefValBoundWithClass
                or ErrorCode.ERR_NewBoundWithVal
                or ErrorCode.ERR_RefConstraintNotSatisfied
                or ErrorCode.ERR_ValConstraintNotSatisfied
                or ErrorCode.ERR_CircularConstraint
                or ErrorCode.ERR_BaseConstraintConflict
                or ErrorCode.ERR_ConWithValCon
                or ErrorCode.ERR_AmbigUDConv
                or ErrorCode.WRN_AlwaysNull
                or ErrorCode.ERR_OverrideWithConstraints
                or ErrorCode.ERR_AmbigOverride
                or ErrorCode.ERR_DecConstError
                or ErrorCode.WRN_CmpAlwaysFalse
                or ErrorCode.WRN_FinalizeMethod
                or ErrorCode.ERR_ExplicitImplParams
                or ErrorCode.WRN_GotoCaseShouldConvert
                or ErrorCode.ERR_MethodImplementingAccessor
                or ErrorCode.WRN_NubExprIsConstBool
                or ErrorCode.WRN_ExplicitImplCollision
                or ErrorCode.ERR_AbstractHasBody
                or ErrorCode.ERR_ConcreteMissingBody
                or ErrorCode.ERR_AbstractAndSealed
                or ErrorCode.ERR_AbstractNotVirtual
                or ErrorCode.ERR_StaticConstant
                or ErrorCode.ERR_CantOverrideNonFunction
                or ErrorCode.ERR_CantOverrideNonVirtual
                or ErrorCode.ERR_CantChangeAccessOnOverride
                or ErrorCode.ERR_CantChangeReturnTypeOnOverride
                or ErrorCode.ERR_CantDeriveFromSealedType
                or ErrorCode.ERR_AbstractInConcreteClass
                or ErrorCode.ERR_StaticConstructorWithExplicitConstructorCall
                or ErrorCode.ERR_StaticConstructorWithAccessModifiers
                or ErrorCode.ERR_RecursiveConstructorCall
                or ErrorCode.ERR_ObjectCallingBaseConstructor
                or ErrorCode.ERR_StructWithBaseConstructorCall
                or ErrorCode.ERR_StructLayoutCycle
                or ErrorCode.ERR_InterfacesCantContainFields
                or ErrorCode.ERR_InterfacesCantContainConstructors
                or ErrorCode.ERR_NonInterfaceInInterfaceList
                or ErrorCode.ERR_DuplicateInterfaceInBaseList
                or ErrorCode.ERR_CycleInInterfaceInheritance
                or ErrorCode.ERR_HidingAbstractMethod
                or ErrorCode.ERR_UnimplementedAbstractMethod
                or ErrorCode.ERR_UnimplementedInterfaceMember
                or ErrorCode.ERR_ObjectCantHaveBases
                or ErrorCode.ERR_ExplicitInterfaceImplementationNotInterface
                or ErrorCode.ERR_InterfaceMemberNotFound
                or ErrorCode.ERR_ClassDoesntImplementInterface
                or ErrorCode.ERR_ExplicitInterfaceImplementationInNonClassOrStruct
                or ErrorCode.ERR_MemberNameSameAsType
                or ErrorCode.ERR_EnumeratorOverflow
                or ErrorCode.ERR_CantOverrideNonProperty
                or ErrorCode.ERR_NoGetToOverride
                or ErrorCode.ERR_NoSetToOverride
                or ErrorCode.ERR_PropertyCantHaveVoidType
                or ErrorCode.ERR_PropertyWithNoAccessors
                or ErrorCode.ERR_NewVirtualInSealed
                or ErrorCode.ERR_ExplicitPropertyAddingAccessor
                or ErrorCode.ERR_ExplicitPropertyMissingAccessor
                or ErrorCode.ERR_ConversionWithInterface
                or ErrorCode.ERR_ConversionWithBase
                or ErrorCode.ERR_ConversionWithDerived
                or ErrorCode.ERR_IdentityConversion
                or ErrorCode.ERR_ConversionNotInvolvingContainedType
                or ErrorCode.ERR_DuplicateConversionInClass
                or ErrorCode.ERR_OperatorsMustBeStatic
                or ErrorCode.ERR_BadIncDecSignature
                or ErrorCode.ERR_BadUnaryOperatorSignature
                or ErrorCode.ERR_BadBinaryOperatorSignature
                or ErrorCode.ERR_BadShiftOperatorSignature
                or ErrorCode.ERR_InterfacesCantContainConversionOrEqualityOperators
                or ErrorCode.ERR_CantOverrideBogusMethod
                or ErrorCode.ERR_CantCallSpecialMethod
                or ErrorCode.ERR_BadTypeReference
                or ErrorCode.ERR_BadDestructorName
                or ErrorCode.ERR_OnlyClassesCanContainDestructors
                or ErrorCode.ERR_ConflictAliasAndMember
                or ErrorCode.ERR_ConditionalOnSpecialMethod
                or ErrorCode.ERR_ConditionalMustReturnVoid
                or ErrorCode.ERR_DuplicateAttribute
                or ErrorCode.ERR_ConditionalOnInterfaceMethod
                or ErrorCode.ERR_OperatorCantReturnVoid
                or ErrorCode.ERR_InvalidAttributeArgument
                or ErrorCode.ERR_AttributeOnBadSymbolType
                or ErrorCode.ERR_FloatOverflow
                or ErrorCode.ERR_InvalidReal
                or ErrorCode.ERR_ComImportWithoutUuidAttribute
                or ErrorCode.ERR_InvalidNamedArgument
                or ErrorCode.ERR_DllImportOnInvalidMethod
                or ErrorCode.ERR_FieldCantBeRefAny
                or ErrorCode.ERR_ArrayElementCantBeRefAny
                or ErrorCode.WRN_DeprecatedSymbol
                or ErrorCode.ERR_NotAnAttributeClass
                or ErrorCode.ERR_BadNamedAttributeArgument
                or ErrorCode.WRN_DeprecatedSymbolStr
                or ErrorCode.ERR_DeprecatedSymbolStr
                or ErrorCode.ERR_IndexerCantHaveVoidType
                or ErrorCode.ERR_VirtualPrivate
                or ErrorCode.ERR_ArrayInitToNonArrayType
                or ErrorCode.ERR_ArrayInitInBadPlace
                or ErrorCode.ERR_MissingStructOffset
                or ErrorCode.WRN_ExternMethodNoImplementation
                or ErrorCode.WRN_ProtectedInSealed
                or ErrorCode.ERR_InterfaceImplementedByConditional
                or ErrorCode.ERR_InterfaceImplementedImplicitlyByVariadic
                or ErrorCode.ERR_IllegalRefParam
                or ErrorCode.ERR_BadArgumentToAttribute
                or ErrorCode.ERR_StructOffsetOnBadStruct
                or ErrorCode.ERR_StructOffsetOnBadField
                or ErrorCode.ERR_AttributeUsageOnNonAttributeClass
                or ErrorCode.WRN_PossibleMistakenNullStatement
                or ErrorCode.ERR_DuplicateNamedAttributeArgument
                or ErrorCode.ERR_DeriveFromEnumOrValueType
                or ErrorCode.ERR_DefaultMemberOnIndexedType
                or ErrorCode.ERR_BogusType
                or ErrorCode.ERR_CStyleArray
                or ErrorCode.WRN_VacuousIntegralComp
                or ErrorCode.ERR_AbstractAttributeClass
                or ErrorCode.ERR_BadNamedAttributeArgumentType
                or ErrorCode.WRN_AttributeLocationOnBadDeclaration
                or ErrorCode.WRN_InvalidAttributeLocation
                or ErrorCode.WRN_EqualsWithoutGetHashCode
                or ErrorCode.WRN_EqualityOpWithoutEquals
                or ErrorCode.WRN_EqualityOpWithoutGetHashCode
                or ErrorCode.ERR_OutAttrOnRefParam
                or ErrorCode.ERR_OverloadRefKind
                or ErrorCode.ERR_LiteralDoubleCast
                or ErrorCode.WRN_IncorrectBooleanAssg
                or ErrorCode.ERR_ProtectedInStruct
                or ErrorCode.ERR_InconsistentIndexerNames
                or ErrorCode.ERR_ComImportWithUserCtor
                or ErrorCode.ERR_FieldCantHaveVoidType
                or ErrorCode.WRN_NonObsoleteOverridingObsolete
                or ErrorCode.ERR_SystemVoid
                or ErrorCode.ERR_ExplicitParamArrayOrCollection
                or ErrorCode.WRN_BitwiseOrSignExtend
                or ErrorCode.ERR_VolatileStruct
                or ErrorCode.ERR_VolatileAndReadonly
                or ErrorCode.ERR_AbstractField
                or ErrorCode.ERR_BogusExplicitImpl
                or ErrorCode.ERR_ExplicitMethodImplAccessor
                or ErrorCode.WRN_CoClassWithoutComImport
                or ErrorCode.ERR_ConditionalWithOutParam
                or ErrorCode.ERR_AccessorImplementingMethod
                or ErrorCode.ERR_AliasQualAsExpression
                or ErrorCode.ERR_DerivingFromATyVar
                or ErrorCode.ERR_DuplicateTypeParameter
                or ErrorCode.WRN_TypeParameterSameAsOuterTypeParameter
                or ErrorCode.ERR_TypeVariableSameAsParent
                or ErrorCode.ERR_UnifyingInterfaceInstantiations
                or ErrorCode.ERR_TyVarNotFoundInConstraint
                or ErrorCode.ERR_BadBoundType
                or ErrorCode.ERR_SpecialTypeAsBound
                or ErrorCode.ERR_BadVisBound
                or ErrorCode.ERR_LookupInTypeVariable
                or ErrorCode.ERR_BadConstraintType
                or ErrorCode.ERR_InstanceMemberInStaticClass
                or ErrorCode.ERR_StaticBaseClass
                or ErrorCode.ERR_ConstructorInStaticClass
                or ErrorCode.ERR_DestructorInStaticClass
                or ErrorCode.ERR_InstantiatingStaticClass
                or ErrorCode.ERR_StaticDerivedFromNonObject
                or ErrorCode.ERR_StaticClassInterfaceImpl
                or ErrorCode.ERR_OperatorInStaticClass
                or ErrorCode.ERR_ConvertToStaticClass
                or ErrorCode.ERR_ConstraintIsStaticClass
                or ErrorCode.ERR_GenericArgIsStaticClass
                or ErrorCode.ERR_ArrayOfStaticClass
                or ErrorCode.ERR_IndexerInStaticClass
                or ErrorCode.ERR_ParameterIsStaticClass
                or ErrorCode.ERR_ReturnTypeIsStaticClass
                or ErrorCode.ERR_VarDeclIsStaticClass
                or ErrorCode.ERR_BadEmptyThrowInFinally
                or ErrorCode.ERR_InvalidSpecifier
                or ErrorCode.WRN_AssignmentToLockOrDispose
                or ErrorCode.ERR_ForwardedTypeInThisAssembly
                or ErrorCode.ERR_ForwardedTypeIsNested
                or ErrorCode.ERR_CycleInTypeForwarder
                or ErrorCode.ERR_AssemblyNameOnNonModule
                or ErrorCode.ERR_InvalidFwdType
                or ErrorCode.ERR_CloseUnimplementedInterfaceMemberStatic
                or ErrorCode.ERR_CloseUnimplementedInterfaceMemberNotPublic
                or ErrorCode.ERR_CloseUnimplementedInterfaceMemberWrongReturnType
                or ErrorCode.ERR_DuplicateTypeForwarder
                or ErrorCode.ERR_ExpectedSelectOrGroup
                or ErrorCode.ERR_ExpectedContextualKeywordOn
                or ErrorCode.ERR_ExpectedContextualKeywordEquals
                or ErrorCode.ERR_ExpectedContextualKeywordBy
                or ErrorCode.ERR_InvalidAnonymousTypeMemberDeclarator
                or ErrorCode.ERR_InvalidInitializerElementInitializer
                or ErrorCode.ERR_InconsistentLambdaParameterUsage
                or ErrorCode.ERR_PartialMemberCannotBeAbstract
                or ErrorCode.ERR_PartialMemberOnlyInPartialClass
                or ErrorCode.ERR_PartialMemberNotExplicit
                or ErrorCode.ERR_PartialMethodExtensionDifference
                or ErrorCode.ERR_PartialMethodOnlyOneLatent
                or ErrorCode.ERR_PartialMethodOnlyOneActual
                or ErrorCode.ERR_PartialMemberParamsDifference
                or ErrorCode.ERR_PartialMethodMustHaveLatent
                or ErrorCode.ERR_PartialMethodInconsistentConstraints
                or ErrorCode.ERR_PartialMethodToDelegate
                or ErrorCode.ERR_PartialMemberStaticDifference
                or ErrorCode.ERR_PartialMemberUnsafeDifference
                or ErrorCode.ERR_PartialMethodInExpressionTree
                or ErrorCode.ERR_ExplicitImplCollisionOnRefOut
                or ErrorCode.ERR_IndirectRecursiveConstructorCall
                or ErrorCode.WRN_ObsoleteOverridingNonObsolete
                or ErrorCode.WRN_DebugFullNameTooLong
                or ErrorCode.ERR_ImplicitlyTypedVariableAssignedBadValue
                or ErrorCode.ERR_ImplicitlyTypedVariableWithNoInitializer
                or ErrorCode.ERR_ImplicitlyTypedVariableMultipleDeclarator
                or ErrorCode.ERR_ImplicitlyTypedVariableAssignedArrayInitializer
                or ErrorCode.ERR_ImplicitlyTypedLocalCannotBeFixed
                or ErrorCode.ERR_ImplicitlyTypedVariableCannotBeConst
                or ErrorCode.WRN_ExternCtorNoImplementation
                or ErrorCode.ERR_TypeVarNotFound
                or ErrorCode.ERR_ImplicitlyTypedArrayNoBestType
                or ErrorCode.ERR_AnonymousTypePropertyAssignedBadValue
                or ErrorCode.ERR_ExpressionTreeContainsBaseAccess
                or ErrorCode.ERR_ExpressionTreeContainsAssignment
                or ErrorCode.ERR_AnonymousTypeDuplicatePropertyName
                or ErrorCode.ERR_StatementLambdaToExpressionTree
                or ErrorCode.ERR_ExpressionTreeMustHaveDelegate
                or ErrorCode.ERR_AnonymousTypeNotAvailable
                or ErrorCode.ERR_LambdaInIsAs
                or ErrorCode.ERR_ExpressionTreeContainsMultiDimensionalArrayInitializer
                or ErrorCode.ERR_MissingArgument
                or ErrorCode.ERR_VariableUsedBeforeDeclaration
                or ErrorCode.ERR_UnassignedThisAutoPropertyUnsupportedVersion
                or ErrorCode.ERR_VariableUsedBeforeDeclarationAndHidesField
                or ErrorCode.ERR_ExpressionTreeContainsBadCoalesce
                or ErrorCode.ERR_ArrayInitializerExpected
                or ErrorCode.ERR_ArrayInitializerIncorrectLength
                or ErrorCode.ERR_ExpressionTreeContainsNamedArgument
                or ErrorCode.ERR_ExpressionTreeContainsOptionalArgument
                or ErrorCode.ERR_ExpressionTreeContainsIndexedProperty
                or ErrorCode.ERR_IndexedPropertyRequiresParams
                or ErrorCode.ERR_IndexedPropertyMustHaveAllOptionalParams
                or ErrorCode.ERR_IdentifierExpected
                or ErrorCode.ERR_SemicolonExpected
                or ErrorCode.ERR_SyntaxError
                or ErrorCode.ERR_DuplicateModifier
                or ErrorCode.ERR_DuplicateAccessor
                or ErrorCode.ERR_IntegralTypeExpected
                or ErrorCode.ERR_IllegalEscape
                or ErrorCode.ERR_NewlineInConst
                or ErrorCode.ERR_EmptyCharConst
                or ErrorCode.ERR_TooManyCharsInConst
                or ErrorCode.ERR_InvalidNumber
                or ErrorCode.ERR_GetOrSetExpected
                or ErrorCode.ERR_ClassTypeExpected
                or ErrorCode.ERR_NamedArgumentExpected
                or ErrorCode.ERR_TooManyCatches
                or ErrorCode.ERR_ThisOrBaseExpected
                or ErrorCode.ERR_OvlUnaryOperatorExpected
                or ErrorCode.ERR_OvlBinaryOperatorExpected
                or ErrorCode.ERR_IntOverflow
                or ErrorCode.ERR_EOFExpected
                or ErrorCode.ERR_BadEmbeddedStmt
                or ErrorCode.ERR_PPDirectiveExpected
                or ErrorCode.ERR_EndOfPPLineExpected
                or ErrorCode.ERR_CloseParenExpected
                or ErrorCode.ERR_EndifDirectiveExpected
                or ErrorCode.ERR_UnexpectedDirective
                or ErrorCode.ERR_ErrorDirective
                or ErrorCode.WRN_WarningDirective
                or ErrorCode.ERR_TypeExpected
                or ErrorCode.ERR_PPDefFollowsToken
                or ErrorCode.ERR_OpenEndedComment
                or ErrorCode.ERR_OvlOperatorExpected
                or ErrorCode.ERR_EndRegionDirectiveExpected
                or ErrorCode.ERR_UnterminatedStringLit
                or ErrorCode.ERR_BadDirectivePlacement
                or ErrorCode.ERR_IdentifierExpectedKW
                or ErrorCode.ERR_SemiOrLBraceExpected
                or ErrorCode.ERR_MultiTypeInDeclaration
                or ErrorCode.ERR_AddOrRemoveExpected
                or ErrorCode.ERR_UnexpectedCharacter
                or ErrorCode.ERR_ProtectedInStatic
                or ErrorCode.WRN_UnreachableGeneralCatch
                or ErrorCode.ERR_IncrementLvalueExpected
                or ErrorCode.ERR_NoSuchMemberOrExtension
                or ErrorCode.WRN_DeprecatedCollectionInitAddStr
                or ErrorCode.ERR_DeprecatedCollectionInitAddStr
                or ErrorCode.WRN_DeprecatedCollectionInitAdd
                or ErrorCode.ERR_DefaultValueNotAllowed
                or ErrorCode.WRN_DefaultValueForUnconsumedLocation
                or ErrorCode.ERR_PartialWrongTypeParamsVariance
                or ErrorCode.ERR_GlobalSingleTypeNameNotFoundFwd
                or ErrorCode.ERR_DottedTypeNameNotFoundInNSFwd
                or ErrorCode.ERR_SingleTypeNameNotFoundFwd
                or ErrorCode.WRN_IdentifierOrNumericLiteralExpected
                or ErrorCode.ERR_UnexpectedToken
                or ErrorCode.ERR_BadThisParam
                or ErrorCode.ERR_BadTypeforThis
                or ErrorCode.ERR_BadParamModThis
                or ErrorCode.ERR_BadExtensionMeth
                or ErrorCode.ERR_BadExtensionAgg
                or ErrorCode.ERR_DupParamMod
                or ErrorCode.ERR_ExtensionMethodsDecl
                or ErrorCode.ERR_ExtensionAttrNotFound
                or ErrorCode.ERR_ExplicitExtension
                or ErrorCode.ERR_ValueTypeExtDelegate
                or ErrorCode.ERR_BadArgCount
                or ErrorCode.ERR_BadArgType
                or ErrorCode.ERR_NoSourceFile
                or ErrorCode.ERR_CantRefResource
                or ErrorCode.ERR_ResourceNotUnique
                or ErrorCode.ERR_ImportNonAssembly
                or ErrorCode.ERR_RefLvalueExpected
                or ErrorCode.ERR_BaseInStaticMeth
                or ErrorCode.ERR_BaseInBadContext
                or ErrorCode.ERR_RbraceExpected
                or ErrorCode.ERR_LbraceExpected
                or ErrorCode.ERR_InExpected
                or ErrorCode.ERR_InvalidPreprocExpr
                or ErrorCode.ERR_InvalidMemberDecl
                or ErrorCode.ERR_MemberNeedsType
                or ErrorCode.ERR_BadBaseType
                or ErrorCode.WRN_EmptySwitch
                or ErrorCode.ERR_ExpectedEndTry
                or ErrorCode.ERR_InvalidExprTerm
                or ErrorCode.ERR_BadNewExpr
                or ErrorCode.ERR_NoNamespacePrivate
                or ErrorCode.ERR_BadVarDecl
                or ErrorCode.ERR_UsingAfterElements
                or ErrorCode.ERR_BadBinOpArgs
                or ErrorCode.ERR_BadUnOpArgs
                or ErrorCode.ERR_NoVoidParameter
                or ErrorCode.ERR_DuplicateAlias
                or ErrorCode.ERR_BadProtectedAccess
                or ErrorCode.ERR_AddModuleAssembly
                or ErrorCode.ERR_BindToBogusProp2
                or ErrorCode.ERR_BindToBogusProp1
                or ErrorCode.ERR_NoVoidHere
                or ErrorCode.ERR_IndexerNeedsParam
                or ErrorCode.ERR_BadArraySyntax
                or ErrorCode.ERR_BadOperatorSyntax
                or ErrorCode.ERR_OutputNeedsName
                or ErrorCode.ERR_CantHaveWin32ResAndManifest
                or ErrorCode.ERR_CantHaveWin32ResAndIcon
                or ErrorCode.ERR_CantReadResource
                or ErrorCode.ERR_DocFileGen
                or ErrorCode.WRN_XMLParseError
                or ErrorCode.WRN_DuplicateParamTag
                or ErrorCode.WRN_UnmatchedParamTag
                or ErrorCode.WRN_MissingParamTag
                or ErrorCode.WRN_BadXMLRef
                or ErrorCode.ERR_BadStackAllocExpr
                or ErrorCode.ERR_InvalidLineNumber
                or ErrorCode.ERR_MissingPPFile
                or ErrorCode.ERR_ForEachMissingMember
                or ErrorCode.WRN_BadXMLRefParamType
                or ErrorCode.WRN_BadXMLRefReturnType
                or ErrorCode.ERR_BadWin32Res
                or ErrorCode.WRN_BadXMLRefSyntax
                or ErrorCode.ERR_BadModifierLocation
                or ErrorCode.ERR_MissingArraySize
                or ErrorCode.WRN_UnprocessedXMLComment
                or ErrorCode.WRN_FailedInclude
                or ErrorCode.WRN_InvalidInclude
                or ErrorCode.WRN_MissingXMLComment
                or ErrorCode.WRN_XMLParseIncludeError
                or ErrorCode.ERR_BadDelArgCount
                or ErrorCode.ERR_UnexpectedSemicolon
                or ErrorCode.ERR_MethodReturnCantBeRefAny
                or ErrorCode.ERR_CompileCancelled
                or ErrorCode.ERR_MethodArgCantBeRefAny
                or ErrorCode.ERR_AssgReadonlyLocal
                or ErrorCode.ERR_RefReadonlyLocal
                or ErrorCode.ERR_CantUseRequiredAttribute
                or ErrorCode.ERR_NoModifiersOnAccessor
                or ErrorCode.ERR_ParamsCantBeWithModifier
                or ErrorCode.ERR_ReturnNotLValue
                or ErrorCode.ERR_MissingCoClass
                or ErrorCode.ERR_AmbiguousAttribute
                or ErrorCode.ERR_BadArgExtraRef
                or ErrorCode.WRN_CmdOptionConflictsSource
                or ErrorCode.ERR_BadCompatMode
                or ErrorCode.ERR_DelegateOnConditional
                or ErrorCode.ERR_CantMakeTempFile
                or ErrorCode.ERR_BadArgRef
                or ErrorCode.ERR_YieldInAnonMeth
                or ErrorCode.ERR_ReturnInIterator
                or ErrorCode.ERR_BadIteratorArgType
                or ErrorCode.ERR_BadIteratorReturn
                or ErrorCode.ERR_BadYieldInFinally
                or ErrorCode.ERR_BadYieldInTryOfCatch
                or ErrorCode.ERR_EmptyYield
                or ErrorCode.ERR_AnonDelegateCantUse
                or ErrorCode.ERR_AnonDelegateCantUseRefLike
                or ErrorCode.ERR_UnsupportedPrimaryConstructorParameterCapturingRef
                or ErrorCode.ERR_UnsupportedPrimaryConstructorParameterCapturingRefLike
                or ErrorCode.ERR_AnonDelegateCantUseStructPrimaryConstructorParameterInMember
                or ErrorCode.ERR_AnonDelegateCantUseStructPrimaryConstructorParameterCaptured
                or ErrorCode.ERR_BadYieldInCatch
                or ErrorCode.ERR_BadDelegateLeave
                or ErrorCode.WRN_IllegalPragma
                or ErrorCode.WRN_IllegalPPWarning
                or ErrorCode.WRN_BadRestoreNumber
                or ErrorCode.ERR_VarargsIterator
                or ErrorCode.ERR_UnsafeIteratorArgType
                or ErrorCode.ERR_BadCoClassSig
                or ErrorCode.ERR_MultipleIEnumOfT
                or ErrorCode.ERR_FixedDimsRequired
                or ErrorCode.ERR_FixedNotInStruct
                or ErrorCode.ERR_AnonymousReturnExpected
                or ErrorCode.WRN_NonECMAFeature
                or ErrorCode.ERR_ExpectedVerbatimLiteral
                or ErrorCode.ERR_AssgReadonly2
                or ErrorCode.ERR_RefReadonly2
                or ErrorCode.ERR_AssgReadonlyStatic2
                or ErrorCode.ERR_RefReadonlyStatic2
                or ErrorCode.ERR_AssgReadonlyLocal2Cause
                or ErrorCode.ERR_RefReadonlyLocal2Cause
                or ErrorCode.ERR_AssgReadonlyLocalCause
                or ErrorCode.ERR_RefReadonlyLocalCause
                or ErrorCode.WRN_ErrorOverride
                or ErrorCode.ERR_AnonMethToNonDel
                or ErrorCode.ERR_CantConvAnonMethParams
                or ErrorCode.ERR_CantConvAnonMethReturns
                or ErrorCode.ERR_IllegalFixedType
                or ErrorCode.ERR_FixedOverflow
                or ErrorCode.ERR_InvalidFixedArraySize
                or ErrorCode.ERR_FixedBufferNotFixed
                or ErrorCode.ERR_AttributeNotOnAccessor
                or ErrorCode.WRN_InvalidSearchPathDir
                or ErrorCode.ERR_IllegalVarArgs
                or ErrorCode.ERR_IllegalParams
                or ErrorCode.ERR_BadModifiersOnNamespace
                or ErrorCode.ERR_BadPlatformType
                or ErrorCode.ERR_ThisStructNotInAnonMeth
                or ErrorCode.ERR_NoConvToIDisp
                or ErrorCode.ERR_BadParamRef
                or ErrorCode.ERR_BadParamExtraRef
                or ErrorCode.ERR_BadParamType
                or ErrorCode.ERR_BadExternIdentifier
                or ErrorCode.ERR_AliasMissingFile
                or ErrorCode.ERR_GlobalExternAlias
                or ErrorCode.WRN_MultiplePredefTypes
                or ErrorCode.ERR_LocalCantBeFixedAndHoisted
                or ErrorCode.WRN_TooManyLinesForDebugger
                or ErrorCode.ERR_CantConvAnonMethNoParams
                or ErrorCode.ERR_ConditionalOnNonAttributeClass
                or ErrorCode.WRN_CallOnNonAgileField
                or ErrorCode.WRN_InvalidNumber
                or ErrorCode.WRN_IllegalPPChecksum
                or ErrorCode.WRN_EndOfPPLineExpected
                or ErrorCode.WRN_ConflictingChecksum
                or ErrorCode.WRN_InvalidAssemblyName
                or ErrorCode.WRN_UnifyReferenceMajMin
                or ErrorCode.WRN_UnifyReferenceBldRev
                or ErrorCode.ERR_DuplicateImport
                or ErrorCode.ERR_DuplicateImportSimple
                or ErrorCode.ERR_AssemblyMatchBadVersion
                or ErrorCode.ERR_FixedNeedsLvalue
                or ErrorCode.WRN_DuplicateTypeParamTag
                or ErrorCode.WRN_UnmatchedTypeParamTag
                or ErrorCode.WRN_MissingTypeParamTag
                or ErrorCode.ERR_CantChangeTypeOnOverride
                or ErrorCode.ERR_DoNotUseFixedBufferAttr
                or ErrorCode.WRN_AssignmentToSelf
                or ErrorCode.WRN_ComparisonToSelf
                or ErrorCode.ERR_CantOpenWin32Res
                or ErrorCode.WRN_DotOnDefault
                or ErrorCode.ERR_NoMultipleInheritance
                or ErrorCode.ERR_BaseClassMustBeFirst
                or ErrorCode.WRN_BadXMLRefTypeVar
                or ErrorCode.ERR_FriendAssemblyBadArgs
                or ErrorCode.ERR_FriendAssemblySNReq
                or ErrorCode.ERR_DelegateOnNullable
                or ErrorCode.ERR_BadCtorArgCount
                or ErrorCode.ERR_GlobalAttributesNotFirst
                or ErrorCode.ERR_ExpressionExpected
                or ErrorCode.WRN_UnmatchedParamRefTag
                or ErrorCode.WRN_UnmatchedTypeParamRefTag
                or ErrorCode.ERR_DefaultValueMustBeConstant
                or ErrorCode.ERR_DefaultValueBeforeRequiredValue
                or ErrorCode.ERR_NamedArgumentSpecificationBeforeFixedArgument
                or ErrorCode.ERR_BadNamedArgument
                or ErrorCode.ERR_DuplicateNamedArgument
                or ErrorCode.ERR_RefOutDefaultValue
                or ErrorCode.ERR_NamedArgumentForArray
                or ErrorCode.ERR_DefaultValueForExtensionParameter
                or ErrorCode.ERR_NamedArgumentUsedInPositional
                or ErrorCode.ERR_DefaultValueUsedWithAttributes
                or ErrorCode.ERR_BadNamedArgumentForDelegateInvoke
                or ErrorCode.ERR_NoPIAAssemblyMissingAttribute
                or ErrorCode.ERR_NoCanonicalView
                or ErrorCode.ERR_NoConversionForDefaultParam
                or ErrorCode.ERR_DefaultValueForParamsParameter
                or ErrorCode.ERR_NewCoClassOnLink
                or ErrorCode.ERR_NoPIANestedType
                or ErrorCode.ERR_InteropTypeMissingAttribute
                or ErrorCode.ERR_InteropStructContainsMethods
                or ErrorCode.ERR_InteropTypesWithSameNameAndGuid
                or ErrorCode.ERR_NoPIAAssemblyMissingAttributes
                or ErrorCode.ERR_AssemblySpecifiedForLinkAndRef
                or ErrorCode.ERR_LocalTypeNameClash
                or ErrorCode.WRN_ReferencedAssemblyReferencesLinkedPIA
                or ErrorCode.ERR_NotNullRefDefaultParameter
                or ErrorCode.ERR_FixedLocalInLambda
                or ErrorCode.ERR_MissingMethodOnSourceInterface
                or ErrorCode.ERR_MissingSourceInterface
                or ErrorCode.ERR_GenericsUsedInNoPIAType
                or ErrorCode.ERR_GenericsUsedAcrossAssemblies
                or ErrorCode.ERR_NoConversionForNubDefaultParam
                or ErrorCode.ERR_InvalidSubsystemVersion
                or ErrorCode.ERR_InteropMethodWithBody
                or ErrorCode.ERR_BadWarningLevel
                or ErrorCode.ERR_BadDebugType
                or ErrorCode.ERR_BadResourceVis
                or ErrorCode.ERR_DefaultValueTypeMustMatch
                or ErrorCode.ERR_DefaultValueBadValueType
                or ErrorCode.ERR_MemberAlreadyInitialized
                or ErrorCode.ERR_MemberCannotBeInitialized
                or ErrorCode.ERR_StaticMemberInObjectInitializer
                or ErrorCode.ERR_ReadonlyValueTypeInObjectInitializer
                or ErrorCode.ERR_ValueTypePropertyInObjectInitializer
                or ErrorCode.ERR_UnsafeTypeInObjectCreation
                or ErrorCode.ERR_EmptyElementInitializer
                or ErrorCode.ERR_InitializerAddHasWrongSignature
                or ErrorCode.ERR_CollectionInitRequiresIEnumerable
                or ErrorCode.ERR_CantOpenWin32Manifest
                or ErrorCode.WRN_CantHaveManifestForModule
                or ErrorCode.ERR_BadInstanceArgType
                or ErrorCode.ERR_QueryDuplicateRangeVariable
                or ErrorCode.ERR_QueryRangeVariableOverrides
                or ErrorCode.ERR_QueryRangeVariableAssignedBadValue
                or ErrorCode.ERR_QueryNoProviderCastable
                or ErrorCode.ERR_QueryNoProviderStandard
                or ErrorCode.ERR_QueryNoProvider
                or ErrorCode.ERR_QueryOuterKey
                or ErrorCode.ERR_QueryInnerKey
                or ErrorCode.ERR_QueryOutRefRangeVariable
                or ErrorCode.ERR_QueryMultipleProviders
                or ErrorCode.ERR_QueryTypeInferenceFailedMulti
                or ErrorCode.ERR_QueryTypeInferenceFailed
                or ErrorCode.ERR_QueryTypeInferenceFailedSelectMany
                or ErrorCode.ERR_ExpressionTreeContainsPointerOp
                or ErrorCode.ERR_ExpressionTreeContainsAnonymousMethod
                or ErrorCode.ERR_AnonymousMethodToExpressionTree
                or ErrorCode.ERR_QueryRangeVariableReadOnly
                or ErrorCode.ERR_QueryRangeVariableSameAsTypeParam
                or ErrorCode.ERR_TypeVarNotFoundRangeVariable
                or ErrorCode.ERR_BadArgTypesForCollectionAdd
                or ErrorCode.ERR_ByRefParameterInExpressionTree
                or ErrorCode.ERR_VarArgsInExpressionTree
                or ErrorCode.ERR_InitializerAddHasParamModifiers
                or ErrorCode.ERR_NonInvocableMemberCalled
                or ErrorCode.WRN_MultipleRuntimeImplementationMatches
                or ErrorCode.WRN_MultipleRuntimeOverrideMatches
                or ErrorCode.ERR_ObjectOrCollectionInitializerWithDelegateCreation
                or ErrorCode.ERR_InvalidConstantDeclarationType
                or ErrorCode.ERR_IllegalVarianceSyntax
                or ErrorCode.ERR_UnexpectedVariance
                or ErrorCode.ERR_BadDynamicTypeof
                or ErrorCode.ERR_ExpressionTreeContainsDynamicOperation
                or ErrorCode.ERR_BadDynamicConversion
                or ErrorCode.ERR_DeriveFromDynamic
                or ErrorCode.ERR_DeriveFromConstructedDynamic
                or ErrorCode.ERR_DynamicTypeAsBound
                or ErrorCode.ERR_ConstructedDynamicTypeAsBound
                or ErrorCode.ERR_ExplicitDynamicAttr
                or ErrorCode.ERR_NoDynamicPhantomOnBase
                or ErrorCode.ERR_NoDynamicPhantomOnBaseIndexer
                or ErrorCode.ERR_BadArgTypeDynamicExtension
                or ErrorCode.WRN_DynamicDispatchToConditionalMethod
                or ErrorCode.ERR_NoDynamicPhantomOnBaseCtor
                or ErrorCode.ERR_BadDynamicMethodArgMemgrp
                or ErrorCode.ERR_BadDynamicMethodArgLambda
                or ErrorCode.ERR_BadDynamicMethodArg
                or ErrorCode.ERR_BadDynamicQuery
                or ErrorCode.ERR_DynamicAttributeMissing
                or ErrorCode.WRN_IsDynamicIsConfusing
                or ErrorCode.ERR_BadAsyncReturn
                or ErrorCode.ERR_BadAwaitInFinally
                or ErrorCode.ERR_BadAwaitInCatch
                or ErrorCode.ERR_BadAwaitArg
                or ErrorCode.ERR_BadAsyncArgType
                or ErrorCode.ERR_BadAsyncExpressionTree
                or ErrorCode.ERR_MixingWinRTEventWithRegular
                or ErrorCode.ERR_BadAwaitWithoutAsync
                or ErrorCode.ERR_BadAsyncLacksBody
                or ErrorCode.ERR_BadAwaitInQuery
                or ErrorCode.ERR_BadAwaitInLock
                or ErrorCode.ERR_TaskRetNoObjectRequired
                or ErrorCode.WRN_AsyncLacksAwaits
                or ErrorCode.ERR_FileNotFound
                or ErrorCode.WRN_FileAlreadyIncluded
                or ErrorCode.ERR_NoFileSpec
                or ErrorCode.ERR_SwitchNeedsString
                or ErrorCode.ERR_BadSwitch
                or ErrorCode.WRN_NoSources
                or ErrorCode.ERR_OpenResponseFile
                or ErrorCode.ERR_CantOpenFileWrite
                or ErrorCode.ERR_BadBaseNumber
                or ErrorCode.ERR_BinaryFile
                or ErrorCode.FTL_BadCodepage
                or ErrorCode.ERR_NoMainOnDLL
                or ErrorCode.FTL_InvalidTarget
                or ErrorCode.FTL_InvalidInputFileName
                or ErrorCode.WRN_NoConfigNotOnCommandLine
                or ErrorCode.ERR_InvalidFileAlignment
                or ErrorCode.WRN_DefineIdentifierRequired
                or ErrorCode.FTL_OutputFileExists
                or ErrorCode.ERR_OneAliasPerReference
                or ErrorCode.ERR_SwitchNeedsNumber
                or ErrorCode.ERR_MissingDebugSwitch
                or ErrorCode.ERR_ComRefCallInExpressionTree
                or ErrorCode.WRN_BadUILang
                or ErrorCode.ERR_InvalidFormatForGuidForOption
                or ErrorCode.ERR_MissingGuidForOption
                or ErrorCode.ERR_InvalidOutputName
                or ErrorCode.ERR_InvalidDebugInformationFormat
                or ErrorCode.ERR_LegacyObjectIdSyntax
                or ErrorCode.ERR_SourceLinkRequiresPdb
                or ErrorCode.ERR_CannotEmbedWithoutPdb
                or ErrorCode.ERR_BadSwitchValue
                or ErrorCode.WRN_CLS_NoVarArgs
                or ErrorCode.WRN_CLS_BadArgType
                or ErrorCode.WRN_CLS_BadReturnType
                or ErrorCode.WRN_CLS_BadFieldPropType
                or ErrorCode.WRN_CLS_BadIdentifierCase
                or ErrorCode.WRN_CLS_OverloadRefOut
                or ErrorCode.WRN_CLS_OverloadUnnamed
                or ErrorCode.WRN_CLS_BadIdentifier
                or ErrorCode.WRN_CLS_BadBase
                or ErrorCode.WRN_CLS_BadInterfaceMember
                or ErrorCode.WRN_CLS_NoAbstractMembers
                or ErrorCode.WRN_CLS_NotOnModules
                or ErrorCode.WRN_CLS_ModuleMissingCLS
                or ErrorCode.WRN_CLS_AssemblyNotCLS
                or ErrorCode.WRN_CLS_BadAttributeType
                or ErrorCode.WRN_CLS_ArrayArgumentToAttribute
                or ErrorCode.WRN_CLS_NotOnModules2
                or ErrorCode.WRN_CLS_IllegalTrueInFalse
                or ErrorCode.WRN_CLS_MeaninglessOnPrivateType
                or ErrorCode.WRN_CLS_AssemblyNotCLS2
                or ErrorCode.WRN_CLS_MeaninglessOnParam
                or ErrorCode.WRN_CLS_MeaninglessOnReturn
                or ErrorCode.WRN_CLS_BadTypeVar
                or ErrorCode.WRN_CLS_VolatileField
                or ErrorCode.WRN_CLS_BadInterface
                or ErrorCode.FTL_BadChecksumAlgorithm
                or ErrorCode.ERR_BadAwaitArgIntrinsic
                or ErrorCode.ERR_BadAwaitAsIdentifier
                or ErrorCode.ERR_AwaitInUnsafeContext
                or ErrorCode.ERR_UnsafeAsyncArgType
                or ErrorCode.ERR_VarargsAsync
                or ErrorCode.ERR_BadAwaitArgVoidCall
                or ErrorCode.ERR_NonTaskMainCantBeAsync
                or ErrorCode.ERR_CantConvAsyncAnonFuncReturns
                or ErrorCode.ERR_BadAwaiterPattern
                or ErrorCode.ERR_BadSpecialByRefParameter
                or ErrorCode.WRN_UnobservedAwaitableExpression
                or ErrorCode.ERR_SynchronizedAsyncMethod
                or ErrorCode.ERR_BadAsyncReturnExpression
                or ErrorCode.ERR_NoConversionForCallerLineNumberParam
                or ErrorCode.ERR_NoConversionForCallerFilePathParam
                or ErrorCode.ERR_NoConversionForCallerMemberNameParam
                or ErrorCode.ERR_BadCallerLineNumberParamWithoutDefaultValue
                or ErrorCode.ERR_BadCallerFilePathParamWithoutDefaultValue
                or ErrorCode.ERR_BadCallerMemberNameParamWithoutDefaultValue
                or ErrorCode.ERR_BadPrefer32OnLib
                or ErrorCode.WRN_CallerLineNumberParamForUnconsumedLocation
                or ErrorCode.WRN_CallerFilePathParamForUnconsumedLocation
                or ErrorCode.WRN_CallerMemberNameParamForUnconsumedLocation
                or ErrorCode.ERR_DoesntImplementAwaitInterface
                or ErrorCode.ERR_BadAwaitArg_NeedSystem
                or ErrorCode.ERR_CantReturnVoid
                or ErrorCode.ERR_SecurityCriticalOrSecuritySafeCriticalOnAsync
                or ErrorCode.ERR_SecurityCriticalOrSecuritySafeCriticalOnAsyncInClassOrStruct
                or ErrorCode.ERR_BadAwaitWithoutAsyncMethod
                or ErrorCode.ERR_BadAwaitWithoutVoidAsyncMethod
                or ErrorCode.ERR_BadAwaitWithoutAsyncLambda
                or ErrorCode.ERR_NoSuchMemberOrExtensionNeedUsing
                or ErrorCode.ERR_UnexpectedAliasedName
                or ErrorCode.ERR_UnexpectedGenericName
                or ErrorCode.ERR_UnexpectedUnboundGenericName
                or ErrorCode.ERR_GlobalStatement
                or ErrorCode.ERR_BadUsingType
                or ErrorCode.ERR_ReservedAssemblyName
                or ErrorCode.ERR_PPReferenceFollowsToken
                or ErrorCode.ERR_ExpectedPPFile
                or ErrorCode.ERR_ReferenceDirectiveOnlyAllowedInScripts
                or ErrorCode.ERR_NameNotInContextPossibleMissingReference
                or ErrorCode.ERR_MetadataNameTooLong
                or ErrorCode.ERR_AttributesNotAllowed
                or ErrorCode.ERR_ExternAliasNotAllowed
                or ErrorCode.ERR_ConflictingAliasAndDefinition
                or ErrorCode.ERR_GlobalDefinitionOrStatementExpected
                or ErrorCode.ERR_ExpectedSingleScript
                or ErrorCode.ERR_RecursivelyTypedVariable
                or ErrorCode.ERR_YieldNotAllowedInScript
                or ErrorCode.ERR_NamespaceNotAllowedInScript
                or ErrorCode.WRN_StaticInAsOrIs
                or ErrorCode.ERR_InvalidDelegateType
                or ErrorCode.ERR_BadVisEventType
                or ErrorCode.ERR_GlobalAttributesNotAllowed
                or ErrorCode.ERR_PublicKeyFileFailure
                or ErrorCode.ERR_PublicKeyContainerFailure
                or ErrorCode.ERR_FriendRefSigningMismatch
                or ErrorCode.ERR_CannotPassNullForFriendAssembly
                or ErrorCode.ERR_SignButNoPrivateKey
                or ErrorCode.WRN_DelaySignButNoKey
                or ErrorCode.ERR_InvalidVersionFormat
                or ErrorCode.WRN_InvalidVersionFormat
                or ErrorCode.ERR_NoCorrespondingArgument
                or ErrorCode.ERR_ResourceFileNameNotUnique
                or ErrorCode.ERR_DllImportOnGenericMethod
                or ErrorCode.ERR_EncUpdateFailedMissingSymbol
                or ErrorCode.ERR_ParameterNotValidForType
                or ErrorCode.ERR_AttributeParameterRequired1
                or ErrorCode.ERR_AttributeParameterRequired2
                or ErrorCode.ERR_SecurityAttributeMissingAction
                or ErrorCode.ERR_SecurityAttributeInvalidAction
                or ErrorCode.ERR_SecurityAttributeInvalidActionAssembly
                or ErrorCode.ERR_SecurityAttributeInvalidActionTypeOrMethod
                or ErrorCode.ERR_PrincipalPermissionInvalidAction
                or ErrorCode.ERR_FeatureNotValidInExpressionTree
                or ErrorCode.ERR_MarshalUnmanagedTypeNotValidForFields
                or ErrorCode.ERR_MarshalUnmanagedTypeOnlyValidForFields
                or ErrorCode.ERR_PermissionSetAttributeInvalidFile
                or ErrorCode.ERR_PermissionSetAttributeFileReadError
                or ErrorCode.ERR_InvalidVersionFormat2
                or ErrorCode.ERR_InvalidAssemblyCultureForExe
                or ErrorCode.ERR_DuplicateAttributeInNetModule
                or ErrorCode.ERR_CantOpenIcon
                or ErrorCode.ERR_ErrorBuildingWin32Resources
                or ErrorCode.ERR_BadAttributeParamDefaultArgument
                or ErrorCode.ERR_MissingTypeInSource
                or ErrorCode.ERR_MissingTypeInAssembly
                or ErrorCode.ERR_SecurityAttributeInvalidTarget
                or ErrorCode.ERR_InvalidAssemblyName
                or ErrorCode.ERR_NoTypeDefFromModule
                or ErrorCode.WRN_CallerFilePathPreferredOverCallerMemberName
                or ErrorCode.WRN_CallerLineNumberPreferredOverCallerMemberName
                or ErrorCode.WRN_CallerLineNumberPreferredOverCallerFilePath
                or ErrorCode.ERR_InvalidDynamicCondition
                or ErrorCode.ERR_WinRtEventPassedByRef
                or ErrorCode.ERR_NetModuleNameMismatch
                or ErrorCode.ERR_BadModuleName
                or ErrorCode.ERR_BadCompilationOptionValue
                or ErrorCode.ERR_BadAppConfigPath
                or ErrorCode.WRN_AssemblyAttributeFromModuleIsOverridden
                or ErrorCode.ERR_CmdOptionConflictsSource
                or ErrorCode.ERR_FixedBufferTooManyDimensions
                or ErrorCode.ERR_CantReadConfigFile
                or ErrorCode.ERR_BadAwaitInCatchFilter
                or ErrorCode.WRN_FilterIsConstantTrue
                or ErrorCode.ERR_EncNoPIAReference
                or ErrorCode.ERR_LinkedNetmoduleMetadataMustProvideFullPEImage
                or ErrorCode.ERR_MetadataReferencesNotSupported
                or ErrorCode.ERR_InvalidAssemblyCulture
                or ErrorCode.ERR_EncReferenceToAddedMember
                or ErrorCode.ERR_MutuallyExclusiveOptions
                or ErrorCode.ERR_InvalidDebugInfo
                or ErrorCode.WRN_UnimplementedCommandLineSwitch
                or ErrorCode.WRN_ReferencedAssemblyDoesNotHaveStrongName
                or ErrorCode.ERR_InvalidSignaturePublicKey
                or ErrorCode.ERR_ForwardedTypesConflict
                or ErrorCode.WRN_RefCultureMismatch
                or ErrorCode.ERR_AgnosticToMachineModule
                or ErrorCode.ERR_ConflictingMachineModule
                or ErrorCode.WRN_ConflictingMachineAssembly
                or ErrorCode.ERR_CryptoHashFailed
                or ErrorCode.ERR_MissingNetModuleReference
                or ErrorCode.ERR_NetModuleNameMustBeUnique
                or ErrorCode.ERR_UnsupportedTransparentIdentifierAccess
                or ErrorCode.ERR_ParamDefaultValueDiffersFromAttribute
                or ErrorCode.WRN_UnqualifiedNestedTypeInCref
                or ErrorCode.HDN_UnusedUsingDirective
                or ErrorCode.HDN_UnusedExternAlias
                or ErrorCode.WRN_NoRuntimeMetadataVersion
                or ErrorCode.ERR_FeatureNotAvailableInVersion1
                or ErrorCode.ERR_FeatureNotAvailableInVersion2
                or ErrorCode.ERR_FeatureNotAvailableInVersion3
                or ErrorCode.ERR_FeatureNotAvailableInVersion4
                or ErrorCode.ERR_FeatureNotAvailableInVersion5
                or ErrorCode.ERR_FieldHasMultipleDistinctConstantValues
                or ErrorCode.ERR_ComImportWithInitializers
                or ErrorCode.WRN_PdbLocalNameTooLong
                or ErrorCode.ERR_RetNoObjectRequiredLambda
                or ErrorCode.ERR_TaskRetNoObjectRequiredLambda
                or ErrorCode.WRN_AnalyzerCannotBeCreated
                or ErrorCode.WRN_NoAnalyzerInAssembly
                or ErrorCode.WRN_UnableToLoadAnalyzer
                or ErrorCode.ERR_CantReadRulesetFile
                or ErrorCode.ERR_BadPdbData
                or ErrorCode.INF_UnableToLoadSomeTypesInAnalyzer
                or ErrorCode.ERR_InitializerOnNonAutoProperty
                or ErrorCode.ERR_AutoPropertyMustHaveGetAccessor
                or ErrorCode.ERR_InstancePropertyInitializerInInterface
                or ErrorCode.ERR_EnumsCantContainDefaultConstructor
                or ErrorCode.ERR_EncodinglessSyntaxTree
                or ErrorCode.ERR_BlockBodyAndExpressionBody
                or ErrorCode.ERR_FeatureIsExperimental
                or ErrorCode.ERR_FeatureNotAvailableInVersion6
                or ErrorCode.ERR_SwitchFallOut
                or ErrorCode.ERR_NullPropagatingOpInExpressionTree
                or ErrorCode.WRN_NubExprIsConstBool2
                or ErrorCode.ERR_DictionaryInitializerInExpressionTree
                or ErrorCode.ERR_ExtensionCollectionElementInitializerInExpressionTree
                or ErrorCode.ERR_UnclosedExpressionHole
                or ErrorCode.ERR_UseDefViolationProperty
                or ErrorCode.ERR_AutoPropertyMustOverrideSet
                or ErrorCode.ERR_ExpressionHasNoName
                or ErrorCode.ERR_SubexpressionNotInNameof
                or ErrorCode.ERR_AliasQualifiedNameNotAnExpression
                or ErrorCode.ERR_NameofMethodGroupWithTypeParameters
                or ErrorCode.ERR_NoAliasHere
                or ErrorCode.ERR_UnescapedCurly
                or ErrorCode.ERR_EscapedCurly
                or ErrorCode.ERR_TrailingWhitespaceInFormatSpecifier
                or ErrorCode.ERR_EmptyFormatSpecifier
                or ErrorCode.ERR_ErrorInReferencedAssembly
                or ErrorCode.ERR_ExternHasConstructorInitializer
                or ErrorCode.ERR_ExpressionOrDeclarationExpected
                or ErrorCode.ERR_NameofExtensionMethod
                or ErrorCode.WRN_AlignmentMagnitude
                or ErrorCode.ERR_ConstantStringTooLong
                or ErrorCode.ERR_DebugEntryPointNotSourceMethodDefinition
                or ErrorCode.ERR_LoadDirectiveOnlyAllowedInScripts
                or ErrorCode.ERR_PPLoadFollowsToken
                or ErrorCode.ERR_SourceFileReferencesNotSupported
                or ErrorCode.ERR_BadAwaitInStaticVariableInitializer
                or ErrorCode.ERR_InvalidPathMap
                or ErrorCode.ERR_PublicSignButNoKey
                or ErrorCode.ERR_TooManyUserStrings
                or ErrorCode.ERR_PeWritingFailure
                or ErrorCode.WRN_AttributeIgnoredWhenPublicSigning
                or ErrorCode.ERR_OptionMustBeAbsolutePath
                or ErrorCode.ERR_FeatureNotAvailableInVersion7
                or ErrorCode.ERR_DynamicLocalFunctionParamsParameter
                or ErrorCode.ERR_ExpressionTreeContainsLocalFunction
                or ErrorCode.ERR_InvalidInstrumentationKind
                or ErrorCode.ERR_LocalFunctionMissingBody
                or ErrorCode.ERR_InvalidHashAlgorithmName
                or ErrorCode.ERR_ThrowMisplaced
                or ErrorCode.ERR_PatternNullableType
                or ErrorCode.ERR_BadPatternExpression
                or ErrorCode.ERR_SwitchExpressionValueExpected
                or ErrorCode.ERR_SwitchCaseSubsumed
                or ErrorCode.ERR_PatternWrongType
                or ErrorCode.ERR_ExpressionTreeContainsIsMatch
                or ErrorCode.WRN_TupleLiteralNameMismatch
                or ErrorCode.ERR_TupleTooFewElements
                or ErrorCode.ERR_TupleReservedElementName
                or ErrorCode.ERR_TupleReservedElementNameAnyPosition
                or ErrorCode.ERR_TupleDuplicateElementName
                or ErrorCode.ERR_PredefinedTypeMemberNotFoundInAssembly
                or ErrorCode.ERR_MissingDeconstruct
                or ErrorCode.ERR_TypeInferenceFailedForImplicitlyTypedDeconstructionVariable
                or ErrorCode.ERR_DeconstructRequiresExpression
                or ErrorCode.ERR_DeconstructWrongCardinality
                or ErrorCode.ERR_CannotDeconstructDynamic
                or ErrorCode.ERR_DeconstructTooFewElements
                or ErrorCode.ERR_ConversionNotTupleCompatible
                or ErrorCode.ERR_DeconstructionVarFormDisallowsSpecificType
                or ErrorCode.ERR_TupleElementNamesAttributeMissing
                or ErrorCode.ERR_ExplicitTupleElementNamesAttribute
                or ErrorCode.ERR_CantChangeTupleNamesOnOverride
                or ErrorCode.ERR_DuplicateInterfaceWithTupleNamesInBaseList
                or ErrorCode.ERR_ImplBadTupleNames
                or ErrorCode.ERR_PartialMemberInconsistentTupleNames
                or ErrorCode.ERR_ExpressionTreeContainsTupleLiteral
                or ErrorCode.ERR_ExpressionTreeContainsTupleConversion
                or ErrorCode.ERR_AutoPropertyCannotBeRefReturning
                or ErrorCode.ERR_RefPropertyMustHaveGetAccessor
                or ErrorCode.ERR_RefPropertyCannotHaveSetAccessor
                or ErrorCode.ERR_CantChangeRefReturnOnOverride
                or ErrorCode.ERR_MustNotHaveRefReturn
                or ErrorCode.ERR_MustHaveRefReturn
                or ErrorCode.ERR_RefReturnMustHaveIdentityConversion
                or ErrorCode.ERR_CloseUnimplementedInterfaceMemberWrongRefReturn
                or ErrorCode.ERR_RefReturningCallInExpressionTree
                or ErrorCode.ERR_BadIteratorReturnRef
                or ErrorCode.ERR_BadRefReturnExpressionTree
                or ErrorCode.ERR_RefReturnLvalueExpected
                or ErrorCode.ERR_RefReturnNonreturnableLocal
                or ErrorCode.ERR_RefReturnNonreturnableLocal2
                or ErrorCode.ERR_RefReturnRangeVariable
                or ErrorCode.ERR_RefReturnReadonly
                or ErrorCode.ERR_RefReturnReadonlyStatic
                or ErrorCode.ERR_RefReturnReadonly2
                or ErrorCode.ERR_RefReturnReadonlyStatic2
                or ErrorCode.ERR_RefReturnParameter
                or ErrorCode.ERR_RefReturnParameter2
                or ErrorCode.ERR_RefReturnLocal
                or ErrorCode.ERR_RefReturnLocal2
                or ErrorCode.ERR_RefReturnStructThis
                or ErrorCode.ERR_InitializeByValueVariableWithReference
                or ErrorCode.ERR_InitializeByReferenceVariableWithValue
                or ErrorCode.ERR_RefAssignmentMustHaveIdentityConversion
                or ErrorCode.ERR_ByReferenceVariableMustBeInitialized
                or ErrorCode.ERR_AnonDelegateCantUseLocal
                or ErrorCode.ERR_PredefinedValueTupleTypeNotFound
                or ErrorCode.ERR_SemiOrLBraceOrArrowExpected
                or ErrorCode.ERR_NewWithTupleTypeSyntax
                or ErrorCode.ERR_PredefinedValueTupleTypeMustBeStruct
                or ErrorCode.ERR_DiscardTypeInferenceFailed
                or ErrorCode.ERR_DeclarationExpressionNotPermitted
                or ErrorCode.ERR_MustDeclareForeachIteration
                or ErrorCode.ERR_TupleElementNamesInDeconstruction
                or ErrorCode.ERR_ExpressionTreeContainsThrowExpression
                or ErrorCode.ERR_DelegateRefMismatch
                or ErrorCode.ERR_BadSourceCodeKind
                or ErrorCode.ERR_BadDocumentationMode
                or ErrorCode.ERR_BadLanguageVersion
                or ErrorCode.ERR_ImplicitlyTypedOutVariableUsedInTheSameArgumentList
                or ErrorCode.ERR_TypeInferenceFailedForImplicitlyTypedOutVariable
                or ErrorCode.ERR_ExpressionTreeContainsOutVariable
                or ErrorCode.ERR_VarInvocationLvalueReserved
                or ErrorCode.ERR_PublicSignNetModule
                or ErrorCode.ERR_BadAssemblyName
                or ErrorCode.ERR_BadAsyncMethodBuilderTaskProperty
                or ErrorCode.ERR_TypeForwardedToMultipleAssemblies
                or ErrorCode.ERR_ExpressionTreeContainsDiscard
                or ErrorCode.ERR_PatternDynamicType
                or ErrorCode.ERR_VoidAssignment
                or ErrorCode.ERR_VoidInTuple
                or ErrorCode.ERR_Merge_conflict_marker_encountered
                or ErrorCode.ERR_InvalidPreprocessingSymbol
                or ErrorCode.ERR_FeatureNotAvailableInVersion7_1
                or ErrorCode.ERR_LanguageVersionCannotHaveLeadingZeroes
                or ErrorCode.ERR_CompilerAndLanguageVersion
                or ErrorCode.WRN_WindowsExperimental
                or ErrorCode.ERR_TupleInferredNamesNotAvailable
                or ErrorCode.ERR_TypelessTupleInAs
                or ErrorCode.ERR_NoRefOutWhenRefOnly
                or ErrorCode.ERR_NoNetModuleOutputWhenRefOutOrRefOnly
                or ErrorCode.ERR_BadOpOnNullOrDefaultOrNew
                or ErrorCode.ERR_DefaultLiteralNotValid
                or ErrorCode.ERR_PatternWrongGenericTypeInVersion
                or ErrorCode.ERR_AmbigBinaryOpsOnDefault
                or ErrorCode.ERR_FeatureNotAvailableInVersion7_2
                or ErrorCode.WRN_UnreferencedLocalFunction
                or ErrorCode.ERR_DynamicLocalFunctionTypeParameter
                or ErrorCode.ERR_BadNonTrailingNamedArgument
                or ErrorCode.ERR_NamedArgumentSpecificationBeforeFixedArgumentInDynamicInvocation
                or ErrorCode.ERR_RefConditionalAndAwait
                or ErrorCode.ERR_RefConditionalNeedsTwoRefs
                or ErrorCode.ERR_RefConditionalDifferentTypes
                or ErrorCode.ERR_BadParameterModifiers
                or ErrorCode.ERR_RefReadonlyNotField
                or ErrorCode.ERR_RefReadonlyNotField2
                or ErrorCode.ERR_AssignReadonlyNotField
                or ErrorCode.ERR_AssignReadonlyNotField2
                or ErrorCode.ERR_RefReturnReadonlyNotField
                or ErrorCode.ERR_RefReturnReadonlyNotField2
                or ErrorCode.ERR_ExplicitReservedAttr
                or ErrorCode.ERR_TypeReserved
                or ErrorCode.ERR_RefExtensionMustBeValueTypeOrConstrainedToOne
                or ErrorCode.ERR_InExtensionMustBeValueType
                or ErrorCode.ERR_FieldsInRoStruct
                or ErrorCode.ERR_AutoPropsInRoStruct
                or ErrorCode.ERR_FieldlikeEventsInRoStruct
                or ErrorCode.ERR_FieldAutoPropCantBeByRefLike
                or ErrorCode.ERR_StackAllocConversionNotPossible
                or ErrorCode.ERR_EscapeCall
                or ErrorCode.ERR_EscapeCall2
                or ErrorCode.ERR_EscapeOther
                or ErrorCode.ERR_CallArgMixing
                or ErrorCode.ERR_MismatchedRefEscapeInTernary
                or ErrorCode.ERR_EscapeVariable
                or ErrorCode.ERR_EscapeStackAlloc
                or ErrorCode.ERR_RefReturnThis
                or ErrorCode.ERR_OutAttrOnInParam
                or ErrorCode.ERR_PredefinedValueTupleTypeAmbiguous3
                or ErrorCode.ERR_InvalidVersionFormatDeterministic
                or ErrorCode.ERR_AttributeCtorInParameter
                or ErrorCode.WRN_FilterIsConstantFalse
                or ErrorCode.WRN_FilterIsConstantFalseRedundantTryCatch
                or ErrorCode.ERR_ConditionalInInterpolation
                or ErrorCode.ERR_CantUseVoidInArglist
                or ErrorCode.ERR_InDynamicMethodArg
                or ErrorCode.ERR_FeatureNotAvailableInVersion7_3
                or ErrorCode.WRN_AttributesOnBackingFieldsNotAvailable
                or ErrorCode.ERR_DoNotUseFixedBufferAttrOnProperty
                or ErrorCode.ERR_RefLocalOrParamExpected
                or ErrorCode.ERR_RefAssignNarrower
                or ErrorCode.ERR_NewBoundWithUnmanaged
                or ErrorCode.ERR_UnmanagedConstraintNotSatisfied
                or ErrorCode.ERR_CantUseInOrOutInArglist
                or ErrorCode.ERR_ConWithUnmanagedCon
                or ErrorCode.ERR_UnmanagedBoundWithClass
                or ErrorCode.ERR_InvalidStackAllocArray
                or ErrorCode.ERR_ExpressionTreeContainsTupleBinOp
                or ErrorCode.WRN_TupleBinopLiteralNameMismatch
                or ErrorCode.ERR_TupleSizesMismatchForBinOps
                or ErrorCode.ERR_ExprCannotBeFixed
                or ErrorCode.ERR_InvalidObjectCreation
                or ErrorCode.WRN_TypeParameterSameAsOuterMethodTypeParameter
                or ErrorCode.ERR_OutVariableCannotBeByRef
                or ErrorCode.ERR_DeconstructVariableCannotBeByRef
                or ErrorCode.ERR_OmittedTypeArgument
                or ErrorCode.ERR_FeatureNotAvailableInVersion8
                or ErrorCode.ERR_AltInterpolatedVerbatimStringsNotAvailable
                or ErrorCode.ERR_IteratorMustBeAsync
                or ErrorCode.ERR_NoConvToIAsyncDisp
                or ErrorCode.ERR_AwaitForEachMissingMember
                or ErrorCode.ERR_BadGetAsyncEnumerator
                or ErrorCode.ERR_MultipleIAsyncEnumOfT
                or ErrorCode.ERR_ForEachMissingMemberWrongAsync
                or ErrorCode.ERR_AwaitForEachMissingMemberWrongAsync
                or ErrorCode.ERR_BadDynamicAwaitForEach
                or ErrorCode.ERR_NoConvToIAsyncDispWrongAsync
                or ErrorCode.ERR_NoConvToIDispWrongAsync
                or ErrorCode.ERR_StaticLocalFunctionCannotCaptureVariable
                or ErrorCode.ERR_StaticLocalFunctionCannotCaptureThis
                or ErrorCode.ERR_AttributeNotOnEventAccessor
                or ErrorCode.WRN_UnconsumedEnumeratorCancellationAttributeUsage
                or ErrorCode.WRN_UndecoratedCancellationTokenParameter
                or ErrorCode.ERR_MultipleEnumeratorCancellationAttributes
                or ErrorCode.ERR_VarianceInterfaceNesting
                or ErrorCode.ERR_ImplicitIndexIndexerWithName
                or ErrorCode.ERR_ImplicitRangeIndexerWithName
                or ErrorCode.ERR_WrongNumberOfSubpatterns
                or ErrorCode.ERR_PropertyPatternNameMissing
                or ErrorCode.ERR_MissingPattern
                or ErrorCode.ERR_DefaultPattern
                or ErrorCode.ERR_SwitchExpressionNoBestType
                or ErrorCode.ERR_VarMayNotBindToType
                or ErrorCode.WRN_SwitchExpressionNotExhaustive
                or ErrorCode.ERR_SwitchArmSubsumed
                or ErrorCode.ERR_ConstantPatternVsOpenType
                or ErrorCode.WRN_CaseConstantNamedUnderscore
                or ErrorCode.WRN_IsTypeNamedUnderscore
                or ErrorCode.ERR_ExpressionTreeContainsSwitchExpression
                or ErrorCode.ERR_SwitchGoverningExpressionRequiresParens
                or ErrorCode.ERR_TupleElementNameMismatch
                or ErrorCode.ERR_DeconstructParameterNameMismatch
                or ErrorCode.ERR_IsPatternImpossible
                or ErrorCode.WRN_GivenExpressionNeverMatchesPattern
                or ErrorCode.WRN_GivenExpressionAlwaysMatchesConstant
                or ErrorCode.ERR_PointerTypeInPatternMatching
                or ErrorCode.ERR_ArgumentNameInITuplePattern
                or ErrorCode.ERR_DiscardPatternInSwitchStatement
                or ErrorCode.WRN_SwitchExpressionNotExhaustiveWithUnnamedEnumValue
                or ErrorCode.WRN_ThrowPossibleNull
                or ErrorCode.ERR_IllegalSuppression
                or ErrorCode.WRN_ConvertingNullableToNonNullable
                or ErrorCode.WRN_NullReferenceAssignment
                or ErrorCode.WRN_NullReferenceReceiver
                or ErrorCode.WRN_NullReferenceReturn
                or ErrorCode.WRN_NullReferenceArgument
                or ErrorCode.WRN_UnboxPossibleNull
                or ErrorCode.WRN_DisallowNullAttributeForbidsMaybeNullAssignment
                or ErrorCode.WRN_NullabilityMismatchInTypeOnOverride
                or ErrorCode.WRN_NullabilityMismatchInReturnTypeOnOverride
                or ErrorCode.WRN_NullabilityMismatchInParameterTypeOnOverride
                or ErrorCode.WRN_NullabilityMismatchInParameterTypeOnPartial
                or ErrorCode.WRN_NullabilityMismatchInTypeOnImplicitImplementation
                or ErrorCode.WRN_NullabilityMismatchInReturnTypeOnImplicitImplementation
                or ErrorCode.WRN_NullabilityMismatchInParameterTypeOnImplicitImplementation
                or ErrorCode.WRN_NullabilityMismatchInTypeOnExplicitImplementation
                or ErrorCode.WRN_NullabilityMismatchInReturnTypeOnExplicitImplementation
                or ErrorCode.WRN_NullabilityMismatchInParameterTypeOnExplicitImplementation
                or ErrorCode.WRN_UninitializedNonNullableField
                or ErrorCode.WRN_NullabilityMismatchInAssignment
                or ErrorCode.WRN_NullabilityMismatchInArgument
                or ErrorCode.WRN_NullabilityMismatchInReturnTypeOfTargetDelegate
                or ErrorCode.WRN_NullabilityMismatchInParameterTypeOfTargetDelegate
                or ErrorCode.ERR_ExplicitNullableAttribute
                or ErrorCode.WRN_NullabilityMismatchInArgumentForOutput
                or ErrorCode.WRN_NullAsNonNullable
                or ErrorCode.ERR_NullableUnconstrainedTypeParameter
                or ErrorCode.ERR_AnnotationDisallowedInObjectCreation
                or ErrorCode.WRN_NullableValueTypeMayBeNull
                or ErrorCode.ERR_NullableOptionNotAvailable
                or ErrorCode.WRN_NullabilityMismatchInTypeParameterConstraint
                or ErrorCode.WRN_MissingNonNullTypesContextForAnnotation
                or ErrorCode.WRN_NullabilityMismatchInConstraintsOnImplicitImplementation
                or ErrorCode.WRN_NullabilityMismatchInTypeParameterReferenceTypeConstraint
                or ErrorCode.ERR_TripleDotNotAllowed
                or ErrorCode.ERR_BadNullableContextOption
                or ErrorCode.ERR_NullableDirectiveQualifierExpected
                or ErrorCode.ERR_BadNullableTypeof
                or ErrorCode.ERR_ExpressionTreeCantContainRefStruct
                or ErrorCode.ERR_ElseCannotStartStatement
                or ErrorCode.ERR_ExpressionTreeCantContainNullCoalescingAssignment
                or ErrorCode.WRN_NullabilityMismatchInExplicitlyImplementedInterface
                or ErrorCode.WRN_NullabilityMismatchInInterfaceImplementedByBase
                or ErrorCode.WRN_DuplicateInterfaceWithNullabilityMismatchInBaseList
                or ErrorCode.ERR_DuplicateExplicitImpl
                or ErrorCode.ERR_UsingVarInSwitchCase
                or ErrorCode.ERR_GoToForwardJumpOverUsingVar
                or ErrorCode.ERR_GoToBackwardJumpOverUsingVar
                or ErrorCode.ERR_IsNullableType
                or ErrorCode.ERR_AsNullableType
                or ErrorCode.ERR_FeatureInPreview
                or ErrorCode.WRN_SwitchExpressionNotExhaustiveForNull
                or ErrorCode.WRN_ImplicitCopyInReadOnlyMember
                or ErrorCode.ERR_StaticMemberCantBeReadOnly
                or ErrorCode.ERR_AutoSetterCantBeReadOnly
                or ErrorCode.ERR_AutoPropertyWithSetterCantBeReadOnly
                or ErrorCode.ERR_InvalidPropertyReadOnlyMods
                or ErrorCode.ERR_DuplicatePropertyReadOnlyMods
                or ErrorCode.ERR_FieldLikeEventCantBeReadOnly
                or ErrorCode.ERR_PartialMemberReadOnlyDifference
                or ErrorCode.ERR_ReadOnlyModMissingAccessor
                or ErrorCode.ERR_OverrideRefConstraintNotSatisfied
                or ErrorCode.ERR_OverrideValConstraintNotSatisfied
                or ErrorCode.WRN_NullabilityMismatchInConstraintsOnPartialImplementation
                or ErrorCode.ERR_NullableDirectiveTargetExpected
                or ErrorCode.WRN_MissingNonNullTypesContextForAnnotationInGeneratedCode
                or ErrorCode.WRN_NullReferenceInitializer
                or ErrorCode.ERR_MultipleAnalyzerConfigsInSameDir
                or ErrorCode.ERR_RuntimeDoesNotSupportDefaultInterfaceImplementation
                or ErrorCode.ERR_RuntimeDoesNotSupportDefaultInterfaceImplementationForMember
                or ErrorCode.ERR_InvalidModifierForLanguageVersion
                or ErrorCode.ERR_ImplicitImplementationOfNonPublicInterfaceMember
                or ErrorCode.ERR_MostSpecificImplementationIsNotFound
                or ErrorCode.ERR_LanguageVersionDoesNotSupportInterfaceImplementationForMember
                or ErrorCode.ERR_RuntimeDoesNotSupportProtectedAccessForInterfaceMember
                or ErrorCode.ERR_DefaultInterfaceImplementationInNoPIAType
                or ErrorCode.ERR_AbstractEventHasAccessors
                or ErrorCode.WRN_NullabilityMismatchInTypeParameterNotNullConstraint
                or ErrorCode.ERR_DuplicateNullSuppression
                or ErrorCode.ERR_DefaultLiteralNoTargetType
                or ErrorCode.ERR_ReAbstractionInNoPIAType
                or ErrorCode.ERR_InternalError
                or ErrorCode.ERR_ImplicitObjectCreationIllegalTargetType
                or ErrorCode.ERR_ImplicitObjectCreationNotValid
                or ErrorCode.ERR_ImplicitObjectCreationNoTargetType
                or ErrorCode.ERR_BadFuncPointerParamModifier
                or ErrorCode.ERR_BadFuncPointerArgCount
                or ErrorCode.ERR_MethFuncPtrMismatch
                or ErrorCode.ERR_FuncPtrRefMismatch
                or ErrorCode.ERR_FuncPtrMethMustBeStatic
                or ErrorCode.ERR_ExternEventInitializer
                or ErrorCode.ERR_AmbigBinaryOpsOnUnconstrainedDefault
                or ErrorCode.WRN_ParameterConditionallyDisallowsNull
                or ErrorCode.WRN_ShouldNotReturn
                or ErrorCode.WRN_TopLevelNullabilityMismatchInReturnTypeOnOverride
                or ErrorCode.WRN_TopLevelNullabilityMismatchInParameterTypeOnOverride
                or ErrorCode.WRN_TopLevelNullabilityMismatchInReturnTypeOnImplicitImplementation
                or ErrorCode.WRN_TopLevelNullabilityMismatchInParameterTypeOnImplicitImplementation
                or ErrorCode.WRN_TopLevelNullabilityMismatchInReturnTypeOnExplicitImplementation
                or ErrorCode.WRN_TopLevelNullabilityMismatchInParameterTypeOnExplicitImplementation
                or ErrorCode.WRN_DoesNotReturnMismatch
                or ErrorCode.ERR_NoOutputDirectory
                or ErrorCode.ERR_StdInOptionProvidedButConsoleInputIsNotRedirected
                or ErrorCode.ERR_FeatureNotAvailableInVersion9
                or ErrorCode.WRN_MemberNotNull
                or ErrorCode.WRN_MemberNotNullWhen
                or ErrorCode.WRN_MemberNotNullBadMember
                or ErrorCode.WRN_ParameterDisallowsNull
                or ErrorCode.WRN_ConstOutOfRangeChecked
                or ErrorCode.ERR_DuplicateInterfaceWithDifferencesInBaseList
                or ErrorCode.ERR_DesignatorBeneathPatternCombinator
                or ErrorCode.ERR_UnsupportedTypeForRelationalPattern
                or ErrorCode.ERR_RelationalPatternWithNaN
                or ErrorCode.ERR_ConditionalOnLocalFunction
                or ErrorCode.WRN_GeneratorFailedDuringInitialization
                or ErrorCode.WRN_GeneratorFailedDuringGeneration
                or ErrorCode.ERR_WrongFuncPtrCallingConvention
                or ErrorCode.ERR_MissingAddressOf
                or ErrorCode.ERR_CannotUseReducedExtensionMethodInAddressOf
                or ErrorCode.ERR_CannotUseFunctionPointerAsFixedLocal
                or ErrorCode.ERR_ExpressionTreeContainsPatternImplicitIndexer
                or ErrorCode.ERR_ExpressionTreeContainsFromEndIndexExpression
                or ErrorCode.ERR_ExpressionTreeContainsRangeExpression
                or ErrorCode.WRN_GivenExpressionAlwaysMatchesPattern
                or ErrorCode.WRN_IsPatternAlways
                or ErrorCode.ERR_PartialMethodWithAccessibilityModsMustHaveImplementation
                or ErrorCode.ERR_PartialMethodWithNonVoidReturnMustHaveAccessMods
                or ErrorCode.ERR_PartialMethodWithOutParamMustHaveAccessMods
                or ErrorCode.ERR_PartialMethodWithExtendedModMustHaveAccessMods
                or ErrorCode.ERR_PartialMemberAccessibilityDifference
                or ErrorCode.ERR_PartialMemberExtendedModDifference
                or ErrorCode.ERR_SimpleProgramLocalIsReferencedOutsideOfTopLevelStatement
                or ErrorCode.ERR_SimpleProgramMultipleUnitsWithTopLevelStatements
                or ErrorCode.ERR_TopLevelStatementAfterNamespaceOrType
                or ErrorCode.ERR_SimpleProgramDisallowsMainType
                or ErrorCode.ERR_SimpleProgramNotAnExecutable
                or ErrorCode.ERR_UnsupportedCallingConvention
                or ErrorCode.ERR_InvalidFunctionPointerCallingConvention
                or ErrorCode.ERR_InvalidFuncPointerReturnTypeModifier
                or ErrorCode.ERR_DupReturnTypeMod
                or ErrorCode.ERR_AddressOfMethodGroupInExpressionTree
                or ErrorCode.ERR_CannotConvertAddressOfToDelegate
                or ErrorCode.ERR_AddressOfToNonFunctionPointer
                or ErrorCode.ERR_ModuleInitializerMethodMustBeOrdinary
                or ErrorCode.ERR_ModuleInitializerMethodMustBeAccessibleOutsideTopLevelType
                or ErrorCode.ERR_ModuleInitializerMethodMustBeStaticParameterlessVoid
                or ErrorCode.ERR_ModuleInitializerMethodAndContainingTypesMustNotBeGeneric
                or ErrorCode.ERR_PartialMethodReturnTypeDifference
                or ErrorCode.ERR_PartialMemberRefReturnDifference
                or ErrorCode.WRN_NullabilityMismatchInReturnTypeOnPartial
                or ErrorCode.ERR_StaticAnonymousFunctionCannotCaptureVariable
                or ErrorCode.ERR_StaticAnonymousFunctionCannotCaptureThis
                or ErrorCode.ERR_OverrideDefaultConstraintNotSatisfied
                or ErrorCode.ERR_DefaultConstraintOverrideOnly
                or ErrorCode.WRN_ParameterNotNullIfNotNull
                or ErrorCode.WRN_ReturnNotNullIfNotNull
                or ErrorCode.WRN_PartialMethodTypeDifference
                or ErrorCode.ERR_RuntimeDoesNotSupportCovariantReturnsOfClasses
                or ErrorCode.ERR_RuntimeDoesNotSupportCovariantPropertiesOfClasses
                or ErrorCode.WRN_SwitchExpressionNotExhaustiveWithWhen
                or ErrorCode.WRN_SwitchExpressionNotExhaustiveForNullWithWhen
                or ErrorCode.WRN_PrecedenceInversion
                or ErrorCode.ERR_ExpressionTreeContainsWithExpression
                or ErrorCode.WRN_AnalyzerReferencesFramework
                or ErrorCode.WRN_RecordEqualsWithoutGetHashCode
                or ErrorCode.ERR_AssignmentInitOnly
                or ErrorCode.ERR_CantChangeInitOnlyOnOverride
                or ErrorCode.ERR_CloseUnimplementedInterfaceMemberWrongInitOnly
                or ErrorCode.ERR_ExplicitPropertyMismatchInitOnly
                or ErrorCode.ERR_BadInitAccessor
                or ErrorCode.ERR_InvalidWithReceiverType
                or ErrorCode.ERR_CannotClone
                or ErrorCode.ERR_CloneDisallowedInRecord
                or ErrorCode.WRN_RecordNamedDisallowed
                or ErrorCode.ERR_UnexpectedArgumentList
                or ErrorCode.ERR_UnexpectedOrMissingConstructorInitializerInRecord
                or ErrorCode.ERR_MultipleRecordParameterLists
                or ErrorCode.ERR_BadRecordBase
                or ErrorCode.ERR_BadInheritanceFromRecord
                or ErrorCode.ERR_BadRecordMemberForPositionalParameter
                or ErrorCode.ERR_NoCopyConstructorInBaseType
                or ErrorCode.ERR_CopyConstructorMustInvokeBaseCopyConstructor
                or ErrorCode.ERR_DoesNotOverrideMethodFromObject
                or ErrorCode.ERR_SealedAPIInRecord
                or ErrorCode.ERR_DoesNotOverrideBaseMethod
                or ErrorCode.ERR_NotOverridableAPIInRecord
                or ErrorCode.ERR_NonPublicAPIInRecord
                or ErrorCode.ERR_SignatureMismatchInRecord
                or ErrorCode.ERR_NonProtectedAPIInRecord
                or ErrorCode.ERR_DoesNotOverrideBaseEqualityContract
                or ErrorCode.ERR_StaticAPIInRecord
                or ErrorCode.ERR_CopyConstructorWrongAccessibility
                or ErrorCode.ERR_NonPrivateAPIInRecord
                or ErrorCode.WRN_UnassignedThisAutoPropertyUnsupportedVersion
                or ErrorCode.WRN_UnassignedThisUnsupportedVersion
                or ErrorCode.WRN_ParamUnassigned
                or ErrorCode.WRN_UseDefViolationProperty
                or ErrorCode.WRN_UseDefViolationField
                or ErrorCode.WRN_UseDefViolationThisUnsupportedVersion
                or ErrorCode.WRN_UseDefViolationOut
                or ErrorCode.WRN_UseDefViolation
                or ErrorCode.ERR_CannotSpecifyManagedWithUnmanagedSpecifiers
                or ErrorCode.ERR_RuntimeDoesNotSupportUnmanagedDefaultCallConv
                or ErrorCode.ERR_TypeNotFound
                or ErrorCode.ERR_TypeMustBePublic
                or ErrorCode.ERR_InvalidUnmanagedCallersOnlyCallConv
                or ErrorCode.ERR_CannotUseManagedTypeInUnmanagedCallersOnly
                or ErrorCode.ERR_UnmanagedCallersOnlyMethodOrTypeCannotBeGeneric
                or ErrorCode.ERR_UnmanagedCallersOnlyRequiresStatic
                or ErrorCode.WRN_ParameterIsStaticClass
                or ErrorCode.WRN_ReturnTypeIsStaticClass
                or ErrorCode.ERR_EntryPointCannotBeUnmanagedCallersOnly
                or ErrorCode.ERR_ModuleInitializerCannotBeUnmanagedCallersOnly
                or ErrorCode.ERR_UnmanagedCallersOnlyMethodsCannotBeCalledDirectly
                or ErrorCode.ERR_UnmanagedCallersOnlyMethodsCannotBeConvertedToDelegate
                or ErrorCode.ERR_InitCannotBeReadonly
                or ErrorCode.ERR_UnexpectedVarianceStaticMember
                or ErrorCode.ERR_FunctionPointersCannotBeCalledWithNamedArguments
                or ErrorCode.ERR_EqualityContractRequiresGetter
                or ErrorCode.WRN_UnreadRecordParameter
                or ErrorCode.ERR_BadFieldTypeInRecord
                or ErrorCode.WRN_DoNotCompareFunctionPointers
                or ErrorCode.ERR_RecordAmbigCtor
                or ErrorCode.ERR_FunctionPointerTypesInAttributeNotSupported
                or ErrorCode.ERR_InheritingFromRecordWithSealedToString
                or ErrorCode.ERR_HiddenPositionalMember
                or ErrorCode.ERR_GlobalUsingInNamespace
                or ErrorCode.ERR_GlobalUsingOutOfOrder
                or ErrorCode.ERR_AttributesRequireParenthesizedLambdaExpression
                or ErrorCode.ERR_CannotInferDelegateType
                or ErrorCode.ERR_InvalidNameInSubpattern
                or ErrorCode.ERR_RuntimeDoesNotSupportStaticAbstractMembersInInterfaces
                or ErrorCode.ERR_GenericConstraintNotSatisfiedInterfaceWithStaticAbstractMembers
                or ErrorCode.ERR_BadAbstractUnaryOperatorSignature
                or ErrorCode.ERR_BadAbstractIncDecSignature
                or ErrorCode.ERR_BadAbstractIncDecRetType
                or ErrorCode.ERR_BadAbstractBinaryOperatorSignature
                or ErrorCode.ERR_BadAbstractShiftOperatorSignature
                or ErrorCode.ERR_BadAbstractStaticMemberAccess
                or ErrorCode.ERR_ExpressionTreeContainsAbstractStaticMemberAccess
                or ErrorCode.ERR_CloseUnimplementedInterfaceMemberNotStatic
                or ErrorCode.ERR_RuntimeDoesNotSupportStaticAbstractMembersInInterfacesForMember
                or ErrorCode.ERR_ExplicitImplementationOfOperatorsMustBeStatic
                or ErrorCode.ERR_AbstractConversionNotInvolvingContainedType
                or ErrorCode.ERR_InterfaceImplementedByUnmanagedCallersOnlyMethod
                or ErrorCode.HDN_DuplicateWithGlobalUsing
                or ErrorCode.ERR_CantConvAnonMethReturnType
                or ErrorCode.ERR_BuilderAttributeDisallowed
                or ErrorCode.ERR_FeatureNotAvailableInVersion10
                or ErrorCode.ERR_SimpleProgramIsEmpty
                or ErrorCode.ERR_LineSpanDirectiveInvalidValue
                or ErrorCode.ERR_LineSpanDirectiveEndLessThanStart
                or ErrorCode.ERR_WrongArityAsyncReturn
                or ErrorCode.ERR_InterpolatedStringHandlerMethodReturnMalformed
                or ErrorCode.ERR_InterpolatedStringHandlerMethodReturnInconsistent
                or ErrorCode.ERR_NullInvalidInterpolatedStringHandlerArgumentName
                or ErrorCode.ERR_NotInstanceInvalidInterpolatedStringHandlerArgumentName
                or ErrorCode.ERR_InvalidInterpolatedStringHandlerArgumentName
                or ErrorCode.ERR_TypeIsNotAnInterpolatedStringHandlerType
                or ErrorCode.WRN_ParameterOccursAfterInterpolatedStringHandlerParameter
                or ErrorCode.ERR_CannotUseSelfAsInterpolatedStringHandlerArgument
                or ErrorCode.ERR_InterpolatedStringHandlerArgumentAttributeMalformed
                or ErrorCode.ERR_InterpolatedStringHandlerArgumentLocatedAfterInterpolatedString
                or ErrorCode.ERR_InterpolatedStringHandlerArgumentOptionalNotSpecified
                or ErrorCode.ERR_ExpressionTreeContainsInterpolatedStringHandlerConversion
                or ErrorCode.ERR_InterpolatedStringHandlerCreationCannotUseDynamic
                or ErrorCode.ERR_MultipleFileScopedNamespace
                or ErrorCode.ERR_FileScopedAndNormalNamespace
                or ErrorCode.ERR_FileScopedNamespaceNotBeforeAllMembers
                or ErrorCode.ERR_NoImplicitConvTargetTypedConditional
                or ErrorCode.ERR_NonPublicParameterlessStructConstructor
                or ErrorCode.ERR_NoConversionForCallerArgumentExpressionParam
                or ErrorCode.WRN_CallerLineNumberPreferredOverCallerArgumentExpression
                or ErrorCode.WRN_CallerFilePathPreferredOverCallerArgumentExpression
                or ErrorCode.WRN_CallerMemberNamePreferredOverCallerArgumentExpression
                or ErrorCode.WRN_CallerArgumentExpressionAttributeHasInvalidParameterName
                or ErrorCode.ERR_BadCallerArgumentExpressionParamWithoutDefaultValue
                or ErrorCode.WRN_CallerArgumentExpressionAttributeSelfReferential
                or ErrorCode.WRN_CallerArgumentExpressionParamForUnconsumedLocation
                or ErrorCode.ERR_NewlinesAreNotAllowedInsideANonVerbatimInterpolatedString
                or ErrorCode.ERR_AttrTypeArgCannotBeTypeVar
                or ErrorCode.ERR_AttrDependentTypeNotAllowed
                or ErrorCode.WRN_InterpolatedStringHandlerArgumentAttributeIgnoredOnLambdaParameters
                or ErrorCode.ERR_LambdaWithAttributesToExpressionTree
                or ErrorCode.WRN_CompileTimeCheckedOverflow
                or ErrorCode.WRN_MethGrpToNonDel
                or ErrorCode.ERR_LambdaExplicitReturnTypeVar
                or ErrorCode.ERR_InterpolatedStringsReferencingInstanceCannotBeInObjectInitializers
                or ErrorCode.ERR_CannotUseRefInUnmanagedCallersOnly
                or ErrorCode.ERR_CannotBeMadeNullable
                or ErrorCode.ERR_UnsupportedTypeForListPattern
                or ErrorCode.ERR_MisplacedSlicePattern
                or ErrorCode.WRN_LowerCaseTypeName
                or ErrorCode.ERR_RecordStructConstructorCallsDefaultConstructor
                or ErrorCode.ERR_StructHasInitializersAndNoDeclaredConstructor
                or ErrorCode.ERR_ListPatternRequiresLength
                or ErrorCode.ERR_ScopedMismatchInParameterOfTarget
                or ErrorCode.ERR_ScopedMismatchInParameterOfOverrideOrImplementation
                or ErrorCode.ERR_ScopedMismatchInParameterOfPartial
                or ErrorCode.ERR_RawStringNotInDirectives
                or ErrorCode.ERR_UnterminatedRawString
                or ErrorCode.ERR_TooManyQuotesForRawString
                or ErrorCode.ERR_LineDoesNotStartWithSameWhitespace
                or ErrorCode.ERR_RawStringDelimiterOnOwnLine
                or ErrorCode.ERR_RawStringInVerbatimInterpolatedStrings
                or ErrorCode.ERR_RawStringMustContainContent
                or ErrorCode.ERR_LineContainsDifferentWhitespace
                or ErrorCode.ERR_NotEnoughQuotesForRawString
                or ErrorCode.ERR_NotEnoughCloseBracesForRawString
                or ErrorCode.ERR_TooManyOpenBracesForRawString
                or ErrorCode.ERR_TooManyCloseBracesForRawString
                or ErrorCode.ERR_IllegalAtSequence
                or ErrorCode.ERR_StringMustStartWithQuoteCharacter
                or ErrorCode.ERR_NoEnumConstraint
                or ErrorCode.ERR_NoDelegateConstraint
                or ErrorCode.ERR_MisplacedRecord
                or ErrorCode.ERR_PatternSpanCharCannotBeStringNull
                or ErrorCode.ERR_UseDefViolationPropertyUnsupportedVersion
                or ErrorCode.ERR_UseDefViolationFieldUnsupportedVersion
                or ErrorCode.WRN_UseDefViolationPropertyUnsupportedVersion
                or ErrorCode.WRN_UseDefViolationFieldUnsupportedVersion
                or ErrorCode.WRN_UseDefViolationPropertySupportedVersion
                or ErrorCode.WRN_UseDefViolationFieldSupportedVersion
                or ErrorCode.WRN_UseDefViolationThisSupportedVersion
                or ErrorCode.WRN_UnassignedThisAutoPropertySupportedVersion
                or ErrorCode.WRN_UnassignedThisSupportedVersion
                or ErrorCode.ERR_OperatorCantBeChecked
                or ErrorCode.ERR_ImplicitConversionOperatorCantBeChecked
                or ErrorCode.ERR_CheckedOperatorNeedsMatch
                or ErrorCode.ERR_MisplacedUnchecked
                or ErrorCode.ERR_LineSpanDirectiveRequiresSpace
                or ErrorCode.ERR_RequiredNameDisallowed
                or ErrorCode.ERR_OverrideMustHaveRequired
                or ErrorCode.ERR_RequiredMemberCannotBeHidden
                or ErrorCode.ERR_RequiredMemberCannotBeLessVisibleThanContainingType
                or ErrorCode.ERR_ExplicitRequiredMember
                or ErrorCode.ERR_RequiredMemberMustBeSettable
                or ErrorCode.ERR_RequiredMemberMustBeSet
                or ErrorCode.ERR_RequiredMembersMustBeAssignedValue
                or ErrorCode.ERR_RequiredMembersInvalid
                or ErrorCode.ERR_RequiredMembersBaseTypeInvalid
                or ErrorCode.ERR_ChainingToSetsRequiredMembersRequiresSetsRequiredMembers
                or ErrorCode.ERR_NewConstraintCannotHaveRequiredMembers
                or ErrorCode.ERR_UnsupportedCompilerFeature
                or ErrorCode.WRN_ObsoleteMembersShouldNotBeRequired
                or ErrorCode.ERR_RefReturningPropertiesCannotBeRequired
                or ErrorCode.ERR_ImplicitImplementationOfInaccessibleInterfaceMember
                or ErrorCode.ERR_ScriptsAndSubmissionsCannotHaveRequiredMembers
                or ErrorCode.ERR_BadAbstractEqualityOperatorSignature
                or ErrorCode.ERR_BadBinaryReadOnlySpanConcatenation
                or ErrorCode.ERR_ScopedRefAndRefStructOnly
                or ErrorCode.ERR_ScopedDiscard
                or ErrorCode.ERR_FixedFieldMustNotBeRef
                or ErrorCode.ERR_RefFieldCannotReferToRefStruct
                or ErrorCode.ERR_FileTypeDisallowedInSignature
                or ErrorCode.ERR_FileTypeNoExplicitAccessibility
                or ErrorCode.ERR_FileTypeBase
                or ErrorCode.ERR_FileTypeNested
                or ErrorCode.ERR_GlobalUsingStaticFileType
                or ErrorCode.ERR_FileTypeNameDisallowed
                or ErrorCode.ERR_FeatureNotAvailableInVersion11
                or ErrorCode.ERR_RefFieldInNonRefStruct
                or ErrorCode.WRN_AnalyzerReferencesNewerCompiler
                or ErrorCode.ERR_CannotMatchOnINumberBase
                or ErrorCode.ERR_ScopedTypeNameDisallowed
                or ErrorCode.ERR_ImplicitlyTypedDefaultParameter
                or ErrorCode.ERR_UnscopedRefAttributeUnsupportedTarget
                or ErrorCode.ERR_RuntimeDoesNotSupportRefFields
                or ErrorCode.ERR_ExplicitScopedRef
                or ErrorCode.ERR_UnscopedScoped
                or ErrorCode.WRN_DuplicateAnalyzerReference
                or ErrorCode.ERR_FilePathCannotBeConvertedToUtf8
                or ErrorCode.ERR_FileLocalDuplicateNameInNS
                or ErrorCode.WRN_ScopedMismatchInParameterOfTarget
                or ErrorCode.WRN_ScopedMismatchInParameterOfOverrideOrImplementation
                or ErrorCode.ERR_RefReturnScopedParameter
                or ErrorCode.ERR_RefReturnScopedParameter2
                or ErrorCode.ERR_RefReturnOnlyParameter
                or ErrorCode.ERR_RefReturnOnlyParameter2
                or ErrorCode.ERR_RefAssignReturnOnly
                or ErrorCode.WRN_ManagedAddr
                or ErrorCode.WRN_EscapeVariable
                or ErrorCode.WRN_EscapeStackAlloc
                or ErrorCode.WRN_RefReturnNonreturnableLocal
                or ErrorCode.WRN_RefReturnNonreturnableLocal2
                or ErrorCode.WRN_RefReturnStructThis
                or ErrorCode.WRN_RefAssignNarrower
                or ErrorCode.WRN_MismatchedRefEscapeInTernary
                or ErrorCode.WRN_RefReturnParameter
                or ErrorCode.WRN_RefReturnScopedParameter
                or ErrorCode.WRN_RefReturnParameter2
                or ErrorCode.WRN_RefReturnScopedParameter2
                or ErrorCode.WRN_RefReturnLocal
                or ErrorCode.WRN_RefReturnLocal2
                or ErrorCode.WRN_RefAssignReturnOnly
                or ErrorCode.WRN_RefReturnOnlyParameter
                or ErrorCode.WRN_RefReturnOnlyParameter2
                or ErrorCode.ERR_RefAssignValEscapeWider
                or ErrorCode.WRN_RefAssignValEscapeWider
                or ErrorCode.WRN_OptionalParamValueMismatch
                or ErrorCode.WRN_ParamsArrayInLambdaOnly
                or ErrorCode.ERR_UnscopedRefAttributeUnsupportedMemberTarget
                or ErrorCode.ERR_UnscopedRefAttributeInterfaceImplementation
                or ErrorCode.ERR_UnrecognizedRefSafetyRulesAttributeVersion
                or ErrorCode.ERR_InvalidPrimaryConstructorParameterReference
                or ErrorCode.ERR_AmbiguousPrimaryConstructorParameterAsColorColorReceiver
                or ErrorCode.WRN_CapturedPrimaryConstructorParameterPassedToBase
                or ErrorCode.WRN_UnreadPrimaryConstructorParameter
                or ErrorCode.ERR_AssgReadonlyPrimaryConstructorParameter
                or ErrorCode.ERR_RefReturnReadonlyPrimaryConstructorParameter
                or ErrorCode.ERR_RefReadonlyPrimaryConstructorParameter
                or ErrorCode.ERR_AssgReadonlyPrimaryConstructorParameter2
                or ErrorCode.ERR_RefReturnReadonlyPrimaryConstructorParameter2
                or ErrorCode.ERR_RefReadonlyPrimaryConstructorParameter2
                or ErrorCode.ERR_RefReturnPrimaryConstructorParameter
                or ErrorCode.ERR_StructLayoutCyclePrimaryConstructorParameter
                or ErrorCode.ERR_UnexpectedParameterList
                or ErrorCode.WRN_AddressOfInAsync
                or ErrorCode.ERR_BadRefInUsingAlias
                or ErrorCode.ERR_BadUnsafeInUsingDirective
                or ErrorCode.ERR_BadNullableReferenceTypeInUsingAlias
                or ErrorCode.ERR_BadStaticAfterUnsafe
                or ErrorCode.ERR_BadCaseInSwitchArm
                or ErrorCode.ERR_InterceptorsFeatureNotEnabled
                or ErrorCode.ERR_InterceptorContainingTypeCannotBeGeneric
                or ErrorCode.ERR_InterceptorPathNotInCompilation
                or ErrorCode.ERR_InterceptorPathNotInCompilationWithCandidate
                or ErrorCode.ERR_InterceptorPositionBadToken
                or ErrorCode.ERR_InterceptorLineOutOfRange
                or ErrorCode.ERR_InterceptorCharacterOutOfRange
                or ErrorCode.ERR_InterceptorMethodMustBeOrdinary
                or ErrorCode.ERR_InterceptorMustReferToStartOfTokenPosition
                or ErrorCode.ERR_InterceptorFilePathCannotBeNull
                or ErrorCode.ERR_InterceptorNameNotInvoked
                or ErrorCode.ERR_InterceptorNonUniquePath
                or ErrorCode.ERR_InterceptorLineCharacterMustBePositive
                or ErrorCode.ERR_ConstantValueOfTypeExpected
                or ErrorCode.ERR_UnsupportedPrimaryConstructorParameterCapturingRefAny
                or ErrorCode.ERR_InterceptorCannotUseUnmanagedCallersOnly
                or ErrorCode.ERR_BadUsingStaticType
                or ErrorCode.WRN_CapturedPrimaryConstructorParameterInFieldInitializer
                or ErrorCode.ERR_InlineArrayConversionToSpanNotSupported
                or ErrorCode.ERR_InlineArrayConversionToReadOnlySpanNotSupported
                or ErrorCode.ERR_InlineArrayIndexOutOfRange
                or ErrorCode.ERR_InvalidInlineArrayLength
                or ErrorCode.ERR_InvalidInlineArrayLayout
                or ErrorCode.ERR_InvalidInlineArrayFields
                or ErrorCode.ERR_ExpressionTreeContainsInlineArrayOperation
                or ErrorCode.ERR_RuntimeDoesNotSupportInlineArrayTypes
                or ErrorCode.ERR_InlineArrayBadIndex
                or ErrorCode.ERR_NamedArgumentForInlineArray
                or ErrorCode.ERR_CollectionExpressionTargetTypeNotConstructible
                or ErrorCode.ERR_ExpressionTreeContainsCollectionExpression
                or ErrorCode.ERR_CollectionExpressionNoTargetType
                or ErrorCode.WRN_PrimaryConstructorParameterIsShadowedAndNotPassedToBase
                or ErrorCode.ERR_InlineArrayUnsupportedElementFieldModifier
                or ErrorCode.WRN_InlineArrayIndexerNotUsed
                or ErrorCode.WRN_InlineArraySliceNotUsed
                or ErrorCode.WRN_InlineArrayConversionOperatorNotUsed
                or ErrorCode.WRN_InlineArrayNotSupportedByLanguage
                or ErrorCode.ERR_CollectionBuilderAttributeMethodNotFound
                or ErrorCode.ERR_CollectionBuilderAttributeInvalidType
                or ErrorCode.ERR_CollectionBuilderAttributeInvalidMethodName
                or ErrorCode.ERR_CollectionBuilderNoElementType
                or ErrorCode.ERR_InlineArrayForEachNotSupported
                or ErrorCode.ERR_RefReadOnlyWrongOrdering
                or ErrorCode.WRN_BadArgRef
                or ErrorCode.WRN_ArgExpectedRefOrIn
                or ErrorCode.WRN_RefReadonlyNotVariable
                or ErrorCode.ERR_BadArgExtraRefLangVersion
                or ErrorCode.WRN_ArgExpectedIn
                or ErrorCode.WRN_OverridingDifferentRefness
                or ErrorCode.WRN_HidingDifferentRefness
                or ErrorCode.WRN_TargetDifferentRefness
                or ErrorCode.ERR_OutAttrOnRefReadonlyParam
                or ErrorCode.WRN_RefReadonlyParameterDefaultValue
                or ErrorCode.WRN_ByValArraySizeConstRequired
                or ErrorCode.WRN_UseDefViolationRefField
                or ErrorCode.ERR_FeatureNotAvailableInVersion12
                or ErrorCode.ERR_CollectionExpressionEscape
                or ErrorCode.WRN_Experimental
                or ErrorCode.ERR_ExpectedInterpolatedString
                or ErrorCode.ERR_InterceptorGlobalNamespace
                or ErrorCode.WRN_CollectionExpressionRefStructMayAllocate
                or ErrorCode.WRN_CollectionExpressionRefStructSpreadMayAllocate
                or ErrorCode.ERR_CollectionExpressionImmutableArray
                or ErrorCode.ERR_InvalidExperimentalDiagID
                or ErrorCode.ERR_SpreadMissingMember
                or ErrorCode.ERR_CollectionExpressionTargetNoElementType
                or ErrorCode.ERR_CollectionExpressionMissingConstructor
                or ErrorCode.ERR_CollectionExpressionMissingAdd
                or ErrorCode.WRN_ConvertingLock
                or ErrorCode.ERR_DynamicDispatchToParamsCollection
                or ErrorCode.ERR_CollectionInitializerInfiniteChainOfAddCalls
                or ErrorCode.ERR_ParamsCollectionInfiniteChainOfConstructorCalls
                or ErrorCode.ERR_ParamsMemberCannotBeLessVisibleThanDeclaringMember
                or ErrorCode.ERR_ParamsCollectionConstructorDoesntInitializeRequiredMember
                or ErrorCode.ERR_ParamsCollectionExpressionTree
                or ErrorCode.ERR_ParamsCollectionExtensionAddMethod
                or ErrorCode.ERR_ParamsCollectionMissingConstructor
                or ErrorCode.ERR_NoModifiersOnUsing
                or ErrorCode.ERR_CannotDynamicInvokeOnExpression
                or ErrorCode.ERR_InterceptsLocationDataInvalidFormat
                or ErrorCode.ERR_InterceptsLocationUnsupportedVersion
                or ErrorCode.ERR_InterceptsLocationDuplicateFile
                or ErrorCode.ERR_InterceptsLocationFileNotFound
                or ErrorCode.ERR_InterceptsLocationDataInvalidPosition
                or ErrorCode.INF_TooManyBoundLambdas
                or ErrorCode.ERR_BadYieldInUnsafe
                or ErrorCode.ERR_AddressOfInIterator
                or ErrorCode.ERR_RuntimeDoesNotSupportByRefLikeGenerics
                or ErrorCode.ERR_RefStructConstraintAlreadySpecified
                or ErrorCode.ERR_AllowsClauseMustBeLast
                or ErrorCode.ERR_ClassIsCombinedWithRefStruct
                or ErrorCode.ERR_NotRefStructConstraintNotSatisfied
                or ErrorCode.ERR_RefStructDoesNotSupportDefaultInterfaceImplementationForMember
                or ErrorCode.ERR_BadNonVirtualInterfaceMemberAccessOnAllowsRefLike
                or ErrorCode.ERR_BadAllowByRefLikeEnumerator
                or ErrorCode.ERR_PartialPropertyMissingImplementation
                or ErrorCode.ERR_PartialPropertyMissingDefinition
                or ErrorCode.ERR_PartialPropertyDuplicateDefinition
                or ErrorCode.ERR_PartialPropertyDuplicateImplementation
                or ErrorCode.ERR_PartialPropertyMissingAccessor
                or ErrorCode.ERR_PartialPropertyUnexpectedAccessor
                or ErrorCode.ERR_PartialPropertyInitMismatch
                or ErrorCode.ERR_PartialPropertyTypeDifference
                or ErrorCode.WRN_PartialPropertySignatureDifference
                or ErrorCode.ERR_PartialPropertyRequiredDifference
                or ErrorCode.WRN_FieldIsAmbiguous
                or ErrorCode.ERR_InlineArrayAttributeOnRecord
                or ErrorCode.ERR_FeatureNotAvailableInVersion13
                or ErrorCode.ERR_CannotApplyOverloadResolutionPriorityToOverride
                or ErrorCode.ERR_CannotApplyOverloadResolutionPriorityToMember
                or ErrorCode.ERR_PartialPropertyDuplicateInitializer
                or ErrorCode.WRN_UninitializedNonNullableBackingField
<<<<<<< HEAD
                or ErrorCode.ERR_NestedUnboundTypeNotAllowedInNameofExpression
=======
                or ErrorCode.WRN_UnassignedInternalRefField
                or ErrorCode.WRN_AccessorDoesNotUseBackingField
                or ErrorCode.ERR_IteratorRefLikeElementType
>>>>>>> f2eab908
                    => false,
            };
#pragma warning restore CS8524 // The switch expression does not handle some values of its input type (it is not exhaustive) involving an unnamed enum value.
        }

        /// <summary>
        /// When converting an anonymous function to a delegate type, there are some diagnostics
        /// that will occur regardless of the delegate type - particularly those that do not
        /// depend on the substituted types (e.g. name uniqueness).  Even though we need to
        /// produce a diagnostic in such cases, we do not need to abandon overload resolution -
        /// we can choose the overload that is best without regard to such diagnostics.
        /// </summary>
        /// <returns>True if seeing the ErrorCode should prevent a delegate conversion
        /// from completing successfully.</returns>
        internal static bool PreventsSuccessfulDelegateConversion(ErrorCode code)
        {
            if (code == ErrorCode.Void || code == ErrorCode.Unknown)
            {
                return false;
            }

            if (IsWarning(code) || IsInfo(code) || IsHidden(code))
            {
                return false;
            }

            switch (code)
            {
                case ErrorCode.ERR_DuplicateParamName:
                case ErrorCode.ERR_LocalDuplicate:
                case ErrorCode.ERR_LocalIllegallyOverrides:
                case ErrorCode.ERR_LocalSameNameAsTypeParam:
                case ErrorCode.ERR_QueryRangeVariableOverrides:
                case ErrorCode.ERR_QueryRangeVariableSameAsTypeParam:
                case ErrorCode.ERR_DeprecatedCollectionInitAddStr:
                case ErrorCode.ERR_DeprecatedSymbolStr:
                case ErrorCode.ERR_MissingPredefinedMember:
                case ErrorCode.ERR_DefaultValueUsedWithAttributes:
                case ErrorCode.ERR_ExplicitParamArrayOrCollection:
                    return false;
                default:
                    return true;
            }
        }

        /// <remarks>
        /// WARNING: will resolve lazy diagnostics - do not call this before the member lists are completed
        /// or you could trigger infinite recursion.
        /// </remarks>
        internal static bool PreventsSuccessfulDelegateConversion(DiagnosticBag diagnostics)
        {
            foreach (Diagnostic diag in diagnostics.AsEnumerable()) // Checking the code would have resolved them anyway.
            {
                if (ErrorFacts.PreventsSuccessfulDelegateConversion((ErrorCode)diag.Code))
                {
                    return true;
                }
            }

            return false;
        }

        internal static bool PreventsSuccessfulDelegateConversion(ImmutableArray<Diagnostic> diagnostics)
        {
            foreach (var diag in diagnostics)
            {
                if (ErrorFacts.PreventsSuccessfulDelegateConversion((ErrorCode)diag.Code))
                {
                    return true;
                }
            }

            return false;
        }

        internal static ErrorCode GetStaticClassParameterCode(bool useWarning)
            => useWarning ? ErrorCode.WRN_ParameterIsStaticClass : ErrorCode.ERR_ParameterIsStaticClass;

        internal static ErrorCode GetStaticClassReturnCode(bool useWarning)
            => useWarning ? ErrorCode.WRN_ReturnTypeIsStaticClass : ErrorCode.ERR_ReturnTypeIsStaticClass;
    }
}<|MERGE_RESOLUTION|>--- conflicted
+++ resolved
@@ -2464,13 +2464,10 @@
                 or ErrorCode.ERR_CannotApplyOverloadResolutionPriorityToMember
                 or ErrorCode.ERR_PartialPropertyDuplicateInitializer
                 or ErrorCode.WRN_UninitializedNonNullableBackingField
-<<<<<<< HEAD
-                or ErrorCode.ERR_NestedUnboundTypeNotAllowedInNameofExpression
-=======
                 or ErrorCode.WRN_UnassignedInternalRefField
                 or ErrorCode.WRN_AccessorDoesNotUseBackingField
                 or ErrorCode.ERR_IteratorRefLikeElementType
->>>>>>> f2eab908
+                or ErrorCode.ERR_NestedUnboundTypeNotAllowedInNameofExpression
                     => false,
             };
 #pragma warning restore CS8524 // The switch expression does not handle some values of its input type (it is not exhaustive) involving an unnamed enum value.
