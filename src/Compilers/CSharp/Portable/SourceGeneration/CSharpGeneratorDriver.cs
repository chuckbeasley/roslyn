--- conflicted
+++ resolved
@@ -29,13 +29,7 @@
         /// <param name="generators">The generators that will run as part of this driver.</param>
         /// <param name="optionsProvider">An <see cref="AnalyzerConfigOptionsProvider"/> that can be used to retrieve analyzer config values by the generators in this driver.</param>
         /// <param name="additionalTexts">A list of <see cref="AdditionalText"/>s available to generators in this driver.</param>
-<<<<<<< HEAD
-        // https://github.com/dotnet/roslyn/issues/46623 (we'll make this internal rather than removing it)
-        [Obsolete("Use CSharpGeneratorDriver.Create(...) instead")]
-        public CSharpGeneratorDriver(CSharpParseOptions parseOptions, ImmutableArray<ISourceGenerator> generators, AnalyzerConfigOptionsProvider optionsProvider, ImmutableArray<AdditionalText> additionalTexts)
-=======
         internal CSharpGeneratorDriver(CSharpParseOptions parseOptions, ImmutableArray<ISourceGenerator> generators, AnalyzerConfigOptionsProvider optionsProvider, ImmutableArray<AdditionalText> additionalTexts)
->>>>>>> 3115ff84
             : base(parseOptions, generators, optionsProvider, additionalTexts)
         {
         }
@@ -62,14 +56,7 @@
         /// <param name="optionsProvider">An <see cref="AnalyzerConfigOptionsProvider"/> that can be used to retrieve analyzer config values by the generators in this driver, or <c>null</c> if there are none.</param>
         /// <returns>A new <see cref="CSharpGeneratorDriver"/> instance.</returns>
         public static CSharpGeneratorDriver Create(IEnumerable<ISourceGenerator> generators, IEnumerable<AdditionalText>? additionalTexts = null, CSharpParseOptions? parseOptions = null, AnalyzerConfigOptionsProvider? optionsProvider = null)
-<<<<<<< HEAD
-            // https://github.com/dotnet/roslyn/issues/46623 - can remove suppression when me make it internal
-#pragma warning disable CS0618 // Type or member is obsolete
             => new CSharpGeneratorDriver(parseOptions ?? CSharpParseOptions.Default, generators.ToImmutableArray(), optionsProvider ?? CompilerAnalyzerConfigOptionsProvider.Empty, additionalTexts.AsImmutableOrEmpty());
-#pragma warning restore CS0618 // Type or member is obsolete
-=======
-            => new CSharpGeneratorDriver(parseOptions ?? CSharpParseOptions.Default, generators.ToImmutableArray(), optionsProvider ?? CompilerAnalyzerConfigOptionsProvider.Empty, additionalTexts.AsImmutableOrEmpty());
->>>>>>> 3115ff84
 
         internal override SyntaxTree ParseGeneratedSourceText(GeneratedSourceText input, string fileName, CancellationToken cancellationToken)
             => SyntaxFactory.ParseSyntaxTree(input.Text, _state.ParseOptions, fileName, cancellationToken);
