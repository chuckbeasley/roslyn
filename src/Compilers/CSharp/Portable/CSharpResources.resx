﻿<?xml version="1.0" encoding="utf-8"?>
<root>
  <!-- 
    Microsoft ResX Schema 
    
    Version 2.0
    
    The primary goals of this format is to allow a simple XML format 
    that is mostly human readable. The generation and parsing of the 
    various data types are done through the TypeConverter classes 
    associated with the data types.
    
    Example:
    
    ... ado.net/XML headers & schema ...
    <resheader name="resmimetype">text/microsoft-resx</resheader>
    <resheader name="version">2.0</resheader>
    <resheader name="reader">System.Resources.ResXResourceReader, System.Windows.Forms, ...</resheader>
    <resheader name="writer">System.Resources.ResXResourceWriter, System.Windows.Forms, ...</resheader>
    <data name="Name1"><value>this is my long string</value><comment>this is a comment</comment></data>
    <data name="Color1" type="System.Drawing.Color, System.Drawing">Blue</data>
    <data name="Bitmap1" mimetype="application/x-microsoft.net.object.binary.base64">
        <value>[base64 mime encoded serialized .NET Framework object]</value>
    </data>
    <data name="Icon1" type="System.Drawing.Icon, System.Drawing" mimetype="application/x-microsoft.net.object.bytearray.base64">
        <value>[base64 mime encoded string representing a byte array form of the .NET Framework object]</value>
        <comment>This is a comment</comment>
    </data>
                
    There are any number of "resheader" rows that contain simple 
    name/value pairs.
    
    Each data row contains a name, and value. The row also contains a 
    type or mimetype. Type corresponds to a .NET class that support 
    text/value conversion through the TypeConverter architecture. 
    Classes that don't support this are serialized and stored with the 
    mimetype set.
    
    The mimetype is used for serialized objects, and tells the 
    ResXResourceReader how to depersist the object. This is currently not 
    extensible. For a given mimetype the value must be set accordingly:
    
    Note - application/x-microsoft.net.object.binary.base64 is the format 
    that the ResXResourceWriter will generate, however the reader can 
    read any of the formats listed below.
    
    mimetype: application/x-microsoft.net.object.binary.base64
    value   : The object must be serialized with 
            : System.Runtime.Serialization.Formatters.Binary.BinaryFormatter
            : and then encoded with base64 encoding.
    
    mimetype: application/x-microsoft.net.object.soap.base64
    value   : The object must be serialized with 
            : System.Runtime.Serialization.Formatters.Soap.SoapFormatter
            : and then encoded with base64 encoding.

    mimetype: application/x-microsoft.net.object.bytearray.base64
    value   : The object must be serialized into a byte array 
            : using a System.ComponentModel.TypeConverter
            : and then encoded with base64 encoding.
    -->
  <xsd:schema id="root" xmlns="" xmlns:xsd="http://www.w3.org/2001/XMLSchema" xmlns:msdata="urn:schemas-microsoft-com:xml-msdata">
    <xsd:import namespace="http://www.w3.org/XML/1998/namespace" />
    <xsd:element name="root" msdata:IsDataSet="true">
      <xsd:complexType>
        <xsd:choice maxOccurs="unbounded">
          <xsd:element name="metadata">
            <xsd:complexType>
              <xsd:sequence>
                <xsd:element name="value" type="xsd:string" minOccurs="0" />
              </xsd:sequence>
              <xsd:attribute name="name" use="required" type="xsd:string" />
              <xsd:attribute name="type" type="xsd:string" />
              <xsd:attribute name="mimetype" type="xsd:string" />
              <xsd:attribute ref="xml:space" />
            </xsd:complexType>
          </xsd:element>
          <xsd:element name="assembly">
            <xsd:complexType>
              <xsd:attribute name="alias" type="xsd:string" />
              <xsd:attribute name="name" type="xsd:string" />
            </xsd:complexType>
          </xsd:element>
          <xsd:element name="data">
            <xsd:complexType>
              <xsd:sequence>
                <xsd:element name="value" type="xsd:string" minOccurs="0" msdata:Ordinal="1" />
                <xsd:element name="comment" type="xsd:string" minOccurs="0" msdata:Ordinal="2" />
              </xsd:sequence>
              <xsd:attribute name="name" type="xsd:string" use="required" msdata:Ordinal="1" />
              <xsd:attribute name="type" type="xsd:string" msdata:Ordinal="3" />
              <xsd:attribute name="mimetype" type="xsd:string" msdata:Ordinal="4" />
              <xsd:attribute ref="xml:space" />
            </xsd:complexType>
          </xsd:element>
          <xsd:element name="resheader">
            <xsd:complexType>
              <xsd:sequence>
                <xsd:element name="value" type="xsd:string" minOccurs="0" msdata:Ordinal="1" />
              </xsd:sequence>
              <xsd:attribute name="name" type="xsd:string" use="required" />
            </xsd:complexType>
          </xsd:element>
        </xsd:choice>
      </xsd:complexType>
    </xsd:element>
  </xsd:schema>
  <resheader name="resmimetype">
    <value>text/microsoft-resx</value>
  </resheader>
  <resheader name="version">
    <value>2.0</value>
  </resheader>
  <resheader name="reader">
    <value>System.Resources.ResXResourceReader, System.Windows.Forms, Version=4.0.0.0, Culture=neutral, PublicKeyToken=b77a5c561934e089</value>
  </resheader>
  <resheader name="writer">
    <value>System.Resources.ResXResourceWriter, System.Windows.Forms, Version=4.0.0.0, Culture=neutral, PublicKeyToken=b77a5c561934e089</value>
  </resheader>
  <data name="IDS_NULL" xml:space="preserve">
    <value>&lt;null&gt;</value>
  </data>
  <data name="IDS_ThrowExpression" xml:space="preserve">
    <value>&lt;throw expression&gt;</value>
  </data>
  <data name="IDS_FeatureSwitchExpression" xml:space="preserve">
    <value>&lt;switch expression&gt;</value>
  </data>
  <data name="IDS_FeatureLocalFunctionAttributes" xml:space="preserve">
    <value>local function attributes</value>
  </data>
  <data name="IDS_FeatureExternLocalFunctions" xml:space="preserve">
    <value>extern local functions</value>
  </data>
  <data name="IDS_RELATEDERROR" xml:space="preserve">
    <value>(Location of symbol related to previous error)</value>
  </data>
  <data name="IDS_RELATEDWARNING" xml:space="preserve">
    <value>(Location of symbol related to previous warning)</value>
  </data>
  <data name="IDS_XMLIGNORED" xml:space="preserve">
    <value>&lt;!-- Badly formed XML comment ignored for member "{0}" --&gt;</value>
  </data>
  <data name="IDS_XMLIGNORED2" xml:space="preserve">
    <value> Badly formed XML file "{0}" cannot be included </value>
  </data>
  <data name="IDS_XMLFAILEDINCLUDE" xml:space="preserve">
    <value> Failed to insert some or all of included XML </value>
  </data>
  <data name="IDS_XMLBADINCLUDE" xml:space="preserve">
    <value> Include tag is invalid </value>
  </data>
  <data name="IDS_XMLNOINCLUDE" xml:space="preserve">
    <value> No matching elements were found for the following include tag </value>
  </data>
  <data name="IDS_XMLMISSINGINCLUDEFILE" xml:space="preserve">
    <value>Missing file attribute</value>
  </data>
  <data name="IDS_XMLMISSINGINCLUDEPATH" xml:space="preserve">
    <value>Missing path attribute</value>
  </data>
  <data name="IDS_GlobalNamespace" xml:space="preserve">
    <value>&lt;global namespace&gt;</value>
  </data>
  <data name="IDS_FeatureGenerics" xml:space="preserve">
    <value>generics</value>
  </data>
  <data name="IDS_FeatureAnonDelegates" xml:space="preserve">
    <value>anonymous methods</value>
  </data>
  <data name="IDS_FeatureModuleAttrLoc" xml:space="preserve">
    <value>module as an attribute target specifier</value>
  </data>
  <data name="IDS_FeatureGlobalNamespace" xml:space="preserve">
    <value>namespace alias qualifier</value>
  </data>
  <data name="IDS_FeatureFixedBuffer" xml:space="preserve">
    <value>fixed size buffers</value>
  </data>
  <data name="IDS_FeaturePragma" xml:space="preserve">
    <value>#pragma</value>
  </data>
  <data name="IDS_FeatureStaticClasses" xml:space="preserve">
    <value>static classes</value>
  </data>
  <data name="IDS_FeatureReadOnlyStructs" xml:space="preserve">
    <value>readonly structs</value>
  </data>
  <data name="IDS_FeaturePartialTypes" xml:space="preserve">
    <value>partial types</value>
  </data>
  <data name="IDS_FeatureAsync" xml:space="preserve">
    <value>async function</value>
  </data>
  <data name="IDS_FeatureSwitchOnBool" xml:space="preserve">
    <value>switch on boolean type</value>
  </data>
  <data name="IDS_MethodGroup" xml:space="preserve">
    <value>method group</value>
  </data>
  <data name="IDS_AnonMethod" xml:space="preserve">
    <value>anonymous method</value>
  </data>
  <data name="IDS_Lambda" xml:space="preserve">
    <value>lambda expression</value>
  </data>
  <data name="IDS_Collection" xml:space="preserve">
    <value>collection</value>
  </data>
  <data name="IDS_Disposable" xml:space="preserve">
    <value>disposable</value>
  </data>
  <data name="IDS_FeaturePropertyAccessorMods" xml:space="preserve">
    <value>access modifiers on properties</value>
  </data>
  <data name="IDS_FeatureExternAlias" xml:space="preserve">
    <value>extern alias</value>
  </data>
  <data name="IDS_FeatureIterators" xml:space="preserve">
    <value>iterators</value>
  </data>
  <data name="IDS_FeatureDefault" xml:space="preserve">
    <value>default operator</value>
  </data>
  <data name="IDS_FeatureAsyncStreams" xml:space="preserve">
    <value>async streams</value>
  </data>
  <data name="IDS_FeatureUnmanagedConstructedTypes" xml:space="preserve">
    <value>unmanaged constructed types</value>
  </data>
  <data name="IDS_FeatureReadOnlyMembers" xml:space="preserve">
    <value>readonly members</value>
  </data>
  <data name="IDS_FeatureDefaultLiteral" xml:space="preserve">
    <value>default literal</value>
  </data>
  <data name="IDS_FeaturePrivateProtected" xml:space="preserve">
    <value>private protected</value>
  </data>
  <data name="IDS_FeatureTupleEquality" xml:space="preserve">
    <value>tuple equality</value>
  </data>
  <data name="IDS_FeatureNullable" xml:space="preserve">
    <value>nullable types</value>
  </data>
  <data name="IDS_FeaturePatternMatching" xml:space="preserve">
    <value>pattern matching</value>
  </data>
  <data name="IDS_FeatureExpressionBodiedAccessor" xml:space="preserve">
    <value>expression body property accessor</value>
  </data>
  <data name="IDS_FeatureExpressionBodiedDeOrConstructor" xml:space="preserve">
    <value>expression body constructor and destructor</value>
  </data>
  <data name="IDS_FeatureThrowExpression" xml:space="preserve">
    <value>throw expression</value>
  </data>
  <data name="IDS_FeatureImplicitArray" xml:space="preserve">
    <value>implicitly typed array</value>
  </data>
  <data name="IDS_FeatureImplicitLocal" xml:space="preserve">
    <value>implicitly typed local variable</value>
  </data>
  <data name="IDS_FeatureAnonymousTypes" xml:space="preserve">
    <value>anonymous types</value>
  </data>
  <data name="IDS_FeatureAutoImplementedProperties" xml:space="preserve">
    <value>automatically implemented properties</value>
  </data>
  <data name="IDS_FeatureReadonlyAutoImplementedProperties" xml:space="preserve">
    <value>readonly automatically implemented properties</value>
  </data>
  <data name="IDS_FeatureObjectInitializer" xml:space="preserve">
    <value>object initializer</value>
  </data>
  <data name="IDS_FeatureCollectionInitializer" xml:space="preserve">
    <value>collection initializer</value>
  </data>
  <data name="IDS_FeatureQueryExpression" xml:space="preserve">
    <value>query expression</value>
  </data>
  <data name="IDS_FeatureExtensionMethod" xml:space="preserve">
    <value>extension method</value>
  </data>
  <data name="IDS_FeaturePartialMethod" xml:space="preserve">
    <value>partial method</value>
  </data>
  <data name="IDS_SK_METHOD" xml:space="preserve">
    <value>method</value>
  </data>
  <data name="IDS_SK_TYPE" xml:space="preserve">
    <value>type</value>
  </data>
  <data name="IDS_SK_NAMESPACE" xml:space="preserve">
    <value>namespace</value>
  </data>
  <data name="IDS_SK_FIELD" xml:space="preserve">
    <value>field</value>
  </data>
  <data name="IDS_SK_PROPERTY" xml:space="preserve">
    <value>property</value>
  </data>
  <data name="IDS_SK_UNKNOWN" xml:space="preserve">
    <value>element</value>
  </data>
  <data name="IDS_SK_VARIABLE" xml:space="preserve">
    <value>variable</value>
  </data>
  <data name="IDS_SK_LABEL" xml:space="preserve">
    <value>label</value>
  </data>
  <data name="IDS_SK_EVENT" xml:space="preserve">
    <value>event</value>
  </data>
  <data name="IDS_SK_TYVAR" xml:space="preserve">
    <value>type parameter</value>
  </data>
  <data name="IDS_SK_ALIAS" xml:space="preserve">
    <value>using alias</value>
  </data>
  <data name="IDS_SK_EXTERNALIAS" xml:space="preserve">
    <value>extern alias</value>
  </data>
  <data name="IDS_SK_CONSTRUCTOR" xml:space="preserve">
    <value>constructor</value>
  </data>
  <data name="IDS_FOREACHLOCAL" xml:space="preserve">
    <value>foreach iteration variable</value>
  </data>
  <data name="IDS_FIXEDLOCAL" xml:space="preserve">
    <value>fixed variable</value>
  </data>
  <data name="IDS_USINGLOCAL" xml:space="preserve">
    <value>using variable</value>
  </data>
  <data name="IDS_Contravariant" xml:space="preserve">
    <value>contravariant</value>
  </data>
  <data name="IDS_Contravariantly" xml:space="preserve">
    <value>contravariantly</value>
  </data>
  <data name="IDS_Covariant" xml:space="preserve">
    <value>covariant</value>
  </data>
  <data name="IDS_Covariantly" xml:space="preserve">
    <value>covariantly</value>
  </data>
  <data name="IDS_Invariantly" xml:space="preserve">
    <value>invariantly</value>
  </data>
  <data name="IDS_FeatureDynamic" xml:space="preserve">
    <value>dynamic</value>
  </data>
  <data name="IDS_FeatureNamedArgument" xml:space="preserve">
    <value>named argument</value>
  </data>
  <data name="IDS_FeatureOptionalParameter" xml:space="preserve">
    <value>optional parameter</value>
  </data>
  <data name="IDS_FeatureExceptionFilter" xml:space="preserve">
    <value>exception filter</value>
  </data>
  <data name="IDS_FeatureTypeVariance" xml:space="preserve">
    <value>type variance</value>
  </data>
  <data name="XML_InvalidToken" xml:space="preserve">
    <value>The character(s) '{0}' cannot be used at this location.</value>
  </data>
  <data name="XML_IncorrectComment" xml:space="preserve">
    <value>Incorrect syntax was used in a comment.</value>
  </data>
  <data name="XML_InvalidCharEntity" xml:space="preserve">
    <value>An invalid character was found inside an entity reference.</value>
  </data>
  <data name="XML_ExpectedEndOfTag" xml:space="preserve">
    <value>Expected '&gt;' or '/&gt;' to close tag '{0}'.</value>
  </data>
  <data name="XML_ExpectedIdentifier" xml:space="preserve">
    <value>An identifier was expected.</value>
  </data>
  <data name="XML_InvalidUnicodeChar" xml:space="preserve">
    <value>Invalid unicode character.</value>
  </data>
  <data name="XML_InvalidWhitespace" xml:space="preserve">
    <value>Whitespace is not allowed at this location.</value>
  </data>
  <data name="XML_LessThanInAttributeValue" xml:space="preserve">
    <value>The character '&lt;' cannot be used in an attribute value.</value>
  </data>
  <data name="XML_MissingEqualsAttribute" xml:space="preserve">
    <value>Missing equals sign between attribute and attribute value.</value>
  </data>
  <data name="XML_RefUndefinedEntity_1" xml:space="preserve">
    <value>Reference to undefined entity '{0}'.</value>
  </data>
  <data name="XML_StringLiteralNoStartQuote" xml:space="preserve">
    <value>A string literal was expected, but no opening quotation mark was found.</value>
  </data>
  <data name="XML_StringLiteralNoEndQuote" xml:space="preserve">
    <value>Missing closing quotation mark for string literal.</value>
  </data>
  <data name="XML_StringLiteralNonAsciiQuote" xml:space="preserve">
    <value>Non-ASCII quotations marks may not be used around string literals.</value>
  </data>
  <data name="XML_EndTagNotExpected" xml:space="preserve">
    <value>End tag was not expected at this location.</value>
  </data>
  <data name="XML_ElementTypeMatch" xml:space="preserve">
    <value>End tag '{0}' does not match the start tag '{1}'.</value>
  </data>
  <data name="XML_EndTagExpected" xml:space="preserve">
    <value>Expected an end tag for element '{0}'.</value>
  </data>
  <data name="XML_WhitespaceMissing" xml:space="preserve">
    <value>Required white space was missing.</value>
  </data>
  <data name="XML_ExpectedEndOfXml" xml:space="preserve">
    <value>Unexpected character at this location.</value>
  </data>
  <data name="XML_CDataEndTagNotAllowed" xml:space="preserve">
    <value>The literal string ']]&gt;' is not allowed in element content.</value>
  </data>
  <data name="XML_DuplicateAttribute" xml:space="preserve">
    <value>Duplicate '{0}' attribute</value>
  </data>
  <data name="ERR_NoMetadataFile" xml:space="preserve">
    <value>Metadata file '{0}' could not be found</value>
  </data>
  <data name="ERR_MetadataReferencesNotSupported" xml:space="preserve">
    <value>Metadata references are not supported.</value>
  </data>
  <data name="FTL_MetadataCantOpenFile" xml:space="preserve">
    <value>Metadata file '{0}' could not be opened -- {1}</value>
  </data>
  <data name="ERR_NoTypeDef" xml:space="preserve">
    <value>The type '{0}' is defined in an assembly that is not referenced. You must add a reference to assembly '{1}'.</value>
  </data>
  <data name="ERR_NoTypeDefFromModule" xml:space="preserve">
    <value>The type '{0}' is defined in a module that has not been added. You must add the module '{1}'.</value>
  </data>
  <data name="ERR_OutputWriteFailed" xml:space="preserve">
    <value>Could not write to output file '{0}' -- '{1}'</value>
  </data>
  <data name="ERR_MultipleEntryPoints" xml:space="preserve">
    <value>Program has more than one entry point defined. Compile with /main to specify the type that contains the entry point.</value>
  </data>
  <data name="ERR_BadBinaryOps" xml:space="preserve">
    <value>Operator '{0}' cannot be applied to operands of type '{1}' and '{2}'</value>
  </data>
  <data name="ERR_AmbigBinaryOpsOnUnconstrainedDefault" xml:space="preserve">
    <value>Operator '{0}' cannot be applied to 'default' and operand of type '{1}' because it is a type parameter that is not known to be a reference type</value>
  </data>
  <data name="ERR_IntDivByZero" xml:space="preserve">
    <value>Division by constant zero</value>
  </data>
  <data name="ERR_BadIndexLHS" xml:space="preserve">
    <value>Cannot apply indexing with [] to an expression of type '{0}'</value>
  </data>
  <data name="ERR_BadIndexCount" xml:space="preserve">
    <value>Wrong number of indices inside []; expected {0}</value>
  </data>
  <data name="ERR_BadUnaryOp" xml:space="preserve">
    <value>Operator '{0}' cannot be applied to operand of type '{1}'</value>
  </data>
  <data name="ERR_BadOpOnNullOrDefaultOrNew" xml:space="preserve">
    <value>Operator '{0}' cannot be applied to operand '{1}'</value>
  </data>
  <data name="ERR_ThisInStaticMeth" xml:space="preserve">
    <value>Keyword 'this' is not valid in a static property, static method, or static field initializer</value>
  </data>
  <data name="ERR_ThisInBadContext" xml:space="preserve">
    <value>Keyword 'this' is not available in the current context</value>
  </data>
  <data name="ERR_OmittedTypeArgument" xml:space="preserve">
    <value>Omitting the type argument is not allowed in the current context</value>
  </data>
  <data name="WRN_InvalidMainSig" xml:space="preserve">
    <value>'{0}' has the wrong signature to be an entry point</value>
  </data>
  <data name="WRN_InvalidMainSig_Title" xml:space="preserve">
    <value>Method has the wrong signature to be an entry point</value>
  </data>
  <data name="ERR_NoImplicitConv" xml:space="preserve">
    <value>Cannot implicitly convert type '{0}' to '{1}'</value>
  </data>
  <data name="ERR_NoExplicitConv" xml:space="preserve">
    <value>Cannot convert type '{0}' to '{1}'</value>
  </data>
  <data name="ERR_ConstOutOfRange" xml:space="preserve">
    <value>Constant value '{0}' cannot be converted to a '{1}'</value>
  </data>
  <data name="ERR_AmbigBinaryOps" xml:space="preserve">
    <value>Operator '{0}' is ambiguous on operands of type '{1}' and '{2}'</value>
  </data>
  <data name="ERR_AmbigBinaryOpsOnDefault" xml:space="preserve">
    <value>Operator '{0}' is ambiguous on operands '{1}' and '{2}'</value>
  </data>
  <data name="ERR_AmbigUnaryOp" xml:space="preserve">
    <value>Operator '{0}' is ambiguous on an operand of type '{1}'</value>
  </data>
  <data name="ERR_InAttrOnOutParam" xml:space="preserve">
    <value>An out parameter cannot have the In attribute</value>
  </data>
  <data name="ERR_ValueCantBeNull" xml:space="preserve">
    <value>Cannot convert null to '{0}' because it is a non-nullable value type</value>
  </data>
  <data name="ERR_NoExplicitBuiltinConv" xml:space="preserve">
    <value>Cannot convert type '{0}' to '{1}' via a reference conversion, boxing conversion, unboxing conversion, wrapping conversion, or null type conversion</value>
  </data>
  <data name="FTL_DebugEmitFailure" xml:space="preserve">
    <value>Unexpected error writing debug information -- '{0}'</value>
  </data>
  <data name="ERR_BadVisReturnType" xml:space="preserve">
    <value>Inconsistent accessibility: return type '{1}' is less accessible than method '{0}'</value>
  </data>
  <data name="ERR_BadVisParamType" xml:space="preserve">
    <value>Inconsistent accessibility: parameter type '{1}' is less accessible than method '{0}'</value>
  </data>
  <data name="ERR_BadVisFieldType" xml:space="preserve">
    <value>Inconsistent accessibility: field type '{1}' is less accessible than field '{0}'</value>
  </data>
  <data name="ERR_BadVisPropertyType" xml:space="preserve">
    <value>Inconsistent accessibility: property type '{1}' is less accessible than property '{0}'</value>
  </data>
  <data name="ERR_BadVisIndexerReturn" xml:space="preserve">
    <value>Inconsistent accessibility: indexer return type '{1}' is less accessible than indexer '{0}'</value>
  </data>
  <data name="ERR_BadVisIndexerParam" xml:space="preserve">
    <value>Inconsistent accessibility: parameter type '{1}' is less accessible than indexer '{0}'</value>
  </data>
  <data name="ERR_BadVisOpReturn" xml:space="preserve">
    <value>Inconsistent accessibility: return type '{1}' is less accessible than operator '{0}'</value>
  </data>
  <data name="ERR_BadVisOpParam" xml:space="preserve">
    <value>Inconsistent accessibility: parameter type '{1}' is less accessible than operator '{0}'</value>
  </data>
  <data name="ERR_BadVisDelegateReturn" xml:space="preserve">
    <value>Inconsistent accessibility: return type '{1}' is less accessible than delegate '{0}'</value>
  </data>
  <data name="ERR_BadVisDelegateParam" xml:space="preserve">
    <value>Inconsistent accessibility: parameter type '{1}' is less accessible than delegate '{0}'</value>
  </data>
  <data name="ERR_BadVisBaseClass" xml:space="preserve">
    <value>Inconsistent accessibility: base class '{1}' is less accessible than class '{0}'</value>
  </data>
  <data name="ERR_BadVisBaseInterface" xml:space="preserve">
    <value>Inconsistent accessibility: base interface '{1}' is less accessible than interface '{0}'</value>
  </data>
  <data name="ERR_EventNeedsBothAccessors" xml:space="preserve">
    <value>'{0}': event property must have both add and remove accessors</value>
  </data>
  <data name="ERR_AbstractEventHasAccessors" xml:space="preserve">
    <value>'{0}': abstract event cannot use event accessor syntax</value>
  </data>
  <data name="ERR_EventNotDelegate" xml:space="preserve">
    <value>'{0}': event must be of a delegate type</value>
  </data>
  <data name="WRN_UnreferencedEvent" xml:space="preserve">
    <value>The event '{0}' is never used</value>
  </data>
  <data name="WRN_UnreferencedEvent_Title" xml:space="preserve">
    <value>Event is never used</value>
  </data>
  <data name="ERR_InterfaceEventInitializer" xml:space="preserve">
    <value>'{0}': instance event in interface cannot have initializer</value>
  </data>
  <data name="ERR_BadEventUsage" xml:space="preserve">
    <value>The event '{0}' can only appear on the left hand side of += or -= (except when used from within the type '{1}')</value>
  </data>
  <data name="ERR_ExplicitEventFieldImpl" xml:space="preserve">
    <value>An explicit interface implementation of an event must use event accessor syntax</value>
  </data>
  <data name="ERR_CantOverrideNonEvent" xml:space="preserve">
    <value>'{0}': cannot override; '{1}' is not an event</value>
  </data>
  <data name="ERR_AddRemoveMustHaveBody" xml:space="preserve">
    <value>An add or remove accessor must have a body</value>
  </data>
  <data name="ERR_AbstractEventInitializer" xml:space="preserve">
    <value>'{0}': abstract event cannot have initializer</value>
  </data>
  <data name="ERR_ReservedAssemblyName" xml:space="preserve">
    <value>The assembly name '{0}' is reserved and cannot be used as a reference in an interactive session</value>
  </data>
  <data name="ERR_ReservedEnumerator" xml:space="preserve">
    <value>The enumerator name '{0}' is reserved and cannot be used</value>
  </data>
  <data name="ERR_AsMustHaveReferenceType" xml:space="preserve">
    <value>The as operator must be used with a reference type or nullable type ('{0}' is a non-nullable value type)</value>
  </data>
  <data name="WRN_LowercaseEllSuffix" xml:space="preserve">
    <value>The 'l' suffix is easily confused with the digit '1' -- use 'L' for clarity</value>
  </data>
  <data name="WRN_LowercaseEllSuffix_Title" xml:space="preserve">
    <value>The 'l' suffix is easily confused with the digit '1'</value>
  </data>
  <data name="ERR_BadEventUsageNoField" xml:space="preserve">
    <value>The event '{0}' can only appear on the left hand side of += or -=</value>
  </data>
  <data name="ERR_ConstraintOnlyAllowedOnGenericDecl" xml:space="preserve">
    <value>Constraints are not allowed on non-generic declarations</value>
  </data>
  <data name="ERR_TypeParamMustBeIdentifier" xml:space="preserve">
    <value>Type parameter declaration must be an identifier not a type</value>
  </data>
  <data name="ERR_MemberReserved" xml:space="preserve">
    <value>Type '{1}' already reserves a member called '{0}' with the same parameter types</value>
  </data>
  <data name="ERR_DuplicateParamName" xml:space="preserve">
    <value>The parameter name '{0}' is a duplicate</value>
  </data>
  <data name="ERR_DuplicateNameInNS" xml:space="preserve">
    <value>The namespace '{1}' already contains a definition for '{0}'</value>
  </data>
  <data name="ERR_DuplicateNameInClass" xml:space="preserve">
    <value>The type '{0}' already contains a definition for '{1}'</value>
  </data>
  <data name="ERR_NameNotInContext" xml:space="preserve">
    <value>The name '{0}' does not exist in the current context</value>
  </data>
  <data name="ERR_NameNotInContextPossibleMissingReference" xml:space="preserve">
    <value>The name '{0}' does not exist in the current context (are you missing a reference to assembly '{1}'?)</value>
  </data>
  <data name="ERR_AmbigContext" xml:space="preserve">
    <value>'{0}' is an ambiguous reference between '{1}' and '{2}'</value>
  </data>
  <data name="WRN_DuplicateUsing" xml:space="preserve">
    <value>The using directive for '{0}' appeared previously in this namespace</value>
  </data>
  <data name="WRN_DuplicateUsing_Title" xml:space="preserve">
    <value>Using directive appeared previously in this namespace</value>
  </data>
  <data name="ERR_BadMemberFlag" xml:space="preserve">
    <value>The modifier '{0}' is not valid for this item</value>
  </data>
  <data name="ERR_BadInitAccessor" xml:space="preserve">
    <value>The 'init' accessor is not valid on static members</value>
  </data>
  <data name="ERR_BadMemberProtection" xml:space="preserve">
    <value>More than one protection modifier</value>
  </data>
  <data name="WRN_NewRequired" xml:space="preserve">
    <value>'{0}' hides inherited member '{1}'. Use the new keyword if hiding was intended.</value>
  </data>
  <data name="WRN_NewRequired_Title" xml:space="preserve">
    <value>Member hides inherited member; missing new keyword</value>
  </data>
  <data name="WRN_NewRequired_Description" xml:space="preserve">
    <value>A variable was declared with the same name as a variable in a base class. However, the new keyword was not used. This warning informs you that you should use new; the variable is declared as if new had been used in the declaration.</value>
  </data>
  <data name="WRN_NewNotRequired" xml:space="preserve">
    <value>The member '{0}' does not hide an accessible member. The new keyword is not required.</value>
  </data>
  <data name="WRN_NewNotRequired_Title" xml:space="preserve">
    <value>Member does not hide an inherited member; new keyword is not required</value>
  </data>
  <data name="ERR_CircConstValue" xml:space="preserve">
    <value>The evaluation of the constant value for '{0}' involves a circular definition</value>
  </data>
  <data name="ERR_MemberAlreadyExists" xml:space="preserve">
    <value>Type '{1}' already defines a member called '{0}' with the same parameter types</value>
  </data>
  <data name="ERR_StaticNotVirtual" xml:space="preserve">
    <value>A static member '{0}' cannot be marked as override, virtual, or abstract</value>
  </data>
  <data name="ERR_OverrideNotNew" xml:space="preserve">
    <value>A member '{0}' marked as override cannot be marked as new or virtual</value>
  </data>
  <data name="WRN_NewOrOverrideExpected" xml:space="preserve">
    <value>'{0}' hides inherited member '{1}'. To make the current member override that implementation, add the override keyword. Otherwise add the new keyword.</value>
  </data>
  <data name="WRN_NewOrOverrideExpected_Title" xml:space="preserve">
    <value>Member hides inherited member; missing override keyword</value>
  </data>
  <data name="ERR_OverrideNotExpected" xml:space="preserve">
    <value>'{0}': no suitable method found to override</value>
  </data>
  <data name="ERR_NamespaceUnexpected" xml:space="preserve">
    <value>A namespace cannot directly contain members such as fields or methods</value>
  </data>
  <data name="ERR_NoSuchMember" xml:space="preserve">
    <value>'{0}' does not contain a definition for '{1}'</value>
  </data>
  <data name="ERR_BadSKknown" xml:space="preserve">
    <value>'{0}' is a {1} but is used like a {2}</value>
  </data>
  <data name="ERR_BadSKunknown" xml:space="preserve">
    <value>'{0}' is a {1}, which is not valid in the given context</value>
  </data>
  <data name="ERR_ObjectRequired" xml:space="preserve">
    <value>An object reference is required for the non-static field, method, or property '{0}'</value>
  </data>
  <data name="ERR_AmbigCall" xml:space="preserve">
    <value>The call is ambiguous between the following methods or properties: '{0}' and '{1}'</value>
  </data>
  <data name="ERR_BadAccess" xml:space="preserve">
    <value>'{0}' is inaccessible due to its protection level</value>
  </data>
  <data name="ERR_MethDelegateMismatch" xml:space="preserve">
    <value>No overload for '{0}' matches delegate '{1}'</value>
  </data>
  <data name="ERR_RetObjectRequired" xml:space="preserve">
    <value>An object of a type convertible to '{0}' is required</value>
  </data>
  <data name="ERR_RetNoObjectRequired" xml:space="preserve">
    <value>Since '{0}' returns void, a return keyword must not be followed by an object expression</value>
  </data>
  <data name="ERR_LocalDuplicate" xml:space="preserve">
    <value>A local variable or function named '{0}' is already defined in this scope</value>
  </data>
  <data name="ERR_AssgLvalueExpected" xml:space="preserve">
    <value>The left-hand side of an assignment must be a variable, property or indexer</value>
  </data>
  <data name="ERR_StaticConstParam" xml:space="preserve">
    <value>'{0}': a static constructor must be parameterless</value>
  </data>
  <data name="ERR_NotConstantExpression" xml:space="preserve">
    <value>The expression being assigned to '{0}' must be constant</value>
  </data>
  <data name="ERR_NotNullConstRefField" xml:space="preserve">
    <value>'{0}' is of type '{1}'. A const field of a reference type other than string can only be initialized with null.</value>
  </data>
  <data name="ERR_LocalIllegallyOverrides" xml:space="preserve">
    <value>A local or parameter named '{0}' cannot be declared in this scope because that name is used in an enclosing local scope to define a local or parameter</value>
  </data>
  <data name="ERR_BadUsingNamespace" xml:space="preserve">
    <value>A 'using namespace' directive can only be applied to namespaces; '{0}' is a type not a namespace. Consider a 'using static' directive instead</value>
  </data>
  <data name="ERR_BadUsingType" xml:space="preserve">
    <value>A 'using static' directive can only be applied to types; '{0}' is a namespace not a type. Consider a 'using namespace' directive instead</value>
  </data>
  <data name="ERR_NoAliasHere" xml:space="preserve">
    <value>A 'using static' directive cannot be used to declare an alias</value>
  </data>
  <data name="ERR_NoBreakOrCont" xml:space="preserve">
    <value>No enclosing loop out of which to break or continue</value>
  </data>
  <data name="ERR_DuplicateLabel" xml:space="preserve">
    <value>The label '{0}' is a duplicate</value>
  </data>
  <data name="ERR_NoConstructors" xml:space="preserve">
    <value>The type '{0}' has no constructors defined</value>
  </data>
  <data name="ERR_NoNewAbstract" xml:space="preserve">
    <value>Cannot create an instance of the abstract class or interface '{0}'</value>
  </data>
  <data name="ERR_ConstValueRequired" xml:space="preserve">
    <value>A const field requires a value to be provided</value>
  </data>
  <data name="ERR_CircularBase" xml:space="preserve">
    <value>Circular base class dependency involving '{0}' and '{1}'</value>
  </data>
  <data name="ERR_BadDelegateConstructor" xml:space="preserve">
    <value>The delegate '{0}' does not have a valid constructor</value>
  </data>
  <data name="ERR_MethodNameExpected" xml:space="preserve">
    <value>Method name expected</value>
  </data>
  <data name="ERR_ConstantExpected" xml:space="preserve">
    <value>A constant value is expected</value>
  </data>
  <data name="ERR_V6SwitchGoverningTypeValueExpected" xml:space="preserve">
    <value>A switch expression or case label must be a bool, char, string, integral, enum, or corresponding nullable type in C# 6 and earlier.</value>
  </data>
  <data name="ERR_IntegralTypeValueExpected" xml:space="preserve">
    <value>A value of an integral type expected</value>
  </data>
  <data name="ERR_DuplicateCaseLabel" xml:space="preserve">
    <value>The switch statement contains multiple cases with the label value '{0}'</value>
  </data>
  <data name="ERR_InvalidGotoCase" xml:space="preserve">
    <value>A goto case is only valid inside a switch statement</value>
  </data>
  <data name="ERR_PropertyLacksGet" xml:space="preserve">
    <value>The property or indexer '{0}' cannot be used in this context because it lacks the get accessor</value>
  </data>
  <data name="ERR_BadExceptionType" xml:space="preserve">
    <value>The type caught or thrown must be derived from System.Exception</value>
  </data>
  <data name="ERR_BadEmptyThrow" xml:space="preserve">
    <value>A throw statement with no arguments is not allowed outside of a catch clause</value>
  </data>
  <data name="ERR_BadFinallyLeave" xml:space="preserve">
    <value>Control cannot leave the body of a finally clause</value>
  </data>
  <data name="ERR_LabelShadow" xml:space="preserve">
    <value>The label '{0}' shadows another label by the same name in a contained scope</value>
  </data>
  <data name="ERR_LabelNotFound" xml:space="preserve">
    <value>No such label '{0}' within the scope of the goto statement</value>
  </data>
  <data name="ERR_UnreachableCatch" xml:space="preserve">
    <value>A previous catch clause already catches all exceptions of this or of a super type ('{0}')</value>
  </data>
  <data name="WRN_FilterIsConstantTrue" xml:space="preserve">
    <value>Filter expression is a constant 'true', consider removing the filter</value>
  </data>
  <data name="WRN_FilterIsConstantTrue_Title" xml:space="preserve">
    <value>Filter expression is a constant 'true'</value>
  </data>
  <data name="ERR_ReturnExpected" xml:space="preserve">
    <value>'{0}': not all code paths return a value</value>
  </data>
  <data name="WRN_UnreachableCode" xml:space="preserve">
    <value>Unreachable code detected</value>
  </data>
  <data name="WRN_UnreachableCode_Title" xml:space="preserve">
    <value>Unreachable code detected</value>
  </data>
  <data name="ERR_SwitchFallThrough" xml:space="preserve">
    <value>Control cannot fall through from one case label ('{0}') to another</value>
  </data>
  <data name="WRN_UnreferencedLabel" xml:space="preserve">
    <value>This label has not been referenced</value>
  </data>
  <data name="WRN_UnreferencedLabel_Title" xml:space="preserve">
    <value>This label has not been referenced</value>
  </data>
  <data name="ERR_UseDefViolation" xml:space="preserve">
    <value>Use of unassigned local variable '{0}'</value>
  </data>
  <data name="WRN_UnreferencedVar" xml:space="preserve">
    <value>The variable '{0}' is declared but never used</value>
  </data>
  <data name="WRN_UnreferencedVar_Title" xml:space="preserve">
    <value>Variable is declared but never used</value>
  </data>
  <data name="WRN_UnreferencedField" xml:space="preserve">
    <value>The field '{0}' is never used</value>
  </data>
  <data name="WRN_UnreferencedField_Title" xml:space="preserve">
    <value>Field is never used</value>
  </data>
  <data name="ERR_UseDefViolationField" xml:space="preserve">
    <value>Use of possibly unassigned field '{0}'</value>
  </data>
  <data name="ERR_UseDefViolationProperty" xml:space="preserve">
    <value>Use of possibly unassigned auto-implemented property '{0}'</value>
  </data>
  <data name="ERR_UnassignedThis" xml:space="preserve">
    <value>Field '{0}' must be fully assigned before control is returned to the caller</value>
  </data>
  <data name="ERR_AmbigQM" xml:space="preserve">
    <value>Type of conditional expression cannot be determined because '{0}' and '{1}' implicitly convert to one another</value>
  </data>
  <data name="ERR_InvalidQM" xml:space="preserve">
    <value>Type of conditional expression cannot be determined because there is no implicit conversion between '{0}' and '{1}'</value>
  </data>
  <data name="ERR_NoBaseClass" xml:space="preserve">
    <value>A base class is required for a 'base' reference</value>
  </data>
  <data name="ERR_BaseIllegal" xml:space="preserve">
    <value>Use of keyword 'base' is not valid in this context</value>
  </data>
  <data name="ERR_ObjectProhibited" xml:space="preserve">
    <value>Member '{0}' cannot be accessed with an instance reference; qualify it with a type name instead</value>
  </data>
  <data name="ERR_ParamUnassigned" xml:space="preserve">
    <value>The out parameter '{0}' must be assigned to before control leaves the current method</value>
  </data>
  <data name="ERR_InvalidArray" xml:space="preserve">
    <value>Invalid rank specifier: expected ',' or ']'</value>
  </data>
  <data name="ERR_ExternHasBody" xml:space="preserve">
    <value>'{0}' cannot be extern and declare a body</value>
  </data>
  <data name="ERR_ExternHasConstructorInitializer" xml:space="preserve">
    <value>'{0}' cannot be extern and have a constructor initializer</value>
  </data>
  <data name="ERR_AbstractAndExtern" xml:space="preserve">
    <value>'{0}' cannot be both extern and abstract</value>
  </data>
  <data name="ERR_BadAttributeParamType" xml:space="preserve">
    <value>Attribute constructor parameter '{0}' has type '{1}', which is not a valid attribute parameter type</value>
  </data>
  <data name="ERR_BadAttributeArgument" xml:space="preserve">
    <value>An attribute argument must be a constant expression, typeof expression or array creation expression of an attribute parameter type</value>
  </data>
  <data name="ERR_BadAttributeParamDefaultArgument" xml:space="preserve">
    <value>Attribute constructor parameter '{0}' is optional, but no default parameter value was specified.</value>
  </data>
  <data name="WRN_IsAlwaysTrue" xml:space="preserve">
    <value>The given expression is always of the provided ('{0}') type</value>
  </data>
  <data name="WRN_IsAlwaysTrue_Title" xml:space="preserve">
    <value>'is' expression's given expression is always of the provided type</value>
  </data>
  <data name="WRN_IsAlwaysFalse" xml:space="preserve">
    <value>The given expression is never of the provided ('{0}') type</value>
  </data>
  <data name="WRN_IsAlwaysFalse_Title" xml:space="preserve">
    <value>'is' expression's given expression is never of the provided type</value>
  </data>
  <data name="ERR_LockNeedsReference" xml:space="preserve">
    <value>'{0}' is not a reference type as required by the lock statement</value>
  </data>
  <data name="ERR_NullNotValid" xml:space="preserve">
    <value>Use of null is not valid in this context</value>
  </data>
  <data name="ERR_DefaultLiteralNotValid" xml:space="preserve">
    <value>Use of default literal is not valid in this context</value>
  </data>
  <data name="ERR_UseDefViolationThis" xml:space="preserve">
    <value>The 'this' object cannot be used before all of its fields are assigned to</value>
  </data>
  <data name="ERR_ArgsInvalid" xml:space="preserve">
    <value>The __arglist construct is valid only within a variable argument method</value>
  </data>
  <data name="ERR_PtrExpected" xml:space="preserve">
    <value>The * or -&gt; operator must be applied to a pointer</value>
  </data>
  <data name="ERR_PtrIndexSingle" xml:space="preserve">
    <value>A pointer must be indexed by only one value</value>
  </data>
  <data name="WRN_ByRefNonAgileField" xml:space="preserve">
    <value>Using '{0}' as a ref or out value or taking its address may cause a runtime exception because it is a field of a marshal-by-reference class</value>
  </data>
  <data name="WRN_ByRefNonAgileField_Title" xml:space="preserve">
    <value>Using a field of a marshal-by-reference class as a ref or out value or taking its address may cause a runtime exception</value>
  </data>
  <data name="ERR_AssgReadonlyStatic" xml:space="preserve">
    <value>A static readonly field cannot be assigned to (except in a static constructor or a variable initializer)</value>
  </data>
  <data name="ERR_RefReadonlyStatic" xml:space="preserve">
    <value>A static readonly field cannot be used as a ref or out value (except in a static constructor)</value>
  </data>
  <data name="ERR_AssgReadonlyProp" xml:space="preserve">
    <value>Property or indexer '{0}' cannot be assigned to -- it is read only</value>
  </data>
  <data name="ERR_IllegalStatement" xml:space="preserve">
    <value>Only assignment, call, increment, decrement, await, and new object expressions can be used as a statement</value>
  </data>
  <data name="ERR_BadGetEnumerator" xml:space="preserve">
    <value>foreach requires that the return type '{0}' of '{1}' must have a suitable public 'MoveNext' method and public 'Current' property</value>
  </data>
  <data name="ERR_BadGetAsyncEnumerator" xml:space="preserve">
    <value>Asynchronous foreach requires that the return type '{0}' of '{1}' must have a suitable public 'MoveNextAsync' method and public 'Current' property</value>
  </data>
  <data name="ERR_TooManyLocals" xml:space="preserve">
    <value>Only 65534 locals, including those generated by the compiler, are allowed</value>
  </data>
  <data name="ERR_AbstractBaseCall" xml:space="preserve">
    <value>Cannot call an abstract base member: '{0}'</value>
  </data>
  <data name="ERR_RefProperty" xml:space="preserve">
    <value>A property or indexer may not be passed as an out or ref parameter</value>
  </data>
  <data name="ERR_ManagedAddr" xml:space="preserve">
    <value>Cannot take the address of, get the size of, or declare a pointer to a managed type ('{0}')</value>
  </data>
  <data name="ERR_BadFixedInitType" xml:space="preserve">
    <value>The type of a local declared in a fixed statement must be a pointer type</value>
  </data>
  <data name="ERR_FixedMustInit" xml:space="preserve">
    <value>You must provide an initializer in a fixed or using statement declaration</value>
  </data>
  <data name="ERR_InvalidAddrOp" xml:space="preserve">
    <value>Cannot take the address of the given expression</value>
  </data>
  <data name="ERR_FixedNeeded" xml:space="preserve">
    <value>You can only take the address of an unfixed expression inside of a fixed statement initializer</value>
  </data>
  <data name="ERR_FixedNotNeeded" xml:space="preserve">
    <value>You cannot use the fixed statement to take the address of an already fixed expression</value>
  </data>
  <data name="ERR_ExprCannotBeFixed" xml:space="preserve">
    <value>The given expression cannot be used in a fixed statement</value>
  </data>
  <data name="ERR_UnsafeNeeded" xml:space="preserve">
    <value>Pointers and fixed size buffers may only be used in an unsafe context</value>
  </data>
  <data name="ERR_OpTFRetType" xml:space="preserve">
    <value>The return type of operator True or False must be bool</value>
  </data>
  <data name="ERR_OperatorNeedsMatch" xml:space="preserve">
    <value>The operator '{0}' requires a matching operator '{1}' to also be defined</value>
  </data>
  <data name="ERR_BadBoolOp" xml:space="preserve">
    <value>In order to be applicable as a short circuit operator a user-defined logical operator ('{0}') must have the same return type and parameter types</value>
  </data>
  <data name="ERR_MustHaveOpTF" xml:space="preserve">
    <value>In order for '{0}' to be applicable as a short circuit operator, its declaring type '{1}' must define operator true and operator false</value>
  </data>
  <data name="WRN_UnreferencedVarAssg" xml:space="preserve">
    <value>The variable '{0}' is assigned but its value is never used</value>
  </data>
  <data name="WRN_UnreferencedVarAssg_Title" xml:space="preserve">
    <value>Variable is assigned but its value is never used</value>
  </data>
  <data name="ERR_CheckedOverflow" xml:space="preserve">
    <value>The operation overflows at compile time in checked mode</value>
  </data>
  <data name="ERR_ConstOutOfRangeChecked" xml:space="preserve">
    <value>Constant value '{0}' cannot be converted to a '{1}' (use 'unchecked' syntax to override)</value>
  </data>
  <data name="ERR_BadVarargs" xml:space="preserve">
    <value>A method with vararg cannot be generic, be in a generic type, or have a params parameter</value>
  </data>
  <data name="ERR_ParamsMustBeArray" xml:space="preserve">
    <value>The params parameter must be a single dimensional array</value>
  </data>
  <data name="ERR_IllegalArglist" xml:space="preserve">
    <value>An __arglist expression may only appear inside of a call or new expression</value>
  </data>
  <data name="ERR_IllegalUnsafe" xml:space="preserve">
    <value>Unsafe code may only appear if compiling with /unsafe</value>
  </data>
  <data name="ERR_AmbigMember" xml:space="preserve">
    <value>Ambiguity between '{0}' and '{1}'</value>
  </data>
  <data name="ERR_BadForeachDecl" xml:space="preserve">
    <value>Type and identifier are both required in a foreach statement</value>
  </data>
  <data name="ERR_ParamsLast" xml:space="preserve">
    <value>A params parameter must be the last parameter in a formal parameter list</value>
  </data>
  <data name="ERR_SizeofUnsafe" xml:space="preserve">
    <value>'{0}' does not have a predefined size, therefore sizeof can only be used in an unsafe context</value>
  </data>
  <data name="ERR_DottedTypeNameNotFoundInNS" xml:space="preserve">
    <value>The type or namespace name '{0}' does not exist in the namespace '{1}' (are you missing an assembly reference?)</value>
  </data>
  <data name="ERR_FieldInitRefNonstatic" xml:space="preserve">
    <value>A field initializer cannot reference the non-static field, method, or property '{0}'</value>
  </data>
  <data name="ERR_SealedNonOverride" xml:space="preserve">
    <value>'{0}' cannot be sealed because it is not an override</value>
  </data>
  <data name="ERR_CantOverrideSealed" xml:space="preserve">
    <value>'{0}': cannot override inherited member '{1}' because it is sealed</value>
  </data>
  <data name="ERR_VoidError" xml:space="preserve">
    <value>The operation in question is undefined on void pointers</value>
  </data>
  <data name="ERR_ConditionalOnOverride" xml:space="preserve">
    <value>The Conditional attribute is not valid on '{0}' because it is an override method</value>
  </data>
  <data name="ERR_ConditionalOnLocalFunction" xml:space="preserve">
    <value>Local function '{0}' must be 'static' in order to use the Conditional attribute</value>
  </data>
  <data name="ERR_PointerInAsOrIs" xml:space="preserve">
    <value>Neither 'is' nor 'as' is valid on pointer types</value>
  </data>
  <data name="ERR_CallingFinalizeDeprecated" xml:space="preserve">
    <value>Destructors and object.Finalize cannot be called directly. Consider calling IDisposable.Dispose if available.</value>
  </data>
  <data name="ERR_SingleTypeNameNotFound" xml:space="preserve">
    <value>The type or namespace name '{0}' could not be found (are you missing a using directive or an assembly reference?)</value>
  </data>
  <data name="ERR_NegativeStackAllocSize" xml:space="preserve">
    <value>Cannot use a negative size with stackalloc</value>
  </data>
  <data name="ERR_NegativeArraySize" xml:space="preserve">
    <value>Cannot create an array with a negative size</value>
  </data>
  <data name="ERR_OverrideFinalizeDeprecated" xml:space="preserve">
    <value>Do not override object.Finalize. Instead, provide a destructor.</value>
  </data>
  <data name="ERR_CallingBaseFinalizeDeprecated" xml:space="preserve">
    <value>Do not directly call your base class Finalize method. It is called automatically from your destructor.</value>
  </data>
  <data name="WRN_NegativeArrayIndex" xml:space="preserve">
    <value>Indexing an array with a negative index (array indices always start at zero)</value>
  </data>
  <data name="WRN_NegativeArrayIndex_Title" xml:space="preserve">
    <value>Indexing an array with a negative index</value>
  </data>
  <data name="WRN_BadRefCompareLeft" xml:space="preserve">
    <value>Possible unintended reference comparison; to get a value comparison, cast the left hand side to type '{0}'</value>
  </data>
  <data name="WRN_BadRefCompareLeft_Title" xml:space="preserve">
    <value>Possible unintended reference comparison; left hand side needs cast</value>
  </data>
  <data name="WRN_BadRefCompareRight" xml:space="preserve">
    <value>Possible unintended reference comparison; to get a value comparison, cast the right hand side to type '{0}'</value>
  </data>
  <data name="WRN_BadRefCompareRight_Title" xml:space="preserve">
    <value>Possible unintended reference comparison; right hand side needs cast</value>
  </data>
  <data name="ERR_BadCastInFixed" xml:space="preserve">
    <value>The right hand side of a fixed statement assignment may not be a cast expression</value>
  </data>
  <data name="ERR_StackallocInCatchFinally" xml:space="preserve">
    <value>stackalloc may not be used in a catch or finally block</value>
  </data>
  <data name="ERR_VarargsLast" xml:space="preserve">
    <value>An __arglist parameter must be the last parameter in a formal parameter list</value>
  </data>
  <data name="ERR_MissingPartial" xml:space="preserve">
    <value>Missing partial modifier on declaration of type '{0}'; another partial declaration of this type exists</value>
  </data>
  <data name="ERR_PartialTypeKindConflict" xml:space="preserve">
    <value>Partial declarations of '{0}' must be all classes, all records, all structs, or all interfaces</value>
  </data>
  <data name="ERR_PartialModifierConflict" xml:space="preserve">
    <value>Partial declarations of '{0}' have conflicting accessibility modifiers</value>
  </data>
  <data name="ERR_PartialMultipleBases" xml:space="preserve">
    <value>Partial declarations of '{0}' must not specify different base classes</value>
  </data>
  <data name="ERR_PartialWrongTypeParams" xml:space="preserve">
    <value>Partial declarations of '{0}' must have the same type parameter names in the same order</value>
  </data>
  <data name="ERR_PartialWrongConstraints" xml:space="preserve">
    <value>Partial declarations of '{0}' have inconsistent constraints for type parameter '{1}'</value>
  </data>
  <data name="ERR_NoImplicitConvCast" xml:space="preserve">
    <value>Cannot implicitly convert type '{0}' to '{1}'. An explicit conversion exists (are you missing a cast?)</value>
  </data>
  <data name="ERR_PartialMisplaced" xml:space="preserve">
    <value>The 'partial' modifier can only appear immediately before 'class', 'struct', 'interface', or 'void'</value>
  </data>
  <data name="ERR_ImportedCircularBase" xml:space="preserve">
    <value>Imported type '{0}' is invalid. It contains a circular base class dependency.</value>
  </data>
  <data name="ERR_UseDefViolationOut" xml:space="preserve">
    <value>Use of unassigned out parameter '{0}'</value>
  </data>
  <data name="ERR_ArraySizeInDeclaration" xml:space="preserve">
    <value>Array size cannot be specified in a variable declaration (try initializing with a 'new' expression)</value>
  </data>
  <data name="ERR_InaccessibleGetter" xml:space="preserve">
    <value>The property or indexer '{0}' cannot be used in this context because the get accessor is inaccessible</value>
  </data>
  <data name="ERR_InaccessibleSetter" xml:space="preserve">
    <value>The property or indexer '{0}' cannot be used in this context because the set accessor is inaccessible</value>
  </data>
  <data name="ERR_InvalidPropertyAccessMod" xml:space="preserve">
    <value>The accessibility modifier of the '{0}' accessor must be more restrictive than the property or indexer '{1}'</value>
  </data>
  <data name="ERR_DuplicatePropertyAccessMods" xml:space="preserve">
    <value>Cannot specify accessibility modifiers for both accessors of the property or indexer '{0}'</value>
  </data>
  <data name="ERR_AccessModMissingAccessor" xml:space="preserve">
    <value>'{0}': accessibility modifiers on accessors may only be used if the property or indexer has both a get and a set accessor</value>
  </data>
  <data name="ERR_UnimplementedInterfaceAccessor" xml:space="preserve">
    <value>'{0}' does not implement interface member '{1}'. '{2}' is not public.</value>
  </data>
  <data name="WRN_PatternIsAmbiguous" xml:space="preserve">
    <value>'{0}' does not implement the '{1}' pattern. '{2}' is ambiguous with '{3}'.</value>
  </data>
  <data name="WRN_PatternIsAmbiguous_Title" xml:space="preserve">
    <value>Type does not implement the collection pattern; members are ambiguous</value>
  </data>
  <data name="WRN_PatternStaticOrInaccessible" xml:space="preserve">
    <value>'{0}' does not implement the '{1}' pattern. '{2}' is either static or not public.</value>
  </data>
  <data name="WRN_PatternStaticOrInaccessible_Title" xml:space="preserve">
    <value>Type does not implement the collection pattern; member is either static or not public</value>
  </data>
  <data name="WRN_PatternBadSignature" xml:space="preserve">
    <value>'{0}' does not implement the '{1}' pattern. '{2}' has the wrong signature.</value>
  </data>
  <data name="WRN_PatternBadSignature_Title" xml:space="preserve">
    <value>Type does not implement the collection pattern; member has the wrong signature</value>
  </data>
  <data name="ERR_FriendRefNotEqualToThis" xml:space="preserve">
    <value>Friend access was granted by '{0}', but the public key of the output assembly ('{1}') does not match that specified by the InternalsVisibleTo attribute in the granting assembly.</value>
  </data>
  <data name="ERR_FriendRefSigningMismatch" xml:space="preserve">
    <value>Friend access was granted by '{0}', but the strong name signing state of the output assembly does not match that of the granting assembly.</value>
  </data>
  <data name="WRN_SequentialOnPartialClass" xml:space="preserve">
    <value>There is no defined ordering between fields in multiple declarations of partial struct '{0}'. To specify an ordering, all instance fields must be in the same declaration.</value>
  </data>
  <data name="WRN_SequentialOnPartialClass_Title" xml:space="preserve">
    <value>There is no defined ordering between fields in multiple declarations of partial struct</value>
  </data>
  <data name="ERR_BadConstType" xml:space="preserve">
    <value>The type '{0}' cannot be declared const</value>
  </data>
  <data name="ERR_NoNewTyvar" xml:space="preserve">
    <value>Cannot create an instance of the variable type '{0}' because it does not have the new() constraint</value>
  </data>
  <data name="ERR_BadArity" xml:space="preserve">
    <value>Using the generic {1} '{0}' requires {2} type arguments</value>
  </data>
  <data name="ERR_BadTypeArgument" xml:space="preserve">
    <value>The type '{0}' may not be used as a type argument</value>
  </data>
  <data name="ERR_TypeArgsNotAllowed" xml:space="preserve">
    <value>The {1} '{0}' cannot be used with type arguments</value>
  </data>
  <data name="ERR_HasNoTypeVars" xml:space="preserve">
    <value>The non-generic {1} '{0}' cannot be used with type arguments</value>
  </data>
  <data name="ERR_NewConstraintNotSatisfied" xml:space="preserve">
    <value>'{2}' must be a non-abstract type with a public parameterless constructor in order to use it as parameter '{1}' in the generic type or method '{0}'</value>
  </data>
  <data name="ERR_GenericConstraintNotSatisfiedRefType" xml:space="preserve">
    <value>The type '{3}' cannot be used as type parameter '{2}' in the generic type or method '{0}'. There is no implicit reference conversion from '{3}' to '{1}'.</value>
  </data>
  <data name="ERR_GenericConstraintNotSatisfiedNullableEnum" xml:space="preserve">
    <value>The type '{3}' cannot be used as type parameter '{2}' in the generic type or method '{0}'. The nullable type '{3}' does not satisfy the constraint of '{1}'.</value>
  </data>
  <data name="ERR_GenericConstraintNotSatisfiedNullableInterface" xml:space="preserve">
    <value>The type '{3}' cannot be used as type parameter '{2}' in the generic type or method '{0}'. The nullable type '{3}' does not satisfy the constraint of '{1}'. Nullable types can not satisfy any interface constraints.</value>
  </data>
  <data name="ERR_GenericConstraintNotSatisfiedTyVar" xml:space="preserve">
    <value>The type '{3}' cannot be used as type parameter '{2}' in the generic type or method '{0}'. There is no boxing conversion or type parameter conversion from '{3}' to '{1}'.</value>
  </data>
  <data name="ERR_GenericConstraintNotSatisfiedValType" xml:space="preserve">
    <value>The type '{3}' cannot be used as type parameter '{2}' in the generic type or method '{0}'. There is no boxing conversion from '{3}' to '{1}'.</value>
  </data>
  <data name="ERR_DuplicateGeneratedName" xml:space="preserve">
    <value>The parameter name '{0}' conflicts with an automatically-generated parameter name</value>
  </data>
  <data name="ERR_GlobalSingleTypeNameNotFound" xml:space="preserve">
    <value>The type or namespace name '{0}' could not be found in the global namespace (are you missing an assembly reference?)</value>
  </data>
  <data name="ERR_NewBoundMustBeLast" xml:space="preserve">
    <value>The new() constraint must be the last constraint specified</value>
  </data>
  <data name="WRN_MainCantBeGeneric" xml:space="preserve">
    <value>'{0}': an entry point cannot be generic or in a generic type</value>
  </data>
  <data name="WRN_MainCantBeGeneric_Title" xml:space="preserve">
    <value>An entry point cannot be generic or in a generic type</value>
  </data>
  <data name="ERR_TypeVarCantBeNull" xml:space="preserve">
    <value>Cannot convert null to type parameter '{0}' because it could be a non-nullable value type. Consider using 'default({0})' instead.</value>
  </data>
  <data name="ERR_AttributeCantBeGeneric" xml:space="preserve">
    <value>Cannot apply attribute class '{0}' because it is generic</value>
  </data>
  <data name="ERR_DuplicateBound" xml:space="preserve">
    <value>Duplicate constraint '{0}' for type parameter '{1}'</value>
  </data>
  <data name="ERR_ClassBoundNotFirst" xml:space="preserve">
    <value>The class type constraint '{0}' must come before any other constraints</value>
  </data>
  <data name="ERR_BadRetType" xml:space="preserve">
    <value>'{1} {0}' has the wrong return type</value>
  </data>
  <data name="ERR_DelegateRefMismatch" xml:space="preserve">
    <value>Ref mismatch between '{0}' and delegate '{1}'</value>
  </data>
  <data name="ERR_DuplicateConstraintClause" xml:space="preserve">
    <value>A constraint clause has already been specified for type parameter '{0}'. All of the constraints for a type parameter must be specified in a single where clause.</value>
  </data>
  <data name="ERR_CantInferMethTypeArgs" xml:space="preserve">
    <value>The type arguments for method '{0}' cannot be inferred from the usage. Try specifying the type arguments explicitly.</value>
  </data>
  <data name="ERR_LocalSameNameAsTypeParam" xml:space="preserve">
    <value>'{0}': a parameter, local variable, or local function cannot have the same name as a method type parameter</value>
  </data>
  <data name="ERR_AsWithTypeVar" xml:space="preserve">
    <value>The type parameter '{0}' cannot be used with the 'as' operator because it does not have a class type constraint nor a 'class' constraint</value>
  </data>
  <data name="WRN_UnreferencedFieldAssg" xml:space="preserve">
    <value>The field '{0}' is assigned but its value is never used</value>
  </data>
  <data name="WRN_UnreferencedFieldAssg_Title" xml:space="preserve">
    <value>Field is assigned but its value is never used</value>
  </data>
  <data name="ERR_BadIndexerNameAttr" xml:space="preserve">
    <value>The '{0}' attribute is valid only on an indexer that is not an explicit interface member declaration</value>
  </data>
  <data name="ERR_AttrArgWithTypeVars" xml:space="preserve">
    <value>'{0}': an attribute argument cannot use type parameters</value>
  </data>
  <data name="ERR_NewTyvarWithArgs" xml:space="preserve">
    <value>'{0}': cannot provide arguments when creating an instance of a variable type</value>
  </data>
  <data name="ERR_AbstractSealedStatic" xml:space="preserve">
    <value>'{0}': an abstract class cannot be sealed or static</value>
  </data>
  <data name="WRN_AmbiguousXMLReference" xml:space="preserve">
    <value>Ambiguous reference in cref attribute: '{0}'. Assuming '{1}', but could have also matched other overloads including '{2}'.</value>
  </data>
  <data name="WRN_AmbiguousXMLReference_Title" xml:space="preserve">
    <value>Ambiguous reference in cref attribute</value>
  </data>
  <data name="WRN_VolatileByRef" xml:space="preserve">
    <value>'{0}': a reference to a volatile field will not be treated as volatile</value>
  </data>
  <data name="WRN_VolatileByRef_Title" xml:space="preserve">
    <value>A reference to a volatile field will not be treated as volatile</value>
  </data>
  <data name="WRN_VolatileByRef_Description" xml:space="preserve">
    <value>A volatile field should not normally be used as a ref or out value, since it will not be treated as volatile. There are exceptions to this, such as when calling an interlocked API.</value>
  </data>
  <data name="ERR_ComImportWithImpl" xml:space="preserve">
    <value>Since '{1}' has the ComImport attribute, '{0}' must be extern or abstract</value>
  </data>
  <data name="ERR_ComImportWithBase" xml:space="preserve">
    <value>'{0}': a class with the ComImport attribute cannot specify a base class</value>
  </data>
  <data name="ERR_ImplBadConstraints" xml:space="preserve">
    <value>The constraints for type parameter '{0}' of method '{1}' must match the constraints for type parameter '{2}' of interface method '{3}'. Consider using an explicit interface implementation instead.</value>
  </data>
  <data name="ERR_ImplBadTupleNames" xml:space="preserve">
    <value>The tuple element names in the signature of method '{0}' must match the tuple element names of interface method '{1}' (including on the return type).</value>
  </data>
  <data name="ERR_DottedTypeNameNotFoundInAgg" xml:space="preserve">
    <value>The type name '{0}' does not exist in the type '{1}'</value>
  </data>
  <data name="ERR_MethGrpToNonDel" xml:space="preserve">
    <value>Cannot convert method group '{0}' to non-delegate type '{1}'. Did you intend to invoke the method?</value>
  </data>
  <data name="ERR_BadExternAlias" xml:space="preserve">
    <value>The extern alias '{0}' was not specified in a /reference option</value>
  </data>
  <data name="ERR_ColColWithTypeAlias" xml:space="preserve">
    <value>Cannot use alias '{0}' with '::' since the alias references a type. Use '.' instead.</value>
  </data>
  <data name="ERR_AliasNotFound" xml:space="preserve">
    <value>Alias '{0}' not found</value>
  </data>
  <data name="ERR_SameFullNameAggAgg" xml:space="preserve">
    <value>The type '{1}' exists in both '{0}' and '{2}'</value>
  </data>
  <data name="ERR_SameFullNameNsAgg" xml:space="preserve">
    <value>The namespace '{1}' in '{0}' conflicts with the type '{3}' in '{2}'</value>
  </data>
  <data name="WRN_SameFullNameThisNsAgg" xml:space="preserve">
    <value>The namespace '{1}' in '{0}' conflicts with the imported type '{3}' in '{2}'. Using the namespace defined in '{0}'.</value>
  </data>
  <data name="WRN_SameFullNameThisNsAgg_Title" xml:space="preserve">
    <value>Namespace conflicts with imported type</value>
  </data>
  <data name="WRN_SameFullNameThisAggAgg" xml:space="preserve">
    <value>The type '{1}' in '{0}' conflicts with the imported type '{3}' in '{2}'. Using the type defined in '{0}'.</value>
  </data>
  <data name="WRN_SameFullNameThisAggAgg_Title" xml:space="preserve">
    <value>Type conflicts with imported type</value>
  </data>
  <data name="WRN_SameFullNameThisAggNs" xml:space="preserve">
    <value>The type '{1}' in '{0}' conflicts with the imported namespace '{3}' in '{2}'. Using the type defined in '{0}'.</value>
  </data>
  <data name="WRN_SameFullNameThisAggNs_Title" xml:space="preserve">
    <value>Type conflicts with imported namespace</value>
  </data>
  <data name="ERR_SameFullNameThisAggThisNs" xml:space="preserve">
    <value>The type '{1}' in '{0}' conflicts with the namespace '{3}' in '{2}'</value>
  </data>
  <data name="ERR_ExternAfterElements" xml:space="preserve">
    <value>An extern alias declaration must precede all other elements defined in the namespace</value>
  </data>
  <data name="WRN_GlobalAliasDefn" xml:space="preserve">
    <value>Defining an alias named 'global' is ill-advised since 'global::' always references the global namespace and not an alias</value>
  </data>
  <data name="WRN_GlobalAliasDefn_Title" xml:space="preserve">
    <value>Defining an alias named 'global' is ill-advised</value>
  </data>
  <data name="ERR_SealedStaticClass" xml:space="preserve">
    <value>'{0}': a class cannot be both static and sealed</value>
  </data>
  <data name="ERR_PrivateAbstractAccessor" xml:space="preserve">
    <value>'{0}': abstract properties cannot have private accessors</value>
  </data>
  <data name="ERR_ValueExpected" xml:space="preserve">
    <value>Syntax error; value expected</value>
  </data>
  <data name="ERR_UnboxNotLValue" xml:space="preserve">
    <value>Cannot modify the result of an unboxing conversion</value>
  </data>
  <data name="ERR_AnonMethGrpInForEach" xml:space="preserve">
    <value>Foreach cannot operate on a '{0}'. Did you intend to invoke the '{0}'?</value>
  </data>
  <data name="ERR_BadIncDecRetType" xml:space="preserve">
    <value>The return type for ++ or -- operator must match the parameter type or be derived from the parameter type</value>
  </data>
  <data name="ERR_TypeConstraintsMustBeUniqueAndFirst" xml:space="preserve">
    <value>The 'class', 'struct', 'unmanaged', and 'notnull' constraints cannot be combined or duplicated, and must be specified first in the constraints list.</value>
  </data>
  <data name="ERR_RefValBoundWithClass" xml:space="preserve">
    <value>'{0}': cannot specify both a constraint class and the 'class' or 'struct' constraint</value>
  </data>
  <data name="ERR_UnmanagedBoundWithClass" xml:space="preserve">
    <value>'{0}': cannot specify both a constraint class and the 'unmanaged' constraint</value>
  </data>
  <data name="ERR_NewBoundWithVal" xml:space="preserve">
    <value>The 'new()' constraint cannot be used with the 'struct' constraint</value>
  </data>
  <data name="ERR_RefConstraintNotSatisfied" xml:space="preserve">
    <value>The type '{2}' must be a reference type in order to use it as parameter '{1}' in the generic type or method '{0}'</value>
  </data>
  <data name="ERR_ValConstraintNotSatisfied" xml:space="preserve">
    <value>The type '{2}' must be a non-nullable value type in order to use it as parameter '{1}' in the generic type or method '{0}'</value>
  </data>
  <data name="ERR_CircularConstraint" xml:space="preserve">
    <value>Circular constraint dependency involving '{0}' and '{1}'</value>
  </data>
  <data name="ERR_BaseConstraintConflict" xml:space="preserve">
    <value>Type parameter '{0}' inherits conflicting constraints '{1}' and '{2}'</value>
  </data>
  <data name="ERR_ConWithValCon" xml:space="preserve">
    <value>Type parameter '{1}' has the 'struct' constraint so '{1}' cannot be used as a constraint for '{0}'</value>
  </data>
  <data name="ERR_AmbigUDConv" xml:space="preserve">
    <value>Ambiguous user defined conversions '{0}' and '{1}' when converting from '{2}' to '{3}'</value>
  </data>
  <data name="WRN_AlwaysNull" xml:space="preserve">
    <value>The result of the expression is always 'null' of type '{0}'</value>
  </data>
  <data name="WRN_AlwaysNull_Title" xml:space="preserve">
    <value>The result of the expression is always 'null'</value>
  </data>
  <data name="ERR_RefReturnThis" xml:space="preserve">
    <value>Cannot return 'this' by reference.</value>
  </data>
  <data name="ERR_AttributeCtorInParameter" xml:space="preserve">
    <value>Cannot use attribute constructor '{0}' because it has 'in' parameters.</value>
  </data>
  <data name="ERR_OverrideWithConstraints" xml:space="preserve">
    <value>Constraints for override and explicit interface implementation methods are inherited from the base method, so they cannot be specified directly, except for either a 'class', or a 'struct' constraint.</value>
  </data>
  <data name="ERR_AmbigOverride" xml:space="preserve">
    <value>The inherited members '{0}' and '{1}' have the same signature in type '{2}', so they cannot be overridden</value>
  </data>
  <data name="ERR_DecConstError" xml:space="preserve">
    <value>Evaluation of the decimal constant expression failed</value>
  </data>
  <data name="WRN_CmpAlwaysFalse" xml:space="preserve">
    <value>Comparing with null of type '{0}' always produces 'false'</value>
  </data>
  <data name="WRN_CmpAlwaysFalse_Title" xml:space="preserve">
    <value>Comparing with null of struct type always produces 'false'</value>
  </data>
  <data name="WRN_FinalizeMethod" xml:space="preserve">
    <value>Introducing a 'Finalize' method can interfere with destructor invocation. Did you intend to declare a destructor?</value>
  </data>
  <data name="WRN_FinalizeMethod_Title" xml:space="preserve">
    <value>Introducing a 'Finalize' method can interfere with destructor invocation</value>
  </data>
  <data name="WRN_FinalizeMethod_Description" xml:space="preserve">
    <value>This warning occurs when you create a class with a method whose signature is public virtual void Finalize.

If such a class is used as a base class and if the deriving class defines a destructor, the destructor will override the base class Finalize method, not Finalize.</value>
  </data>
  <data name="ERR_ExplicitImplParams" xml:space="preserve">
    <value>'{0}' should not have a params parameter since '{1}' does not</value>
  </data>
  <data name="WRN_GotoCaseShouldConvert" xml:space="preserve">
    <value>The 'goto case' value is not implicitly convertible to type '{0}'</value>
  </data>
  <data name="WRN_GotoCaseShouldConvert_Title" xml:space="preserve">
    <value>The 'goto case' value is not implicitly convertible to the switch type</value>
  </data>
  <data name="ERR_MethodImplementingAccessor" xml:space="preserve">
    <value>Method '{0}' cannot implement interface accessor '{1}' for type '{2}'. Use an explicit interface implementation.</value>
  </data>
  <data name="WRN_NubExprIsConstBool" xml:space="preserve">
    <value>The result of the expression is always '{0}' since a value of type '{1}' is never equal to 'null' of type '{2}'</value>
  </data>
  <data name="WRN_NubExprIsConstBool_Title" xml:space="preserve">
    <value>The result of the expression is always the same since a value of this type is never equal to 'null'</value>
  </data>
  <data name="WRN_NubExprIsConstBool2" xml:space="preserve">
    <value>The result of the expression is always '{0}' since a value of type '{1}' is never equal to 'null' of type '{2}'</value>
  </data>
  <data name="WRN_NubExprIsConstBool2_Title" xml:space="preserve">
    <value>The result of the expression is always the same since a value of this type is never equal to 'null'</value>
  </data>
  <data name="WRN_ExplicitImplCollision" xml:space="preserve">
    <value>Explicit interface implementation '{0}' matches more than one interface member. Which interface member is actually chosen is implementation-dependent. Consider using a non-explicit implementation instead.</value>
  </data>
  <data name="WRN_ExplicitImplCollision_Title" xml:space="preserve">
    <value>Explicit interface implementation matches more than one interface member</value>
  </data>
  <data name="ERR_AbstractHasBody" xml:space="preserve">
    <value>'{0}' cannot declare a body because it is marked abstract</value>
  </data>
  <data name="ERR_ConcreteMissingBody" xml:space="preserve">
    <value>'{0}' must declare a body because it is not marked abstract, extern, or partial</value>
  </data>
  <data name="ERR_AbstractAndSealed" xml:space="preserve">
    <value>'{0}' cannot be both abstract and sealed</value>
  </data>
  <data name="ERR_AbstractNotVirtual" xml:space="preserve">
    <value>The abstract {0} '{1}' cannot be marked virtual</value>
  </data>
  <data name="ERR_StaticConstant" xml:space="preserve">
    <value>The constant '{0}' cannot be marked static</value>
  </data>
  <data name="ERR_CantOverrideNonFunction" xml:space="preserve">
    <value>'{0}': cannot override because '{1}' is not a function</value>
  </data>
  <data name="ERR_CantOverrideNonVirtual" xml:space="preserve">
    <value>'{0}': cannot override inherited member '{1}' because it is not marked virtual, abstract, or override</value>
  </data>
  <data name="ERR_CantChangeAccessOnOverride" xml:space="preserve">
    <value>'{0}': cannot change access modifiers when overriding '{1}' inherited member '{2}'</value>
  </data>
  <data name="ERR_CantChangeTupleNamesOnOverride" xml:space="preserve">
    <value>'{0}': cannot change tuple element names when overriding inherited member '{1}'</value>
  </data>
  <data name="ERR_CantChangeReturnTypeOnOverride" xml:space="preserve">
    <value>'{0}': return type must be '{2}' to match overridden member '{1}'</value>
  </data>
  <data name="ERR_CantDeriveFromSealedType" xml:space="preserve">
    <value>'{0}': cannot derive from sealed type '{1}'</value>
  </data>
  <data name="ERR_AbstractInConcreteClass" xml:space="preserve">
    <value>'{0}' is abstract but it is contained in non-abstract class '{1}'</value>
  </data>
  <data name="ERR_StaticConstructorWithExplicitConstructorCall" xml:space="preserve">
    <value>'{0}': static constructor cannot have an explicit 'this' or 'base' constructor call</value>
  </data>
  <data name="ERR_StaticConstructorWithAccessModifiers" xml:space="preserve">
    <value>'{0}': access modifiers are not allowed on static constructors</value>
  </data>
  <data name="ERR_RecursiveConstructorCall" xml:space="preserve">
    <value>Constructor '{0}' cannot call itself</value>
  </data>
  <data name="ERR_IndirectRecursiveConstructorCall" xml:space="preserve">
    <value>Constructor '{0}' cannot call itself through another constructor</value>
  </data>
  <data name="ERR_ObjectCallingBaseConstructor" xml:space="preserve">
    <value>'{0}' has no base class and cannot call a base constructor</value>
  </data>
  <data name="ERR_PredefinedTypeNotFound" xml:space="preserve">
    <value>Predefined type '{0}' is not defined or imported</value>
  </data>
  <data name="ERR_PredefinedValueTupleTypeNotFound" xml:space="preserve">
    <value>Predefined type '{0}' is not defined or imported</value>
  </data>
  <data name="ERR_PredefinedValueTupleTypeAmbiguous3" xml:space="preserve">
    <value>Predefined type '{0}' is declared in multiple referenced assemblies: '{1}' and '{2}'</value>
  </data>
  <data name="ERR_StructWithBaseConstructorCall" xml:space="preserve">
    <value>'{0}': structs cannot call base class constructors</value>
  </data>
  <data name="ERR_StructLayoutCycle" xml:space="preserve">
    <value>Struct member '{0}' of type '{1}' causes a cycle in the struct layout</value>
  </data>
  <data name="ERR_InterfacesCantContainFields" xml:space="preserve">
    <value>Interfaces cannot contain instance fields</value>
  </data>
  <data name="ERR_InterfacesCantContainConstructors" xml:space="preserve">
    <value>Interfaces cannot contain instance constructors</value>
  </data>
  <data name="ERR_NonInterfaceInInterfaceList" xml:space="preserve">
    <value>Type '{0}' in interface list is not an interface</value>
  </data>
  <data name="ERR_DuplicateInterfaceInBaseList" xml:space="preserve">
    <value>'{0}' is already listed in interface list</value>
  </data>
  <data name="ERR_DuplicateInterfaceWithTupleNamesInBaseList" xml:space="preserve">
    <value>'{0}' is already listed in the interface list on type '{2}' with different tuple element names, as '{1}'.</value>
  </data>
  <data name="ERR_CycleInInterfaceInheritance" xml:space="preserve">
    <value>Inherited interface '{1}' causes a cycle in the interface hierarchy of '{0}'</value>
  </data>
  <data name="ERR_HidingAbstractMethod" xml:space="preserve">
    <value>'{0}' hides inherited abstract member '{1}'</value>
  </data>
  <data name="ERR_UnimplementedAbstractMethod" xml:space="preserve">
    <value>'{0}' does not implement inherited abstract member '{1}'</value>
  </data>
  <data name="ERR_UnimplementedInterfaceMember" xml:space="preserve">
    <value>'{0}' does not implement interface member '{1}'</value>
  </data>
  <data name="ERR_ObjectCantHaveBases" xml:space="preserve">
    <value>The class System.Object cannot have a base class or implement an interface</value>
  </data>
  <data name="ERR_ExplicitInterfaceImplementationNotInterface" xml:space="preserve">
    <value>'{0}' in explicit interface declaration is not an interface</value>
  </data>
  <data name="ERR_InterfaceMemberNotFound" xml:space="preserve">
    <value>'{0}' in explicit interface declaration is not found among members of the interface that can be implemented</value>
  </data>
  <data name="ERR_ClassDoesntImplementInterface" xml:space="preserve">
    <value>'{0}': containing type does not implement interface '{1}'</value>
  </data>
  <data name="ERR_ExplicitInterfaceImplementationInNonClassOrStruct" xml:space="preserve">
    <value>'{0}': explicit interface declaration can only be declared in a class, struct or interface</value>
  </data>
  <data name="ERR_MemberNameSameAsType" xml:space="preserve">
    <value>'{0}': member names cannot be the same as their enclosing type</value>
  </data>
  <data name="ERR_EnumeratorOverflow" xml:space="preserve">
    <value>'{0}': the enumerator value is too large to fit in its type</value>
  </data>
  <data name="ERR_CantOverrideNonProperty" xml:space="preserve">
    <value>'{0}': cannot override because '{1}' is not a property</value>
  </data>
  <data name="ERR_NoGetToOverride" xml:space="preserve">
    <value>'{0}': cannot override because '{1}' does not have an overridable get accessor</value>
  </data>
  <data name="ERR_NoSetToOverride" xml:space="preserve">
    <value>'{0}': cannot override because '{1}' does not have an overridable set accessor</value>
  </data>
  <data name="ERR_PropertyCantHaveVoidType" xml:space="preserve">
    <value>'{0}': property or indexer cannot have void type</value>
  </data>
  <data name="ERR_PropertyWithNoAccessors" xml:space="preserve">
    <value>'{0}': property or indexer must have at least one accessor</value>
  </data>
  <data name="ERR_CantUseVoidInArglist" xml:space="preserve">
    <value>__arglist cannot have an argument of void type</value>
  </data>
  <data name="ERR_NewVirtualInSealed" xml:space="preserve">
    <value>'{0}' is a new virtual member in sealed class '{1}'</value>
  </data>
  <data name="ERR_ExplicitPropertyAddingAccessor" xml:space="preserve">
    <value>'{0}' adds an accessor not found in interface member '{1}'</value>
  </data>
  <data name="ERR_ExplicitPropertyMismatchInitOnly" xml:space="preserve">
    <value>Accessors '{0}' and '{1}' should both be init-only or neither</value>
  </data>
  <data name="ERR_ExplicitPropertyMissingAccessor" xml:space="preserve">
    <value>Explicit interface implementation '{0}' is missing accessor '{1}'</value>
  </data>
  <data name="ERR_ConversionWithInterface" xml:space="preserve">
    <value>'{0}': user-defined conversions to or from an interface are not allowed</value>
  </data>
  <data name="ERR_ConversionWithBase" xml:space="preserve">
    <value>'{0}': user-defined conversions to or from a base class are not allowed</value>
  </data>
  <data name="ERR_ConversionWithDerived" xml:space="preserve">
    <value>'{0}': user-defined conversions to or from a derived class are not allowed</value>
  </data>
  <data name="ERR_IdentityConversion" xml:space="preserve">
    <value>User-defined operator cannot take an object of the enclosing type and convert to an object of the enclosing type</value>
  </data>
  <data name="ERR_ConversionNotInvolvingContainedType" xml:space="preserve">
    <value>User-defined conversion must convert to or from the enclosing type</value>
  </data>
  <data name="ERR_DuplicateConversionInClass" xml:space="preserve">
    <value>Duplicate user-defined conversion in type '{0}'</value>
  </data>
  <data name="ERR_OperatorsMustBeStatic" xml:space="preserve">
    <value>User-defined operator '{0}' must be declared static and public</value>
  </data>
  <data name="ERR_BadIncDecSignature" xml:space="preserve">
    <value>The parameter type for ++ or -- operator must be the containing type</value>
  </data>
  <data name="ERR_BadUnaryOperatorSignature" xml:space="preserve">
    <value>The parameter of a unary operator must be the containing type</value>
  </data>
  <data name="ERR_BadBinaryOperatorSignature" xml:space="preserve">
    <value>One of the parameters of a binary operator must be the containing type</value>
  </data>
  <data name="ERR_BadShiftOperatorSignature" xml:space="preserve">
    <value>The first operand of an overloaded shift operator must have the same type as the containing type, and the type of the second operand must be int</value>
  </data>
  <data name="ERR_InterfacesCantContainConversionOrEqualityOperators" xml:space="preserve">
    <value>Interfaces cannot contain conversion, equality, or inequality operators</value>
  </data>
  <data name="ERR_StructsCantContainDefaultConstructor" xml:space="preserve">
    <value>Structs cannot contain explicit parameterless constructors</value>
  </data>
  <data name="ERR_EnumsCantContainDefaultConstructor" xml:space="preserve">
    <value>Enums cannot contain explicit parameterless constructors</value>
  </data>
  <data name="ERR_CantOverrideBogusMethod" xml:space="preserve">
    <value>'{0}': cannot override '{1}' because it is not supported by the language</value>
  </data>
  <data name="ERR_BindToBogus" xml:space="preserve">
    <value>'{0}' is not supported by the language</value>
  </data>
  <data name="ERR_CantCallSpecialMethod" xml:space="preserve">
    <value>'{0}': cannot explicitly call operator or accessor</value>
  </data>
  <data name="ERR_BadTypeReference" xml:space="preserve">
    <value>'{0}': cannot reference a type through an expression; try '{1}' instead</value>
  </data>
  <data name="ERR_FieldInitializerInStruct" xml:space="preserve">
    <value>'{0}': cannot have instance property or field initializers in structs</value>
  </data>
  <data name="ERR_BadDestructorName" xml:space="preserve">
    <value>Name of destructor must match name of class</value>
  </data>
  <data name="ERR_OnlyClassesCanContainDestructors" xml:space="preserve">
    <value>Only class types can contain destructors</value>
  </data>
  <data name="ERR_ConflictAliasAndMember" xml:space="preserve">
    <value>Namespace '{1}' contains a definition conflicting with alias '{0}'</value>
  </data>
  <data name="ERR_ConflictingAliasAndDefinition" xml:space="preserve">
    <value>Alias '{0}' conflicts with {1} definition</value>
  </data>
  <data name="ERR_ConditionalOnSpecialMethod" xml:space="preserve">
    <value>The Conditional attribute is not valid on '{0}' because it is a constructor, destructor, operator, or explicit interface implementation</value>
  </data>
  <data name="ERR_ConditionalMustReturnVoid" xml:space="preserve">
    <value>The Conditional attribute is not valid on '{0}' because its return type is not void</value>
  </data>
  <data name="ERR_DuplicateAttribute" xml:space="preserve">
    <value>Duplicate '{0}' attribute</value>
  </data>
  <data name="ERR_DuplicateAttributeInNetModule" xml:space="preserve">
    <value>Duplicate '{0}' attribute in '{1}'</value>
  </data>
  <data name="ERR_ConditionalOnInterfaceMethod" xml:space="preserve">
    <value>The Conditional attribute is not valid on interface members</value>
  </data>
  <data name="ERR_OperatorCantReturnVoid" xml:space="preserve">
    <value>User-defined operators cannot return void</value>
  </data>
  <data name="ERR_BadDynamicConversion" xml:space="preserve">
    <value>'{0}': user-defined conversions to or from the dynamic type are not allowed</value>
  </data>
  <data name="ERR_InvalidAttributeArgument" xml:space="preserve">
    <value>Invalid value for argument to '{0}' attribute</value>
  </data>
  <data name="ERR_ParameterNotValidForType" xml:space="preserve">
    <value>Parameter not valid for the specified unmanaged type.</value>
  </data>
  <data name="ERR_AttributeParameterRequired1" xml:space="preserve">
    <value>Attribute parameter '{0}' must be specified.</value>
  </data>
  <data name="ERR_AttributeParameterRequired2" xml:space="preserve">
    <value>Attribute parameter '{0}' or '{1}' must be specified.</value>
  </data>
  <data name="ERR_MarshalUnmanagedTypeNotValidForFields" xml:space="preserve">
    <value>Unmanaged type '{0}' not valid for fields.</value>
  </data>
  <data name="ERR_MarshalUnmanagedTypeOnlyValidForFields" xml:space="preserve">
    <value>Unmanaged type '{0}' is only valid for fields.</value>
  </data>
  <data name="ERR_AttributeOnBadSymbolType" xml:space="preserve">
    <value>Attribute '{0}' is not valid on this declaration type. It is only valid on '{1}' declarations.</value>
  </data>
  <data name="ERR_FloatOverflow" xml:space="preserve">
    <value>Floating-point constant is outside the range of type '{0}'</value>
  </data>
  <data name="ERR_ComImportWithoutUuidAttribute" xml:space="preserve">
    <value>The Guid attribute must be specified with the ComImport attribute</value>
  </data>
  <data name="ERR_InvalidNamedArgument" xml:space="preserve">
    <value>Invalid value for named attribute argument '{0}'</value>
  </data>
  <data name="ERR_DllImportOnInvalidMethod" xml:space="preserve">
    <value>The DllImport attribute must be specified on a method marked 'static' and 'extern'</value>
  </data>
  <data name="ERR_EncUpdateFailedMissingAttribute" xml:space="preserve">
    <value>Cannot update '{0}'; attribute '{1}' is missing.</value>
  </data>
  <data name="ERR_DllImportOnGenericMethod" xml:space="preserve">
    <value>The DllImport attribute cannot be applied to a method that is generic or contained in a generic method or type.</value>
  </data>
  <data name="ERR_FieldCantBeRefAny" xml:space="preserve">
    <value>Field or property cannot be of type '{0}'</value>
  </data>
  <data name="ERR_FieldAutoPropCantBeByRefLike" xml:space="preserve">
    <value>Field or auto-implemented property cannot be of type '{0}' unless it is an instance member of a ref struct.</value>
  </data>
  <data name="ERR_ArrayElementCantBeRefAny" xml:space="preserve">
    <value>Array elements cannot be of type '{0}'</value>
  </data>
  <data name="WRN_DeprecatedSymbol" xml:space="preserve">
    <value>'{0}' is obsolete</value>
  </data>
  <data name="WRN_DeprecatedSymbol_Title" xml:space="preserve">
    <value>Type or member is obsolete</value>
  </data>
  <data name="ERR_NotAnAttributeClass" xml:space="preserve">
    <value>'{0}' is not an attribute class</value>
  </data>
  <data name="ERR_BadNamedAttributeArgument" xml:space="preserve">
    <value>'{0}' is not a valid named attribute argument. Named attribute arguments must be fields which are not readonly, static, or const, or read-write properties which are public and not static.</value>
  </data>
  <data name="WRN_DeprecatedSymbolStr" xml:space="preserve">
    <value>'{0}' is obsolete: '{1}'</value>
  </data>
  <data name="WRN_DeprecatedSymbolStr_Title" xml:space="preserve">
    <value>Type or member is obsolete</value>
  </data>
  <data name="ERR_DeprecatedSymbolStr" xml:space="preserve">
    <value>'{0}' is obsolete: '{1}'</value>
  </data>
  <data name="ERR_IndexerCantHaveVoidType" xml:space="preserve">
    <value>Indexers cannot have void type</value>
  </data>
  <data name="ERR_VirtualPrivate" xml:space="preserve">
    <value>'{0}': virtual or abstract members cannot be private</value>
  </data>
  <data name="ERR_ArrayInitToNonArrayType" xml:space="preserve">
    <value>Can only use array initializer expressions to assign to array types. Try using a new expression instead.</value>
  </data>
  <data name="ERR_ArrayInitInBadPlace" xml:space="preserve">
    <value>Array initializers can only be used in a variable or field initializer. Try using a new expression instead.</value>
  </data>
  <data name="ERR_MissingStructOffset" xml:space="preserve">
    <value>'{0}': instance field in types marked with StructLayout(LayoutKind.Explicit) must have a FieldOffset attribute</value>
  </data>
  <data name="WRN_ExternMethodNoImplementation" xml:space="preserve">
    <value>Method, operator, or accessor '{0}' is marked external and has no attributes on it. Consider adding a DllImport attribute to specify the external implementation.</value>
  </data>
  <data name="WRN_ExternMethodNoImplementation_Title" xml:space="preserve">
    <value>Method, operator, or accessor is marked external and has no attributes on it</value>
  </data>
  <data name="WRN_ProtectedInSealed" xml:space="preserve">
    <value>'{0}': new protected member declared in sealed class</value>
  </data>
  <data name="WRN_ProtectedInSealed_Title" xml:space="preserve">
    <value>New protected member declared in sealed class</value>
  </data>
  <data name="ERR_InterfaceImplementedByConditional" xml:space="preserve">
    <value>Conditional member '{0}' cannot implement interface member '{1}' in type '{2}'</value>
  </data>
  <data name="ERR_InterfaceImplementedImplicitlyByVariadic" xml:space="preserve">
    <value>'{0}' cannot implement interface member '{1}' in type '{2}' because it has an __arglist parameter</value>
  </data>
  <data name="ERR_IllegalRefParam" xml:space="preserve">
    <value>ref and out are not valid in this context</value>
  </data>
  <data name="ERR_BadArgumentToAttribute" xml:space="preserve">
    <value>The argument to the '{0}' attribute must be a valid identifier</value>
  </data>
  <data name="ERR_StructOffsetOnBadStruct" xml:space="preserve">
    <value>The FieldOffset attribute can only be placed on members of types marked with the StructLayout(LayoutKind.Explicit)</value>
  </data>
  <data name="ERR_StructOffsetOnBadField" xml:space="preserve">
    <value>The FieldOffset attribute is not allowed on static or const fields</value>
  </data>
  <data name="ERR_AttributeUsageOnNonAttributeClass" xml:space="preserve">
    <value>Attribute '{0}' is only valid on classes derived from System.Attribute</value>
  </data>
  <data name="WRN_PossibleMistakenNullStatement" xml:space="preserve">
    <value>Possible mistaken empty statement</value>
  </data>
  <data name="WRN_PossibleMistakenNullStatement_Title" xml:space="preserve">
    <value>Possible mistaken empty statement</value>
  </data>
  <data name="ERR_DuplicateNamedAttributeArgument" xml:space="preserve">
    <value>'{0}' duplicate named attribute argument</value>
  </data>
  <data name="ERR_DeriveFromEnumOrValueType" xml:space="preserve">
    <value>'{0}' cannot derive from special class '{1}'</value>
  </data>
  <data name="ERR_DefaultMemberOnIndexedType" xml:space="preserve">
    <value>Cannot specify the DefaultMember attribute on a type containing an indexer</value>
  </data>
  <data name="ERR_BogusType" xml:space="preserve">
    <value>'{0}' is a type not supported by the language</value>
  </data>
  <data name="WRN_UnassignedInternalField" xml:space="preserve">
    <value>Field '{0}' is never assigned to, and will always have its default value {1}</value>
  </data>
  <data name="WRN_UnassignedInternalField_Title" xml:space="preserve">
    <value>Field is never assigned to, and will always have its default value</value>
  </data>
  <data name="ERR_CStyleArray" xml:space="preserve">
    <value>Bad array declarator: To declare a managed array the rank specifier precedes the variable's identifier. To declare a fixed size buffer field, use the fixed keyword before the field type.</value>
  </data>
  <data name="WRN_VacuousIntegralComp" xml:space="preserve">
    <value>Comparison to integral constant is useless; the constant is outside the range of type '{0}'</value>
  </data>
  <data name="WRN_VacuousIntegralComp_Title" xml:space="preserve">
    <value>Comparison to integral constant is useless; the constant is outside the range of the type</value>
  </data>
  <data name="ERR_AbstractAttributeClass" xml:space="preserve">
    <value>Cannot apply attribute class '{0}' because it is abstract</value>
  </data>
  <data name="ERR_BadNamedAttributeArgumentType" xml:space="preserve">
    <value>'{0}' is not a valid named attribute argument because it is not a valid attribute parameter type</value>
  </data>
  <data name="ERR_MissingPredefinedMember" xml:space="preserve">
    <value>Missing compiler required member '{0}.{1}'</value>
  </data>
  <data name="WRN_AttributeLocationOnBadDeclaration" xml:space="preserve">
    <value>'{0}' is not a valid attribute location for this declaration. Valid attribute locations for this declaration are '{1}'. All attributes in this block will be ignored.</value>
  </data>
  <data name="WRN_AttributeLocationOnBadDeclaration_Title" xml:space="preserve">
    <value>Not a valid attribute location for this declaration</value>
  </data>
  <data name="WRN_InvalidAttributeLocation" xml:space="preserve">
    <value>'{0}' is not a recognized attribute location. Valid attribute locations for this declaration are '{1}'. All attributes in this block will be ignored.</value>
  </data>
  <data name="WRN_InvalidAttributeLocation_Title" xml:space="preserve">
    <value>Not a recognized attribute location</value>
  </data>
  <data name="WRN_EqualsWithoutGetHashCode" xml:space="preserve">
    <value>'{0}' overrides Object.Equals(object o) but does not override Object.GetHashCode()</value>
  </data>
  <data name="WRN_EqualsWithoutGetHashCode_Title" xml:space="preserve">
    <value>Type overrides Object.Equals(object o) but does not override Object.GetHashCode()</value>
  </data>
  <data name="WRN_EqualityOpWithoutEquals" xml:space="preserve">
    <value>'{0}' defines operator == or operator != but does not override Object.Equals(object o)</value>
  </data>
  <data name="WRN_EqualityOpWithoutEquals_Title" xml:space="preserve">
    <value>Type defines operator == or operator != but does not override Object.Equals(object o)</value>
  </data>
  <data name="WRN_EqualityOpWithoutGetHashCode" xml:space="preserve">
    <value>'{0}' defines operator == or operator != but does not override Object.GetHashCode()</value>
  </data>
  <data name="WRN_EqualityOpWithoutGetHashCode_Title" xml:space="preserve">
    <value>Type defines operator == or operator != but does not override Object.GetHashCode()</value>
  </data>
  <data name="ERR_OutAttrOnRefParam" xml:space="preserve">
    <value>Cannot specify the Out attribute on a ref parameter without also specifying the In attribute.</value>
  </data>
  <data name="ERR_OverloadRefKind" xml:space="preserve">
    <value>'{0}' cannot define an overloaded {1} that differs only on parameter modifiers '{2}' and '{3}'</value>
  </data>
  <data name="ERR_LiteralDoubleCast" xml:space="preserve">
    <value>Literal of type double cannot be implicitly converted to type '{1}'; use an '{0}' suffix to create a literal of this type</value>
  </data>
  <data name="WRN_IncorrectBooleanAssg" xml:space="preserve">
    <value>Assignment in conditional expression is always constant; did you mean to use == instead of = ?</value>
  </data>
  <data name="WRN_IncorrectBooleanAssg_Title" xml:space="preserve">
    <value>Assignment in conditional expression is always constant</value>
  </data>
  <data name="ERR_ProtectedInStruct" xml:space="preserve">
    <value>'{0}': new protected member declared in struct</value>
  </data>
  <data name="ERR_InconsistentIndexerNames" xml:space="preserve">
    <value>Two indexers have different names; the IndexerName attribute must be used with the same name on every indexer within a type</value>
  </data>
  <data name="ERR_ComImportWithUserCtor" xml:space="preserve">
    <value>A class with the ComImport attribute cannot have a user-defined constructor</value>
  </data>
  <data name="ERR_FieldCantHaveVoidType" xml:space="preserve">
    <value>Field cannot have void type</value>
  </data>
  <data name="WRN_NonObsoleteOverridingObsolete" xml:space="preserve">
    <value>Member '{0}' overrides obsolete member '{1}'. Add the Obsolete attribute to '{0}'.</value>
  </data>
  <data name="WRN_NonObsoleteOverridingObsolete_Title" xml:space="preserve">
    <value>Member overrides obsolete member</value>
  </data>
  <data name="ERR_SystemVoid" xml:space="preserve">
    <value>System.Void cannot be used from C# -- use typeof(void) to get the void type object</value>
  </data>
  <data name="ERR_ExplicitParamArray" xml:space="preserve">
    <value>Do not use 'System.ParamArrayAttribute'. Use the 'params' keyword instead.</value>
  </data>
  <data name="WRN_BitwiseOrSignExtend" xml:space="preserve">
    <value>Bitwise-or operator used on a sign-extended operand; consider casting to a smaller unsigned type first</value>
  </data>
  <data name="WRN_BitwiseOrSignExtend_Title" xml:space="preserve">
    <value>Bitwise-or operator used on a sign-extended operand</value>
  </data>
  <data name="WRN_BitwiseOrSignExtend_Description" xml:space="preserve">
    <value>The compiler implicitly widened and sign-extended a variable, and then used the resulting value in a bitwise OR operation. This can result in unexpected behavior.</value>
  </data>
  <data name="ERR_VolatileStruct" xml:space="preserve">
    <value>'{0}': a volatile field cannot be of the type '{1}'</value>
  </data>
  <data name="ERR_VolatileAndReadonly" xml:space="preserve">
    <value>'{0}': a field cannot be both volatile and readonly</value>
  </data>
  <data name="ERR_AbstractField" xml:space="preserve">
    <value>The modifier 'abstract' is not valid on fields. Try using a property instead.</value>
  </data>
  <data name="ERR_BogusExplicitImpl" xml:space="preserve">
    <value>'{0}' cannot implement '{1}' because it is not supported by the language</value>
  </data>
  <data name="ERR_ExplicitMethodImplAccessor" xml:space="preserve">
    <value>'{0}' explicit method implementation cannot implement '{1}' because it is an accessor</value>
  </data>
  <data name="WRN_CoClassWithoutComImport" xml:space="preserve">
    <value>'{0}' interface marked with 'CoClassAttribute' not marked with 'ComImportAttribute'</value>
  </data>
  <data name="WRN_CoClassWithoutComImport_Title" xml:space="preserve">
    <value>Interface marked with 'CoClassAttribute' not marked with 'ComImportAttribute'</value>
  </data>
  <data name="ERR_ConditionalWithOutParam" xml:space="preserve">
    <value>Conditional member '{0}' cannot have an out parameter</value>
  </data>
  <data name="ERR_AccessorImplementingMethod" xml:space="preserve">
    <value>Accessor '{0}' cannot implement interface member '{1}' for type '{2}'. Use an explicit interface implementation.</value>
  </data>
  <data name="ERR_AliasQualAsExpression" xml:space="preserve">
    <value>The namespace alias qualifier '::' always resolves to a type or namespace so is illegal here. Consider using '.' instead.</value>
  </data>
  <data name="ERR_DerivingFromATyVar" xml:space="preserve">
    <value>Cannot derive from '{0}' because it is a type parameter</value>
  </data>
  <data name="ERR_DuplicateTypeParameter" xml:space="preserve">
    <value>Duplicate type parameter '{0}'</value>
  </data>
  <data name="WRN_TypeParameterSameAsOuterTypeParameter" xml:space="preserve">
    <value>Type parameter '{0}' has the same name as the type parameter from outer type '{1}'</value>
  </data>
  <data name="WRN_TypeParameterSameAsOuterTypeParameter_Title" xml:space="preserve">
    <value>Type parameter has the same name as the type parameter from outer type</value>
  </data>
  <data name="WRN_TypeParameterSameAsOuterMethodTypeParameter" xml:space="preserve">
    <value>Type parameter '{0}' has the same name as the type parameter from outer method '{1}'</value>
  </data>
  <data name="WRN_TypeParameterSameAsOuterMethodTypeParameter_Title" xml:space="preserve">
    <value>Type parameter has the same type as the type parameter from outer method.</value>
  </data>
  <data name="ERR_TypeVariableSameAsParent" xml:space="preserve">
    <value>Type parameter '{0}' has the same name as the containing type, or method</value>
  </data>
  <data name="ERR_UnifyingInterfaceInstantiations" xml:space="preserve">
    <value>'{0}' cannot implement both '{1}' and '{2}' because they may unify for some type parameter substitutions</value>
  </data>
  <data name="ERR_GenericDerivingFromAttribute" xml:space="preserve">
    <value>A generic type cannot derive from '{0}' because it is an attribute class</value>
  </data>
  <data name="ERR_TyVarNotFoundInConstraint" xml:space="preserve">
    <value>'{1}' does not define type parameter '{0}'</value>
  </data>
  <data name="ERR_BadBoundType" xml:space="preserve">
    <value>'{0}' is not a valid constraint. A type used as a constraint must be an interface, a non-sealed class or a type parameter.</value>
  </data>
  <data name="ERR_SpecialTypeAsBound" xml:space="preserve">
    <value>Constraint cannot be special class '{0}'</value>
  </data>
  <data name="ERR_BadVisBound" xml:space="preserve">
    <value>Inconsistent accessibility: constraint type '{1}' is less accessible than '{0}'</value>
  </data>
  <data name="ERR_LookupInTypeVariable" xml:space="preserve">
    <value>Cannot do member lookup in '{0}' because it is a type parameter</value>
  </data>
  <data name="ERR_BadConstraintType" xml:space="preserve">
    <value>Invalid constraint type. A type used as a constraint must be an interface, a non-sealed class or a type parameter.</value>
  </data>
  <data name="ERR_InstanceMemberInStaticClass" xml:space="preserve">
    <value>'{0}': cannot declare instance members in a static class</value>
  </data>
  <data name="ERR_StaticBaseClass" xml:space="preserve">
    <value>'{1}': cannot derive from static class '{0}'</value>
  </data>
  <data name="ERR_ConstructorInStaticClass" xml:space="preserve">
    <value>Static classes cannot have instance constructors</value>
  </data>
  <data name="ERR_DestructorInStaticClass" xml:space="preserve">
    <value>Static classes cannot contain destructors</value>
  </data>
  <data name="ERR_InstantiatingStaticClass" xml:space="preserve">
    <value>Cannot create an instance of the static class '{0}'</value>
  </data>
  <data name="ERR_StaticDerivedFromNonObject" xml:space="preserve">
    <value>Static class '{0}' cannot derive from type '{1}'. Static classes must derive from object.</value>
  </data>
  <data name="ERR_StaticClassInterfaceImpl" xml:space="preserve">
    <value>'{0}': static classes cannot implement interfaces</value>
  </data>
  <data name="ERR_RefStructInterfaceImpl" xml:space="preserve">
    <value>'{0}': ref structs cannot implement interfaces</value>
  </data>
  <data name="ERR_OperatorInStaticClass" xml:space="preserve">
    <value>'{0}': static classes cannot contain user-defined operators</value>
  </data>
  <data name="ERR_ConvertToStaticClass" xml:space="preserve">
    <value>Cannot convert to static type '{0}'</value>
  </data>
  <data name="ERR_ConstraintIsStaticClass" xml:space="preserve">
    <value>'{0}': static classes cannot be used as constraints</value>
  </data>
  <data name="ERR_GenericArgIsStaticClass" xml:space="preserve">
    <value>'{0}': static types cannot be used as type arguments</value>
  </data>
  <data name="ERR_ArrayOfStaticClass" xml:space="preserve">
    <value>'{0}': array elements cannot be of static type</value>
  </data>
  <data name="ERR_IndexerInStaticClass" xml:space="preserve">
    <value>'{0}': cannot declare indexers in a static class</value>
  </data>
  <data name="ERR_ParameterIsStaticClass" xml:space="preserve">
    <value>'{0}': static types cannot be used as parameters</value>
  </data>
  <data name="ERR_ReturnTypeIsStaticClass" xml:space="preserve">
    <value>'{0}': static types cannot be used as return types</value>
  </data>
  <data name="ERR_VarDeclIsStaticClass" xml:space="preserve">
    <value>Cannot declare a variable of static type '{0}'</value>
  </data>
  <data name="ERR_BadEmptyThrowInFinally" xml:space="preserve">
    <value>A throw statement with no arguments is not allowed in a finally clause that is nested inside the nearest enclosing catch clause</value>
  </data>
  <data name="ERR_InvalidSpecifier" xml:space="preserve">
    <value>'{0}' is not a valid format specifier</value>
  </data>
  <data name="WRN_AssignmentToLockOrDispose" xml:space="preserve">
    <value>Possibly incorrect assignment to local '{0}' which is the argument to a using or lock statement. The Dispose call or unlocking will happen on the original value of the local.</value>
  </data>
  <data name="WRN_AssignmentToLockOrDispose_Title" xml:space="preserve">
    <value>Possibly incorrect assignment to local which is the argument to a using or lock statement</value>
  </data>
  <data name="ERR_ForwardedTypeInThisAssembly" xml:space="preserve">
    <value>Type '{0}' is defined in this assembly, but a type forwarder is specified for it</value>
  </data>
  <data name="ERR_ForwardedTypeIsNested" xml:space="preserve">
    <value>Cannot forward type '{0}' because it is a nested type of '{1}'</value>
  </data>
  <data name="ERR_CycleInTypeForwarder" xml:space="preserve">
    <value>The type forwarder for type '{0}' in assembly '{1}' causes a cycle</value>
  </data>
  <data name="ERR_AssemblyNameOnNonModule" xml:space="preserve">
    <value>The /moduleassemblyname option may only be specified when building a target type of 'module'</value>
  </data>
  <data name="ERR_InvalidAssemblyName" xml:space="preserve">
    <value>Assembly reference '{0}' is invalid and cannot be resolved</value>
  </data>
  <data name="ERR_InvalidFwdType" xml:space="preserve">
    <value>Invalid type specified as an argument for TypeForwardedTo attribute</value>
  </data>
  <data name="ERR_CloseUnimplementedInterfaceMemberStatic" xml:space="preserve">
    <value>'{0}' does not implement interface member '{1}'. '{2}' cannot implement an interface member because it is static.</value>
  </data>
  <data name="ERR_CloseUnimplementedInterfaceMemberNotPublic" xml:space="preserve">
    <value>'{0}' does not implement interface member '{1}'. '{2}' cannot implement an interface member because it is not public.</value>
  </data>
  <data name="ERR_CloseUnimplementedInterfaceMemberWrongReturnType" xml:space="preserve">
    <value>'{0}' does not implement interface member '{1}'. '{2}' cannot implement '{1}' because it does not have the matching return type of '{3}'.</value>
  </data>
  <data name="ERR_DuplicateTypeForwarder" xml:space="preserve">
    <value>'{0}' duplicate TypeForwardedToAttribute</value>
  </data>
  <data name="ERR_ExpectedSelectOrGroup" xml:space="preserve">
    <value>A query body must end with a select clause or a group clause</value>
  </data>
  <data name="ERR_ExpectedContextualKeywordOn" xml:space="preserve">
    <value>Expected contextual keyword 'on'</value>
  </data>
  <data name="ERR_ExpectedContextualKeywordEquals" xml:space="preserve">
    <value>Expected contextual keyword 'equals'</value>
  </data>
  <data name="ERR_ExpectedContextualKeywordBy" xml:space="preserve">
    <value>Expected contextual keyword 'by'</value>
  </data>
  <data name="ERR_InvalidAnonymousTypeMemberDeclarator" xml:space="preserve">
    <value>Invalid anonymous type member declarator. Anonymous type members must be declared with a member assignment, simple name or member access.</value>
  </data>
  <data name="ERR_InvalidInitializerElementInitializer" xml:space="preserve">
    <value>Invalid initializer member declarator</value>
  </data>
  <data name="ERR_InconsistentLambdaParameterUsage" xml:space="preserve">
    <value>Inconsistent lambda parameter usage; parameter types must be all explicit or all implicit</value>
  </data>
  <data name="ERR_PartialMethodInvalidModifier" xml:space="preserve">
    <value>A partial method cannot have the 'abstract' modifier</value>
  </data>
  <data name="ERR_PartialMethodOnlyInPartialClass" xml:space="preserve">
    <value>A partial method must be declared within a partial class, partial struct, or partial interface</value>
  </data>
  <data name="ERR_PartialMethodNotExplicit" xml:space="preserve">
    <value>A partial method may not explicitly implement an interface method</value>
  </data>
  <data name="ERR_PartialMethodExtensionDifference" xml:space="preserve">
    <value>Both partial method declarations must be extension methods or neither may be an extension method</value>
  </data>
  <data name="ERR_PartialMethodOnlyOneLatent" xml:space="preserve">
    <value>A partial method may not have multiple defining declarations</value>
  </data>
  <data name="ERR_PartialMethodOnlyOneActual" xml:space="preserve">
    <value>A partial method may not have multiple implementing declarations</value>
  </data>
  <data name="ERR_PartialMethodParamsDifference" xml:space="preserve">
    <value>Both partial method declarations must use a params parameter or neither may use a params parameter</value>
  </data>
  <data name="ERR_PartialMethodMustHaveLatent" xml:space="preserve">
    <value>No defining declaration found for implementing declaration of partial method '{0}'</value>
  </data>
  <data name="ERR_PartialMethodInconsistentTupleNames" xml:space="preserve">
    <value>Both partial method declarations, '{0}' and '{1}', must use the same tuple element names.</value>
  </data>
  <data name="ERR_PartialMethodInconsistentConstraints" xml:space="preserve">
    <value>Partial method declarations of '{0}' have inconsistent constraints for type parameter '{1}'</value>
  </data>
  <data name="ERR_PartialMethodToDelegate" xml:space="preserve">
    <value>Cannot create delegate from method '{0}' because it is a partial method without an implementing declaration</value>
  </data>
  <data name="ERR_PartialMethodStaticDifference" xml:space="preserve">
    <value>Both partial method declarations must be static or neither may be static</value>
  </data>
  <data name="ERR_PartialMethodUnsafeDifference" xml:space="preserve">
    <value>Both partial method declarations must be unsafe or neither may be unsafe</value>
  </data>
  <data name="ERR_PartialMethodInExpressionTree" xml:space="preserve">
    <value>Partial methods with only a defining declaration or removed conditional methods cannot be used in expression trees</value>
  </data>
  <data name="WRN_ObsoleteOverridingNonObsolete" xml:space="preserve">
    <value>Obsolete member '{0}' overrides non-obsolete member '{1}'</value>
  </data>
  <data name="WRN_ObsoleteOverridingNonObsolete_Title" xml:space="preserve">
    <value>Obsolete member overrides non-obsolete member</value>
  </data>
  <data name="WRN_DebugFullNameTooLong" xml:space="preserve">
    <value>The fully qualified name for '{0}' is too long for debug information. Compile without '/debug' option.</value>
  </data>
  <data name="WRN_DebugFullNameTooLong_Title" xml:space="preserve">
    <value>Fully qualified name is too long for debug information</value>
  </data>
  <data name="ERR_ImplicitlyTypedVariableAssignedBadValue" xml:space="preserve">
    <value>Cannot assign {0} to an implicitly-typed variable</value>
  </data>
  <data name="ERR_ImplicitlyTypedVariableWithNoInitializer" xml:space="preserve">
    <value>Implicitly-typed variables must be initialized</value>
  </data>
  <data name="ERR_ImplicitlyTypedVariableMultipleDeclarator" xml:space="preserve">
    <value>Implicitly-typed variables cannot have multiple declarators</value>
  </data>
  <data name="ERR_ImplicitlyTypedVariableAssignedArrayInitializer" xml:space="preserve">
    <value>Cannot initialize an implicitly-typed variable with an array initializer</value>
  </data>
  <data name="ERR_ImplicitlyTypedLocalCannotBeFixed" xml:space="preserve">
    <value>Implicitly-typed local variables cannot be fixed</value>
  </data>
  <data name="ERR_ImplicitlyTypedVariableCannotBeConst" xml:space="preserve">
    <value>Implicitly-typed variables cannot be constant</value>
  </data>
  <data name="WRN_ExternCtorNoImplementation" xml:space="preserve">
    <value>Constructor '{0}' is marked external</value>
  </data>
  <data name="WRN_ExternCtorNoImplementation_Title" xml:space="preserve">
    <value>Constructor is marked external</value>
  </data>
  <data name="ERR_TypeVarNotFound" xml:space="preserve">
    <value>The contextual keyword 'var' may only appear within a local variable declaration or in script code</value>
  </data>
  <data name="ERR_ImplicitlyTypedArrayNoBestType" xml:space="preserve">
    <value>No best type found for implicitly-typed array</value>
  </data>
  <data name="ERR_AnonymousTypePropertyAssignedBadValue" xml:space="preserve">
    <value>Cannot assign '{0}' to anonymous type property</value>
  </data>
  <data name="ERR_ExpressionTreeContainsBaseAccess" xml:space="preserve">
    <value>An expression tree may not contain a base access</value>
  </data>
  <data name="ERR_ExpressionTreeContainsTupleBinOp" xml:space="preserve">
    <value>An expression tree may not contain a tuple == or != operator</value>
  </data>
  <data name="ERR_ExpressionTreeContainsAssignment" xml:space="preserve">
    <value>An expression tree may not contain an assignment operator</value>
  </data>
  <data name="ERR_AnonymousTypeDuplicatePropertyName" xml:space="preserve">
    <value>An anonymous type cannot have multiple properties with the same name</value>
  </data>
  <data name="ERR_StatementLambdaToExpressionTree" xml:space="preserve">
    <value>A lambda expression with a statement body cannot be converted to an expression tree</value>
  </data>
  <data name="ERR_ExpressionTreeMustHaveDelegate" xml:space="preserve">
    <value>Cannot convert lambda to an expression tree whose type argument '{0}' is not a delegate type</value>
  </data>
  <data name="ERR_AnonymousTypeNotAvailable" xml:space="preserve">
    <value>Cannot use anonymous type in a constant expression</value>
  </data>
  <data name="ERR_LambdaInIsAs" xml:space="preserve">
    <value>The first operand of an 'is' or 'as' operator may not be a lambda expression, anonymous method, or method group.</value>
  </data>
  <data name="ERR_TypelessTupleInAs" xml:space="preserve">
    <value>The first operand of an 'as' operator may not be a tuple literal without a natural type.</value>
  </data>
  <data name="ERR_ExpressionTreeContainsMultiDimensionalArrayInitializer" xml:space="preserve">
    <value>An expression tree may not contain a multidimensional array initializer</value>
  </data>
  <data name="ERR_MissingArgument" xml:space="preserve">
    <value>Argument missing</value>
  </data>
  <data name="ERR_VariableUsedBeforeDeclaration" xml:space="preserve">
    <value>Cannot use local variable '{0}' before it is declared</value>
  </data>
  <data name="ERR_RecursivelyTypedVariable" xml:space="preserve">
    <value>Type of '{0}' cannot be inferred since its initializer directly or indirectly refers to the definition.</value>
  </data>
  <data name="ERR_UnassignedThisAutoProperty" xml:space="preserve">
    <value>Auto-implemented property '{0}' must be fully assigned before control is returned to the caller.</value>
  </data>
  <data name="ERR_VariableUsedBeforeDeclarationAndHidesField" xml:space="preserve">
    <value>Cannot use local variable '{0}' before it is declared. The declaration of the local variable hides the field '{1}'.</value>
  </data>
  <data name="ERR_ExpressionTreeContainsBadCoalesce" xml:space="preserve">
    <value>An expression tree lambda may not contain a coalescing operator with a null or default literal left-hand side</value>
  </data>
  <data name="ERR_IdentifierExpected" xml:space="preserve">
    <value>Identifier expected</value>
  </data>
  <data name="ERR_SemicolonExpected" xml:space="preserve">
    <value>; expected</value>
  </data>
  <data name="ERR_SyntaxError" xml:space="preserve">
    <value>Syntax error, '{0}' expected</value>
  </data>
  <data name="ERR_DuplicateModifier" xml:space="preserve">
    <value>Duplicate '{0}' modifier</value>
  </data>
  <data name="ERR_DuplicateAccessor" xml:space="preserve">
    <value>Property accessor already defined</value>
  </data>
  <data name="ERR_IntegralTypeExpected" xml:space="preserve">
    <value>Type byte, sbyte, short, ushort, int, uint, long, or ulong expected</value>
  </data>
  <data name="ERR_IllegalEscape" xml:space="preserve">
    <value>Unrecognized escape sequence</value>
  </data>
  <data name="ERR_NewlineInConst" xml:space="preserve">
    <value>Newline in constant</value>
  </data>
  <data name="ERR_EmptyCharConst" xml:space="preserve">
    <value>Empty character literal</value>
  </data>
  <data name="ERR_TooManyCharsInConst" xml:space="preserve">
    <value>Too many characters in character literal</value>
  </data>
  <data name="ERR_InvalidNumber" xml:space="preserve">
    <value>Invalid number</value>
  </data>
  <data name="ERR_GetOrSetExpected" xml:space="preserve">
    <value>A get or set accessor expected</value>
  </data>
  <data name="ERR_ClassTypeExpected" xml:space="preserve">
    <value>An object, string, or class type expected</value>
  </data>
  <data name="ERR_NamedArgumentExpected" xml:space="preserve">
    <value>Named attribute argument expected</value>
  </data>
  <data name="ERR_TooManyCatches" xml:space="preserve">
    <value>Catch clauses cannot follow the general catch clause of a try statement</value>
  </data>
  <data name="ERR_ThisOrBaseExpected" xml:space="preserve">
    <value>Keyword 'this' or 'base' expected</value>
  </data>
  <data name="ERR_OvlUnaryOperatorExpected" xml:space="preserve">
    <value>Overloadable unary operator expected</value>
  </data>
  <data name="ERR_OvlBinaryOperatorExpected" xml:space="preserve">
    <value>Overloadable binary operator expected</value>
  </data>
  <data name="ERR_IntOverflow" xml:space="preserve">
    <value>Integral constant is too large</value>
  </data>
  <data name="ERR_EOFExpected" xml:space="preserve">
    <value>Type or namespace definition, or end-of-file expected</value>
  </data>
  <data name="ERR_GlobalDefinitionOrStatementExpected" xml:space="preserve">
    <value>Member definition, statement, or end-of-file expected</value>
  </data>
  <data name="ERR_BadEmbeddedStmt" xml:space="preserve">
    <value>Embedded statement cannot be a declaration or labeled statement</value>
  </data>
  <data name="ERR_PPDirectiveExpected" xml:space="preserve">
    <value>Preprocessor directive expected</value>
  </data>
  <data name="ERR_EndOfPPLineExpected" xml:space="preserve">
    <value>Single-line comment or end-of-line expected</value>
  </data>
  <data name="ERR_CloseParenExpected" xml:space="preserve">
    <value>) expected</value>
  </data>
  <data name="ERR_EndifDirectiveExpected" xml:space="preserve">
    <value>#endif directive expected</value>
  </data>
  <data name="ERR_UnexpectedDirective" xml:space="preserve">
    <value>Unexpected preprocessor directive</value>
  </data>
  <data name="ERR_ErrorDirective" xml:space="preserve">
    <value>#error: '{0}'</value>
  </data>
  <data name="WRN_WarningDirective" xml:space="preserve">
    <value>#warning: '{0}'</value>
  </data>
  <data name="WRN_WarningDirective_Title" xml:space="preserve">
    <value>#warning directive</value>
  </data>
  <data name="ERR_TypeExpected" xml:space="preserve">
    <value>Type expected</value>
  </data>
  <data name="ERR_PPDefFollowsToken" xml:space="preserve">
    <value>Cannot define/undefine preprocessor symbols after first token in file</value>
  </data>
  <data name="ERR_PPReferenceFollowsToken" xml:space="preserve">
    <value>Cannot use #r after first token in file</value>
  </data>
  <data name="ERR_OpenEndedComment" xml:space="preserve">
    <value>End-of-file found, '*/' expected</value>
  </data>
  <data name="ERR_Merge_conflict_marker_encountered" xml:space="preserve">
    <value>Merge conflict marker encountered</value>
  </data>
  <data name="ERR_NoRefOutWhenRefOnly" xml:space="preserve">
    <value>Do not use refout when using refonly.</value>
  </data>
  <data name="ERR_NoNetModuleOutputWhenRefOutOrRefOnly" xml:space="preserve">
    <value>Cannot compile net modules when using /refout or /refonly.</value>
  </data>
  <data name="ERR_OvlOperatorExpected" xml:space="preserve">
    <value>Overloadable operator expected</value>
  </data>
  <data name="ERR_EndRegionDirectiveExpected" xml:space="preserve">
    <value>#endregion directive expected</value>
  </data>
  <data name="ERR_UnterminatedStringLit" xml:space="preserve">
    <value>Unterminated string literal</value>
  </data>
  <data name="ERR_BadDirectivePlacement" xml:space="preserve">
    <value>Preprocessor directives must appear as the first non-whitespace character on a line</value>
  </data>
  <data name="ERR_IdentifierExpectedKW" xml:space="preserve">
    <value>Identifier expected; '{1}' is a keyword</value>
  </data>
  <data name="ERR_SemiOrLBraceExpected" xml:space="preserve">
    <value>{ or ; expected</value>
  </data>
  <data name="ERR_MultiTypeInDeclaration" xml:space="preserve">
    <value>Cannot use more than one type in a for, using, fixed, or declaration statement</value>
  </data>
  <data name="ERR_AddOrRemoveExpected" xml:space="preserve">
    <value>An add or remove accessor expected</value>
  </data>
  <data name="ERR_UnexpectedCharacter" xml:space="preserve">
    <value>Unexpected character '{0}'</value>
  </data>
  <data name="ERR_UnexpectedToken" xml:space="preserve">
    <value>Unexpected token '{0}'</value>
  </data>
  <data name="ERR_ProtectedInStatic" xml:space="preserve">
    <value>'{0}': static classes cannot contain protected members</value>
  </data>
  <data name="WRN_UnreachableGeneralCatch" xml:space="preserve">
    <value>A previous catch clause already catches all exceptions. All non-exceptions thrown will be wrapped in a System.Runtime.CompilerServices.RuntimeWrappedException.</value>
  </data>
  <data name="WRN_UnreachableGeneralCatch_Title" xml:space="preserve">
    <value>A previous catch clause already catches all exceptions</value>
  </data>
  <data name="WRN_UnreachableGeneralCatch_Description" xml:space="preserve">
    <value>This warning is caused when a catch() block has no specified exception type after a catch (System.Exception e) block. The warning advises that the catch() block will not catch any exceptions.

A catch() block after a catch (System.Exception e) block can catch non-CLS exceptions if the RuntimeCompatibilityAttribute is set to false in the AssemblyInfo.cs file: [assembly: RuntimeCompatibilityAttribute(WrapNonExceptionThrows = false)]. If this attribute is not set explicitly to false, all thrown non-CLS exceptions are wrapped as Exceptions and the catch (System.Exception e) block catches them.</value>
  </data>
  <data name="ERR_IncrementLvalueExpected" xml:space="preserve">
    <value>The operand of an increment or decrement operator must be a variable, property or indexer</value>
  </data>
  <data name="ERR_NoSuchMemberOrExtension" xml:space="preserve">
    <value>'{0}' does not contain a definition for '{1}' and no accessible extension method '{1}' accepting a first argument of type '{0}' could be found (are you missing a using directive or an assembly reference?)</value>
  </data>
  <data name="ERR_NoSuchMemberOrExtensionNeedUsing" xml:space="preserve">
    <value>'{0}' does not contain a definition for '{1}' and no extension method '{1}' accepting a first argument of type '{0}' could be found (are you missing a using directive for '{2}'?)</value>
  </data>
  <data name="ERR_BadThisParam" xml:space="preserve">
    <value>Method '{0}' has a parameter modifier 'this' which is not on the first parameter</value>
  </data>
  <data name="ERR_BadParameterModifiers" xml:space="preserve">
    <value> The parameter modifier '{0}' cannot be used with '{1}'</value>
  </data>
  <data name="ERR_BadTypeforThis" xml:space="preserve">
    <value>The first parameter of an extension method cannot be of type '{0}'</value>
  </data>
  <data name="ERR_BadParamModThis" xml:space="preserve">
    <value>A parameter array cannot be used with 'this' modifier on an extension method</value>
  </data>
  <data name="ERR_BadExtensionMeth" xml:space="preserve">
    <value>Extension method must be static</value>
  </data>
  <data name="ERR_BadExtensionAgg" xml:space="preserve">
    <value>Extension method must be defined in a non-generic static class</value>
  </data>
  <data name="ERR_DupParamMod" xml:space="preserve">
    <value>A parameter can only have one '{0}' modifier</value>
  </data>
  <data name="ERR_ExtensionMethodsDecl" xml:space="preserve">
    <value>Extension methods must be defined in a top level static class; {0} is a nested class</value>
  </data>
  <data name="ERR_ExtensionAttrNotFound" xml:space="preserve">
    <value>Cannot define a new extension method because the compiler required type '{0}' cannot be found. Are you missing a reference to System.Core.dll?</value>
  </data>
  <data name="ERR_ExplicitExtension" xml:space="preserve">
    <value>Do not use 'System.Runtime.CompilerServices.ExtensionAttribute'. Use the 'this' keyword instead.</value>
  </data>
  <data name="ERR_ExplicitDynamicAttr" xml:space="preserve">
    <value>Do not use 'System.Runtime.CompilerServices.DynamicAttribute'. Use the 'dynamic' keyword instead.</value>
  </data>
  <data name="ERR_NoDynamicPhantomOnBaseCtor" xml:space="preserve">
    <value>The constructor call needs to be dynamically dispatched, but cannot be because it is part of a constructor initializer. Consider casting the dynamic arguments.</value>
  </data>
  <data name="ERR_ValueTypeExtDelegate" xml:space="preserve">
    <value>Extension method '{0}' defined on value type '{1}' cannot be used to create delegates</value>
  </data>
  <data name="ERR_BadArgCount" xml:space="preserve">
    <value>No overload for method '{0}' takes {1} arguments</value>
  </data>
  <data name="ERR_BadArgType" xml:space="preserve">
    <value>Argument {0}: cannot convert from '{1}' to '{2}'</value>
  </data>
  <data name="ERR_NoSourceFile" xml:space="preserve">
    <value>Source file '{0}' could not be opened -- {1}</value>
  </data>
  <data name="ERR_CantRefResource" xml:space="preserve">
    <value>Cannot link resource files when building a module</value>
  </data>
  <data name="ERR_ResourceNotUnique" xml:space="preserve">
    <value>Resource identifier '{0}' has already been used in this assembly</value>
  </data>
  <data name="ERR_ResourceFileNameNotUnique" xml:space="preserve">
    <value>Each linked resource and module must have a unique filename. Filename '{0}' is specified more than once in this assembly</value>
  </data>
  <data name="ERR_ImportNonAssembly" xml:space="preserve">
    <value>The referenced file '{0}' is not an assembly</value>
  </data>
  <data name="ERR_RefLvalueExpected" xml:space="preserve">
    <value>A ref or out value must be an assignable variable</value>
  </data>
  <data name="ERR_BaseInStaticMeth" xml:space="preserve">
    <value>Keyword 'base' is not available in a static method</value>
  </data>
  <data name="ERR_BaseInBadContext" xml:space="preserve">
    <value>Keyword 'base' is not available in the current context</value>
  </data>
  <data name="ERR_RbraceExpected" xml:space="preserve">
    <value>} expected</value>
  </data>
  <data name="ERR_LbraceExpected" xml:space="preserve">
    <value>{ expected</value>
  </data>
  <data name="ERR_InExpected" xml:space="preserve">
    <value>'in' expected</value>
  </data>
  <data name="ERR_InvalidPreprocExpr" xml:space="preserve">
    <value>Invalid preprocessor expression</value>
  </data>
  <data name="ERR_InvalidMemberDecl" xml:space="preserve">
    <value>Invalid token '{0}' in class, struct, or interface member declaration</value>
  </data>
  <data name="ERR_MemberNeedsType" xml:space="preserve">
    <value>Method must have a return type</value>
  </data>
  <data name="ERR_BadBaseType" xml:space="preserve">
    <value>Invalid base type</value>
  </data>
  <data name="WRN_EmptySwitch" xml:space="preserve">
    <value>Empty switch block</value>
  </data>
  <data name="WRN_EmptySwitch_Title" xml:space="preserve">
    <value>Empty switch block</value>
  </data>
  <data name="ERR_ExpectedEndTry" xml:space="preserve">
    <value>Expected catch or finally</value>
  </data>
  <data name="ERR_InvalidExprTerm" xml:space="preserve">
    <value>Invalid expression term '{0}'</value>
  </data>
  <data name="ERR_BadNewExpr" xml:space="preserve">
    <value>A new expression requires an argument list or (), [], or {} after type</value>
  </data>
  <data name="ERR_NoNamespacePrivate" xml:space="preserve">
    <value>Elements defined in a namespace cannot be explicitly declared as private, protected, protected internal, or private protected</value>
  </data>
  <data name="ERR_BadVarDecl" xml:space="preserve">
    <value>Expected ; or = (cannot specify constructor arguments in declaration)</value>
  </data>
  <data name="ERR_UsingAfterElements" xml:space="preserve">
    <value>A using clause must precede all other elements defined in the namespace except extern alias declarations</value>
  </data>
  <data name="ERR_BadBinOpArgs" xml:space="preserve">
    <value>Overloaded binary operator '{0}' takes two parameters</value>
  </data>
  <data name="ERR_BadUnOpArgs" xml:space="preserve">
    <value>Overloaded unary operator '{0}' takes one parameter</value>
  </data>
  <data name="ERR_NoVoidParameter" xml:space="preserve">
    <value>Invalid parameter type 'void'</value>
  </data>
  <data name="ERR_DuplicateAlias" xml:space="preserve">
    <value>The using alias '{0}' appeared previously in this namespace</value>
  </data>
  <data name="ERR_BadProtectedAccess" xml:space="preserve">
    <value>Cannot access protected member '{0}' via a qualifier of type '{1}'; the qualifier must be of type '{2}' (or derived from it)</value>
  </data>
  <data name="ERR_AddModuleAssembly" xml:space="preserve">
    <value>'{0}' cannot be added to this assembly because it already is an assembly</value>
  </data>
  <data name="ERR_BindToBogusProp2" xml:space="preserve">
    <value>Property, indexer, or event '{0}' is not supported by the language; try directly calling accessor methods '{1}' or '{2}'</value>
  </data>
  <data name="ERR_BindToBogusProp1" xml:space="preserve">
    <value>Property, indexer, or event '{0}' is not supported by the language; try directly calling accessor method '{1}'</value>
  </data>
  <data name="ERR_NoVoidHere" xml:space="preserve">
    <value>Keyword 'void' cannot be used in this context</value>
  </data>
  <data name="ERR_IndexerNeedsParam" xml:space="preserve">
    <value>Indexers must have at least one parameter</value>
  </data>
  <data name="ERR_BadArraySyntax" xml:space="preserve">
    <value>Array type specifier, [], must appear before parameter name</value>
  </data>
  <data name="ERR_BadOperatorSyntax" xml:space="preserve">
    <value>Declaration is not valid; use '{0} operator &lt;dest-type&gt; (...' instead</value>
  </data>
  <data name="ERR_MainClassNotFound" xml:space="preserve">
    <value>Could not find '{0}' specified for Main method</value>
  </data>
  <data name="ERR_MainClassNotClass" xml:space="preserve">
    <value>'{0}' specified for Main method must be a non-generic class, struct, or interface</value>
  </data>
  <data name="ERR_NoMainInClass" xml:space="preserve">
    <value>'{0}' does not have a suitable static 'Main' method</value>
  </data>
  <data name="ERR_MainClassIsImport" xml:space="preserve">
    <value>Cannot use '{0}' for Main method because it is imported</value>
  </data>
  <data name="ERR_OutputNeedsName" xml:space="preserve">
    <value>Outputs without source must have the /out option specified</value>
  </data>
  <data name="ERR_NoOutputDirectory" xml:space="preserve">
    <value>Output directory could not be determined</value>
  </data>
  <data name="ERR_CantHaveWin32ResAndManifest" xml:space="preserve">
    <value>Conflicting options specified: Win32 resource file; Win32 manifest</value>
  </data>
  <data name="ERR_CantHaveWin32ResAndIcon" xml:space="preserve">
    <value>Conflicting options specified: Win32 resource file; Win32 icon</value>
  </data>
  <data name="ERR_CantReadResource" xml:space="preserve">
    <value>Error reading resource '{0}' -- '{1}'</value>
  </data>
  <data name="ERR_DocFileGen" xml:space="preserve">
    <value>Error writing to XML documentation file: {0}</value>
  </data>
  <data name="WRN_XMLParseError" xml:space="preserve">
    <value>XML comment has badly formed XML -- '{0}'</value>
  </data>
  <data name="WRN_XMLParseError_Title" xml:space="preserve">
    <value>XML comment has badly formed XML</value>
  </data>
  <data name="WRN_DuplicateParamTag" xml:space="preserve">
    <value>XML comment has a duplicate param tag for '{0}'</value>
  </data>
  <data name="WRN_DuplicateParamTag_Title" xml:space="preserve">
    <value>XML comment has a duplicate param tag</value>
  </data>
  <data name="WRN_UnmatchedParamTag" xml:space="preserve">
    <value>XML comment has a param tag for '{0}', but there is no parameter by that name</value>
  </data>
  <data name="WRN_UnmatchedParamTag_Title" xml:space="preserve">
    <value>XML comment has a param tag, but there is no parameter by that name</value>
  </data>
  <data name="WRN_UnmatchedParamRefTag" xml:space="preserve">
    <value>XML comment on '{1}' has a paramref tag for '{0}', but there is no parameter by that name</value>
  </data>
  <data name="WRN_UnmatchedParamRefTag_Title" xml:space="preserve">
    <value>XML comment has a paramref tag, but there is no parameter by that name</value>
  </data>
  <data name="WRN_MissingParamTag" xml:space="preserve">
    <value>Parameter '{0}' has no matching param tag in the XML comment for '{1}' (but other parameters do)</value>
  </data>
  <data name="WRN_MissingParamTag_Title" xml:space="preserve">
    <value>Parameter has no matching param tag in the XML comment (but other parameters do)</value>
  </data>
  <data name="WRN_BadXMLRef" xml:space="preserve">
    <value>XML comment has cref attribute '{0}' that could not be resolved</value>
  </data>
  <data name="WRN_BadXMLRef_Title" xml:space="preserve">
    <value>XML comment has cref attribute that could not be resolved</value>
  </data>
  <data name="ERR_BadStackAllocExpr" xml:space="preserve">
    <value>A stackalloc expression requires [] after type</value>
  </data>
  <data name="ERR_InvalidLineNumber" xml:space="preserve">
    <value>The line number specified for #line directive is missing or invalid</value>
  </data>
  <data name="ERR_MissingPPFile" xml:space="preserve">
    <value>Quoted file name, single-line comment or end-of-line expected</value>
  </data>
  <data name="ERR_ExpectedPPFile" xml:space="preserve">
    <value>Quoted file name expected</value>
  </data>
  <data name="ERR_ReferenceDirectiveOnlyAllowedInScripts" xml:space="preserve">
    <value>#r is only allowed in scripts</value>
  </data>
  <data name="ERR_ForEachMissingMember" xml:space="preserve">
    <value>foreach statement cannot operate on variables of type '{0}' because '{0}' does not contain a public instance definition for '{1}'</value>
  </data>
  <data name="ERR_AwaitForEachMissingMember" xml:space="preserve">
    <value>Asynchronous foreach statement cannot operate on variables of type '{0}' because '{0}' does not contain a suitable public instance definition for '{1}'</value>
  </data>
  <data name="ERR_ForEachMissingMemberWrongAsync" xml:space="preserve">
    <value>foreach statement cannot operate on variables of type '{0}' because '{0}' does not contain a public instance definition for '{1}'. Did you mean 'await foreach' rather than 'foreach'?</value>
  </data>
  <data name="ERR_AwaitForEachMissingMemberWrongAsync" xml:space="preserve">
    <value>Asynchronous foreach statement cannot operate on variables of type '{0}' because '{0}' does not contain a public instance definition for '{1}'. Did you mean 'foreach' rather than 'await foreach'?</value>
  </data>
  <data name="ERR_PossibleAsyncIteratorWithoutYield" xml:space="preserve">
    <value>The body of an async-iterator method must contain a 'yield' statement.</value>
  </data>
  <data name="ERR_PossibleAsyncIteratorWithoutYieldOrAwait" xml:space="preserve">
    <value>The body of an async-iterator method must contain a 'yield' statement. Consider removing 'async' from the method declaration or adding a 'yield' statement.</value>
  </data>
  <data name="ERR_StaticLocalFunctionCannotCaptureVariable" xml:space="preserve">
    <value>A static local function cannot contain a reference to '{0}'.</value>
  </data>
  <data name="ERR_StaticLocalFunctionCannotCaptureThis" xml:space="preserve">
    <value>A static local function cannot contain a reference to 'this' or 'base'.</value>
  </data>
  <data name="WRN_BadXMLRefParamType" xml:space="preserve">
    <value>Invalid type for parameter {0} in XML comment cref attribute: '{1}'</value>
  </data>
  <data name="WRN_BadXMLRefParamType_Title" xml:space="preserve">
    <value>Invalid type for parameter in XML comment cref attribute</value>
  </data>
  <data name="WRN_BadXMLRefReturnType" xml:space="preserve">
    <value>Invalid return type in XML comment cref attribute</value>
  </data>
  <data name="WRN_BadXMLRefReturnType_Title" xml:space="preserve">
    <value>Invalid return type in XML comment cref attribute</value>
  </data>
  <data name="ERR_BadWin32Res" xml:space="preserve">
    <value>Error reading Win32 resources -- {0}</value>
  </data>
  <data name="WRN_BadXMLRefSyntax" xml:space="preserve">
    <value>XML comment has syntactically incorrect cref attribute '{0}'</value>
  </data>
  <data name="WRN_BadXMLRefSyntax_Title" xml:space="preserve">
    <value>XML comment has syntactically incorrect cref attribute</value>
  </data>
  <data name="ERR_BadModifierLocation" xml:space="preserve">
    <value>Member modifier '{0}' must precede the member type and name</value>
  </data>
  <data name="ERR_MissingArraySize" xml:space="preserve">
    <value>Array creation must have array size or array initializer</value>
  </data>
  <data name="WRN_UnprocessedXMLComment" xml:space="preserve">
    <value>XML comment is not placed on a valid language element</value>
  </data>
  <data name="WRN_UnprocessedXMLComment_Title" xml:space="preserve">
    <value>XML comment is not placed on a valid language element</value>
  </data>
  <data name="WRN_FailedInclude" xml:space="preserve">
    <value>Unable to include XML fragment '{1}' of file '{0}' -- {2}</value>
  </data>
  <data name="WRN_FailedInclude_Title" xml:space="preserve">
    <value>Unable to include XML fragment</value>
  </data>
  <data name="WRN_InvalidInclude" xml:space="preserve">
    <value>Invalid XML include element -- {0}</value>
  </data>
  <data name="WRN_InvalidInclude_Title" xml:space="preserve">
    <value>Invalid XML include element</value>
  </data>
  <data name="WRN_MissingXMLComment" xml:space="preserve">
    <value>Missing XML comment for publicly visible type or member '{0}'</value>
  </data>
  <data name="WRN_MissingXMLComment_Title" xml:space="preserve">
    <value>Missing XML comment for publicly visible type or member</value>
  </data>
  <data name="WRN_MissingXMLComment_Description" xml:space="preserve">
    <value>The /doc compiler option was specified, but one or more constructs did not have comments.</value>
  </data>
  <data name="WRN_XMLParseIncludeError" xml:space="preserve">
    <value>Badly formed XML in included comments file -- '{0}'</value>
  </data>
  <data name="WRN_XMLParseIncludeError_Title" xml:space="preserve">
    <value>Badly formed XML in included comments file</value>
  </data>
  <data name="ERR_BadDelArgCount" xml:space="preserve">
    <value>Delegate '{0}' does not take {1} arguments</value>
  </data>
  <data name="ERR_UnexpectedSemicolon" xml:space="preserve">
    <value>Semicolon after method or accessor block is not valid</value>
  </data>
  <data name="ERR_MethodReturnCantBeRefAny" xml:space="preserve">
    <value>The return type of a method, delegate, or function pointer cannot be '{0}'</value>
  </data>
  <data name="ERR_CompileCancelled" xml:space="preserve">
    <value>Compilation cancelled by user</value>
  </data>
  <data name="ERR_MethodArgCantBeRefAny" xml:space="preserve">
    <value>Cannot make reference to variable of type '{0}'</value>
  </data>
  <data name="ERR_AssgReadonlyLocal" xml:space="preserve">
    <value>Cannot assign to '{0}' because it is read-only</value>
  </data>
  <data name="ERR_RefReadonlyLocal" xml:space="preserve">
    <value>Cannot use '{0}' as a ref or out value because it is read-only</value>
  </data>
  <data name="ERR_CantUseRequiredAttribute" xml:space="preserve">
    <value>The RequiredAttribute attribute is not permitted on C# types</value>
  </data>
  <data name="ERR_NoModifiersOnAccessor" xml:space="preserve">
    <value>Modifiers cannot be placed on event accessor declarations</value>
  </data>
  <data name="ERR_ParamsCantBeWithModifier" xml:space="preserve">
    <value>The params parameter cannot be declared as {0}</value>
  </data>
  <data name="ERR_ReturnNotLValue" xml:space="preserve">
    <value>Cannot modify the return value of '{0}' because it is not a variable</value>
  </data>
  <data name="ERR_MissingCoClass" xml:space="preserve">
    <value>The managed coclass wrapper class '{0}' for interface '{1}' cannot be found (are you missing an assembly reference?)</value>
  </data>
  <data name="ERR_AmbiguousAttribute" xml:space="preserve">
    <value>'{0}' is ambiguous between '{1}' and '{2}'; use either '@{0}' or '{0}Attribute'</value>
  </data>
  <data name="ERR_BadArgExtraRef" xml:space="preserve">
    <value>Argument {0} may not be passed with the '{1}' keyword</value>
  </data>
  <data name="WRN_CmdOptionConflictsSource" xml:space="preserve">
    <value>Option '{0}' overrides attribute '{1}' given in a source file or added module</value>
  </data>
  <data name="WRN_CmdOptionConflictsSource_Title" xml:space="preserve">
    <value>Option overrides attribute given in a source file or added module</value>
  </data>
  <data name="WRN_CmdOptionConflictsSource_Description" xml:space="preserve">
    <value>This warning occurs if the assembly attributes AssemblyKeyFileAttribute or AssemblyKeyNameAttribute found in source conflict with the /keyfile or /keycontainer command line option or key file name or key container specified in the Project Properties.</value>
  </data>
  <data name="ERR_BadCompatMode" xml:space="preserve">
    <value>Invalid option '{0}' for /langversion. Use '/langversion:?' to list supported values.</value>
  </data>
  <data name="ERR_DelegateOnConditional" xml:space="preserve">
    <value>Cannot create delegate with '{0}' because it or a method it overrides has a Conditional attribute</value>
  </data>
  <data name="ERR_CantMakeTempFile" xml:space="preserve">
    <value>Cannot create temporary file -- {0}</value>
  </data>
  <data name="ERR_BadArgRef" xml:space="preserve">
    <value>Argument {0} must be passed with the '{1}' keyword</value>
  </data>
  <data name="ERR_YieldInAnonMeth" xml:space="preserve">
    <value>The yield statement cannot be used inside an anonymous method or lambda expression</value>
  </data>
  <data name="ERR_ReturnInIterator" xml:space="preserve">
    <value>Cannot return a value from an iterator. Use the yield return statement to return a value, or yield break to end the iteration.</value>
  </data>
  <data name="ERR_BadIteratorArgType" xml:space="preserve">
    <value>Iterators cannot have ref, in or out parameters</value>
  </data>
  <data name="ERR_BadIteratorReturn" xml:space="preserve">
    <value>The body of '{0}' cannot be an iterator block because '{1}' is not an iterator interface type</value>
  </data>
  <data name="ERR_BadYieldInFinally" xml:space="preserve">
    <value>Cannot yield in the body of a finally clause</value>
  </data>
  <data name="ERR_IteratorMustBeAsync" xml:space="preserve">
    <value>Method '{0}' with an iterator block must be 'async' to return '{1}'</value>
  </data>
  <data name="ERR_BadYieldInTryOfCatch" xml:space="preserve">
    <value>Cannot yield a value in the body of a try block with a catch clause</value>
  </data>
  <data name="ERR_EmptyYield" xml:space="preserve">
    <value>Expression expected after yield return</value>
  </data>
  <data name="ERR_AnonDelegateCantUse" xml:space="preserve">
    <value>Cannot use ref, out, or in parameter '{0}' inside an anonymous method, lambda expression, query expression, or local function</value>
  </data>
  <data name="ERR_IllegalInnerUnsafe" xml:space="preserve">
    <value>Unsafe code may not appear in iterators</value>
  </data>
  <data name="ERR_BadYieldInCatch" xml:space="preserve">
    <value>Cannot yield a value in the body of a catch clause</value>
  </data>
  <data name="ERR_BadDelegateLeave" xml:space="preserve">
    <value>Control cannot leave the body of an anonymous method or lambda expression</value>
  </data>
  <data name="ERR_IllegalSuppression" xml:space="preserve">
    <value>The suppression operator is not allowed in this context</value>
  </data>
  <data name="WRN_IllegalPragma" xml:space="preserve">
    <value>Unrecognized #pragma directive</value>
  </data>
  <data name="WRN_IllegalPragma_Title" xml:space="preserve">
    <value>Unrecognized #pragma directive</value>
  </data>
  <data name="WRN_IllegalPPWarning" xml:space="preserve">
    <value>Expected 'disable' or 'restore'</value>
  </data>
  <data name="WRN_IllegalPPWarning_Title" xml:space="preserve">
    <value>Expected 'disable' or 'restore' after #pragma warning</value>
  </data>
  <data name="WRN_BadRestoreNumber" xml:space="preserve">
    <value>Cannot restore warning 'CS{0}' because it was disabled globally</value>
  </data>
  <data name="WRN_BadRestoreNumber_Title" xml:space="preserve">
    <value>Cannot restore warning because it was disabled globally</value>
  </data>
  <data name="ERR_VarargsIterator" xml:space="preserve">
    <value>__arglist is not allowed in the parameter list of iterators</value>
  </data>
  <data name="ERR_UnsafeIteratorArgType" xml:space="preserve">
    <value>Iterators cannot have unsafe parameters or yield types</value>
  </data>
  <data name="ERR_BadCoClassSig" xml:space="preserve">
    <value>The managed coclass wrapper class signature '{0}' for interface '{1}' is not a valid class name signature</value>
  </data>
  <data name="ERR_MultipleIEnumOfT" xml:space="preserve">
    <value>foreach statement cannot operate on variables of type '{0}' because it implements multiple instantiations of '{1}'; try casting to a specific interface instantiation</value>
  </data>
  <data name="ERR_MultipleIAsyncEnumOfT" xml:space="preserve">
    <value>Asynchronous foreach statement cannot operate on variables of type '{0}' because it implements multiple instantiations of '{1}'; try casting to a specific interface instantiation</value>
  </data>
  <data name="ERR_FixedDimsRequired" xml:space="preserve">
    <value>A fixed size buffer field must have the array size specifier after the field name</value>
  </data>
  <data name="ERR_FixedNotInStruct" xml:space="preserve">
    <value>Fixed size buffer fields may only be members of structs</value>
  </data>
  <data name="ERR_AnonymousReturnExpected" xml:space="preserve">
    <value>Not all code paths return a value in {0} of type '{1}'</value>
  </data>
  <data name="WRN_NonECMAFeature" xml:space="preserve">
    <value>Feature '{0}' is not part of the standardized ISO C# language specification, and may not be accepted by other compilers</value>
  </data>
  <data name="WRN_NonECMAFeature_Title" xml:space="preserve">
    <value>Feature is not part of the standardized ISO C# language specification, and may not be accepted by other compilers</value>
  </data>
  <data name="ERR_ExpectedVerbatimLiteral" xml:space="preserve">
    <value>Keyword, identifier, or string expected after verbatim specifier: @</value>
  </data>
  <data name="ERR_RefReadonly" xml:space="preserve">
    <value>A readonly field cannot be used as a ref or out value (except in a constructor)</value>
  </data>
  <data name="ERR_RefReadonly2" xml:space="preserve">
    <value>Members of readonly field '{0}' cannot be used as a ref or out value (except in a constructor)</value>
  </data>
  <data name="ERR_AssgReadonly" xml:space="preserve">
    <value>A readonly field cannot be assigned to (except in a constructor or init-only setter of the class in which the field is defined or a variable initializer))</value>
  </data>
  <data name="ERR_AssgReadonly2" xml:space="preserve">
    <value>Members of readonly field '{0}' cannot be modified (except in a constructor or a variable initializer)</value>
  </data>
  <data name="ERR_RefReadonlyNotField" xml:space="preserve">
    <value>Cannot use {0} '{1}' as a ref or out value because it is a readonly variable</value>
  </data>
  <data name="ERR_RefReadonlyNotField2" xml:space="preserve">
    <value>Members of {0} '{1}' cannot be used as a ref or out value because it is a readonly variable</value>
  </data>
  <data name="ERR_AssignReadonlyNotField" xml:space="preserve">
    <value>Cannot assign to {0} '{1}' because it is a readonly variable</value>
  </data>
  <data name="ERR_AssignReadonlyNotField2" xml:space="preserve">
    <value>Cannot assign to a member of {0} '{1}' because it is a readonly variable</value>
  </data>
  <data name="ERR_RefReturnReadonlyNotField" xml:space="preserve">
    <value>Cannot return {0} '{1}' by writable reference because it is a readonly variable</value>
  </data>
  <data name="ERR_RefReturnReadonlyNotField2" xml:space="preserve">
    <value>Members of {0} '{1}' cannot be returned by writable reference because it is a readonly variable</value>
  </data>
  <data name="ERR_AssgReadonlyStatic2" xml:space="preserve">
    <value>Fields of static readonly field '{0}' cannot be assigned to (except in a static constructor or a variable initializer)</value>
  </data>
  <data name="ERR_RefReadonlyStatic2" xml:space="preserve">
    <value>Fields of static readonly field '{0}' cannot be used as a ref or out value (except in a static constructor)</value>
  </data>
  <data name="ERR_AssgReadonlyLocal2Cause" xml:space="preserve">
    <value>Cannot modify members of '{0}' because it is a '{1}'</value>
  </data>
  <data name="ERR_RefReadonlyLocal2Cause" xml:space="preserve">
    <value>Cannot use fields of '{0}' as a ref or out value because it is a '{1}'</value>
  </data>
  <data name="ERR_AssgReadonlyLocalCause" xml:space="preserve">
    <value>Cannot assign to '{0}' because it is a '{1}'</value>
  </data>
  <data name="ERR_RefReadonlyLocalCause" xml:space="preserve">
    <value>Cannot use '{0}' as a ref or out value because it is a '{1}'</value>
  </data>
  <data name="WRN_ErrorOverride" xml:space="preserve">
    <value>{0}. See also error CS{1}.</value>
  </data>
  <data name="WRN_ErrorOverride_Title" xml:space="preserve">
    <value>Warning is overriding an error</value>
  </data>
  <data name="WRN_ErrorOverride_Description" xml:space="preserve">
    <value>The compiler emits this warning when it overrides an error with a warning. For information about the problem, search for the error code mentioned.</value>
  </data>
  <data name="ERR_AnonMethToNonDel" xml:space="preserve">
    <value>Cannot convert {0} to type '{1}' because it is not a delegate type</value>
  </data>
  <data name="ERR_CantConvAnonMethParams" xml:space="preserve">
    <value>Cannot convert {0} to type '{1}' because the parameter types do not match the delegate parameter types</value>
  </data>
  <data name="ERR_CantConvAnonMethReturns" xml:space="preserve">
    <value>Cannot convert {0} to intended delegate type because some of the return types in the block are not implicitly convertible to the delegate return type</value>
  </data>
  <data name="ERR_BadAsyncReturnExpression" xml:space="preserve">
    <value>Since this is an async method, the return expression must be of type '{0}' rather than 'Task&lt;{0}&gt;'</value>
  </data>
  <data name="ERR_CantConvAsyncAnonFuncReturns" xml:space="preserve">
    <value>Cannot convert async {0} to delegate type '{1}'. An async {0} may return void, Task or Task&lt;T&gt;, none of which are convertible to '{1}'.</value>
  </data>
  <data name="ERR_IllegalFixedType" xml:space="preserve">
    <value>Fixed size buffer type must be one of the following: bool, byte, short, int, long, char, sbyte, ushort, uint, ulong, float or double</value>
  </data>
  <data name="ERR_FixedOverflow" xml:space="preserve">
    <value>Fixed size buffer of length {0} and type '{1}' is too big</value>
  </data>
  <data name="ERR_InvalidFixedArraySize" xml:space="preserve">
    <value>Fixed size buffers must have a length greater than zero</value>
  </data>
  <data name="ERR_FixedBufferNotFixed" xml:space="preserve">
    <value>You cannot use fixed size buffers contained in unfixed expressions. Try using the fixed statement.</value>
  </data>
  <data name="ERR_AttributeNotOnAccessor" xml:space="preserve">
    <value>Attribute '{0}' is not valid on property or event accessors. It is only valid on '{1}' declarations.</value>
  </data>
  <data name="WRN_InvalidSearchPathDir" xml:space="preserve">
    <value>Invalid search path '{0}' specified in '{1}' -- '{2}'</value>
  </data>
  <data name="WRN_InvalidSearchPathDir_Title" xml:space="preserve">
    <value>Invalid search path specified</value>
  </data>
  <data name="ERR_IllegalVarArgs" xml:space="preserve">
    <value>__arglist is not valid in this context</value>
  </data>
  <data name="ERR_IllegalParams" xml:space="preserve">
    <value>params is not valid in this context</value>
  </data>
  <data name="ERR_BadModifiersOnNamespace" xml:space="preserve">
    <value>A namespace declaration cannot have modifiers or attributes</value>
  </data>
  <data name="ERR_BadPlatformType" xml:space="preserve">
    <value>Invalid option '{0}' for /platform; must be anycpu, x86, Itanium, arm, arm64 or x64</value>
  </data>
  <data name="ERR_ThisStructNotInAnonMeth" xml:space="preserve">
    <value>Anonymous methods, lambda expressions, query expressions, and local functions inside structs cannot access instance members of 'this'. Consider copying 'this' to a local variable outside the anonymous method, lambda expression, query expression, or local function and using the local instead.</value>
  </data>
  <data name="ERR_NoConvToIDisp" xml:space="preserve">
    <value>'{0}': type used in a using statement must be implicitly convertible to 'System.IDisposable'.</value>
  </data>
  <data name="ERR_NoConvToIDispWrongAsync" xml:space="preserve">
    <value>'{0}': type used in a using statement must be implicitly convertible to 'System.IDisposable'. Did you mean 'await using' rather than 'using'?</value>
  </data>
  <data name="ERR_NoConvToIAsyncDisp" xml:space="preserve">
    <value>'{0}': type used in an asynchronous using statement must be implicitly convertible to 'System.IAsyncDisposable' or implement a suitable 'DisposeAsync' method.</value>
  </data>
  <data name="ERR_NoConvToIAsyncDispWrongAsync" xml:space="preserve">
    <value>'{0}': type used in an asynchronous using statement must be implicitly convertible to 'System.IAsyncDisposable' or implement a suitable 'DisposeAsync' method. Did you mean 'using' rather than 'await using'?</value>
  </data>
  <data name="ERR_BadParamRef" xml:space="preserve">
    <value>Parameter {0} must be declared with the '{1}' keyword</value>
  </data>
  <data name="ERR_BadParamExtraRef" xml:space="preserve">
    <value>Parameter {0} should not be declared with the '{1}' keyword</value>
  </data>
  <data name="ERR_BadParamType" xml:space="preserve">
    <value>Parameter {0} is declared as type '{1}{2}' but should be '{3}{4}'</value>
  </data>
  <data name="ERR_BadExternIdentifier" xml:space="preserve">
    <value>Invalid extern alias for '/reference'; '{0}' is not a valid identifier</value>
  </data>
  <data name="ERR_AliasMissingFile" xml:space="preserve">
    <value>Invalid reference alias option: '{0}=' -- missing filename</value>
  </data>
  <data name="ERR_GlobalExternAlias" xml:space="preserve">
    <value>You cannot redefine the global extern alias</value>
  </data>
  <data name="ERR_MissingTypeInSource" xml:space="preserve">
    <value>Reference to type '{0}' claims it is defined in this assembly, but it is not defined in source or any added modules</value>
  </data>
  <data name="ERR_MissingTypeInAssembly" xml:space="preserve">
    <value>Reference to type '{0}' claims it is defined in '{1}', but it could not be found</value>
  </data>
  <data name="WRN_MultiplePredefTypes" xml:space="preserve">
    <value>The predefined type '{0}' is defined in multiple assemblies in the global alias; using definition from '{1}'</value>
  </data>
  <data name="WRN_MultiplePredefTypes_Title" xml:space="preserve">
    <value>Predefined type is defined in multiple assemblies in the global alias</value>
  </data>
  <data name="WRN_MultiplePredefTypes_Description" xml:space="preserve">
    <value>This error occurs when a predefined system type such as System.Int32 is found in two assemblies. One way this can happen is if you are referencing mscorlib or System.Runtime.dll from two different places, such as trying to run two versions of the .NET Framework side-by-side.</value>
  </data>
  <data name="ERR_LocalCantBeFixedAndHoisted" xml:space="preserve">
    <value>Local '{0}' or its members cannot have their address taken and be used inside an anonymous method or lambda expression</value>
  </data>
  <data name="WRN_TooManyLinesForDebugger" xml:space="preserve">
    <value>Source file has exceeded the limit of 16,707,565 lines representable in the PDB; debug information will be incorrect</value>
  </data>
  <data name="WRN_TooManyLinesForDebugger_Title" xml:space="preserve">
    <value>Source file has exceeded the limit of 16,707,565 lines representable in the PDB; debug information will be incorrect</value>
  </data>
  <data name="ERR_CantConvAnonMethNoParams" xml:space="preserve">
    <value>Cannot convert anonymous method block without a parameter list to delegate type '{0}' because it has one or more out parameters</value>
  </data>
  <data name="ERR_ConditionalOnNonAttributeClass" xml:space="preserve">
    <value>Attribute '{0}' is only valid on methods or attribute classes</value>
  </data>
  <data name="WRN_CallOnNonAgileField" xml:space="preserve">
    <value>Accessing a member on '{0}' may cause a runtime exception because it is a field of a marshal-by-reference class</value>
  </data>
  <data name="WRN_CallOnNonAgileField_Title" xml:space="preserve">
    <value>Accessing a member on a field of a marshal-by-reference class may cause a runtime exception</value>
  </data>
  <data name="WRN_CallOnNonAgileField_Description" xml:space="preserve">
    <value>This warning occurs when you try to call a method, property, or indexer on a member of a class that derives from MarshalByRefObject, and the member is a value type. Objects that inherit from MarshalByRefObject are typically intended to be marshaled by reference across an application domain. If any code ever attempts to directly access the value-type member of such an object across an application domain, a runtime exception will occur. To resolve the warning, first copy the member into a local variable and call the method on that variable.</value>
  </data>
  <data name="WRN_BadWarningNumber" xml:space="preserve">
    <value>'{0}' is not a valid warning number</value>
  </data>
  <data name="WRN_BadWarningNumber_Title" xml:space="preserve">
    <value>Not a valid warning number</value>
  </data>
  <data name="WRN_BadWarningNumber_Description" xml:space="preserve">
    <value>A number that was passed to the #pragma warning preprocessor directive was not a valid warning number. Verify that the number represents a warning, not an error.</value>
  </data>
  <data name="WRN_InvalidNumber" xml:space="preserve">
    <value>Invalid number</value>
  </data>
  <data name="WRN_InvalidNumber_Title" xml:space="preserve">
    <value>Invalid number</value>
  </data>
  <data name="WRN_FileNameTooLong" xml:space="preserve">
    <value>Invalid filename specified for preprocessor directive. Filename is too long or not a valid filename.</value>
  </data>
  <data name="WRN_FileNameTooLong_Title" xml:space="preserve">
    <value>Invalid filename specified for preprocessor directive</value>
  </data>
  <data name="WRN_IllegalPPChecksum" xml:space="preserve">
    <value>Invalid #pragma checksum syntax; should be #pragma checksum "filename" "{XXXXXXXX-XXXX-XXXX-XXXX-XXXXXXXXXXXX}" "XXXX..."</value>
  </data>
  <data name="WRN_IllegalPPChecksum_Title" xml:space="preserve">
    <value>Invalid #pragma checksum syntax</value>
  </data>
  <data name="WRN_EndOfPPLineExpected" xml:space="preserve">
    <value>Single-line comment or end-of-line expected</value>
  </data>
  <data name="WRN_EndOfPPLineExpected_Title" xml:space="preserve">
    <value>Single-line comment or end-of-line expected after #pragma directive</value>
  </data>
  <data name="WRN_ConflictingChecksum" xml:space="preserve">
    <value>Different checksum values given for '{0}'</value>
  </data>
  <data name="WRN_ConflictingChecksum_Title" xml:space="preserve">
    <value>Different #pragma checksum values given</value>
  </data>
  <data name="WRN_InvalidAssemblyName" xml:space="preserve">
    <value>Assembly reference '{0}' is invalid and cannot be resolved</value>
  </data>
  <data name="WRN_InvalidAssemblyName_Title" xml:space="preserve">
    <value>Assembly reference is invalid and cannot be resolved</value>
  </data>
  <data name="WRN_InvalidAssemblyName_Description" xml:space="preserve">
    <value>This warning indicates that an attribute, such as InternalsVisibleToAttribute, was not specified correctly.</value>
  </data>
  <data name="WRN_UnifyReferenceMajMin" xml:space="preserve">
    <value>Assuming assembly reference '{0}' used by '{1}' matches identity '{2}' of '{3}', you may need to supply runtime policy</value>
  </data>
  <data name="WRN_UnifyReferenceMajMin_Title" xml:space="preserve">
    <value>Assuming assembly reference matches identity</value>
  </data>
  <data name="WRN_UnifyReferenceMajMin_Description" xml:space="preserve">
    <value>The two assemblies differ in release and/or version number. For unification to occur, you must specify directives in the application's .config file, and you must provide the correct strong name of an assembly.</value>
  </data>
  <data name="WRN_UnifyReferenceBldRev" xml:space="preserve">
    <value>Assuming assembly reference '{0}' used by '{1}' matches identity '{2}' of '{3}', you may need to supply runtime policy</value>
  </data>
  <data name="WRN_UnifyReferenceBldRev_Title" xml:space="preserve">
    <value>Assuming assembly reference matches identity</value>
  </data>
  <data name="WRN_UnifyReferenceBldRev_Description" xml:space="preserve">
    <value>The two assemblies differ in release and/or version number. For unification to occur, you must specify directives in the application's .config file, and you must provide the correct strong name of an assembly.</value>
  </data>
  <data name="ERR_DuplicateImport" xml:space="preserve">
    <value>Multiple assemblies with equivalent identity have been imported: '{0}' and '{1}'. Remove one of the duplicate references.</value>
  </data>
  <data name="ERR_DuplicateImportSimple" xml:space="preserve">
    <value>An assembly with the same simple name '{0}' has already been imported. Try removing one of the references (e.g. '{1}') or sign them to enable side-by-side.</value>
  </data>
  <data name="ERR_AssemblyMatchBadVersion" xml:space="preserve">
    <value>Assembly '{0}' with identity '{1}' uses '{2}' which has a higher version than referenced assembly '{3}' with identity '{4}'</value>
  </data>
  <data name="ERR_FixedNeedsLvalue" xml:space="preserve">
    <value>Fixed size buffers can only be accessed through locals or fields</value>
  </data>
  <data name="WRN_DuplicateTypeParamTag" xml:space="preserve">
    <value>XML comment has a duplicate typeparam tag for '{0}'</value>
  </data>
  <data name="WRN_DuplicateTypeParamTag_Title" xml:space="preserve">
    <value>XML comment has a duplicate typeparam tag</value>
  </data>
  <data name="WRN_UnmatchedTypeParamTag" xml:space="preserve">
    <value>XML comment has a typeparam tag for '{0}', but there is no type parameter by that name</value>
  </data>
  <data name="WRN_UnmatchedTypeParamTag_Title" xml:space="preserve">
    <value>XML comment has a typeparam tag, but there is no type parameter by that name</value>
  </data>
  <data name="WRN_UnmatchedTypeParamRefTag" xml:space="preserve">
    <value>XML comment on '{1}' has a typeparamref tag for '{0}', but there is no type parameter by that name</value>
  </data>
  <data name="WRN_UnmatchedTypeParamRefTag_Title" xml:space="preserve">
    <value>XML comment has a typeparamref tag, but there is no type parameter by that name</value>
  </data>
  <data name="WRN_MissingTypeParamTag" xml:space="preserve">
    <value>Type parameter '{0}' has no matching typeparam tag in the XML comment on '{1}' (but other type parameters do)</value>
  </data>
  <data name="WRN_MissingTypeParamTag_Title" xml:space="preserve">
    <value>Type parameter has no matching typeparam tag in the XML comment (but other type parameters do)</value>
  </data>
  <data name="ERR_CantChangeTypeOnOverride" xml:space="preserve">
    <value>'{0}': type must be '{2}' to match overridden member '{1}'</value>
  </data>
  <data name="ERR_DoNotUseFixedBufferAttr" xml:space="preserve">
    <value>Do not use 'System.Runtime.CompilerServices.FixedBuffer' attribute. Use the 'fixed' field modifier instead.</value>
  </data>
  <data name="ERR_DoNotUseFixedBufferAttrOnProperty" xml:space="preserve">
    <value>Do not use 'System.Runtime.CompilerServices.FixedBuffer' attribute on a property</value>
  </data>
  <data name="WRN_AssignmentToSelf" xml:space="preserve">
    <value>Assignment made to same variable; did you mean to assign something else?</value>
  </data>
  <data name="WRN_AssignmentToSelf_Title" xml:space="preserve">
    <value>Assignment made to same variable</value>
  </data>
  <data name="WRN_ComparisonToSelf" xml:space="preserve">
    <value>Comparison made to same variable; did you mean to compare something else?</value>
  </data>
  <data name="WRN_ComparisonToSelf_Title" xml:space="preserve">
    <value>Comparison made to same variable</value>
  </data>
  <data name="ERR_CantOpenWin32Res" xml:space="preserve">
    <value>Error opening Win32 resource file '{0}' -- '{1}'</value>
  </data>
  <data name="WRN_DotOnDefault" xml:space="preserve">
    <value>Expression will always cause a System.NullReferenceException because the default value of '{0}' is null</value>
  </data>
  <data name="WRN_DotOnDefault_Title" xml:space="preserve">
    <value>Expression will always cause a System.NullReferenceException because the type's default value is null</value>
  </data>
  <data name="ERR_NoMultipleInheritance" xml:space="preserve">
    <value>Class '{0}' cannot have multiple base classes: '{1}' and '{2}'</value>
  </data>
  <data name="ERR_BaseClassMustBeFirst" xml:space="preserve">
    <value>Base class '{0}' must come before any interfaces</value>
  </data>
  <data name="WRN_BadXMLRefTypeVar" xml:space="preserve">
    <value>XML comment has cref attribute '{0}' that refers to a type parameter</value>
  </data>
  <data name="WRN_BadXMLRefTypeVar_Title" xml:space="preserve">
    <value>XML comment has cref attribute that refers to a type parameter</value>
  </data>
  <data name="ERR_FriendAssemblyBadArgs" xml:space="preserve">
    <value>Friend assembly reference '{0}' is invalid. InternalsVisibleTo declarations cannot have a version, culture, public key token, or processor architecture specified.</value>
  </data>
  <data name="ERR_FriendAssemblySNReq" xml:space="preserve">
    <value>Friend assembly reference '{0}' is invalid. Strong-name signed assemblies must specify a public key in their InternalsVisibleTo declarations.</value>
  </data>
  <data name="ERR_DelegateOnNullable" xml:space="preserve">
    <value>Cannot bind delegate to '{0}' because it is a member of 'System.Nullable&lt;T&gt;'</value>
  </data>
  <data name="ERR_BadCtorArgCount" xml:space="preserve">
    <value>'{0}' does not contain a constructor that takes {1} arguments</value>
  </data>
  <data name="ERR_GlobalAttributesNotFirst" xml:space="preserve">
    <value>Assembly and module attributes must precede all other elements defined in a file except using clauses and extern alias declarations</value>
  </data>
  <data name="ERR_ExpressionExpected" xml:space="preserve">
    <value>Expected expression</value>
  </data>
  <data name="ERR_InvalidSubsystemVersion" xml:space="preserve">
    <value>Invalid version {0} for /subsystemversion. The version must be 6.02 or greater for ARM or AppContainerExe, and 4.00 or greater otherwise</value>
  </data>
  <data name="ERR_InteropMethodWithBody" xml:space="preserve">
    <value>Embedded interop method '{0}' contains a body.</value>
  </data>
  <data name="ERR_BadWarningLevel" xml:space="preserve">
    <value>Warning level must be in the range 0-4</value>
  </data>
  <data name="ERR_BadDebugType" xml:space="preserve">
    <value>Invalid option '{0}' for /debug; must be 'portable', 'embedded', 'full' or 'pdbonly'</value>
  </data>
  <data name="ERR_BadResourceVis" xml:space="preserve">
    <value>Invalid option '{0}'; Resource visibility must be either 'public' or 'private'</value>
  </data>
  <data name="ERR_DefaultValueTypeMustMatch" xml:space="preserve">
    <value>The type of the argument to the DefaultParameterValue attribute must match the parameter type</value>
  </data>
  <data name="ERR_DefaultValueBadValueType" xml:space="preserve">
    <value>Argument of type '{0}' is not applicable for the DefaultParameterValue attribute</value>
  </data>
  <data name="ERR_MemberAlreadyInitialized" xml:space="preserve">
    <value>Duplicate initialization of member '{0}'</value>
  </data>
  <data name="ERR_MemberCannotBeInitialized" xml:space="preserve">
    <value>Member '{0}' cannot be initialized. It is not a field or property.</value>
  </data>
  <data name="ERR_StaticMemberInObjectInitializer" xml:space="preserve">
    <value>Static field or property '{0}' cannot be assigned in an object initializer</value>
  </data>
  <data name="ERR_ReadonlyValueTypeInObjectInitializer" xml:space="preserve">
    <value>Members of readonly field '{0}' of type '{1}' cannot be assigned with an object initializer because it is of a value type</value>
  </data>
  <data name="ERR_ValueTypePropertyInObjectInitializer" xml:space="preserve">
    <value>Members of property '{0}' of type '{1}' cannot be assigned with an object initializer because it is of a value type</value>
  </data>
  <data name="ERR_UnsafeTypeInObjectCreation" xml:space="preserve">
    <value>Unsafe type '{0}' cannot be used in object creation</value>
  </data>
  <data name="ERR_EmptyElementInitializer" xml:space="preserve">
    <value>Element initializer cannot be empty</value>
  </data>
  <data name="ERR_InitializerAddHasWrongSignature" xml:space="preserve">
    <value>The best overloaded method match for '{0}' has wrong signature for the initializer element. The initializable Add must be an accessible instance method.</value>
  </data>
  <data name="ERR_CollectionInitRequiresIEnumerable" xml:space="preserve">
    <value>Cannot initialize type '{0}' with a collection initializer because it does not implement 'System.Collections.IEnumerable'</value>
  </data>
  <data name="ERR_CantSetWin32Manifest" xml:space="preserve">
    <value>Error reading Win32 manifest file '{0}' -- '{1}'</value>
  </data>
  <data name="WRN_CantHaveManifestForModule" xml:space="preserve">
    <value>Ignoring /win32manifest for module because it only applies to assemblies</value>
  </data>
  <data name="WRN_CantHaveManifestForModule_Title" xml:space="preserve">
    <value>Ignoring /win32manifest for module because it only applies to assemblies</value>
  </data>
  <data name="ERR_BadInstanceArgType" xml:space="preserve">
    <value>'{0}' does not contain a definition for '{1}' and the best extension method overload '{2}' requires a receiver of type '{3}'</value>
  </data>
  <data name="ERR_QueryDuplicateRangeVariable" xml:space="preserve">
    <value>The range variable '{0}' has already been declared</value>
  </data>
  <data name="ERR_QueryRangeVariableOverrides" xml:space="preserve">
    <value>The range variable '{0}' conflicts with a previous declaration of '{0}'</value>
  </data>
  <data name="ERR_QueryRangeVariableAssignedBadValue" xml:space="preserve">
    <value>Cannot assign {0} to a range variable</value>
  </data>
  <data name="ERR_QueryNoProviderCastable" xml:space="preserve">
    <value>Could not find an implementation of the query pattern for source type '{0}'.  '{1}' not found.  Consider explicitly specifying the type of the range variable '{2}'.</value>
  </data>
  <data name="ERR_QueryNoProviderStandard" xml:space="preserve">
    <value>Could not find an implementation of the query pattern for source type '{0}'.  '{1}' not found.  Are you missing a reference to 'System.Core.dll' or a using directive for 'System.Linq'?</value>
  </data>
  <data name="ERR_QueryNoProvider" xml:space="preserve">
    <value>Could not find an implementation of the query pattern for source type '{0}'.  '{1}' not found.</value>
  </data>
  <data name="ERR_QueryOuterKey" xml:space="preserve">
    <value>The name '{0}' is not in scope on the left side of 'equals'.  Consider swapping the expressions on either side of 'equals'.</value>
  </data>
  <data name="ERR_QueryInnerKey" xml:space="preserve">
    <value>The name '{0}' is not in scope on the right side of 'equals'.  Consider swapping the expressions on either side of 'equals'.</value>
  </data>
  <data name="ERR_QueryOutRefRangeVariable" xml:space="preserve">
    <value>Cannot pass the range variable '{0}' as an out or ref parameter</value>
  </data>
  <data name="ERR_QueryMultipleProviders" xml:space="preserve">
    <value>Multiple implementations of the query pattern were found for source type '{0}'.  Ambiguous call to '{1}'.</value>
  </data>
  <data name="ERR_QueryTypeInferenceFailedMulti" xml:space="preserve">
    <value>The type of one of the expressions in the {0} clause is incorrect.  Type inference failed in the call to '{1}'.</value>
  </data>
  <data name="ERR_QueryTypeInferenceFailed" xml:space="preserve">
    <value>The type of the expression in the {0} clause is incorrect.  Type inference failed in the call to '{1}'.</value>
  </data>
  <data name="ERR_QueryTypeInferenceFailedSelectMany" xml:space="preserve">
    <value>An expression of type '{0}' is not allowed in a subsequent from clause in a query expression with source type '{1}'.  Type inference failed in the call to '{2}'.</value>
  </data>
  <data name="ERR_ExpressionTreeContainsPointerOp" xml:space="preserve">
    <value>An expression tree may not contain an unsafe pointer operation</value>
  </data>
  <data name="ERR_ExpressionTreeContainsAnonymousMethod" xml:space="preserve">
    <value>An expression tree may not contain an anonymous method expression</value>
  </data>
  <data name="ERR_AnonymousMethodToExpressionTree" xml:space="preserve">
    <value>An anonymous method expression cannot be converted to an expression tree</value>
  </data>
  <data name="ERR_QueryRangeVariableReadOnly" xml:space="preserve">
    <value>Range variable '{0}' cannot be assigned to -- it is read only</value>
  </data>
  <data name="ERR_QueryRangeVariableSameAsTypeParam" xml:space="preserve">
    <value>The range variable '{0}' cannot have the same name as a method type parameter</value>
  </data>
  <data name="ERR_TypeVarNotFoundRangeVariable" xml:space="preserve">
    <value>The contextual keyword 'var' cannot be used in a range variable declaration</value>
  </data>
  <data name="ERR_BadArgTypesForCollectionAdd" xml:space="preserve">
    <value>The best overloaded Add method '{0}' for the collection initializer has some invalid arguments</value>
  </data>
  <data name="ERR_ByRefParameterInExpressionTree" xml:space="preserve">
    <value>An expression tree lambda may not contain a ref, in or out parameter</value>
  </data>
  <data name="ERR_VarArgsInExpressionTree" xml:space="preserve">
    <value>An expression tree lambda may not contain a method with variable arguments</value>
  </data>
  <data name="ERR_MemGroupInExpressionTree" xml:space="preserve">
    <value>An expression tree lambda may not contain a method group</value>
  </data>
  <data name="ERR_InitializerAddHasParamModifiers" xml:space="preserve">
    <value>The best overloaded method match '{0}' for the collection initializer element cannot be used. Collection initializer 'Add' methods cannot have ref or out parameters.</value>
  </data>
  <data name="ERR_NonInvocableMemberCalled" xml:space="preserve">
    <value>Non-invocable member '{0}' cannot be used like a method.</value>
  </data>
  <data name="WRN_MultipleRuntimeImplementationMatches" xml:space="preserve">
    <value>Member '{0}' implements interface member '{1}' in type '{2}'. There are multiple matches for the interface member at run-time. It is implementation dependent which method will be called.</value>
  </data>
  <data name="WRN_MultipleRuntimeImplementationMatches_Title" xml:space="preserve">
    <value>Member implements interface member with multiple matches at run-time</value>
  </data>
  <data name="WRN_MultipleRuntimeImplementationMatches_Description" xml:space="preserve">
    <value>This warning can be generated when two interface methods are differentiated only by whether a particular parameter is marked with ref or with out. It is best to change your code to avoid this warning because it is not obvious or guaranteed which method is called at runtime.

Although C# distinguishes between out and ref, the CLR sees them as the same. When deciding which method implements the interface, the CLR just picks one.

Give the compiler some way to differentiate the methods. For example, you can give them different names or provide an additional parameter on one of them.</value>
  </data>
  <data name="WRN_MultipleRuntimeOverrideMatches" xml:space="preserve">
    <value>Member '{1}' overrides '{0}'. There are multiple override candidates at run-time. It is implementation dependent which method will be called.</value>
  </data>
  <data name="WRN_MultipleRuntimeOverrideMatches_Title" xml:space="preserve">
    <value>Member overrides base member with multiple override candidates at run-time</value>
  </data>
  <data name="ERR_ObjectOrCollectionInitializerWithDelegateCreation" xml:space="preserve">
    <value>Object and collection initializer expressions may not be applied to a delegate creation expression</value>
  </data>
  <data name="ERR_InvalidConstantDeclarationType" xml:space="preserve">
    <value>'{0}' is of type '{1}'. The type specified in a constant declaration must be sbyte, byte, short, ushort, int, uint, long, ulong, char, float, double, decimal, bool, string, an enum-type, or a reference-type.</value>
  </data>
  <data name="ERR_FileNotFound" xml:space="preserve">
    <value>Source file '{0}' could not be found.</value>
  </data>
  <data name="WRN_FileAlreadyIncluded" xml:space="preserve">
    <value>Source file '{0}' specified multiple times</value>
  </data>
  <data name="WRN_FileAlreadyIncluded_Title" xml:space="preserve">
    <value>Source file specified multiple times</value>
  </data>
  <data name="ERR_NoFileSpec" xml:space="preserve">
    <value>Missing file specification for '{0}' option</value>
  </data>
  <data name="ERR_SwitchNeedsString" xml:space="preserve">
    <value>Command-line syntax error: Missing '{0}' for '{1}' option</value>
  </data>
  <data name="ERR_BadSwitch" xml:space="preserve">
    <value>Unrecognized option: '{0}'</value>
  </data>
  <data name="WRN_NoSources" xml:space="preserve">
    <value>No source files specified.</value>
  </data>
  <data name="WRN_NoSources_Title" xml:space="preserve">
    <value>No source files specified</value>
  </data>
  <data name="ERR_ExpectedSingleScript" xml:space="preserve">
    <value>Expected a script (.csx file) but none specified</value>
  </data>
  <data name="ERR_OpenResponseFile" xml:space="preserve">
    <value>Error opening response file '{0}'</value>
  </data>
  <data name="ERR_CantOpenFileWrite" xml:space="preserve">
    <value>Cannot open '{0}' for writing -- '{1}'</value>
  </data>
  <data name="ERR_BadBaseNumber" xml:space="preserve">
    <value>Invalid image base number '{0}'</value>
  </data>
  <data name="ERR_BinaryFile" xml:space="preserve">
    <value>'{0}' is a binary file instead of a text file</value>
  </data>
  <data name="FTL_BadCodepage" xml:space="preserve">
    <value>Code page '{0}' is invalid or not installed</value>
  </data>
  <data name="FTL_BadChecksumAlgorithm" xml:space="preserve">
    <value>Algorithm '{0}' is not supported</value>
  </data>
  <data name="ERR_NoMainOnDLL" xml:space="preserve">
    <value>Cannot specify /main if building a module or library</value>
  </data>
  <data name="FTL_InvalidTarget" xml:space="preserve">
    <value>Invalid target type for /target: must specify 'exe', 'winexe', 'library', or 'module'</value>
  </data>
  <data name="FTL_InvalidInputFileName" xml:space="preserve">
    <value>File name '{0}' is empty, contains invalid characters, has a drive specification without an absolute path, or is too long</value>
  </data>
  <data name="WRN_NoConfigNotOnCommandLine" xml:space="preserve">
    <value>Ignoring /noconfig option because it was specified in a response file</value>
  </data>
  <data name="WRN_NoConfigNotOnCommandLine_Title" xml:space="preserve">
    <value>Ignoring /noconfig option because it was specified in a response file</value>
  </data>
  <data name="ERR_InvalidFileAlignment" xml:space="preserve">
    <value>Invalid file section alignment '{0}'</value>
  </data>
  <data name="ERR_InvalidOutputName" xml:space="preserve">
    <value>Invalid output name: {0}</value>
  </data>
  <data name="ERR_InvalidDebugInformationFormat" xml:space="preserve">
    <value>Invalid debug information format: {0}</value>
  </data>
  <data name="ERR_LegacyObjectIdSyntax" xml:space="preserve">
    <value>'id#' syntax is no longer supported. Use '$id' instead.</value>
  </data>
  <data name="WRN_DefineIdentifierRequired" xml:space="preserve">
    <value>Invalid name for a preprocessing symbol; '{0}' is not a valid identifier</value>
  </data>
  <data name="WRN_DefineIdentifierRequired_Title" xml:space="preserve">
    <value>Invalid name for a preprocessing symbol; not a valid identifier</value>
  </data>
  <data name="FTL_OutputFileExists" xml:space="preserve">
    <value>Cannot create short filename '{0}' when a long filename with the same short filename already exists</value>
  </data>
  <data name="ERR_OneAliasPerReference" xml:space="preserve">
    <value>A /reference option that declares an extern alias can only have one filename. To specify multiple aliases or filenames, use multiple /reference options.</value>
  </data>
  <data name="ERR_SwitchNeedsNumber" xml:space="preserve">
    <value>Command-line syntax error: Missing ':&lt;number&gt;' for '{0}' option</value>
  </data>
  <data name="ERR_MissingDebugSwitch" xml:space="preserve">
    <value>The /pdb option requires that the /debug option also be used</value>
  </data>
  <data name="ERR_ComRefCallInExpressionTree" xml:space="preserve">
    <value>An expression tree lambda may not contain a COM call with ref omitted on arguments</value>
  </data>
  <data name="ERR_InvalidFormatForGuidForOption" xml:space="preserve">
    <value>Command-line syntax error: Invalid Guid format '{0}' for option '{1}'</value>
  </data>
  <data name="ERR_MissingGuidForOption" xml:space="preserve">
    <value>Command-line syntax error: Missing Guid for option '{1}'</value>
  </data>
  <data name="WRN_CLS_NoVarArgs" xml:space="preserve">
    <value>Methods with variable arguments are not CLS-compliant</value>
  </data>
  <data name="WRN_CLS_NoVarArgs_Title" xml:space="preserve">
    <value>Methods with variable arguments are not CLS-compliant</value>
  </data>
  <data name="WRN_CLS_BadArgType" xml:space="preserve">
    <value>Argument type '{0}' is not CLS-compliant</value>
  </data>
  <data name="WRN_CLS_BadArgType_Title" xml:space="preserve">
    <value>Argument type is not CLS-compliant</value>
  </data>
  <data name="WRN_CLS_BadReturnType" xml:space="preserve">
    <value>Return type of '{0}' is not CLS-compliant</value>
  </data>
  <data name="WRN_CLS_BadReturnType_Title" xml:space="preserve">
    <value>Return type is not CLS-compliant</value>
  </data>
  <data name="WRN_CLS_BadFieldPropType" xml:space="preserve">
    <value>Type of '{0}' is not CLS-compliant</value>
  </data>
  <data name="WRN_CLS_BadFieldPropType_Title" xml:space="preserve">
    <value>Type is not CLS-compliant</value>
  </data>
  <data name="WRN_CLS_BadFieldPropType_Description" xml:space="preserve">
    <value>A public, protected, or protected internal variable must be of a type that is compliant with the Common Language Specification (CLS).</value>
  </data>
  <data name="WRN_CLS_BadIdentifierCase" xml:space="preserve">
    <value>Identifier '{0}' differing only in case is not CLS-compliant</value>
  </data>
  <data name="WRN_CLS_BadIdentifierCase_Title" xml:space="preserve">
    <value>Identifier differing only in case is not CLS-compliant</value>
  </data>
  <data name="WRN_CLS_OverloadRefOut" xml:space="preserve">
    <value>Overloaded method '{0}' differing only in ref or out, or in array rank, is not CLS-compliant</value>
  </data>
  <data name="WRN_CLS_OverloadRefOut_Title" xml:space="preserve">
    <value>Overloaded method differing only in ref or out, or in array rank, is not CLS-compliant</value>
  </data>
  <data name="WRN_CLS_OverloadUnnamed" xml:space="preserve">
    <value>Overloaded method '{0}' differing only by unnamed array types is not CLS-compliant</value>
  </data>
  <data name="WRN_CLS_OverloadUnnamed_Title" xml:space="preserve">
    <value>Overloaded method differing only by unnamed array types is not CLS-compliant</value>
  </data>
  <data name="WRN_CLS_OverloadUnnamed_Description" xml:space="preserve">
    <value>This error occurs if you have an overloaded method that takes a jagged array and the only difference between the method signatures is the element type of the array. To avoid this error, consider using a rectangular array rather than a jagged array; use an additional parameter to disambiguate the function call; rename one or more of the overloaded methods; or, if CLS Compliance is not needed, remove the CLSCompliantAttribute attribute.</value>
  </data>
  <data name="WRN_CLS_BadIdentifier" xml:space="preserve">
    <value>Identifier '{0}' is not CLS-compliant</value>
  </data>
  <data name="WRN_CLS_BadIdentifier_Title" xml:space="preserve">
    <value>Identifier is not CLS-compliant</value>
  </data>
  <data name="WRN_CLS_BadBase" xml:space="preserve">
    <value>'{0}': base type '{1}' is not CLS-compliant</value>
  </data>
  <data name="WRN_CLS_BadBase_Title" xml:space="preserve">
    <value>Base type is not CLS-compliant</value>
  </data>
  <data name="WRN_CLS_BadBase_Description" xml:space="preserve">
    <value>A base type was marked as not having to be compliant with the Common Language Specification (CLS) in an assembly that was marked as being CLS compliant. Either remove the attribute that specifies the assembly is CLS compliant or remove the attribute that indicates the type is not CLS compliant.</value>
  </data>
  <data name="WRN_CLS_BadInterfaceMember" xml:space="preserve">
    <value>'{0}': CLS-compliant interfaces must have only CLS-compliant members</value>
  </data>
  <data name="WRN_CLS_BadInterfaceMember_Title" xml:space="preserve">
    <value>CLS-compliant interfaces must have only CLS-compliant members</value>
  </data>
  <data name="WRN_CLS_NoAbstractMembers" xml:space="preserve">
    <value>'{0}': only CLS-compliant members can be abstract</value>
  </data>
  <data name="WRN_CLS_NoAbstractMembers_Title" xml:space="preserve">
    <value>Only CLS-compliant members can be abstract</value>
  </data>
  <data name="WRN_CLS_NotOnModules" xml:space="preserve">
    <value>You must specify the CLSCompliant attribute on the assembly, not the module, to enable CLS compliance checking</value>
  </data>
  <data name="WRN_CLS_NotOnModules_Title" xml:space="preserve">
    <value>You must specify the CLSCompliant attribute on the assembly, not the module, to enable CLS compliance checking</value>
  </data>
  <data name="WRN_CLS_ModuleMissingCLS" xml:space="preserve">
    <value>Added modules must be marked with the CLSCompliant attribute to match the assembly</value>
  </data>
  <data name="WRN_CLS_ModuleMissingCLS_Title" xml:space="preserve">
    <value>Added modules must be marked with the CLSCompliant attribute to match the assembly</value>
  </data>
  <data name="WRN_CLS_AssemblyNotCLS" xml:space="preserve">
    <value>'{0}' cannot be marked as CLS-compliant because the assembly does not have a CLSCompliant attribute</value>
  </data>
  <data name="WRN_CLS_AssemblyNotCLS_Title" xml:space="preserve">
    <value>Type or member cannot be marked as CLS-compliant because the assembly does not have a CLSCompliant attribute</value>
  </data>
  <data name="WRN_CLS_BadAttributeType" xml:space="preserve">
    <value>'{0}' has no accessible constructors which use only CLS-compliant types</value>
  </data>
  <data name="WRN_CLS_BadAttributeType_Title" xml:space="preserve">
    <value>Type has no accessible constructors which use only CLS-compliant types</value>
  </data>
  <data name="WRN_CLS_ArrayArgumentToAttribute" xml:space="preserve">
    <value>Arrays as attribute arguments is not CLS-compliant</value>
  </data>
  <data name="WRN_CLS_ArrayArgumentToAttribute_Title" xml:space="preserve">
    <value>Arrays as attribute arguments is not CLS-compliant</value>
  </data>
  <data name="WRN_CLS_NotOnModules2" xml:space="preserve">
    <value>You cannot specify the CLSCompliant attribute on a module that differs from the CLSCompliant attribute on the assembly</value>
  </data>
  <data name="WRN_CLS_NotOnModules2_Title" xml:space="preserve">
    <value>You cannot specify the CLSCompliant attribute on a module that differs from the CLSCompliant attribute on the assembly</value>
  </data>
  <data name="WRN_CLS_IllegalTrueInFalse" xml:space="preserve">
    <value>'{0}' cannot be marked as CLS-compliant because it is a member of non-CLS-compliant type '{1}'</value>
  </data>
  <data name="WRN_CLS_IllegalTrueInFalse_Title" xml:space="preserve">
    <value>Type cannot be marked as CLS-compliant because it is a member of non-CLS-compliant type</value>
  </data>
  <data name="WRN_CLS_MeaninglessOnPrivateType" xml:space="preserve">
    <value>CLS compliance checking will not be performed on '{0}' because it is not visible from outside this assembly</value>
  </data>
  <data name="WRN_CLS_MeaninglessOnPrivateType_Title" xml:space="preserve">
    <value>CLS compliance checking will not be performed because it is not visible from outside this assembly</value>
  </data>
  <data name="WRN_CLS_AssemblyNotCLS2" xml:space="preserve">
    <value>'{0}' does not need a CLSCompliant attribute because the assembly does not have a CLSCompliant attribute</value>
  </data>
  <data name="WRN_CLS_AssemblyNotCLS2_Title" xml:space="preserve">
    <value>Type or member does not need a CLSCompliant attribute because the assembly does not have a CLSCompliant attribute</value>
  </data>
  <data name="WRN_CLS_MeaninglessOnParam" xml:space="preserve">
    <value>CLSCompliant attribute has no meaning when applied to parameters. Try putting it on the method instead.</value>
  </data>
  <data name="WRN_CLS_MeaninglessOnParam_Title" xml:space="preserve">
    <value>CLSCompliant attribute has no meaning when applied to parameters</value>
  </data>
  <data name="WRN_CLS_MeaninglessOnReturn" xml:space="preserve">
    <value>CLSCompliant attribute has no meaning when applied to return types. Try putting it on the method instead.</value>
  </data>
  <data name="WRN_CLS_MeaninglessOnReturn_Title" xml:space="preserve">
    <value>CLSCompliant attribute has no meaning when applied to return types</value>
  </data>
  <data name="WRN_CLS_BadTypeVar" xml:space="preserve">
    <value>Constraint type '{0}' is not CLS-compliant</value>
  </data>
  <data name="WRN_CLS_BadTypeVar_Title" xml:space="preserve">
    <value>Constraint type is not CLS-compliant</value>
  </data>
  <data name="WRN_CLS_VolatileField" xml:space="preserve">
    <value>CLS-compliant field '{0}' cannot be volatile</value>
  </data>
  <data name="WRN_CLS_VolatileField_Title" xml:space="preserve">
    <value>CLS-compliant field cannot be volatile</value>
  </data>
  <data name="WRN_CLS_BadInterface" xml:space="preserve">
    <value>'{0}' is not CLS-compliant because base interface '{1}' is not CLS-compliant</value>
  </data>
  <data name="WRN_CLS_BadInterface_Title" xml:space="preserve">
    <value>Type is not CLS-compliant because base interface is not CLS-compliant</value>
  </data>
  <data name="ERR_BadAwaitArg" xml:space="preserve">
    <value>'await' requires that the type {0} have a suitable 'GetAwaiter' method</value>
  </data>
  <data name="ERR_BadAwaitArgIntrinsic" xml:space="preserve">
    <value>Cannot await '{0}'</value>
  </data>
  <data name="ERR_BadAwaiterPattern" xml:space="preserve">
    <value>'await' requires that the return type '{0}' of '{1}.GetAwaiter()' have suitable 'IsCompleted', 'OnCompleted', and 'GetResult' members, and implement 'INotifyCompletion' or 'ICriticalNotifyCompletion'</value>
  </data>
  <data name="ERR_BadAwaitArg_NeedSystem" xml:space="preserve">
    <value>'await' requires that the type '{0}' have a suitable 'GetAwaiter' method. Are you missing a using directive for 'System'?</value>
  </data>
  <data name="ERR_BadAwaitArgVoidCall" xml:space="preserve">
    <value>Cannot await 'void'</value>
  </data>
  <data name="ERR_BadAwaitAsIdentifier" xml:space="preserve">
    <value>'await' cannot be used as an identifier within an async method or lambda expression</value>
  </data>
  <data name="ERR_DoesntImplementAwaitInterface" xml:space="preserve">
    <value>'{0}' does not implement '{1}'</value>
  </data>
  <data name="ERR_TaskRetNoObjectRequired" xml:space="preserve">
    <value>Since '{0}' is an async method that returns 'Task', a return keyword must not be followed by an object expression. Did you intend to return 'Task&lt;T&gt;'?</value>
  </data>
  <data name="ERR_BadAsyncReturn" xml:space="preserve">
    <value>The return type of an async method must be void, Task, Task&lt;T&gt;, a task-like type, IAsyncEnumerable&lt;T&gt;, or IAsyncEnumerator&lt;T&gt;</value>
  </data>
  <data name="ERR_CantReturnVoid" xml:space="preserve">
    <value>Cannot return an expression of type 'void'</value>
  </data>
  <data name="ERR_VarargsAsync" xml:space="preserve">
    <value>__arglist is not allowed in the parameter list of async methods</value>
  </data>
  <data name="ERR_ByRefTypeAndAwait" xml:space="preserve">
    <value>'await' cannot be used in an expression containing the type '{0}'</value>
  </data>
  <data name="ERR_UnsafeAsyncArgType" xml:space="preserve">
    <value>Async methods cannot have unsafe parameters or return types</value>
  </data>
  <data name="ERR_BadAsyncArgType" xml:space="preserve">
    <value>Async methods cannot have ref, in or out parameters</value>
  </data>
  <data name="ERR_BadAwaitWithoutAsync" xml:space="preserve">
    <value>The 'await' operator can only be used when contained within a method or lambda expression marked with the 'async' modifier</value>
  </data>
  <data name="ERR_BadAwaitWithoutAsyncLambda" xml:space="preserve">
    <value>The 'await' operator can only be used within an async {0}. Consider marking this {0} with the 'async' modifier.</value>
  </data>
  <data name="ERR_BadAwaitWithoutAsyncMethod" xml:space="preserve">
    <value>The 'await' operator can only be used within an async method. Consider marking this method with the 'async' modifier and changing its return type to 'Task&lt;{0}&gt;'.</value>
  </data>
  <data name="ERR_BadAwaitWithoutVoidAsyncMethod" xml:space="preserve">
    <value>The 'await' operator can only be used within an async method. Consider marking this method with the 'async' modifier and changing its return type to 'Task'.</value>
  </data>
  <data name="ERR_BadAwaitInFinally" xml:space="preserve">
    <value>Cannot await in the body of a finally clause</value>
  </data>
  <data name="ERR_BadAwaitInCatch" xml:space="preserve">
    <value>Cannot await in a catch clause</value>
  </data>
  <data name="ERR_BadAwaitInCatchFilter" xml:space="preserve">
    <value>Cannot await in the filter expression of a catch clause</value>
  </data>
  <data name="ERR_BadAwaitInLock" xml:space="preserve">
    <value>Cannot await in the body of a lock statement</value>
  </data>
  <data name="ERR_BadAwaitInStaticVariableInitializer" xml:space="preserve">
    <value>The 'await' operator cannot be used in a static script variable initializer.</value>
  </data>
  <data name="ERR_AwaitInUnsafeContext" xml:space="preserve">
    <value>Cannot await in an unsafe context</value>
  </data>
  <data name="ERR_BadAsyncLacksBody" xml:space="preserve">
    <value>The 'async' modifier can only be used in methods that have a body.</value>
  </data>
  <data name="ERR_BadSpecialByRefLocal" xml:space="preserve">
    <value>Parameters or locals of type '{0}' cannot be declared in async methods or lambda expressions.</value>
  </data>
  <data name="ERR_BadSpecialByRefIterator" xml:space="preserve">
    <value>foreach statement cannot operate on enumerators of type '{0}' in async or iterator methods because '{0}' is a ref struct.</value>
  </data>
  <data name="ERR_SecurityCriticalOrSecuritySafeCriticalOnAsync" xml:space="preserve">
    <value>Security attribute '{0}' cannot be applied to an Async method.</value>
  </data>
  <data name="ERR_SecurityCriticalOrSecuritySafeCriticalOnAsyncInClassOrStruct" xml:space="preserve">
    <value>Async methods are not allowed in an Interface, Class, or Structure which has the 'SecurityCritical' or 'SecuritySafeCritical' attribute.</value>
  </data>
  <data name="ERR_BadAwaitInQuery" xml:space="preserve">
    <value>The 'await' operator may only be used in a query expression within the first collection expression of the initial 'from' clause or within the collection expression of a 'join' clause</value>
  </data>
  <data name="WRN_AsyncLacksAwaits" xml:space="preserve">
    <value>This async method lacks 'await' operators and will run synchronously. Consider using the 'await' operator to await non-blocking API calls, or 'await Task.Run(...)' to do CPU-bound work on a background thread.</value>
  </data>
  <data name="WRN_AsyncLacksAwaits_Title" xml:space="preserve">
    <value>Async method lacks 'await' operators and will run synchronously</value>
  </data>
  <data name="WRN_UnobservedAwaitableExpression" xml:space="preserve">
    <value>Because this call is not awaited, execution of the current method continues before the call is completed. Consider applying the 'await' operator to the result of the call.</value>
  </data>
  <data name="WRN_UnobservedAwaitableExpression_Title" xml:space="preserve">
    <value>Because this call is not awaited, execution of the current method continues before the call is completed</value>
  </data>
  <data name="WRN_UnobservedAwaitableExpression_Description" xml:space="preserve">
    <value>The current method calls an async method that returns a Task or a Task&lt;TResult&gt; and doesn't apply the await operator to the result. The call to the async method starts an asynchronous task. However, because no await operator is applied, the program continues without waiting for the task to complete. In most cases, that behavior isn't what you expect. Usually other aspects of the calling method depend on the results of the call or, minimally, the called method is expected to complete before you return from the method that contains the call.

An equally important issue is what happens to exceptions that are raised in the called async method. An exception that's raised in a method that returns a Task or Task&lt;TResult&gt; is stored in the returned task. If you don't await the task or explicitly check for exceptions, the exception is lost. If you await the task, its exception is rethrown.

As a best practice, you should always await the call.

You should consider suppressing the warning only if you're sure that you don't want to wait for the asynchronous call to complete and that the called method won't raise any exceptions. In that case, you can suppress the warning by assigning the task result of the call to a variable.</value>
  </data>
  <data name="ERR_SynchronizedAsyncMethod" xml:space="preserve">
    <value>'MethodImplOptions.Synchronized' cannot be applied to an async method</value>
  </data>
  <data name="ERR_NoConversionForCallerLineNumberParam" xml:space="preserve">
    <value>CallerLineNumberAttribute cannot be applied because there are no standard conversions from type '{0}' to type '{1}'</value>
  </data>
  <data name="ERR_NoConversionForCallerFilePathParam" xml:space="preserve">
    <value>CallerFilePathAttribute cannot be applied because there are no standard conversions from type '{0}' to type '{1}'</value>
  </data>
  <data name="ERR_NoConversionForCallerMemberNameParam" xml:space="preserve">
    <value>CallerMemberNameAttribute cannot be applied because there are no standard conversions from type '{0}' to type '{1}'</value>
  </data>
  <data name="ERR_BadCallerLineNumberParamWithoutDefaultValue" xml:space="preserve">
    <value>The CallerLineNumberAttribute may only be applied to parameters with default values</value>
  </data>
  <data name="ERR_BadCallerFilePathParamWithoutDefaultValue" xml:space="preserve">
    <value>The CallerFilePathAttribute may only be applied to parameters with default values</value>
  </data>
  <data name="ERR_BadCallerMemberNameParamWithoutDefaultValue" xml:space="preserve">
    <value>The CallerMemberNameAttribute may only be applied to parameters with default values</value>
  </data>
  <data name="WRN_CallerLineNumberParamForUnconsumedLocation" xml:space="preserve">
    <value>The CallerLineNumberAttribute applied to parameter '{0}' will have no effect because it applies to a member that is used in contexts that do not allow optional arguments</value>
  </data>
  <data name="WRN_CallerLineNumberParamForUnconsumedLocation_Title" xml:space="preserve">
    <value>The CallerLineNumberAttribute will have no effect because it applies to a member that is used in contexts that do not allow optional arguments</value>
  </data>
  <data name="WRN_CallerFilePathParamForUnconsumedLocation" xml:space="preserve">
    <value>The CallerFilePathAttribute applied to parameter '{0}' will have no effect because it applies to a member that is used in contexts that do not allow optional arguments</value>
  </data>
  <data name="WRN_CallerFilePathParamForUnconsumedLocation_Title" xml:space="preserve">
    <value>The CallerFilePathAttribute will have no effect because it applies to a member that is used in contexts that do not allow optional arguments</value>
  </data>
  <data name="WRN_CallerMemberNameParamForUnconsumedLocation" xml:space="preserve">
    <value>The CallerMemberNameAttribute applied to parameter '{0}' will have no effect because it applies to a member that is used in contexts that do not allow optional arguments</value>
  </data>
  <data name="WRN_CallerMemberNameParamForUnconsumedLocation_Title" xml:space="preserve">
    <value>The CallerMemberNameAttribute will have no effect because it applies to a member that is used in contexts that do not allow optional arguments</value>
  </data>
  <data name="ERR_NoEntryPoint" xml:space="preserve">
    <value>Program does not contain a static 'Main' method suitable for an entry point</value>
  </data>
  <data name="ERR_ArrayInitializerIncorrectLength" xml:space="preserve">
    <value>An array initializer of length '{0}' is expected</value>
  </data>
  <data name="ERR_ArrayInitializerExpected" xml:space="preserve">
    <value>A nested array initializer is expected</value>
  </data>
  <data name="ERR_IllegalVarianceSyntax" xml:space="preserve">
    <value>Invalid variance modifier. Only interface and delegate type parameters can be specified as variant.</value>
  </data>
  <data name="ERR_UnexpectedAliasedName" xml:space="preserve">
    <value>Unexpected use of an aliased name</value>
  </data>
  <data name="ERR_UnexpectedGenericName" xml:space="preserve">
    <value>Unexpected use of a generic name</value>
  </data>
  <data name="ERR_UnexpectedUnboundGenericName" xml:space="preserve">
    <value>Unexpected use of an unbound generic name</value>
  </data>
  <data name="ERR_GlobalStatement" xml:space="preserve">
    <value>Expressions and statements can only occur in a method body</value>
  </data>
  <data name="ERR_NamedArgumentForArray" xml:space="preserve">
    <value>An array access may not have a named argument specifier</value>
  </data>
  <data name="ERR_NotYetImplementedInRoslyn" xml:space="preserve">
    <value>This language feature ('{0}') is not yet implemented.</value>
  </data>
  <data name="ERR_DefaultValueNotAllowed" xml:space="preserve">
    <value>Default values are not valid in this context.</value>
  </data>
  <data name="ERR_CantOpenIcon" xml:space="preserve">
    <value>Error opening icon file {0} -- {1}</value>
  </data>
  <data name="ERR_CantOpenWin32Manifest" xml:space="preserve">
    <value>Error opening Win32 manifest file {0} -- {1}</value>
  </data>
  <data name="ERR_ErrorBuildingWin32Resources" xml:space="preserve">
    <value>Error building Win32 resources -- {0}</value>
  </data>
  <data name="ERR_DefaultValueBeforeRequiredValue" xml:space="preserve">
    <value>Optional parameters must appear after all required parameters</value>
  </data>
  <data name="ERR_ExplicitImplCollisionOnRefOut" xml:space="preserve">
    <value>Cannot inherit interface '{0}' with the specified type parameters because it causes method '{1}' to contain overloads which differ only on ref and out</value>
  </data>
  <data name="ERR_PartialWrongTypeParamsVariance" xml:space="preserve">
    <value>Partial declarations of '{0}' must have the same type parameter names and variance modifiers in the same order</value>
  </data>
  <data name="ERR_UnexpectedVariance" xml:space="preserve">
    <value>Invalid variance: The type parameter '{1}' must be {3} valid on '{0}'. '{1}' is {2}.</value>
  </data>
  <data name="ERR_DeriveFromDynamic" xml:space="preserve">
    <value>'{0}': cannot derive from the dynamic type</value>
  </data>
  <data name="ERR_DeriveFromConstructedDynamic" xml:space="preserve">
    <value>'{0}': cannot implement a dynamic interface '{1}'</value>
  </data>
  <data name="ERR_DynamicTypeAsBound" xml:space="preserve">
    <value>Constraint cannot be the dynamic type</value>
  </data>
  <data name="ERR_ConstructedDynamicTypeAsBound" xml:space="preserve">
    <value>Constraint cannot be a dynamic type '{0}'</value>
  </data>
  <data name="ERR_DynamicRequiredTypesMissing" xml:space="preserve">
    <value>One or more types required to compile a dynamic expression cannot be found. Are you missing a reference?</value>
  </data>
  <data name="ERR_MetadataNameTooLong" xml:space="preserve">
    <value>Name '{0}' exceeds the maximum length allowed in metadata.</value>
  </data>
  <data name="ERR_AttributesNotAllowed" xml:space="preserve">
    <value>Attributes are not valid in this context.</value>
  </data>
  <data name="ERR_ExternAliasNotAllowed" xml:space="preserve">
    <value>'extern alias' is not valid in this context</value>
  </data>
  <data name="WRN_IsDynamicIsConfusing" xml:space="preserve">
    <value>Using '{0}' to test compatibility with '{1}' is essentially identical to testing compatibility with '{2}' and will succeed for all non-null values</value>
  </data>
  <data name="WRN_IsDynamicIsConfusing_Title" xml:space="preserve">
    <value>Using 'is' to test compatibility with 'dynamic' is essentially identical to testing compatibility with 'Object'</value>
  </data>
  <data name="ERR_YieldNotAllowedInScript" xml:space="preserve">
    <value>Cannot use 'yield' in top-level script code</value>
  </data>
  <data name="ERR_NamespaceNotAllowedInScript" xml:space="preserve">
    <value>Cannot declare namespace in script code</value>
  </data>
  <data name="ERR_GlobalAttributesNotAllowed" xml:space="preserve">
    <value>Assembly and module attributes are not allowed in this context</value>
  </data>
  <data name="ERR_InvalidDelegateType" xml:space="preserve">
    <value>Delegate '{0}' has no invoke method or an invoke method with a return type or parameter types that are not supported.</value>
  </data>
  <data name="WRN_MainIgnored" xml:space="preserve">
    <value>The entry point of the program is global code; ignoring '{0}' entry point.</value>
  </data>
  <data name="WRN_MainIgnored_Title" xml:space="preserve">
    <value>The entry point of the program is global code; ignoring entry point</value>
  </data>
  <data name="ERR_StaticInAsOrIs" xml:space="preserve">
    <value>The second operand of an 'is' or 'as' operator may not be static type '{0}'</value>
  </data>
  <data name="ERR_BadVisEventType" xml:space="preserve">
    <value>Inconsistent accessibility: event type '{1}' is less accessible than event '{0}'</value>
  </data>
  <data name="ERR_NamedArgumentSpecificationBeforeFixedArgument" xml:space="preserve">
    <value>Named argument specifications must appear after all fixed arguments have been specified. Please use language version {0} or greater to allow non-trailing named arguments.</value>
  </data>
  <data name="ERR_NamedArgumentSpecificationBeforeFixedArgumentInDynamicInvocation" xml:space="preserve">
    <value>Named argument specifications must appear after all fixed arguments have been specified in a dynamic invocation.</value>
  </data>
  <data name="ERR_BadNamedArgument" xml:space="preserve">
    <value>The best overload for '{0}' does not have a parameter named '{1}'</value>
  </data>
  <data name="ERR_BadNamedArgumentForDelegateInvoke" xml:space="preserve">
    <value>The delegate '{0}' does not have a parameter named '{1}'</value>
  </data>
  <data name="ERR_DuplicateNamedArgument" xml:space="preserve">
    <value>Named argument '{0}' cannot be specified multiple times</value>
  </data>
  <data name="ERR_NamedArgumentUsedInPositional" xml:space="preserve">
    <value>Named argument '{0}' specifies a parameter for which a positional argument has already been given</value>
  </data>
  <data name="ERR_BadNonTrailingNamedArgument" xml:space="preserve">
    <value>Named argument '{0}' is used out-of-position but is followed by an unnamed argument</value>
  </data>
  <data name="ERR_DefaultValueUsedWithAttributes" xml:space="preserve">
    <value>Cannot specify default parameter value in conjunction with DefaultParameterAttribute or OptionalAttribute</value>
  </data>
  <data name="ERR_DefaultValueMustBeConstant" xml:space="preserve">
    <value>Default parameter value for '{0}' must be a compile-time constant</value>
  </data>
  <data name="ERR_RefOutDefaultValue" xml:space="preserve">
    <value>A ref or out parameter cannot have a default value</value>
  </data>
  <data name="ERR_DefaultValueForExtensionParameter" xml:space="preserve">
    <value>Cannot specify a default value for the 'this' parameter</value>
  </data>
  <data name="ERR_DefaultValueForParamsParameter" xml:space="preserve">
    <value>Cannot specify a default value for a parameter array</value>
  </data>
  <data name="ERR_NoConversionForDefaultParam" xml:space="preserve">
    <value>A value of type '{0}' cannot be used as a default parameter because there are no standard conversions to type '{1}'</value>
  </data>
  <data name="ERR_NoConversionForNubDefaultParam" xml:space="preserve">
    <value>A value of type '{0}' cannot be used as default parameter for nullable parameter '{1}' because '{0}' is not a simple type</value>
  </data>
  <data name="ERR_NotNullRefDefaultParameter" xml:space="preserve">
    <value>'{0}' is of type '{1}'. A default parameter value of a reference type other than string can only be initialized with null</value>
  </data>
  <data name="WRN_DefaultValueForUnconsumedLocation" xml:space="preserve">
    <value>The default value specified for parameter '{0}' will have no effect because it applies to a member that is used in contexts that do not allow optional arguments</value>
  </data>
  <data name="WRN_DefaultValueForUnconsumedLocation_Title" xml:space="preserve">
    <value>The default value specified will have no effect because it applies to a member that is used in contexts that do not allow optional arguments</value>
  </data>
  <data name="ERR_PublicKeyFileFailure" xml:space="preserve">
    <value>Error signing output with public key from file '{0}' -- {1}</value>
  </data>
  <data name="ERR_PublicKeyContainerFailure" xml:space="preserve">
    <value>Error signing output with public key from container '{0}' -- {1}</value>
  </data>
  <data name="ERR_BadDynamicTypeof" xml:space="preserve">
    <value>The typeof operator cannot be used on the dynamic type</value>
  </data>
  <data name="ERR_BadNullableTypeof" xml:space="preserve">
    <value>The typeof operator cannot be used on a nullable reference type</value>
  </data>
  <data name="ERR_ExpressionTreeContainsDynamicOperation" xml:space="preserve">
    <value>An expression tree may not contain a dynamic operation</value>
  </data>
  <data name="ERR_BadAsyncExpressionTree" xml:space="preserve">
    <value>Async lambda expressions cannot be converted to expression trees</value>
  </data>
  <data name="ERR_DynamicAttributeMissing" xml:space="preserve">
    <value>Cannot define a class or member that utilizes 'dynamic' because the compiler required type '{0}' cannot be found. Are you missing a reference?</value>
  </data>
  <data name="ERR_CannotPassNullForFriendAssembly" xml:space="preserve">
    <value>Cannot pass null for friend assembly name</value>
  </data>
  <data name="ERR_SignButNoPrivateKey" xml:space="preserve">
    <value>Key file '{0}' is missing the private key needed for signing</value>
  </data>
  <data name="ERR_PublicSignButNoKey" xml:space="preserve">
    <value>Public signing was specified and requires a public key, but no public key was specified.</value>
  </data>
  <data name="ERR_PublicSignNetModule" xml:space="preserve">
    <value>Public signing is not supported for netmodules.</value>
  </data>
  <data name="WRN_DelaySignButNoKey" xml:space="preserve">
    <value>Delay signing was specified and requires a public key, but no public key was specified</value>
  </data>
  <data name="WRN_DelaySignButNoKey_Title" xml:space="preserve">
    <value>Delay signing was specified and requires a public key, but no public key was specified</value>
  </data>
  <data name="ERR_InvalidVersionFormat" xml:space="preserve">
    <value>The specified version string does not conform to the required format - major[.minor[.build[.revision]]]</value>
  </data>
  <data name="ERR_InvalidVersionFormatDeterministic" xml:space="preserve">
    <value>The specified version string contains wildcards, which are not compatible with determinism. Either remove wildcards from the version string, or disable determinism for this compilation</value>
  </data>
  <data name="ERR_InvalidVersionFormat2" xml:space="preserve">
    <value>The specified version string does not conform to the required format - major.minor.build.revision (without wildcards)</value>
  </data>
  <data name="WRN_InvalidVersionFormat" xml:space="preserve">
    <value>The specified version string does not conform to the recommended format - major.minor.build.revision</value>
  </data>
  <data name="WRN_InvalidVersionFormat_Title" xml:space="preserve">
    <value>The specified version string does not conform to the recommended format - major.minor.build.revision</value>
  </data>
  <data name="ERR_InvalidAssemblyCultureForExe" xml:space="preserve">
    <value>Executables cannot be satellite assemblies; culture should always be empty</value>
  </data>
  <data name="ERR_NoCorrespondingArgument" xml:space="preserve">
    <value>There is no argument given that corresponds to the required formal parameter '{0}' of '{1}'</value>
  </data>
  <data name="WRN_UnimplementedCommandLineSwitch" xml:space="preserve">
    <value>The command line switch '{0}' is not yet implemented and was ignored.</value>
  </data>
  <data name="WRN_UnimplementedCommandLineSwitch_Title" xml:space="preserve">
    <value>Command line switch is not yet implemented</value>
  </data>
  <data name="ERR_ModuleEmitFailure" xml:space="preserve">
    <value>Failed to emit module '{0}': {1}</value>
  </data>
  <data name="ERR_FixedLocalInLambda" xml:space="preserve">
    <value>Cannot use fixed local '{0}' inside an anonymous method, lambda expression, or query expression</value>
  </data>
  <data name="ERR_ExpressionTreeContainsNamedArgument" xml:space="preserve">
    <value>An expression tree may not contain a named argument specification</value>
  </data>
  <data name="ERR_ExpressionTreeContainsOptionalArgument" xml:space="preserve">
    <value>An expression tree may not contain a call or invocation that uses optional arguments</value>
  </data>
  <data name="ERR_ExpressionTreeContainsIndexedProperty" xml:space="preserve">
    <value>An expression tree may not contain an indexed property</value>
  </data>
  <data name="ERR_IndexedPropertyRequiresParams" xml:space="preserve">
    <value>Indexed property '{0}' has non-optional arguments which must be provided</value>
  </data>
  <data name="ERR_IndexedPropertyMustHaveAllOptionalParams" xml:space="preserve">
    <value>Indexed property '{0}' must have all arguments optional</value>
  </data>
  <data name="ERR_SpecialByRefInLambda" xml:space="preserve">
    <value>Instance of type '{0}' cannot be used inside a nested function, query expression, iterator block or async method</value>
  </data>
  <data name="ERR_SecurityAttributeMissingAction" xml:space="preserve">
    <value>First argument to a security attribute must be a valid SecurityAction</value>
  </data>
  <data name="ERR_SecurityAttributeInvalidAction" xml:space="preserve">
    <value>Security attribute '{0}' has an invalid SecurityAction value '{1}'</value>
  </data>
  <data name="ERR_SecurityAttributeInvalidActionAssembly" xml:space="preserve">
    <value>SecurityAction value '{0}' is invalid for security attributes applied to an assembly</value>
  </data>
  <data name="ERR_SecurityAttributeInvalidActionTypeOrMethod" xml:space="preserve">
    <value>SecurityAction value '{0}' is invalid for security attributes applied to a type or a method</value>
  </data>
  <data name="ERR_PrincipalPermissionInvalidAction" xml:space="preserve">
    <value>SecurityAction value '{0}' is invalid for PrincipalPermission attribute</value>
  </data>
  <data name="ERR_FeatureNotValidInExpressionTree" xml:space="preserve">
    <value>An expression tree may not contain '{0}'</value>
  </data>
  <data name="ERR_PermissionSetAttributeInvalidFile" xml:space="preserve">
    <value>Unable to resolve file path '{0}' specified for the named argument '{1}' for PermissionSet attribute</value>
  </data>
  <data name="ERR_PermissionSetAttributeFileReadError" xml:space="preserve">
    <value>Error reading file '{0}' specified for the named argument '{1}' for PermissionSet attribute: '{2}'</value>
  </data>
  <data name="ERR_GlobalSingleTypeNameNotFoundFwd" xml:space="preserve">
    <value>The type name '{0}' could not be found in the global namespace. This type has been forwarded to assembly '{1}' Consider adding a reference to that assembly.</value>
  </data>
  <data name="ERR_DottedTypeNameNotFoundInNSFwd" xml:space="preserve">
    <value>The type name '{0}' could not be found in the namespace '{1}'. This type has been forwarded to assembly '{2}' Consider adding a reference to that assembly.</value>
  </data>
  <data name="ERR_SingleTypeNameNotFoundFwd" xml:space="preserve">
    <value>The type name '{0}' could not be found. This type has been forwarded to assembly '{1}'. Consider adding a reference to that assembly.</value>
  </data>
  <data name="ERR_AssemblySpecifiedForLinkAndRef" xml:space="preserve">
    <value>Assemblies '{0}' and '{1}' refer to the same metadata but only one is a linked reference (specified using /link option); consider removing one of the references.</value>
  </data>
  <data name="WRN_DeprecatedCollectionInitAdd" xml:space="preserve">
    <value>The best overloaded Add method '{0}' for the collection initializer element is obsolete.</value>
  </data>
  <data name="WRN_DeprecatedCollectionInitAdd_Title" xml:space="preserve">
    <value>The best overloaded Add method for the collection initializer element is obsolete</value>
  </data>
  <data name="WRN_DeprecatedCollectionInitAddStr" xml:space="preserve">
    <value>The best overloaded Add method '{0}' for the collection initializer element is obsolete. {1}</value>
  </data>
  <data name="WRN_DeprecatedCollectionInitAddStr_Title" xml:space="preserve">
    <value>The best overloaded Add method for the collection initializer element is obsolete</value>
  </data>
  <data name="ERR_DeprecatedCollectionInitAddStr" xml:space="preserve">
    <value>The best overloaded Add method '{0}' for the collection initializer element is obsolete. {1}</value>
  </data>
  <data name="ERR_IteratorInInteractive" xml:space="preserve">
    <value>Yield statements may not appear at the top level in interactive code.</value>
  </data>
  <data name="ERR_SecurityAttributeInvalidTarget" xml:space="preserve">
    <value>Security attribute '{0}' is not valid on this declaration type. Security attributes are only valid on assembly, type and method declarations.</value>
  </data>
  <data name="ERR_BadDynamicMethodArg" xml:space="preserve">
    <value>Cannot use an expression of type '{0}' as an argument to a dynamically dispatched operation.</value>
  </data>
  <data name="ERR_BadDynamicMethodArgLambda" xml:space="preserve">
    <value>Cannot use a lambda expression as an argument to a dynamically dispatched operation without first casting it to a delegate or expression tree type.</value>
  </data>
  <data name="ERR_BadDynamicMethodArgMemgrp" xml:space="preserve">
    <value>Cannot use a method group as an argument to a dynamically dispatched operation. Did you intend to invoke the method?</value>
  </data>
  <data name="ERR_NoDynamicPhantomOnBase" xml:space="preserve">
    <value>The call to method '{0}' needs to be dynamically dispatched, but cannot be because it is part of a base access expression. Consider casting the dynamic arguments or eliminating the base access.</value>
  </data>
  <data name="ERR_BadDynamicQuery" xml:space="preserve">
    <value>Query expressions over source type 'dynamic' or with a join sequence of type 'dynamic' are not allowed</value>
  </data>
  <data name="ERR_NoDynamicPhantomOnBaseIndexer" xml:space="preserve">
    <value>The indexer access needs to be dynamically dispatched, but cannot be because it is part of a base access expression. Consider casting the dynamic arguments or eliminating the base access.</value>
  </data>
  <data name="WRN_DynamicDispatchToConditionalMethod" xml:space="preserve">
    <value>The dynamically dispatched call to method '{0}' may fail at runtime because one or more applicable overloads are conditional methods.</value>
  </data>
  <data name="WRN_DynamicDispatchToConditionalMethod_Title" xml:space="preserve">
    <value>Dynamically dispatched call may fail at runtime because one or more applicable overloads are conditional methods</value>
  </data>
  <data name="ERR_BadArgTypeDynamicExtension" xml:space="preserve">
    <value>'{0}' has no applicable method named '{1}' but appears to have an extension method by that name. Extension methods cannot be dynamically dispatched. Consider casting the dynamic arguments or calling the extension method without the extension method syntax.</value>
  </data>
  <data name="WRN_CallerFilePathPreferredOverCallerMemberName" xml:space="preserve">
    <value>The CallerMemberNameAttribute applied to parameter '{0}' will have no effect. It is overridden by the CallerFilePathAttribute.</value>
  </data>
  <data name="WRN_CallerFilePathPreferredOverCallerMemberName_Title" xml:space="preserve">
    <value>The CallerMemberNameAttribute will have no effect; it is overridden by the CallerFilePathAttribute</value>
  </data>
  <data name="WRN_CallerLineNumberPreferredOverCallerMemberName" xml:space="preserve">
    <value>The CallerMemberNameAttribute applied to parameter '{0}' will have no effect. It is overridden by the CallerLineNumberAttribute.</value>
  </data>
  <data name="WRN_CallerLineNumberPreferredOverCallerMemberName_Title" xml:space="preserve">
    <value>The CallerMemberNameAttribute will have no effect; it is overridden by the CallerLineNumberAttribute</value>
  </data>
  <data name="WRN_CallerLineNumberPreferredOverCallerFilePath" xml:space="preserve">
    <value>The CallerFilePathAttribute applied to parameter '{0}' will have no effect. It is overridden by the CallerLineNumberAttribute.</value>
  </data>
  <data name="WRN_CallerLineNumberPreferredOverCallerFilePath_Title" xml:space="preserve">
    <value>The CallerFilePathAttribute will have no effect; it is overridden by the CallerLineNumberAttribute</value>
  </data>
  <data name="ERR_InvalidDynamicCondition" xml:space="preserve">
    <value>Expression must be implicitly convertible to Boolean or its type '{0}' must define operator '{1}'.</value>
  </data>
  <data name="ERR_MixingWinRTEventWithRegular" xml:space="preserve">
    <value>'{0}' cannot implement '{1}' because '{2}' is a Windows Runtime event and '{3}' is a regular .NET event.</value>
  </data>
  <data name="WRN_CA2000_DisposeObjectsBeforeLosingScope1" xml:space="preserve">
    <value>Call System.IDisposable.Dispose() on allocated instance of {0} before all references to it are out of scope.</value>
  </data>
  <data name="WRN_CA2000_DisposeObjectsBeforeLosingScope1_Title" xml:space="preserve">
    <value>Call System.IDisposable.Dispose() on allocated instance before all references to it are out of scope</value>
  </data>
  <data name="WRN_CA2000_DisposeObjectsBeforeLosingScope2" xml:space="preserve">
    <value>Allocated instance of {0} is not disposed along all exception paths.  Call System.IDisposable.Dispose() before all references to it are out of scope.</value>
  </data>
  <data name="WRN_CA2000_DisposeObjectsBeforeLosingScope2_Title" xml:space="preserve">
    <value>Allocated instance is not disposed along all exception paths</value>
  </data>
  <data name="WRN_CA2202_DoNotDisposeObjectsMultipleTimes" xml:space="preserve">
    <value>Object '{0}' can be disposed more than once.</value>
  </data>
  <data name="WRN_CA2202_DoNotDisposeObjectsMultipleTimes_Title" xml:space="preserve">
    <value>Object can be disposed more than once</value>
  </data>
  <data name="ERR_NewCoClassOnLink" xml:space="preserve">
    <value>Interop type '{0}' cannot be embedded. Use the applicable interface instead.</value>
  </data>
  <data name="ERR_NoPIANestedType" xml:space="preserve">
    <value>Type '{0}' cannot be embedded because it is a nested type. Consider setting the 'Embed Interop Types' property to false.</value>
  </data>
  <data name="ERR_GenericsUsedInNoPIAType" xml:space="preserve">
    <value>Type '{0}' cannot be embedded because it has a generic argument. Consider setting the 'Embed Interop Types' property to false.</value>
  </data>
  <data name="ERR_InteropStructContainsMethods" xml:space="preserve">
    <value>Embedded interop struct '{0}' can contain only public instance fields.</value>
  </data>
  <data name="ERR_WinRtEventPassedByRef" xml:space="preserve">
    <value>A Windows Runtime event may not be passed as an out or ref parameter.</value>
  </data>
  <data name="ERR_MissingMethodOnSourceInterface" xml:space="preserve">
    <value>Source interface '{0}' is missing method '{1}' which is required to embed event '{2}'.</value>
  </data>
  <data name="ERR_MissingSourceInterface" xml:space="preserve">
    <value>Interface '{0}' has an invalid source interface which is required to embed event '{1}'.</value>
  </data>
  <data name="ERR_InteropTypeMissingAttribute" xml:space="preserve">
    <value>Interop type '{0}' cannot be embedded because it is missing the required '{1}' attribute.</value>
  </data>
  <data name="ERR_NoPIAAssemblyMissingAttribute" xml:space="preserve">
    <value>Cannot embed interop types from assembly '{0}' because it is missing the '{1}' attribute.</value>
  </data>
  <data name="ERR_NoPIAAssemblyMissingAttributes" xml:space="preserve">
    <value>Cannot embed interop types from assembly '{0}' because it is missing either the '{1}' attribute or the '{2}' attribute.</value>
  </data>
  <data name="ERR_InteropTypesWithSameNameAndGuid" xml:space="preserve">
    <value>Cannot embed interop type '{0}' found in both assembly '{1}' and '{2}'. Consider setting the 'Embed Interop Types' property to false.</value>
  </data>
  <data name="ERR_LocalTypeNameClash" xml:space="preserve">
    <value>Embedding the interop type '{0}' from assembly '{1}' causes a name clash in the current assembly. Consider setting the 'Embed Interop Types' property to false.</value>
  </data>
  <data name="WRN_ReferencedAssemblyReferencesLinkedPIA" xml:space="preserve">
    <value>A reference was created to embedded interop assembly '{0}' because of an indirect reference to that assembly created by assembly '{1}'. Consider changing the 'Embed Interop Types' property on either assembly.</value>
  </data>
  <data name="WRN_ReferencedAssemblyReferencesLinkedPIA_Title" xml:space="preserve">
    <value>A reference was created to embedded interop assembly because of an indirect assembly reference</value>
  </data>
  <data name="WRN_ReferencedAssemblyReferencesLinkedPIA_Description" xml:space="preserve">
    <value>You have added a reference to an assembly using /link (Embed Interop Types property set to True). This instructs the compiler to embed interop type information from that assembly. However, the compiler cannot embed interop type information from that assembly because another assembly that you have referenced also references that assembly using /reference (Embed Interop Types property set to False).

To embed interop type information for both assemblies, use /link for references to each assembly (set the Embed Interop Types property to True).

To remove the warning, you can use /reference instead (set the Embed Interop Types property to False). In this case, a primary interop assembly (PIA) provides interop type information.</value>
  </data>
  <data name="ERR_GenericsUsedAcrossAssemblies" xml:space="preserve">
    <value>Type '{0}' from assembly '{1}' cannot be used across assembly boundaries because it has a generic type argument that is an embedded interop type.</value>
  </data>
  <data name="ERR_NoCanonicalView" xml:space="preserve">
    <value>Cannot find the interop type that matches the embedded interop type '{0}'. Are you missing an assembly reference?</value>
  </data>
  <data name="ERR_ByRefReturnUnsupported" xml:space="preserve">
    <value>By-reference return type 'ref {0}' is not supported.</value>
  </data>
  <data name="ERR_NetModuleNameMismatch" xml:space="preserve">
    <value>Module name '{0}' stored in '{1}' must match its filename.</value>
  </data>
  <data name="ERR_BadModuleName" xml:space="preserve">
    <value>Invalid module name: {0}</value>
  </data>
  <data name="ERR_BadCompilationOptionValue" xml:space="preserve">
    <value>Invalid '{0}' value: '{1}'.</value>
  </data>
  <data name="ERR_BadAppConfigPath" xml:space="preserve">
    <value>AppConfigPath must be absolute.</value>
  </data>
  <data name="WRN_AssemblyAttributeFromModuleIsOverridden" xml:space="preserve">
    <value>Attribute '{0}' from module '{1}' will be ignored in favor of the instance appearing in source</value>
  </data>
  <data name="WRN_AssemblyAttributeFromModuleIsOverridden_Title" xml:space="preserve">
    <value>Attribute will be ignored in favor of the instance appearing in source</value>
  </data>
  <data name="ERR_CmdOptionConflictsSource" xml:space="preserve">
    <value>Attribute '{0}' given in a source file conflicts with option '{1}'.</value>
  </data>
  <data name="ERR_FixedBufferTooManyDimensions" xml:space="preserve">
    <value>A fixed buffer may only have one dimension.</value>
  </data>
  <data name="WRN_ReferencedAssemblyDoesNotHaveStrongName" xml:space="preserve">
    <value>Referenced assembly '{0}' does not have a strong name.</value>
  </data>
  <data name="WRN_ReferencedAssemblyDoesNotHaveStrongName_Title" xml:space="preserve">
    <value>Referenced assembly does not have a strong name</value>
  </data>
  <data name="ERR_InvalidSignaturePublicKey" xml:space="preserve">
    <value>Invalid signature public key specified in AssemblySignatureKeyAttribute.</value>
  </data>
  <data name="ERR_ExportedTypeConflictsWithDeclaration" xml:space="preserve">
    <value>Type '{0}' exported from module '{1}' conflicts with type declared in primary module of this assembly.</value>
  </data>
  <data name="ERR_ExportedTypesConflict" xml:space="preserve">
    <value>Type '{0}' exported from module '{1}' conflicts with type '{2}' exported from module '{3}'.</value>
  </data>
  <data name="ERR_ForwardedTypeConflictsWithDeclaration" xml:space="preserve">
    <value>Forwarded type '{0}' conflicts with type declared in primary module of this assembly.</value>
  </data>
  <data name="ERR_ForwardedTypesConflict" xml:space="preserve">
    <value>Type '{0}' forwarded to assembly '{1}' conflicts with type '{2}' forwarded to assembly '{3}'.</value>
  </data>
  <data name="ERR_ForwardedTypeConflictsWithExportedType" xml:space="preserve">
    <value>Type '{0}' forwarded to assembly '{1}' conflicts with type '{2}' exported from module '{3}'.</value>
  </data>
  <data name="WRN_RefCultureMismatch" xml:space="preserve">
    <value>Referenced assembly '{0}' has different culture setting of '{1}'.</value>
  </data>
  <data name="WRN_RefCultureMismatch_Title" xml:space="preserve">
    <value>Referenced assembly has different culture setting</value>
  </data>
  <data name="ERR_AgnosticToMachineModule" xml:space="preserve">
    <value>Agnostic assembly cannot have a processor specific module '{0}'.</value>
  </data>
  <data name="ERR_ConflictingMachineModule" xml:space="preserve">
    <value>Assembly and module '{0}' cannot target different processors.</value>
  </data>
  <data name="WRN_ConflictingMachineAssembly" xml:space="preserve">
    <value>Referenced assembly '{0}' targets a different processor.</value>
  </data>
  <data name="WRN_ConflictingMachineAssembly_Title" xml:space="preserve">
    <value>Referenced assembly targets a different processor</value>
  </data>
  <data name="ERR_CryptoHashFailed" xml:space="preserve">
    <value>Cryptographic failure while creating hashes.</value>
  </data>
  <data name="ERR_MissingNetModuleReference" xml:space="preserve">
    <value>Reference to '{0}' netmodule missing.</value>
  </data>
  <data name="ERR_NetModuleNameMustBeUnique" xml:space="preserve">
    <value>Module '{0}' is already defined in this assembly. Each module must have a unique filename.</value>
  </data>
  <data name="ERR_CantReadConfigFile" xml:space="preserve">
    <value>Cannot read config file '{0}' -- '{1}'</value>
  </data>
  <data name="ERR_EncNoPIAReference" xml:space="preserve">
    <value>Cannot continue since the edit includes a reference to an embedded type: '{0}'.</value>
  </data>
  <data name="ERR_EncReferenceToAddedMember" xml:space="preserve">
    <value>Member '{0}' added during the current debug session can only be accessed from within its declaring assembly '{1}'.</value>
  </data>
  <data name="ERR_MutuallyExclusiveOptions" xml:space="preserve">
    <value>Compilation options '{0}' and '{1}' can't both be specified at the same time.</value>
  </data>
  <data name="ERR_LinkedNetmoduleMetadataMustProvideFullPEImage" xml:space="preserve">
    <value>Linked netmodule metadata must provide a full PE image: '{0}'.</value>
  </data>
  <data name="ERR_BadPrefer32OnLib" xml:space="preserve">
    <value>/platform:anycpu32bitpreferred can only be used with /t:exe, /t:winexe and /t:appcontainerexe</value>
  </data>
  <data name="IDS_PathList" xml:space="preserve">
    <value>&lt;path list&gt;</value>
  </data>
  <data name="IDS_Text" xml:space="preserve">
    <value>&lt;text&gt;</value>
  </data>
  <data name="IDS_FeatureNullPropagatingOperator" xml:space="preserve">
    <value>null propagating operator</value>
  </data>
  <data name="IDS_FeatureExpressionBodiedMethod" xml:space="preserve">
    <value>expression-bodied method</value>
  </data>
  <data name="IDS_FeatureExpressionBodiedProperty" xml:space="preserve">
    <value>expression-bodied property</value>
  </data>
  <data name="IDS_FeatureExpressionBodiedIndexer" xml:space="preserve">
    <value>expression-bodied indexer</value>
  </data>
  <data name="IDS_FeatureAutoPropertyInitializer" xml:space="preserve">
    <value>auto property initializer</value>
  </data>
  <data name="IDS_Namespace1" xml:space="preserve">
    <value>&lt;namespace&gt;</value>
  </data>
  <data name="IDS_FeatureRefLocalsReturns" xml:space="preserve">
    <value>byref locals and returns</value>
  </data>
  <data name="IDS_FeatureReadOnlyReferences" xml:space="preserve">
    <value>readonly references</value>
  </data>
  <data name="IDS_FeatureRefStructs" xml:space="preserve">
    <value>ref structs</value>
  </data>
  <data name="IDS_FeatureRefConditional" xml:space="preserve">
    <value>ref conditional expression</value>
  </data>
  <data name="IDS_FeatureRefReassignment" xml:space="preserve">
    <value>ref reassignment</value>
  </data>
  <data name="IDS_FeatureRefFor" xml:space="preserve">
    <value>ref for-loop variables</value>
  </data>
  <data name="IDS_FeatureRefForEach" xml:space="preserve">
    <value>ref foreach iteration variables</value>
  </data>
  <data name="IDS_FeatureExtensibleFixedStatement" xml:space="preserve">
    <value>extensible fixed statement</value>
  </data>
  <data name="CompilationC" xml:space="preserve">
    <value>Compilation (C#): </value>
  </data>
  <data name="SyntaxNodeIsNotWithinSynt" xml:space="preserve">
    <value>Syntax node is not within syntax tree</value>
  </data>
  <data name="LocationMustBeProvided" xml:space="preserve">
    <value>Location must be provided in order to provide minimal type qualification.</value>
  </data>
  <data name="SyntaxTreeSemanticModelMust" xml:space="preserve">
    <value>SyntaxTreeSemanticModel must be provided in order to provide minimal type qualification.</value>
  </data>
  <data name="CantReferenceCompilationOf" xml:space="preserve">
    <value>Can't reference compilation of type '{0}' from {1} compilation.</value>
  </data>
  <data name="SyntaxTreeAlreadyPresent" xml:space="preserve">
    <value>Syntax tree already present</value>
  </data>
  <data name="SubmissionCanOnlyInclude" xml:space="preserve">
    <value>Submission can only include script code.</value>
  </data>
  <data name="SubmissionCanHaveAtMostOne" xml:space="preserve">
    <value>Submission can have at most one syntax tree.</value>
  </data>
  <data name="SyntaxTreeNotFoundToRemove" xml:space="preserve">
    <value>SyntaxTree is not part of the compilation, so it cannot be removed</value>
  </data>
  <data name="TreeMustHaveARootNodeWith" xml:space="preserve">
    <value>tree must have a root node with SyntaxKind.CompilationUnit</value>
  </data>
  <data name="TypeArgumentCannotBeNull" xml:space="preserve">
    <value>Type argument cannot be null</value>
  </data>
  <data name="WrongNumberOfTypeArguments" xml:space="preserve">
    <value>Wrong number of type arguments</value>
  </data>
  <data name="NameConflictForName" xml:space="preserve">
    <value>Name conflict for name {0}</value>
  </data>
  <data name="LookupOptionsHasInvalidCombo" xml:space="preserve">
    <value>LookupOptions has an invalid combination of options</value>
  </data>
  <data name="ItemsMustBeNonEmpty" xml:space="preserve">
    <value>items: must be non-empty</value>
  </data>
  <data name="UseVerbatimIdentifier" xml:space="preserve">
    <value>Use Microsoft.CodeAnalysis.CSharp.SyntaxFactory.Identifier or Microsoft.CodeAnalysis.CSharp.SyntaxFactory.VerbatimIdentifier to create identifier tokens.</value>
  </data>
  <data name="UseLiteralForTokens" xml:space="preserve">
    <value>Use Microsoft.CodeAnalysis.CSharp.SyntaxFactory.Literal to create character literal tokens.</value>
  </data>
  <data name="UseLiteralForNumeric" xml:space="preserve">
    <value>Use Microsoft.CodeAnalysis.CSharp.SyntaxFactory.Literal to create numeric literal tokens.</value>
  </data>
  <data name="ThisMethodCanOnlyBeUsedToCreateTokens" xml:space="preserve">
    <value>This method can only be used to create tokens - {0} is not a token kind.</value>
  </data>
  <data name="GenericParameterDefinition" xml:space="preserve">
    <value>Generic parameter is definition when expected to be reference {0}</value>
  </data>
  <data name="InvalidGetDeclarationNameMultipleDeclarators" xml:space="preserve">
    <value>Called GetDeclarationName for a declaration node that can possibly contain multiple variable declarators.</value>
  </data>
  <data name="TreeNotPartOfCompilation" xml:space="preserve">
    <value>tree not part of compilation</value>
  </data>
  <data name="PositionIsNotWithinSyntax" xml:space="preserve">
    <value>Position is not within syntax tree with full span {0}</value>
  </data>
  <data name="WRN_BadUILang" xml:space="preserve">
    <value>The language name '{0}' is invalid.</value>
  </data>
  <data name="WRN_BadUILang_Title" xml:space="preserve">
    <value>The language name is invalid</value>
  </data>
  <data name="ERR_UnsupportedTransparentIdentifierAccess" xml:space="preserve">
    <value>Transparent identifier member access failed for field '{0}' of '{1}'.  Does the data being queried implement the query pattern?</value>
  </data>
  <data name="ERR_ParamDefaultValueDiffersFromAttribute" xml:space="preserve">
    <value>The parameter has multiple distinct default values.</value>
  </data>
  <data name="ERR_FieldHasMultipleDistinctConstantValues" xml:space="preserve">
    <value>The field has multiple distinct constant values.</value>
  </data>
  <data name="WRN_UnqualifiedNestedTypeInCref" xml:space="preserve">
    <value>Within cref attributes, nested types of generic types should be qualified.</value>
  </data>
  <data name="WRN_UnqualifiedNestedTypeInCref_Title" xml:space="preserve">
    <value>Within cref attributes, nested types of generic types should be qualified</value>
  </data>
  <data name="NotACSharpSymbol" xml:space="preserve">
    <value>Not a C# symbol.</value>
  </data>
  <data name="HDN_UnusedUsingDirective" xml:space="preserve">
    <value>Unnecessary using directive.</value>
  </data>
  <data name="HDN_UnusedExternAlias" xml:space="preserve">
    <value>Unused extern alias.</value>
  </data>
  <data name="ElementsCannotBeNull" xml:space="preserve">
    <value>Elements cannot be null.</value>
  </data>
  <data name="IDS_LIB_ENV" xml:space="preserve">
    <value>LIB environment variable</value>
  </data>
  <data name="IDS_LIB_OPTION" xml:space="preserve">
    <value>/LIB option</value>
  </data>
  <data name="IDS_REFERENCEPATH_OPTION" xml:space="preserve">
    <value>/REFERENCEPATH option</value>
  </data>
  <data name="IDS_DirectoryDoesNotExist" xml:space="preserve">
    <value>directory does not exist</value>
  </data>
  <data name="IDS_DirectoryHasInvalidPath" xml:space="preserve">
    <value>path is too long or invalid</value>
  </data>
  <data name="WRN_NoRuntimeMetadataVersion" xml:space="preserve">
    <value>No value for RuntimeMetadataVersion found. No assembly containing System.Object was found nor was a value for RuntimeMetadataVersion specified through options.</value>
  </data>
  <data name="WRN_NoRuntimeMetadataVersion_Title" xml:space="preserve">
    <value>No value for RuntimeMetadataVersion found</value>
  </data>
  <data name="WrongSemanticModelType" xml:space="preserve">
    <value>Expected a {0} SemanticModel.</value>
  </data>
  <data name="IDS_FeatureLambda" xml:space="preserve">
    <value>lambda expression</value>
  </data>
  <data name="ERR_FeatureNotAvailableInVersion1" xml:space="preserve">
    <value>Feature '{0}' is not available in C# 1. Please use language version {1} or greater.</value>
  </data>
  <data name="ERR_FeatureNotAvailableInVersion2" xml:space="preserve">
    <value>Feature '{0}' is not available in C# 2. Please use language version {1} or greater.</value>
  </data>
  <data name="ERR_FeatureNotAvailableInVersion3" xml:space="preserve">
    <value>Feature '{0}' is not available in C# 3. Please use language version {1} or greater.</value>
  </data>
  <data name="ERR_FeatureNotAvailableInVersion4" xml:space="preserve">
    <value>Feature '{0}' is not available in C# 4. Please use language version {1} or greater.</value>
  </data>
  <data name="ERR_FeatureNotAvailableInVersion5" xml:space="preserve">
    <value>Feature '{0}' is not available in C# 5. Please use language version {1} or greater.</value>
  </data>
  <data name="ERR_FeatureNotAvailableInVersion6" xml:space="preserve">
    <value>Feature '{0}' is not available in C# 6. Please use language version {1} or greater.</value>
  </data>
  <data name="ERR_FeatureNotAvailableInVersion7" xml:space="preserve">
    <value>Feature '{0}' is not available in C# 7.0. Please use language version {1} or greater.</value>
  </data>
  <data name="ERR_FeatureIsExperimental" xml:space="preserve">
    <value>Feature '{0}' is experimental and unsupported; use '/features:{1}' to enable.</value>
  </data>
  <data name="IDS_VersionExperimental" xml:space="preserve">
    <value>'experimental'</value>
  </data>
  <data name="PositionNotWithinTree" xml:space="preserve">
    <value>Position must be within span of the syntax tree.</value>
  </data>
  <data name="SpeculatedSyntaxNodeCannotBelongToCurrentCompilation" xml:space="preserve">
    <value>Syntax node to be speculated cannot belong to a syntax tree from the current compilation.</value>
  </data>
  <data name="ChainingSpeculativeModelIsNotSupported" xml:space="preserve">
    <value>Chaining speculative semantic model is not supported. You should create a speculative model from the non-speculative ParentModel.</value>
  </data>
  <data name="IDS_ToolName" xml:space="preserve">
    <value>Microsoft (R) Visual C# Compiler</value>
  </data>
  <data name="IDS_LogoLine1" xml:space="preserve">
    <value>{0} version {1}</value>
  </data>
  <data name="IDS_LogoLine2" xml:space="preserve">
    <value>Copyright (C) Microsoft Corporation. All rights reserved.</value>
  </data>
  <data name="IDS_LangVersions" xml:space="preserve">
    <value>Supported language versions:</value>
  </data>
  <data name="IDS_CSCHelp" xml:space="preserve">
    <value>
                             Visual C# Compiler Options

                       - OUTPUT FILES -
-out:&lt;file&gt;                   Specify output file name (default: base name of
                              file with main class or first file)
-target:exe                   Build a console executable (default) (Short
                              form: -t:exe)
-target:winexe                Build a Windows executable (Short form:
                              -t:winexe)
-target:library               Build a library (Short form: -t:library)
-target:module                Build a module that can be added to another
                              assembly (Short form: -t:module)
-target:appcontainerexe       Build an Appcontainer executable (Short form:
                              -t:appcontainerexe)
-target:winmdobj              Build a Windows Runtime intermediate file that
                              is consumed by WinMDExp (Short form: -t:winmdobj)
-doc:&lt;file&gt;                   XML Documentation file to generate
-refout:&lt;file&gt;                Reference assembly output to generate
-platform:&lt;string&gt;            Limit which platforms this code can run on: x86,
                              Itanium, x64, arm, arm64, anycpu32bitpreferred, or
                              anycpu. The default is anycpu.

                       - INPUT FILES -
-recurse:&lt;wildcard&gt;           Include all files in the current directory and
                              subdirectories according to the wildcard
                              specifications
-reference:&lt;alias&gt;=&lt;file&gt;     Reference metadata from the specified assembly
                              file using the given alias (Short form: -r)
-reference:&lt;file list&gt;        Reference metadata from the specified assembly
                              files (Short form: -r)
-addmodule:&lt;file list&gt;        Link the specified modules into this assembly
-link:&lt;file list&gt;             Embed metadata from the specified interop
                              assembly files (Short form: -l)
-analyzer:&lt;file list&gt;         Run the analyzers from this assembly
                              (Short form: -a)
-additionalfile:&lt;file list&gt;   Additional files that don't directly affect code
                              generation but may be used by analyzers for producing
                              errors or warnings.
-embed                        Embed all source files in the PDB.
-embed:&lt;file list&gt;            Embed specific files in the PDB.

                       - RESOURCES -
-win32res:&lt;file&gt;              Specify a Win32 resource file (.res)
-win32icon:&lt;file&gt;             Use this icon for the output
-win32manifest:&lt;file&gt;         Specify a Win32 manifest file (.xml)
-nowin32manifest              Do not include the default Win32 manifest
-resource:&lt;resinfo&gt;           Embed the specified resource (Short form: -res)
-linkresource:&lt;resinfo&gt;       Link the specified resource to this assembly
                              (Short form: -linkres) Where the resinfo format
                              is &lt;file&gt;[,&lt;string name&gt;[,public|private]]

                       - CODE GENERATION -
-debug[+|-]                   Emit debugging information
-debug:{full|pdbonly|portable|embedded}
                              Specify debugging type ('full' is default,
                              'portable' is a cross-platform format,
                              'embedded' is a cross-platform format embedded into
                              the target .dll or .exe)
-optimize[+|-]                Enable optimizations (Short form: -o)
-deterministic                Produce a deterministic assembly
                              (including module version GUID and timestamp)
-refonly                      Produce a reference assembly in place of the main output
-instrument:TestCoverage      Produce an assembly instrumented to collect
                              coverage information
-sourcelink:&lt;file&gt;            Source link info to embed into PDB.
 
                       - ERRORS AND WARNINGS -
-warnaserror[+|-]             Report all warnings as errors
-warnaserror[+|-]:&lt;warn list&gt; Report specific warnings as errors
                              (use "nullable" for all nullability warnings)
-warn:&lt;n&gt;                     Set warning level (0-4) (Short form: -w)
-nowarn:&lt;warn list&gt;           Disable specific warning messages
                              (use "nullable" for all nullability warnings)
-ruleset:&lt;file&gt;               Specify a ruleset file that disables specific
                              diagnostics.
-errorlog:&lt;file&gt;[,version=&lt;sarif_version&gt;]
                              Specify a file to log all compiler and analyzer
                              diagnostics.
                              sarif_version:{1|2|2.1} Default is 1. 2 and 2.1
                              both mean SARIF version 2.1.0.
-reportanalyzer               Report additional analyzer information, such as
                              execution time.

                       - LANGUAGE -
-checked[+|-]                 Generate overflow checks
-unsafe[+|-]                  Allow 'unsafe' code
-define:&lt;symbol list&gt;         Define conditional compilation symbol(s) (Short
                              form: -d)
-langversion:?                Display the allowed values for language version
-langversion:&lt;string&gt;         Specify language version such as
                              `latest` (latest version, including minor versions),
                              `default` (same as `latest`),
                              `latestmajor` (latest version, excluding minor versions),
                              `preview` (latest version, including features in unsupported preview),
                              or specific versions like `6` or `7.1`
-nullable[+|-]                Specify nullable context option enable|disable.
-nullable:{enable|disable|warnings|annotations}
                              Specify nullable context option enable|disable|warnings|annotations.

                       - SECURITY -
-delaysign[+|-]               Delay-sign the assembly using only the public
                              portion of the strong name key
-publicsign[+|-]              Public-sign the assembly using only the public
                              portion of the strong name key
-keyfile:&lt;file&gt;               Specify a strong name key file
-keycontainer:&lt;string&gt;        Specify a strong name key container
-highentropyva[+|-]           Enable high-entropy ASLR

                       - MISCELLANEOUS -
@&lt;file&gt;                       Read response file for more options
-help                         Display this usage message (Short form: -?)
-nologo                       Suppress compiler copyright message
-noconfig                     Do not auto include CSC.RSP file
-parallel[+|-]                Concurrent build.
-version                      Display the compiler version number and exit.

                       - ADVANCED -
-baseaddress:&lt;address&gt;        Base address for the library to be built
-checksumalgorithm:&lt;alg&gt;      Specify algorithm for calculating source file
                              checksum stored in PDB. Supported values are:
                              SHA1 or SHA256 (default).
-codepage:&lt;n&gt;                 Specify the codepage to use when opening source
                              files
-utf8output                   Output compiler messages in UTF-8 encoding
-main:&lt;type&gt;                  Specify the type that contains the entry point
                              (ignore all other possible entry points) (Short
                              form: -m)
-fullpaths                    Compiler generates fully qualified paths
-filealign:&lt;n&gt;                Specify the alignment used for output file
                              sections
-pathmap:&lt;K1&gt;=&lt;V1&gt;,&lt;K2&gt;=&lt;V2&gt;,...
                              Specify a mapping for source path names output by
                              the compiler.
-pdb:&lt;file&gt;                   Specify debug information file name (default:
                              output file name with .pdb extension)
-errorendlocation             Output line and column of the end location of
                              each error
-preferreduilang              Specify the preferred output language name.
-nosdkpath                    Disable searching the default SDK path for standard library assemblies.
-nostdlib[+|-]                Do not reference standard library (mscorlib.dll)
-subsystemversion:&lt;string&gt;    Specify subsystem version of this assembly
-lib:&lt;file list&gt;              Specify additional directories to search in for
                              references
-errorreport:&lt;string&gt;         Specify how to handle internal compiler errors:
                              prompt, send, queue, or none. The default is
                              queue.
-appconfig:&lt;file&gt;             Specify an application configuration file
                              containing assembly binding settings
-moduleassemblyname:&lt;string&gt;  Name of the assembly which this module will be
                              a part of
-modulename:&lt;string&gt;          Specify the name of the source module
</value>
    <comment>Visual C# Compiler Options</comment>
  </data>
  <data name="ERR_ComImportWithInitializers" xml:space="preserve">
    <value>'{0}': a class with the ComImport attribute cannot specify field initializers.</value>
  </data>
  <data name="WRN_PdbLocalNameTooLong" xml:space="preserve">
    <value>Local name '{0}' is too long for PDB.  Consider shortening or compiling without /debug.</value>
  </data>
  <data name="WRN_PdbLocalNameTooLong_Title" xml:space="preserve">
    <value>Local name is too long for PDB</value>
  </data>
  <data name="ERR_RetNoObjectRequiredLambda" xml:space="preserve">
    <value>Anonymous function converted to a void returning delegate cannot return a value</value>
  </data>
  <data name="ERR_TaskRetNoObjectRequiredLambda" xml:space="preserve">
    <value>Async lambda expression converted to a 'Task' returning delegate cannot return a value. Did you intend to return 'Task&lt;T&gt;'?</value>
  </data>
  <data name="WRN_AnalyzerCannotBeCreated" xml:space="preserve">
    <value>An instance of analyzer {0} cannot be created from {1} : {2}.</value>
  </data>
  <data name="WRN_AnalyzerCannotBeCreated_Title" xml:space="preserve">
    <value>An analyzer instance cannot be created</value>
  </data>
  <data name="WRN_NoAnalyzerInAssembly" xml:space="preserve">
    <value>The assembly {0} does not contain any analyzers.</value>
  </data>
  <data name="WRN_NoAnalyzerInAssembly_Title" xml:space="preserve">
    <value>Assembly does not contain any analyzers</value>
  </data>
  <data name="WRN_UnableToLoadAnalyzer" xml:space="preserve">
    <value>Unable to load Analyzer assembly {0} : {1}</value>
  </data>
  <data name="WRN_UnableToLoadAnalyzer_Title" xml:space="preserve">
    <value>Unable to load Analyzer assembly</value>
  </data>
  <data name="INF_UnableToLoadSomeTypesInAnalyzer" xml:space="preserve">
    <value>Skipping some types in analyzer assembly {0} due to a ReflectionTypeLoadException : {1}.</value>
  </data>
  <data name="ERR_CantReadRulesetFile" xml:space="preserve">
    <value>Error reading ruleset file {0} - {1}</value>
  </data>
  <data name="ERR_BadPdbData" xml:space="preserve">
    <value>Error reading debug information for '{0}'</value>
  </data>
  <data name="IDS_OperationCausedStackOverflow" xml:space="preserve">
    <value>Operation caused a stack overflow.</value>
  </data>
  <data name="WRN_IdentifierOrNumericLiteralExpected" xml:space="preserve">
    <value>Expected identifier or numeric literal.</value>
  </data>
  <data name="WRN_IdentifierOrNumericLiteralExpected_Title" xml:space="preserve">
    <value>Expected identifier or numeric literal</value>
  </data>
  <data name="ERR_InitializerOnNonAutoProperty" xml:space="preserve">
    <value>Only auto-implemented properties can have initializers.</value>
  </data>
  <data name="ERR_InstancePropertyInitializerInInterface" xml:space="preserve">
    <value>Instance properties in interfaces cannot have initializers.</value>
  </data>
  <data name="ERR_AutoPropertyMustHaveGetAccessor" xml:space="preserve">
    <value>Auto-implemented properties must have get accessors.</value>
  </data>
  <data name="ERR_AutoPropertyMustOverrideSet" xml:space="preserve">
    <value>Auto-implemented properties must override all accessors of the overridden property.</value>
  </data>
  <data name="ERR_InitializerInStructWithoutExplicitConstructor" xml:space="preserve">
    <value>Structs without explicit constructors cannot contain members with initializers.</value>
  </data>
  <data name="ERR_EncodinglessSyntaxTree" xml:space="preserve">
    <value>Cannot emit debug information for a source text without encoding.</value>
  </data>
  <data name="ERR_BlockBodyAndExpressionBody" xml:space="preserve">
    <value>Block bodies and expression bodies cannot both be provided.</value>
  </data>
  <data name="ERR_SwitchFallOut" xml:space="preserve">
    <value>Control cannot fall out of switch from final case label ('{0}')</value>
  </data>
  <data name="ERR_UnexpectedBoundGenericName" xml:space="preserve">
    <value>Type arguments are not allowed in the nameof operator.</value>
  </data>
  <data name="ERR_NullPropagatingOpInExpressionTree" xml:space="preserve">
    <value>An expression tree lambda may not contain a null propagating operator.</value>
  </data>
  <data name="ERR_DictionaryInitializerInExpressionTree" xml:space="preserve">
    <value>An expression tree lambda may not contain a dictionary initializer.</value>
  </data>
  <data name="ERR_ExtensionCollectionElementInitializerInExpressionTree" xml:space="preserve">
    <value>An extension Add method is not supported for a collection initializer in an expression lambda.</value>
  </data>
  <data name="IDS_FeatureNameof" xml:space="preserve">
    <value>nameof operator</value>
  </data>
  <data name="IDS_FeatureDictionaryInitializer" xml:space="preserve">
    <value>dictionary initializer</value>
  </data>
  <data name="ERR_UnclosedExpressionHole" xml:space="preserve">
    <value>Missing close delimiter '}' for interpolated expression started with '{'.</value>
  </data>
  <data name="ERR_SingleLineCommentInExpressionHole" xml:space="preserve">
    <value>A single-line comment may not be used in an interpolated string.</value>
  </data>
  <data name="ERR_InsufficientStack" xml:space="preserve">
    <value>An expression is too long or complex to compile</value>
  </data>
  <data name="ERR_ExpressionHasNoName" xml:space="preserve">
    <value>Expression does not have a name.</value>
  </data>
  <data name="ERR_SubexpressionNotInNameof" xml:space="preserve">
    <value>Sub-expression cannot be used in an argument to nameof.</value>
  </data>
  <data name="ERR_AliasQualifiedNameNotAnExpression" xml:space="preserve">
    <value>An alias-qualified name is not an expression.</value>
  </data>
  <data name="ERR_NameofMethodGroupWithTypeParameters" xml:space="preserve">
    <value>Type parameters are not allowed on a method group as an argument to 'nameof'.</value>
  </data>
  <data name="NoNoneSearchCriteria" xml:space="preserve">
    <value>SearchCriteria is expected.</value>
  </data>
  <data name="ERR_InvalidAssemblyCulture" xml:space="preserve">
    <value>Assembly culture strings may not contain embedded NUL characters.</value>
  </data>
  <data name="IDS_FeatureUsingStatic" xml:space="preserve">
    <value>using static</value>
  </data>
  <data name="IDS_FeatureInterpolatedStrings" xml:space="preserve">
    <value>interpolated strings</value>
  </data>
  <data name="IDS_FeatureAltInterpolatedVerbatimStrings" xml:space="preserve">
    <value>alternative interpolated verbatim strings</value>
  </data>
  <data name="IDS_AwaitInCatchAndFinally" xml:space="preserve">
    <value>await in catch blocks and finally blocks</value>
  </data>
  <data name="IDS_FeatureBinaryLiteral" xml:space="preserve">
    <value>binary literals</value>
  </data>
  <data name="IDS_FeatureDigitSeparator" xml:space="preserve">
    <value>digit separators</value>
  </data>
  <data name="IDS_FeatureLocalFunctions" xml:space="preserve">
    <value>local functions</value>
  </data>
  <data name="ERR_UnescapedCurly" xml:space="preserve">
    <value>A '{0}' character must be escaped (by doubling) in an interpolated string.</value>
  </data>
  <data name="ERR_EscapedCurly" xml:space="preserve">
    <value>A '{0}' character may only be escaped by doubling '{0}{0}' in an interpolated string.</value>
  </data>
  <data name="ERR_TrailingWhitespaceInFormatSpecifier" xml:space="preserve">
    <value>A format specifier may not contain trailing whitespace.</value>
  </data>
  <data name="ERR_EmptyFormatSpecifier" xml:space="preserve">
    <value>Empty format specifier.</value>
  </data>
  <data name="ERR_ErrorInReferencedAssembly" xml:space="preserve">
    <value>There is an error in a referenced assembly '{0}'.</value>
  </data>
  <data name="ERR_ExpressionOrDeclarationExpected" xml:space="preserve">
    <value>Expression or declaration statement expected.</value>
  </data>
  <data name="ERR_NameofExtensionMethod" xml:space="preserve">
    <value>Extension method groups are not allowed as an argument to 'nameof'.</value>
  </data>
  <data name="WRN_AlignmentMagnitude" xml:space="preserve">
    <value>Alignment value {0} has a magnitude greater than {1} and may result in a large formatted string.</value>
  </data>
  <data name="HDN_UnusedExternAlias_Title" xml:space="preserve">
    <value>Unused extern alias</value>
  </data>
  <data name="HDN_UnusedUsingDirective_Title" xml:space="preserve">
    <value>Unnecessary using directive</value>
  </data>
  <data name="INF_UnableToLoadSomeTypesInAnalyzer_Title" xml:space="preserve">
    <value>Skip loading types in analyzer assembly that fail due to a ReflectionTypeLoadException</value>
  </data>
  <data name="WRN_AlignmentMagnitude_Title" xml:space="preserve">
    <value>Alignment value has a magnitude that may result in a large formatted string</value>
  </data>
  <data name="ERR_ConstantStringTooLong" xml:space="preserve">
    <value>Length of String constant resulting from concatenation exceeds System.Int32.MaxValue.  Try splitting the string into multiple constants.</value>
  </data>
  <data name="ERR_TupleTooFewElements" xml:space="preserve">
    <value>Tuple must contain at least two elements.</value>
  </data>
  <data name="ERR_DebugEntryPointNotSourceMethodDefinition" xml:space="preserve">
    <value>Debug entry point must be a definition of a method declared in the current compilation.</value>
  </data>
  <data name="ERR_LoadDirectiveOnlyAllowedInScripts" xml:space="preserve">
    <value>#load is only allowed in scripts</value>
  </data>
  <data name="ERR_PPLoadFollowsToken" xml:space="preserve">
    <value>Cannot use #load after first token in file</value>
  </data>
  <data name="CouldNotFindFile" xml:space="preserve">
    <value>Could not find file.</value>
    <comment>File path referenced in source (#load) could not be resolved.</comment>
  </data>
  <data name="SyntaxTreeFromLoadNoRemoveReplace" xml:space="preserve">
    <value>SyntaxTree resulted from a #load directive and cannot be removed or replaced directly.</value>
  </data>
  <data name="ERR_SourceFileReferencesNotSupported" xml:space="preserve">
    <value>Source file references are not supported.</value>
  </data>
  <data name="ERR_InvalidPathMap" xml:space="preserve">
    <value>The pathmap option was incorrectly formatted.</value>
  </data>
  <data name="ERR_InvalidReal" xml:space="preserve">
    <value>Invalid real literal.</value>
  </data>
  <data name="ERR_AutoPropertyCannotBeRefReturning" xml:space="preserve">
    <value>Auto-implemented properties cannot return by reference</value>
  </data>
  <data name="ERR_RefPropertyMustHaveGetAccessor" xml:space="preserve">
    <value>Properties which return by reference must have a get accessor</value>
  </data>
  <data name="ERR_RefPropertyCannotHaveSetAccessor" xml:space="preserve">
    <value>Properties which return by reference cannot have set accessors</value>
  </data>
  <data name="ERR_CantChangeRefReturnOnOverride" xml:space="preserve">
    <value>'{0}' must match by reference return of overridden member '{1}'</value>
  </data>
  <data name="ERR_CantChangeInitOnlyOnOverride" xml:space="preserve">
    <value>'{0}' must match by init-only of overridden member '{1}'</value>
  </data>
  <data name="ERR_MustNotHaveRefReturn" xml:space="preserve">
    <value>By-reference returns may only be used in methods that return by reference</value>
  </data>
  <data name="ERR_MustHaveRefReturn" xml:space="preserve">
    <value>By-value returns may only be used in methods that return by value</value>
  </data>
  <data name="ERR_RefReturnMustHaveIdentityConversion" xml:space="preserve">
    <value>The return expression must be of type '{0}' because this method returns by reference</value>
  </data>
  <data name="ERR_CloseUnimplementedInterfaceMemberWrongRefReturn" xml:space="preserve">
    <value>'{0}' does not implement interface member '{1}'. '{2}' cannot implement '{1}' because it does not have matching return by reference.</value>
  </data>
  <data name="ERR_CloseUnimplementedInterfaceMemberWrongInitOnly" xml:space="preserve">
    <value>'{0}' does not implement interface member '{1}'. '{2}' cannot implement '{1}'.</value>
  </data>
  <data name="ERR_BadIteratorReturnRef" xml:space="preserve">
    <value>The body of '{0}' cannot be an iterator block because '{0}' returns by reference</value>
  </data>
  <data name="ERR_BadRefReturnExpressionTree" xml:space="preserve">
    <value>Lambda expressions that return by reference cannot be converted to expression trees</value>
  </data>
  <data name="ERR_RefReturningCallInExpressionTree" xml:space="preserve">
    <value>An expression tree lambda may not contain a call to a method, property, or indexer that returns by reference</value>
  </data>
  <data name="ERR_RefReturnLvalueExpected" xml:space="preserve">
    <value>An expression cannot be used in this context because it may not be passed or returned by reference</value>
  </data>
  <data name="ERR_RefReturnNonreturnableLocal" xml:space="preserve">
    <value>Cannot return '{0}' by reference because it was initialized to a value that cannot be returned by reference</value>
  </data>
  <data name="ERR_RefReturnNonreturnableLocal2" xml:space="preserve">
    <value>Cannot return by reference a member of '{0}' because it was initialized to a value that cannot be returned by reference</value>
  </data>
  <data name="ERR_RefReturnReadonlyLocal" xml:space="preserve">
    <value>Cannot return '{0}' by reference because it is read-only</value>
  </data>
  <data name="ERR_RefReturnRangeVariable" xml:space="preserve">
    <value>Cannot return the range variable '{0}' by reference</value>
  </data>
  <data name="ERR_RefReturnReadonlyLocalCause" xml:space="preserve">
    <value>Cannot return '{0}' by reference because it is a '{1}'</value>
  </data>
  <data name="ERR_RefReturnReadonlyLocal2Cause" xml:space="preserve">
    <value>Cannot return fields of '{0}' by reference because it is a '{1}'</value>
  </data>
  <data name="ERR_RefReturnReadonly" xml:space="preserve">
    <value>A readonly field cannot be returned by writable reference</value>
  </data>
  <data name="ERR_RefReturnReadonlyStatic" xml:space="preserve">
    <value>A static readonly field cannot be returned by writable reference</value>
  </data>
  <data name="ERR_RefReturnReadonly2" xml:space="preserve">
    <value>Members of readonly field '{0}' cannot be returned by writable reference</value>
  </data>
  <data name="ERR_RefReturnReadonlyStatic2" xml:space="preserve">
    <value>Fields of static readonly field '{0}' cannot be returned by writable reference</value>
  </data>
  <data name="ERR_RefReturnParameter" xml:space="preserve">
    <value>Cannot return a parameter by reference '{0}' because it is not a ref or out parameter</value>
  </data>
  <data name="ERR_RefReturnParameter2" xml:space="preserve">
    <value>Cannot return by reference a member of parameter '{0}' because it is not a ref or out parameter</value>
  </data>
  <data name="ERR_RefReturnLocal" xml:space="preserve">
    <value>Cannot return local '{0}' by reference because it is not a ref local</value>
  </data>
  <data name="ERR_RefReturnLocal2" xml:space="preserve">
    <value>Cannot return a member of local '{0}' by reference because it is not a ref local</value>
  </data>
  <data name="ERR_RefReturnStructThis" xml:space="preserve">
    <value>Struct members cannot return 'this' or other instance members by reference</value>
  </data>
  <data name="ERR_EscapeOther" xml:space="preserve">
    <value>Expression cannot be used in this context because it may indirectly expose variables outside of their declaration scope</value>
  </data>
  <data name="ERR_EscapeLocal" xml:space="preserve">
    <value>Cannot use local '{0}' in this context because it may expose referenced variables outside of their declaration scope</value>
  </data>
  <data name="ERR_EscapeCall" xml:space="preserve">
    <value>Cannot use a result of '{0}' in this context because it may expose variables referenced by parameter '{1}' outside of their declaration scope</value>
  </data>
  <data name="ERR_EscapeCall2" xml:space="preserve">
    <value>Cannot use a member of result of '{0}' in this context because it may expose variables referenced by parameter '{1}' outside of their declaration scope</value>
  </data>
  <data name="ERR_CallArgMixing" xml:space="preserve">
    <value>This combination of arguments to '{0}' is disallowed because it may expose variables referenced by parameter '{1}' outside of their declaration scope</value>
  </data>
  <data name="ERR_MismatchedRefEscapeInTernary" xml:space="preserve">
    <value>Branches of a ref conditional operator cannot refer to variables with incompatible declaration scopes</value>
  </data>
  <data name="ERR_EscapeStackAlloc" xml:space="preserve">
    <value>A result of a stackalloc expression of type '{0}' cannot be used in this context because it may be exposed outside of the containing method</value>
  </data>
  <data name="ERR_InitializeByValueVariableWithReference" xml:space="preserve">
    <value>Cannot initialize a by-value variable with a reference</value>
  </data>
  <data name="ERR_InitializeByReferenceVariableWithValue" xml:space="preserve">
    <value>Cannot initialize a by-reference variable with a value</value>
  </data>
  <data name="ERR_RefAssignmentMustHaveIdentityConversion" xml:space="preserve">
    <value>The expression must be of type '{0}' because it is being assigned by reference</value>
  </data>
  <data name="ERR_ByReferenceVariableMustBeInitialized" xml:space="preserve">
    <value>A declaration of a by-reference variable must have an initializer</value>
  </data>
  <data name="ERR_AnonDelegateCantUseLocal" xml:space="preserve">
    <value>Cannot use ref local '{0}' inside an anonymous method, lambda expression, or query expression</value>
  </data>
  <data name="ERR_BadIteratorLocalType" xml:space="preserve">
    <value>Iterators cannot have by-reference locals</value>
  </data>
  <data name="ERR_BadAsyncLocalType" xml:space="preserve">
    <value>Async methods cannot have by-reference locals</value>
  </data>
  <data name="ERR_RefReturningCallAndAwait" xml:space="preserve">
    <value>'await' cannot be used in an expression containing a call to '{0}' because it returns by reference</value>
  </data>
  <data name="ERR_RefConditionalAndAwait" xml:space="preserve">
    <value>'await' cannot be used in an expression containing a ref conditional operator</value>
  </data>
  <data name="ERR_RefConditionalNeedsTwoRefs" xml:space="preserve">
    <value>Both conditional operator values must be ref values or neither may be a ref value</value>
  </data>
  <data name="ERR_RefConditionalDifferentTypes" xml:space="preserve">
    <value>The expression must be of type '{0}' to match the alternative ref value</value>
  </data>
  <data name="ERR_ExpressionTreeContainsLocalFunction" xml:space="preserve">
    <value>An expression tree may not contain a reference to a local function</value>
  </data>
  <data name="ERR_DynamicLocalFunctionParamsParameter" xml:space="preserve">
    <value>Cannot pass argument with dynamic type to params parameter '{0}' of local function '{1}'.</value>
  </data>
  <data name="SyntaxTreeIsNotASubmission" xml:space="preserve">
    <value>Syntax tree should be created from a submission.</value>
  </data>
  <data name="ERR_TooManyUserStrings" xml:space="preserve">
    <value>Combined length of user strings used by the program exceeds allowed limit. Try to decrease use of string literals.</value>
  </data>
  <data name="ERR_PatternNullableType" xml:space="preserve">
    <value>It is not legal to use nullable type '{0}?' in a pattern; use the underlying type '{0}' instead.</value>
  </data>
  <data name="ERR_IsNullableType" xml:space="preserve">
    <value>It is not legal to use nullable reference type '{0}?' in an is-type expression; use the underlying type '{0}' instead.</value>
  </data>
  <data name="ERR_AsNullableType" xml:space="preserve">
    <value>It is not legal to use nullable reference type '{0}?' in an as expression; use the underlying type '{0}' instead.</value>
  </data>
  <data name="ERR_BadPatternExpression" xml:space="preserve">
    <value>Invalid operand for pattern match; value required, but found '{0}'.</value>
  </data>
  <data name="ERR_PeWritingFailure" xml:space="preserve">
    <value>An error occurred while writing the output file: {0}.</value>
  </data>
  <data name="ERR_TupleDuplicateElementName" xml:space="preserve">
    <value>Tuple element names must be unique.</value>
  </data>
  <data name="ERR_TupleReservedElementName" xml:space="preserve">
    <value>Tuple element name '{0}' is only allowed at position {1}.</value>
  </data>
  <data name="ERR_TupleReservedElementNameAnyPosition" xml:space="preserve">
    <value>Tuple element name '{0}' is disallowed at any position.</value>
  </data>
  <data name="ERR_PredefinedTypeMemberNotFoundInAssembly" xml:space="preserve">
    <value>Member '{0}' was not found on type '{1}' from assembly '{2}'.</value>
  </data>
  <data name="IDS_FeatureTuples" xml:space="preserve">
    <value>tuples</value>
  </data>
  <data name="ERR_MissingDeconstruct" xml:space="preserve">
    <value>No suitable 'Deconstruct' instance or extension method was found for type '{0}', with {1} out parameters and a void return type.</value>
  </data>
  <data name="ERR_DeconstructRequiresExpression" xml:space="preserve">
    <value>Deconstruct assignment requires an expression with a type on the right-hand-side.</value>
  </data>
  <data name="ERR_SwitchExpressionValueExpected" xml:space="preserve">
    <value>The switch expression must be a value; found '{0}'.</value>
  </data>
  <data name="ERR_SwitchCaseSubsumed" xml:space="preserve">
    <value>The switch case is unreachable. It has already been handled by a previous case or it is impossible to match.</value>
  </data>
  <data name="ERR_StdInOptionProvidedButConsoleInputIsNotRedirected" xml:space="preserve">
    <value>stdin argument '-' is specified, but input has not been redirected from the standard input stream.</value>
  </data>
  <data name="ERR_SwitchArmSubsumed" xml:space="preserve">
    <value>The pattern is unreachable. It has already been handled by a previous arm of the switch expression or it is impossible to match.</value>
  </data>
  <data name="ERR_PatternWrongType" xml:space="preserve">
    <value>An expression of type '{0}' cannot be handled by a pattern of type '{1}'.</value>
  </data>
  <data name="ERR_ConstantPatternVsOpenType" xml:space="preserve">
    <value>An expression of type '{0}' cannot be handled by a pattern of type '{1}'. Please use language version '{2}' or greater to match an open type with a constant pattern.</value>
  </data>
  <data name="WRN_AttributeIgnoredWhenPublicSigning" xml:space="preserve">
    <value>Attribute '{0}' is ignored when public signing is specified.</value>
  </data>
  <data name="WRN_AttributeIgnoredWhenPublicSigning_Title" xml:space="preserve">
    <value>Attribute is ignored when public signing is specified.</value>
  </data>
  <data name="ERR_OptionMustBeAbsolutePath" xml:space="preserve">
    <value>Option '{0}' must be an absolute path.</value>
  </data>
  <data name="ERR_ConversionNotTupleCompatible" xml:space="preserve">
    <value>Tuple with {0} elements cannot be converted to type '{1}'.</value>
  </data>
  <data name="IDS_FeatureOutVar" xml:space="preserve">
    <value>out variable declaration</value>
  </data>
  <data name="ERR_ImplicitlyTypedOutVariableUsedInTheSameArgumentList" xml:space="preserve">
    <value>Reference to an implicitly-typed out variable '{0}' is not permitted in the same argument list.</value>
  </data>
  <data name="ERR_TypeInferenceFailedForImplicitlyTypedOutVariable" xml:space="preserve">
    <value>Cannot infer the type of implicitly-typed out variable '{0}'.</value>
  </data>
  <data name="ERR_TypeInferenceFailedForImplicitlyTypedDeconstructionVariable" xml:space="preserve">
    <value>Cannot infer the type of implicitly-typed deconstruction variable '{0}'.</value>
  </data>
  <data name="ERR_DiscardTypeInferenceFailed" xml:space="preserve">
    <value>Cannot infer the type of implicitly-typed discard.</value>
  </data>
  <data name="ERR_DeconstructWrongCardinality" xml:space="preserve">
    <value>Cannot deconstruct a tuple of '{0}' elements into '{1}' variables.</value>
  </data>
  <data name="ERR_CannotDeconstructDynamic" xml:space="preserve">
    <value>Cannot deconstruct dynamic objects.</value>
  </data>
  <data name="ERR_DeconstructTooFewElements" xml:space="preserve">
    <value>Deconstruction must contain at least two variables.</value>
  </data>
  <data name="WRN_TupleLiteralNameMismatch" xml:space="preserve">
    <value>The tuple element name '{0}' is ignored because a different name or no name is specified by the target type '{1}'.</value>
  </data>
  <data name="WRN_TupleLiteralNameMismatch_Title" xml:space="preserve">
    <value>The tuple element name is ignored because a different name or no name is specified by the assignment target.</value>
  </data>
  <data name="WRN_TupleBinopLiteralNameMismatch" xml:space="preserve">
    <value>The tuple element name '{0}' is ignored because a different name or no name is specified on the other side of the tuple == or != operator.</value>
  </data>
  <data name="WRN_TupleBinopLiteralNameMismatch_Title" xml:space="preserve">
    <value>The tuple element name is ignored because a different name or no name is specified on the other side of the tuple == or != operator.</value>
  </data>
  <data name="ERR_PredefinedValueTupleTypeMustBeStruct" xml:space="preserve">
    <value>Predefined type '{0}' must be a struct.</value>
  </data>
  <data name="ERR_NewWithTupleTypeSyntax" xml:space="preserve">
    <value>'new' cannot be used with tuple type. Use a tuple literal expression instead.</value>
  </data>
  <data name="ERR_DeconstructionVarFormDisallowsSpecificType" xml:space="preserve">
    <value>Deconstruction 'var (...)' form disallows a specific type for 'var'.</value>
  </data>
  <data name="ERR_TupleElementNamesAttributeMissing" xml:space="preserve">
    <value>Cannot define a class or member that utilizes tuples because the compiler required type '{0}' cannot be found. Are you missing a reference?</value>
  </data>
  <data name="ERR_ExplicitTupleElementNamesAttribute" xml:space="preserve">
    <value>Cannot reference 'System.Runtime.CompilerServices.TupleElementNamesAttribute' explicitly. Use the tuple syntax to define tuple names.</value>
  </data>
  <data name="ERR_ExpressionTreeContainsOutVariable" xml:space="preserve">
    <value>An expression tree may not contain an out argument variable declaration.</value>
  </data>
  <data name="ERR_ExpressionTreeContainsDiscard" xml:space="preserve">
    <value>An expression tree may not contain a discard.</value>
  </data>
  <data name="ERR_ExpressionTreeContainsIsMatch" xml:space="preserve">
    <value>An expression tree may not contain an 'is' pattern-matching operator.</value>
  </data>
  <data name="ERR_ExpressionTreeContainsTupleLiteral" xml:space="preserve">
    <value>An expression tree may not contain a tuple literal.</value>
  </data>
  <data name="ERR_ExpressionTreeContainsTupleConversion" xml:space="preserve">
    <value>An expression tree may not contain a tuple conversion.</value>
  </data>
  <data name="ERR_SourceLinkRequiresPdb" xml:space="preserve">
    <value>/sourcelink switch is only supported when emitting PDB.</value>
  </data>
  <data name="ERR_CannotEmbedWithoutPdb" xml:space="preserve">
    <value>/embed switch is only supported when emitting a PDB.</value>
  </data>
  <data name="ERR_InvalidInstrumentationKind" xml:space="preserve">
    <value>Invalid instrumentation kind: {0}</value>
  </data>
  <data name="ERR_InvalidHashAlgorithmName" xml:space="preserve">
    <value>Invalid hash algorithm name: '{0}'</value>
  </data>
  <data name="ERR_VarInvocationLvalueReserved" xml:space="preserve">
    <value>The syntax 'var (...)' as an lvalue is reserved.</value>
  </data>
  <data name="ERR_SemiOrLBraceOrArrowExpected" xml:space="preserve">
    <value>{ or ; or =&gt; expected</value>
  </data>
  <data name="ERR_ThrowMisplaced" xml:space="preserve">
    <value>A throw expression is not allowed in this context.</value>
  </data>
  <data name="ERR_MixedDeconstructionUnsupported" xml:space="preserve">
    <value>A deconstruction cannot mix declarations and expressions on the left-hand-side.</value>
  </data>
  <data name="ERR_DeclarationExpressionNotPermitted" xml:space="preserve">
    <value>A declaration is not allowed in this context.</value>
  </data>
  <data name="ERR_MustDeclareForeachIteration" xml:space="preserve">
    <value>A foreach loop must declare its iteration variables.</value>
  </data>
  <data name="ERR_TupleElementNamesInDeconstruction" xml:space="preserve">
    <value>Tuple element names are not permitted on the left of a deconstruction.</value>
  </data>
  <data name="ERR_PossibleBadNegCast" xml:space="preserve">
    <value>To cast a negative value, you must enclose the value in parentheses.</value>
  </data>
  <data name="ERR_ExpressionTreeContainsThrowExpression" xml:space="preserve">
    <value>An expression tree may not contain a throw-expression.</value>
  </data>
  <data name="ERR_ExpressionTreeContainsWithExpression" xml:space="preserve">
    <value>An expression tree may not contain a with-expression.</value>
  </data>
  <data name="ERR_BadAssemblyName" xml:space="preserve">
    <value>Invalid assembly name: {0}</value>
  </data>
  <data name="ERR_BadAsyncMethodBuilderTaskProperty" xml:space="preserve">
    <value>For type '{0}' to be used as an AsyncMethodBuilder for type '{1}', its Task property should return type '{1}' instead of type '{2}'.</value>
  </data>
  <data name="ERR_AttributesInLocalFuncDecl" xml:space="preserve">
    <value>Attributes are not allowed on local function parameters or type parameters</value>
  </data>
  <data name="ERR_TypeForwardedToMultipleAssemblies" xml:space="preserve">
    <value>Module '{0}' in assembly '{1}' is forwarding the type '{2}' to multiple assemblies: '{3}' and '{4}'.</value>
  </data>
  <data name="ERR_PatternDynamicType" xml:space="preserve">
    <value>It is not legal to use the type 'dynamic' in a pattern.</value>
  </data>
  <data name="ERR_BadDocumentationMode" xml:space="preserve">
    <value>Provided documentation mode is unsupported or invalid: '{0}'.</value>
  </data>
  <data name="ERR_BadSourceCodeKind" xml:space="preserve">
    <value>Provided source code kind is unsupported or invalid: '{0}'</value>
  </data>
  <data name="ERR_BadLanguageVersion" xml:space="preserve">
    <value>Provided language version is unsupported or invalid: '{0}'.</value>
  </data>
  <data name="ERR_InvalidPreprocessingSymbol" xml:space="preserve">
    <value>Invalid name for a preprocessing symbol; '{0}' is not a valid identifier</value>
  </data>
  <data name="ERR_FeatureNotAvailableInVersion7_1" xml:space="preserve">
    <value>Feature '{0}' is not available in C# 7.1. Please use language version {1} or greater.</value>
  </data>
  <data name="ERR_FeatureNotAvailableInVersion7_2" xml:space="preserve">
    <value>Feature '{0}' is not available in C# 7.2. Please use language version {1} or greater.</value>
  </data>
  <data name="ERR_FeatureNotAvailableInVersion7_3" xml:space="preserve">
    <value>Feature '{0}' is not available in C# 7.3. Please use language version {1} or greater.</value>
  </data>
  <data name="ERR_FeatureNotAvailableInVersion8" xml:space="preserve">
    <value>Feature '{0}' is not available in C# 8.0. Please use language version {1} or greater.</value>
  </data>
  <data name="ERR_LanguageVersionCannotHaveLeadingZeroes" xml:space="preserve">
    <value>Specified language version '{0}' cannot have leading zeroes</value>
  </data>
  <data name="ERR_VoidAssignment" xml:space="preserve">
    <value>A value of type 'void' may not be assigned.</value>
  </data>
  <data name="WRN_Experimental" xml:space="preserve">
    <value>'{0}' is for evaluation purposes only and is subject to change or removal in future updates.</value>
  </data>
  <data name="WRN_Experimental_Title" xml:space="preserve">
    <value>Type is for evaluation purposes only and is subject to change or removal in future updates.</value>
  </data>
  <data name="ERR_CompilerAndLanguageVersion" xml:space="preserve">
    <value>Compiler version: '{0}'. Language version: {1}.</value>
  </data>
  <data name="IDS_FeatureAsyncMain" xml:space="preserve">
    <value>async main</value>
  </data>
  <data name="ERR_TupleInferredNamesNotAvailable" xml:space="preserve">
    <value>Tuple element name '{0}' is inferred. Please use language version {1} or greater to access an element by its inferred name.</value>
  </data>
  <data name="ERR_AltInterpolatedVerbatimStringsNotAvailable" xml:space="preserve">
    <value>To use '@$' instead of '$@' for an interpolated verbatim string, please use language version '{0}' or greater.</value>
  </data>
  <data name="WRN_AttributesOnBackingFieldsNotAvailable" xml:space="preserve">
    <value>Field-targeted attributes on auto-properties are not supported in language version {0}. Please use language version {1} or greater.</value>
  </data>
  <data name="WRN_AttributesOnBackingFieldsNotAvailable_Title" xml:space="preserve">
    <value>Field-targeted attributes on auto-properties are not supported in this version of the language.</value>
  </data>
  <data name="ERR_VoidInTuple" xml:space="preserve">
    <value>A tuple may not contain a value of type 'void'.</value>
  </data>
  <data name="IDS_FeatureNullableReferenceTypes" xml:space="preserve">
    <value>nullable reference types</value>
  </data>
  <data name="IDS_FeaturePragmaWarningEnable" xml:space="preserve">
    <value>warning action enable</value>
  </data>
  <data name="WRN_ConvertingNullableToNonNullable" xml:space="preserve">
    <value>Converting null literal or possible null value to non-nullable type.</value>
  </data>
  <data name="WRN_ConvertingNullableToNonNullable_Title" xml:space="preserve">
    <value>Converting null literal or possible null value to non-nullable type.</value>
  </data>
  <data name="WRN_NullReferenceAssignment" xml:space="preserve">
    <value>Possible null reference assignment.</value>
  </data>
  <data name="WRN_NullReferenceAssignment_Title" xml:space="preserve">
    <value>Possible null reference assignment.</value>
  </data>
  <data name="WRN_NullReferenceReceiver" xml:space="preserve">
    <value>Dereference of a possibly null reference.</value>
  </data>
  <data name="WRN_NullReferenceReceiver_Title" xml:space="preserve">
    <value>Dereference of a possibly null reference.</value>
  </data>
  <data name="WRN_NullReferenceReturn" xml:space="preserve">
    <value>Possible null reference return.</value>
  </data>
  <data name="WRN_NullReferenceReturn_Title" xml:space="preserve">
    <value>Possible null reference return.</value>
  </data>
  <data name="WRN_NullReferenceArgument" xml:space="preserve">
    <value>Possible null reference argument for parameter '{0}' in '{1}'.</value>
  </data>
  <data name="WRN_NullReferenceArgument_Title" xml:space="preserve">
    <value>Possible null reference argument.</value>
  </data>
  <data name="WRN_ThrowPossibleNull" xml:space="preserve">
    <value>Thrown value may be null.</value>
  </data>
  <data name="WRN_ThrowPossibleNull_Title" xml:space="preserve">
    <value>Thrown value may be null.</value>
  </data>
  <data name="WRN_UnboxPossibleNull" xml:space="preserve">
    <value>Unboxing a possibly null value.</value>
  </data>
  <data name="WRN_UnboxPossibleNull_Title" xml:space="preserve">
    <value>Unboxing a possibly null value.</value>
  </data>
  <data name="WRN_NullabilityMismatchInTypeOnOverride" xml:space="preserve">
    <value>Nullability of reference types in type doesn't match overridden member.</value>
  </data>
  <data name="WRN_NullabilityMismatchInTypeOnOverride_Title" xml:space="preserve">
    <value>Nullability of reference types in type doesn't match overridden member.</value>
  </data>
  <data name="WRN_NullabilityMismatchInReturnTypeOnOverride" xml:space="preserve">
    <value>Nullability of reference types in return type doesn't match overridden member.</value>
  </data>
  <data name="WRN_NullabilityMismatchInReturnTypeOnOverride_Title" xml:space="preserve">
    <value>Nullability of reference types in return type doesn't match overridden member.</value>
  </data>
  <data name="WRN_TopLevelNullabilityMismatchInReturnTypeOnOverride" xml:space="preserve">
    <value>Nullability of return type doesn't match overridden member (possibly because of nullability attributes).</value>
  </data>
  <data name="WRN_TopLevelNullabilityMismatchInReturnTypeOnOverride_Title" xml:space="preserve">
    <value>Nullability of return type doesn't match overridden member (possibly because of nullability attributes).</value>
  </data>
  <data name="WRN_NullabilityMismatchInParameterTypeOnOverride" xml:space="preserve">
    <value>Nullability of reference types in type of parameter '{0}' doesn't match overridden member.</value>
  </data>
  <data name="WRN_NullabilityMismatchInParameterTypeOnOverride_Title" xml:space="preserve">
    <value>Nullability of reference types in type of parameter doesn't match overridden member.</value>
  </data>
  <data name="WRN_TopLevelNullabilityMismatchInParameterTypeOnOverride" xml:space="preserve">
    <value>Nullability of type of parameter '{0}' doesn't match overridden member (possibly because of nullability attributes).</value>
  </data>
  <data name="WRN_TopLevelNullabilityMismatchInParameterTypeOnOverride_Title" xml:space="preserve">
    <value>Nullability of type of parameter doesn't match overridden member (possibly because of nullability attributes).</value>
  </data>
  <data name="WRN_NullabilityMismatchInParameterTypeOnPartial" xml:space="preserve">
    <value>Nullability of reference types in type of parameter '{0}' doesn't match partial method declaration.</value>
  </data>
  <data name="WRN_NullabilityMismatchInParameterTypeOnPartial_Title" xml:space="preserve">
    <value>Nullability of reference types in type of parameter doesn't match partial method declaration.</value>
  </data>
  <data name="WRN_NullabilityMismatchInReturnTypeOnPartial" xml:space="preserve">
    <value>Nullability of reference types in return type doesn't match partial method declaration.</value>
  </data>
  <data name="WRN_NullabilityMismatchInReturnTypeOnPartial_Title" xml:space="preserve">
    <value>Nullability of reference types in return type doesn't match partial method declaration.</value>
  </data>
  <data name="WRN_NullabilityMismatchInTypeOnImplicitImplementation" xml:space="preserve">
    <value>Nullability of reference types in type of '{0}' doesn't match implicitly implemented member '{1}'.</value>
  </data>
  <data name="WRN_NullabilityMismatchInTypeOnImplicitImplementation_Title" xml:space="preserve">
    <value>Nullability of reference types in type doesn't match implicitly implemented member.</value>
  </data>
  <data name="WRN_NullabilityMismatchInReturnTypeOnImplicitImplementation" xml:space="preserve">
    <value>Nullability of reference types in return type of '{0}' doesn't match implicitly implemented member '{1}'.</value>
  </data>
  <data name="WRN_NullabilityMismatchInReturnTypeOnImplicitImplementation_Title" xml:space="preserve">
    <value>Nullability of reference types in return type doesn't match implicitly implemented member.</value>
  </data>
  <data name="WRN_NullabilityMismatchInParameterTypeOnImplicitImplementation" xml:space="preserve">
    <value>Nullability of reference types in type of parameter '{0}' of '{1}' doesn't match implicitly implemented member '{2}'.</value>
  </data>
  <data name="WRN_NullabilityMismatchInParameterTypeOnImplicitImplementation_Title" xml:space="preserve">
    <value>Nullability of reference types in type of parameter doesn't match implicitly implemented member.</value>
  </data>
  <data name="WRN_TopLevelNullabilityMismatchInReturnTypeOnImplicitImplementation" xml:space="preserve">
    <value>Nullability of reference types in return type of '{0}' doesn't match implicitly implemented member '{1}' (possibly because of nullability attributes).</value>
  </data>
  <data name="WRN_TopLevelNullabilityMismatchInReturnTypeOnImplicitImplementation_Title" xml:space="preserve">
    <value>Nullability of reference types in return type doesn't match implicitly implemented member (possibly because of nullability attributes).</value>
  </data>
  <data name="WRN_TopLevelNullabilityMismatchInParameterTypeOnImplicitImplementation" xml:space="preserve">
    <value>Nullability of reference types in type of parameter '{0}' of '{1}' doesn't match implicitly implemented member '{2}' (possibly because of nullability attributes).</value>
  </data>
  <data name="WRN_TopLevelNullabilityMismatchInParameterTypeOnImplicitImplementation_Title" xml:space="preserve">
    <value>Nullability of reference types in type of parameter doesn't match implicitly implemented member (possibly because of nullability attributes).</value>
  </data>
  <data name="WRN_NullabilityMismatchInTypeOnExplicitImplementation" xml:space="preserve">
    <value>Nullability of reference types in type doesn't match implemented member '{0}'.</value>
  </data>
  <data name="WRN_NullabilityMismatchInTypeOnExplicitImplementation_Title" xml:space="preserve">
    <value>Nullability of reference types in type doesn't match implemented member.</value>
  </data>
  <data name="WRN_NullabilityMismatchInReturnTypeOnExplicitImplementation" xml:space="preserve">
    <value>Nullability of reference types in return type doesn't match implemented member '{0}'.</value>
  </data>
  <data name="WRN_NullabilityMismatchInReturnTypeOnExplicitImplementation_Title" xml:space="preserve">
    <value>Nullability of reference types in return type doesn't match implemented member.</value>
  </data>
  <data name="WRN_NullabilityMismatchInParameterTypeOnExplicitImplementation" xml:space="preserve">
    <value>Nullability of reference types in type of parameter '{0}' doesn't match implemented member '{1}'.</value>
  </data>
  <data name="WRN_NullabilityMismatchInParameterTypeOnExplicitImplementation_Title" xml:space="preserve">
    <value>Nullability of reference types in type of parameter doesn't match implemented member.</value>
  </data>
  <data name="WRN_TopLevelNullabilityMismatchInReturnTypeOnExplicitImplementation" xml:space="preserve">
    <value>Nullability of reference types in return type doesn't match implemented member '{0}' (possibly because of nullability attributes).</value>
  </data>
  <data name="WRN_TopLevelNullabilityMismatchInReturnTypeOnExplicitImplementation_Title" xml:space="preserve">
    <value>Nullability of reference types in return type doesn't match implemented member (possibly because of nullability attributes).</value>
  </data>
  <data name="WRN_TopLevelNullabilityMismatchInParameterTypeOnExplicitImplementation" xml:space="preserve">
    <value>Nullability of reference types in type of parameter '{0}' doesn't match implemented member '{1}' (possibly because of nullability attributes).</value>
  </data>
  <data name="WRN_TopLevelNullabilityMismatchInParameterTypeOnExplicitImplementation_Title" xml:space="preserve">
    <value>Nullability of reference types in type of parameter doesn't match implemented member (possibly because of nullability attributes).</value>
  </data>
  <data name="WRN_UninitializedNonNullableField" xml:space="preserve">
    <value>Non-nullable {0} '{1}' is uninitialized. Consider declaring the {0} as nullable.</value>
  </data>
  <data name="WRN_UninitializedNonNullableField_Title" xml:space="preserve">
    <value>Non-nullable field is uninitialized. Consider declaring as nullable.</value>
  </data>
  <data name="WRN_NullabilityMismatchInAssignment" xml:space="preserve">
    <value>Nullability of reference types in value of type '{0}' doesn't match target type '{1}'.</value>
  </data>
  <data name="WRN_NullabilityMismatchInAssignment_Title" xml:space="preserve">
    <value>Nullability of reference types in value doesn't match target type.</value>
  </data>
  <data name="WRN_ImplicitCopyInReadOnlyMember" xml:space="preserve">
    <value>Call to non-readonly member '{0}' from a 'readonly' member results in an implicit copy of '{1}'.</value>
  </data>
  <data name="WRN_ImplicitCopyInReadOnlyMember_Title" xml:space="preserve">
    <value>Call to non-readonly member from a 'readonly' member results in an implicit copy.</value>
  </data>
  <data name="ERR_StaticMemberCantBeReadOnly" xml:space="preserve">
    <value>Static member '{0}' cannot be marked 'readonly'.</value>
  </data>
  <data name="ERR_AutoSetterCantBeReadOnly" xml:space="preserve">
    <value>Auto-implemented 'set' accessor '{0}' cannot be marked 'readonly'.</value>
  </data>
  <data name="ERR_AutoPropertyWithSetterCantBeReadOnly" xml:space="preserve">
    <value>Auto-implemented property '{0}' cannot be marked 'readonly' because it has a 'set' accessor.</value>
  </data>
  <data name="ERR_InvalidPropertyReadOnlyMods" xml:space="preserve">
    <value>Cannot specify 'readonly' modifiers on both property or indexer '{0}' and its accessor. Remove one of them.</value>
  </data>
  <data name="ERR_DuplicatePropertyReadOnlyMods" xml:space="preserve">
    <value>Cannot specify 'readonly' modifiers on both accessors of property or indexer '{0}'. Instead, put a 'readonly' modifier on the property itself.</value>
  </data>
  <data name="ERR_FieldLikeEventCantBeReadOnly" xml:space="preserve">
    <value>Field-like event '{0}' cannot be 'readonly'.</value>
  </data>
  <data name="ERR_PartialMethodReadOnlyDifference" xml:space="preserve">
    <value>Both partial method declarations must be readonly or neither may be readonly</value>
  </data>
  <data name="ERR_ReadOnlyModMissingAccessor" xml:space="preserve">
    <value>'{0}': 'readonly' can only be used on accessors if the property or indexer has both a get and a set accessor</value>
  </data>
  <data name="WRN_NullabilityMismatchInArgument" xml:space="preserve">
    <value>Argument of type '{0}' cannot be used for parameter '{2}' of type '{1}' in '{3}' due to differences in the nullability of reference types.</value>
  </data>
  <data name="WRN_NullabilityMismatchInArgument_Title" xml:space="preserve">
    <value>Argument cannot be used for parameter due to differences in the nullability of reference types.</value>
  </data>
  <data name="WRN_NullabilityMismatchInArgumentForOutput" xml:space="preserve">
    <value>Argument of type '{0}' cannot be used as an output of type '{1}' for parameter '{2}' in '{3}' due to differences in the nullability of reference types.</value>
  </data>
  <data name="WRN_NullabilityMismatchInArgumentForOutput_Title" xml:space="preserve">
    <value>Argument cannot be used as an output for parameter due to differences in the nullability of reference types.</value>
  </data>
  <data name="WRN_DisallowNullAttributeForbidsMaybeNullAssignment" xml:space="preserve">
    <value>A possible null value may not be used for a type marked with [NotNull] or [DisallowNull]</value>
  </data>
  <data name="WRN_DisallowNullAttributeForbidsMaybeNullAssignment_Title" xml:space="preserve">
    <value>A possible null value may not be used for a type marked with [NotNull] or [DisallowNull]</value>
  </data>
  <data name="WRN_ParameterConditionallyDisallowsNull" xml:space="preserve">
    <value>Parameter '{0}' must have a non-null value when exiting with '{1}'.</value>
  </data>
  <data name="WRN_ParameterConditionallyDisallowsNull_Title" xml:space="preserve">
    <value>Parameter must have a non-null value when exiting in some condition.</value>
  </data>
  <data name="WRN_ParameterDisallowsNull" xml:space="preserve">
    <value>Parameter '{0}' must have a non-null value when exiting.</value>
  </data>
  <data name="WRN_ParameterDisallowsNull_Title" xml:space="preserve">
    <value>Parameter must have a non-null value when exiting.</value>
  </data>
  <data name="WRN_MemberNotNull" xml:space="preserve">
    <value>Member '{0}' must have a non-null value when exiting.</value>
  </data>
  <data name="WRN_MemberNotNull_Title" xml:space="preserve">
    <value>Member must have a non-null value when exiting.</value>
  </data>
  <data name="WRN_MemberNotNullBadMember" xml:space="preserve">
    <value>Member '{0}' cannot be used in this attribute.</value>
  </data>
  <data name="WRN_MemberNotNullBadMember_Title" xml:space="preserve">
    <value>Member cannot be used in this attribute.</value>
  </data>
  <data name="WRN_MemberNotNullWhen" xml:space="preserve">
    <value>Member '{0}' must have a non-null value when exiting with '{1}'.</value>
  </data>
  <data name="WRN_MemberNotNullWhen_Title" xml:space="preserve">
    <value>Member must have a non-null value when exiting in some condition.</value>
  </data>
  <data name="WRN_ShouldNotReturn" xml:space="preserve">
    <value>A method marked [DoesNotReturn] should not return.</value>
  </data>
  <data name="WRN_ShouldNotReturn_Title" xml:space="preserve">
    <value>A method marked [DoesNotReturn] should not return.</value>
  </data>
  <data name="WRN_DoesNotReturnMismatch" xml:space="preserve">
    <value>Method '{0}' lacks `[DoesNotReturn]` annotation to match implemented or overridden member.</value>
  </data>
  <data name="WRN_DoesNotReturnMismatch_Title" xml:space="preserve">
    <value>Method lacks `[DoesNotReturn]` annotation to match implemented or overridden member.</value>
  </data>
  <data name="WRN_NullabilityMismatchInReturnTypeOfTargetDelegate" xml:space="preserve">
    <value>Nullability of reference types in return type of '{0}' doesn't match the target delegate '{1}'.</value>
  </data>
  <data name="WRN_NullabilityMismatchInReturnTypeOfTargetDelegate_Title" xml:space="preserve">
    <value>Nullability of reference types in return type doesn't match the target delegate.</value>
  </data>
  <data name="WRN_NullabilityMismatchInParameterTypeOfTargetDelegate" xml:space="preserve">
    <value>Nullability of reference types in type of parameter '{0}' of '{1}' doesn't match the target delegate '{2}'.</value>
  </data>
  <data name="WRN_NullabilityMismatchInParameterTypeOfTargetDelegate_Title" xml:space="preserve">
    <value>Nullability of reference types in type of parameter doesn't match the target delegate.</value>
  </data>
  <data name="WRN_NullAsNonNullable" xml:space="preserve">
    <value>Cannot convert null literal to non-nullable reference type.</value>
  </data>
  <data name="WRN_NullAsNonNullable_Title" xml:space="preserve">
    <value>Cannot convert null literal to non-nullable reference type.</value>
  </data>
  <data name="ERR_AnnotationDisallowedInObjectCreation" xml:space="preserve">
    <value>Cannot use a nullable reference type in object creation.</value>
  </data>
  <data name="WRN_NullableValueTypeMayBeNull" xml:space="preserve">
    <value>Nullable value type may be null.</value>
  </data>
  <data name="WRN_NullableValueTypeMayBeNull_Title" xml:space="preserve">
    <value>Nullable value type may be null.</value>
  </data>
  <data name="WRN_NullabilityMismatchInTypeParameterConstraint" xml:space="preserve">
    <value>The type '{3}' cannot be used as type parameter '{2}' in the generic type or method '{0}'. Nullability of type argument '{3}' doesn't match constraint type '{1}'.</value>
  </data>
  <data name="WRN_NullabilityMismatchInTypeParameterConstraint_Title" xml:space="preserve">
    <value>The type cannot be used as type parameter in the generic type or method. Nullability of type argument doesn't match constraint type.</value>
  </data>
  <data name="WRN_MissingNonNullTypesContextForAnnotation" xml:space="preserve">
    <value>The annotation for nullable reference types should only be used in code within a '#nullable' annotations context.</value>
  </data>
  <data name="WRN_MissingNonNullTypesContextForAnnotation_Title" xml:space="preserve">
    <value>The annotation for nullable reference types should only be used in code within a '#nullable' annotations context.</value>
  </data>
  <data name="ERR_ExplicitNullableAttribute" xml:space="preserve">
    <value>Explicit application of 'System.Runtime.CompilerServices.NullableAttribute' is not allowed.</value>
  </data>
  <data name="ERR_NullableUnconstrainedTypeParameter" xml:space="preserve">
    <value>A nullable type parameter must be known to be a value type or non-nullable reference type. Consider adding a 'class', 'struct', or type constraint.</value>
  </data>
  <data name="ERR_NullableOptionNotAvailable" xml:space="preserve">
    <value>Invalid '{0}' value: '{1}' for C# {2}. Please use language version '{3}' or greater.</value>
  </data>
  <data name="ERR_NonTaskMainCantBeAsync" xml:space="preserve">
    <value>A void or int returning entry point cannot be async</value>
  </data>
  <data name="ERR_PatternWrongGenericTypeInVersion" xml:space="preserve">
    <value>An expression of type '{0}' cannot be handled by a pattern of type '{1}' in C# {2}. Please use language version {3} or greater.</value>
  </data>
  <data name="WRN_UnreferencedLocalFunction" xml:space="preserve">
    <value>The local function '{0}' is declared but never used</value>
  </data>
  <data name="WRN_UnreferencedLocalFunction_Title" xml:space="preserve">
    <value>Local function is declared but never used</value>
  </data>
  <data name="ERR_LocalFunctionMissingBody" xml:space="preserve">
    <value>Local function '{0}' must declare a body because it is not marked 'static extern'.</value>
  </data>
  <data name="ERR_InvalidDebugInfo" xml:space="preserve">
    <value>Unable to read debug information of method '{0}' (token 0x{1:X8}) from assembly '{2}'</value>
  </data>
  <data name="IConversionExpressionIsNotCSharpConversion" xml:space="preserve">
    <value>{0} is not a valid C# conversion expression</value>
  </data>
  <data name="ERR_DynamicLocalFunctionTypeParameter" xml:space="preserve">
    <value>Cannot pass argument with dynamic type to generic local function '{0}' with inferred type arguments.</value>
  </data>
  <data name="IDS_FeatureLeadingDigitSeparator" xml:space="preserve">
    <value>leading digit separator</value>
  </data>
  <data name="ERR_ExplicitReservedAttr" xml:space="preserve">
    <value>Do not use '{0}'. This is reserved for compiler usage.</value>
  </data>
  <data name="ERR_TypeReserved" xml:space="preserve">
    <value>The type name '{0}' is reserved to be used by the compiler.</value>
  </data>
  <data name="ERR_InExtensionMustBeValueType" xml:space="preserve">
    <value>The first parameter of the 'in' extension method '{0}' must be a concrete (non-generic) value type.</value>
  </data>
  <data name="ERR_FieldsInRoStruct" xml:space="preserve">
    <value>Instance fields of readonly structs must be readonly.</value>
  </data>
  <data name="ERR_AutoPropsInRoStruct" xml:space="preserve">
    <value>Auto-implemented instance properties in readonly structs must be readonly.</value>
  </data>
  <data name="ERR_FieldlikeEventsInRoStruct" xml:space="preserve">
    <value>Field-like events are not allowed in readonly structs.</value>
  </data>
  <data name="IDS_FeatureRefExtensionMethods" xml:space="preserve">
    <value>ref extension methods</value>
  </data>
  <data name="ERR_StackAllocConversionNotPossible" xml:space="preserve">
    <value>Conversion of a stackalloc expression of type '{0}' to type '{1}' is not possible.</value>
  </data>
  <data name="ERR_RefExtensionMustBeValueTypeOrConstrainedToOne" xml:space="preserve">
    <value>The first parameter of a 'ref' extension method '{0}' must be a value type or a generic type constrained to struct.</value>
  </data>
  <data name="ERR_OutAttrOnInParam" xml:space="preserve">
    <value>An in parameter cannot have the Out attribute.</value>
  </data>
  <data name="ICompoundAssignmentOperationIsNotCSharpCompoundAssignment" xml:space="preserve">
    <value>{0} is not a valid C# compound assignment operation</value>
  </data>
  <data name="WRN_FilterIsConstantFalse" xml:space="preserve">
    <value>Filter expression is a constant 'false', consider removing the catch clause</value>
  </data>
  <data name="WRN_FilterIsConstantFalse_Title" xml:space="preserve">
    <value>Filter expression is a constant 'false'</value>
  </data>
  <data name="WRN_FilterIsConstantFalseRedundantTryCatch" xml:space="preserve">
    <value>Filter expression is a constant 'false', consider removing the try-catch block</value>
  </data>
  <data name="WRN_FilterIsConstantFalseRedundantTryCatch_Title" xml:space="preserve">
    <value>Filter expression is a constant 'false'. </value>
  </data>
  <data name="ERR_ConditionalInInterpolation" xml:space="preserve">
    <value>A conditional expression cannot be used directly in a string interpolation because the ':' ends the interpolation. Parenthesize the conditional expression.</value>
  </data>
  <data name="ERR_InDynamicMethodArg" xml:space="preserve">
    <value>Arguments with 'in' modifier cannot be used in dynamically dispatched expressions.</value>
  </data>
  <data name="ERR_TupleSizesMismatchForBinOps" xml:space="preserve">
    <value>Tuple types used as operands of an == or != operator must have matching cardinalities. But this operator has tuple types of cardinality {0} on the left and {1} on the right.</value>
  </data>
  <data name="ERR_RefLocalOrParamExpected" xml:space="preserve">
    <value>The left-hand side of a ref assignment must be a ref local or parameter.</value>
  </data>
  <data name="ERR_RefAssignNarrower" xml:space="preserve">
    <value>Cannot ref-assign '{1}' to '{0}' because '{1}' has a narrower escape scope than '{0}'.</value>
  </data>
  <data name="IDS_FeatureEnumGenericTypeConstraint" xml:space="preserve">
    <value>enum generic type constraints</value>
  </data>
  <data name="IDS_FeatureDelegateGenericTypeConstraint" xml:space="preserve">
    <value>delegate generic type constraints</value>
  </data>
  <data name="IDS_FeatureUnmanagedGenericTypeConstraint" xml:space="preserve">
    <value>unmanaged generic type constraints</value>
  </data>
  <data name="ERR_NewBoundWithUnmanaged" xml:space="preserve">
    <value>The 'new()' constraint cannot be used with the 'unmanaged' constraint</value>
  </data>
  <data name="ERR_UnmanagedConstraintNotSatisfied" xml:space="preserve">
    <value>The type '{2}' must be a non-nullable value type, along with all fields at any level of nesting, in order to use it as parameter '{1}' in the generic type or method '{0}'</value>
  </data>
  <data name="ERR_ConWithUnmanagedCon" xml:space="preserve">
    <value>Type parameter '{1}' has the 'unmanaged' constraint so '{1}' cannot be used as a constraint for '{0}'</value>
  </data>
  <data name="IDS_FeatureStackAllocInitializer" xml:space="preserve">
    <value>stackalloc initializer</value>
  </data>
  <data name="ERR_InvalidStackAllocArray" xml:space="preserve">
    <value>"Invalid rank specifier: expected ']'</value>
  </data>
  <data name="IDS_FeatureExpressionVariablesInQueriesAndInitializers" xml:space="preserve">
    <value>declaration of expression variables in member initializers and queries</value>
  </data>
  <data name="ERR_MissingPattern" xml:space="preserve">
    <value>Pattern missing</value>
  </data>
  <data name="IDS_FeatureRecursivePatterns" xml:space="preserve">
    <value>recursive patterns</value>
  </data>
  <data name="IDS_FeatureNullPointerConstantPattern" xml:space="preserve">
    <value>null pointer constant pattern</value>
  </data>
  <data name="ERR_WrongNumberOfSubpatterns" xml:space="preserve">
    <value>Matching the tuple type '{0}' requires '{1}' subpatterns, but '{2}' subpatterns are present.</value>
  </data>
  <data name="ERR_PropertyPatternNameMissing" xml:space="preserve">
    <value>A property subpattern requires a reference to the property or field to be matched, e.g. '{{ Name: {0} }}'</value>
  </data>
  <data name="ERR_DefaultPattern" xml:space="preserve">
    <value>A default literal 'default' is not valid as a pattern. Use another literal (e.g. '0' or 'null') as appropriate. To match everything, use a discard pattern '_'.</value>
  </data>
  <data name="ERR_SwitchExpressionNoBestType" xml:space="preserve">
    <value>No best type was found for the switch expression.</value>
  </data>
  <data name="ERR_DefaultLiteralNoTargetType" xml:space="preserve">
    <value>There is no target type for the default literal.</value>
  </data>
  <data name="ERR_SingleElementPositionalPatternRequiresDisambiguation" xml:space="preserve">
    <value>A single-element deconstruct pattern requires some other syntax for disambiguation. It is recommended to add a discard designator '_' after the close paren ')'.</value>
  </data>
  <data name="ERR_VarMayNotBindToType" xml:space="preserve">
    <value>The syntax 'var' for a pattern is not permitted to refer to a type, but '{0}' is in scope here.</value>
  </data>
  <data name="WRN_SwitchExpressionNotExhaustive" xml:space="preserve">
    <value>The switch expression does not handle all possible values of its input type (it is not exhaustive). For example, the pattern '{0}' is not covered.</value>
  </data>
  <data name="WRN_SwitchExpressionNotExhaustive_Title" xml:space="preserve">
    <value>The switch expression does not handle all possible values of its input type (it is not exhaustive).</value>
  </data>
  <data name="WRN_CaseConstantNamedUnderscore" xml:space="preserve">
    <value>The name '_' refers to the constant, not the discard pattern. Use 'var _' to discard the value, or '@_' to refer to a constant by that name.</value>
  </data>
  <data name="WRN_CaseConstantNamedUnderscore_Title" xml:space="preserve">
    <value>Do not use '_' for a case constant.</value>
  </data>
  <data name="WRN_IsTypeNamedUnderscore" xml:space="preserve">
    <value>The name '_' refers to the type '{0}', not the discard pattern. Use '@_' for the type, or 'var _' to discard.</value>
  </data>
  <data name="WRN_IsTypeNamedUnderscore_Title" xml:space="preserve">
    <value>Do not use '_' to refer to the type in an is-type expression.</value>
  </data>
  <data name="ERR_ExpressionTreeContainsSwitchExpression" xml:space="preserve">
    <value>An expression tree may not contain a switch expression.</value>
  </data>
  <data name="ERR_InvalidObjectCreation" xml:space="preserve">
    <value>Invalid object creation</value>
  </data>
  <data name="IDS_FeatureIndexingMovableFixedBuffers" xml:space="preserve">
    <value>indexing movable fixed buffers</value>
  </data>
  <data name="ERR_CantUseInOrOutInArglist" xml:space="preserve">
    <value>__arglist cannot have an argument passed by 'in' or 'out'</value>
  </data>
  <data name="SyntaxTreeNotFound" xml:space="preserve">
    <value>SyntaxTree is not part of the compilation</value>
  </data>
  <data name="ERR_OutVariableCannotBeByRef" xml:space="preserve">
    <value>An out variable cannot be declared as a ref local</value>
  </data>
  <data name="ERR_MultipleAnalyzerConfigsInSameDir" xml:space="preserve">
    <value>Multiple analyzer config files cannot be in the same directory ('{0}').</value>
  </data>
  <data name="IDS_FeatureCoalesceAssignmentExpression" xml:space="preserve">
    <value>coalescing assignment</value>
  </data>
  <data name="CannotCreateConstructedFromConstructed" xml:space="preserve">
    <value>Cannot create constructed generic type from another constructed generic type.</value>
  </data>
  <data name="CannotCreateConstructedFromNongeneric" xml:space="preserve">
    <value>Cannot create constructed generic type from non-generic type.</value>
  </data>
  <data name="IDS_FeatureUnconstrainedTypeParameterInNullCoalescingOperator" xml:space="preserve">
    <value>unconstrained type parameters in null coalescing operator</value>
  </data>
  <data name="WRN_NullabilityMismatchInConstraintsOnImplicitImplementation" xml:space="preserve">
    <value>Nullability in constraints for type parameter '{0}' of method '{1}' doesn't match the constraints for type parameter '{2}' of interface method '{3}'. Consider using an explicit interface implementation instead.</value>
  </data>
  <data name="WRN_NullabilityMismatchInConstraintsOnImplicitImplementation_Title" xml:space="preserve">
    <value>Nullability in constraints for type parameter doesn't match the constraints for type parameter in implicitly implemented interface method'.</value>
  </data>
  <data name="WRN_NullabilityMismatchInTypeParameterReferenceTypeConstraint" xml:space="preserve">
    <value>The type '{2}' cannot be used as type parameter '{1}' in the generic type or method '{0}'. Nullability of type argument '{2}' doesn't match 'class' constraint.</value>
  </data>
  <data name="WRN_NullabilityMismatchInTypeParameterReferenceTypeConstraint_Title" xml:space="preserve">
    <value>The type cannot be used as type parameter in the generic type or method. Nullability of type argument doesn't match 'class' constraint.</value>
  </data>
  <data name="ERR_TripleDotNotAllowed" xml:space="preserve">
    <value>Unexpected character sequence '...'</value>
  </data>
  <data name="IDS_FeatureIndexOperator" xml:space="preserve">
    <value>index operator</value>
  </data>
  <data name="IDS_FeatureRangeOperator" xml:space="preserve">
    <value>range operator</value>
  </data>
  <data name="IDS_FeatureStaticLocalFunctions" xml:space="preserve">
    <value>static local functions</value>
  </data>
  <data name="IDS_FeatureNameShadowingInNestedFunctions" xml:space="preserve">
    <value>name shadowing in nested functions</value>
  </data>
  <data name="IDS_FeatureLambdaDiscardParameters" xml:space="preserve">
    <value>lambda discard parameters</value>
  </data>
  <data name="IDS_FeatureMemberNotNull" xml:space="preserve">
    <value>MemberNotNull attribute</value>
  </data>
  <data name="IDS_FeatureNativeInt" xml:space="preserve">
    <value>native-sized integers</value>
  </data>
  <data name="ERR_BadDynamicAwaitForEach" xml:space="preserve">
    <value>Cannot use a collection of dynamic type in an asynchronous foreach</value>
  </data>
  <data name="ERR_NullableDirectiveQualifierExpected" xml:space="preserve">
    <value>Expected 'enable', 'disable', or 'restore'</value>
  </data>
  <data name="ERR_NullableDirectiveTargetExpected" xml:space="preserve">
    <value>Expected 'warnings', 'annotations', or end of directive</value>
  </data>
  <data name="WRN_MissingNonNullTypesContextForAnnotationInGeneratedCode" xml:space="preserve">
    <value>The annotation for nullable reference types should only be used in code within a '#nullable' annotations context. Auto-generated code requires an explicit '#nullable' directive in source.</value>
  </data>
  <data name="WRN_MissingNonNullTypesContextForAnnotationInGeneratedCode_Title" xml:space="preserve">
    <value>The annotation for nullable reference types should only be used in code within a '#nullable' annotations context. Auto-generated code requires an explicit '#nullable' directive in source.</value>
  </data>
  <data name="WRN_NullReferenceInitializer" xml:space="preserve">
    <value>Object or collection initializer implicitly dereferences possibly null member '{0}'.</value>
  </data>
  <data name="WRN_NullReferenceInitializer_Title" xml:space="preserve">
    <value>Object or collection initializer implicitly dereferences possibly null member.</value>
  </data>
  <data name="ERR_ExpressionTreeCantContainRefStruct" xml:space="preserve">
    <value>Expression tree cannot contain value of ref struct or restricted type '{0}'.</value>
  </data>
  <data name="ERR_ElseCannotStartStatement" xml:space="preserve">
    <value>'else' cannot start a statement.</value>
  </data>
  <data name="ERR_ExpressionTreeCantContainNullCoalescingAssignment" xml:space="preserve">
    <value>An expression tree may not contain a null coalescing assignment</value>
  </data>
  <data name="ERR_BadNullableContextOption" xml:space="preserve">
    <value>Invalid option '{0}' for /nullable; must be 'disable', 'enable', 'warnings' or 'annotations'</value>
  </data>
  <data name="ERR_SwitchGoverningExpressionRequiresParens" xml:space="preserve">
    <value>Parentheses are required around the switch governing expression.</value>
  </data>
  <data name="ERR_TupleElementNameMismatch" xml:space="preserve">
    <value>The name '{0}' does not identify tuple element '{1}'.</value>
  </data>
  <data name="ERR_DeconstructParameterNameMismatch" xml:space="preserve">
    <value>The name '{0}' does not match the corresponding 'Deconstruct' parameter '{1}'.</value>
  </data>
  <data name="ERR_IsPatternImpossible" xml:space="preserve">
    <value>An expression of type '{0}' can never match the provided pattern.</value>
  </data>
  <data name="WRN_IsPatternAlways" xml:space="preserve">
    <value>An expression of type '{0}' always matches the provided pattern.</value>
  </data>
  <data name="WRN_IsPatternAlways_Title" xml:space="preserve">
    <value>The input always matches the provided pattern.</value>
  </data>
  <data name="WRN_GivenExpressionNeverMatchesPattern" xml:space="preserve">
    <value>The given expression never matches the provided pattern.</value>
  </data>
  <data name="WRN_GivenExpressionNeverMatchesPattern_Title" xml:space="preserve">
    <value>The given expression never matches the provided pattern.</value>
  </data>
  <data name="WRN_GivenExpressionAlwaysMatchesConstant" xml:space="preserve">
    <value>The given expression always matches the provided constant.</value>
  </data>
  <data name="WRN_GivenExpressionAlwaysMatchesConstant_Title" xml:space="preserve">
    <value>The given expression always matches the provided constant.</value>
  </data>
  <data name="WRN_GivenExpressionAlwaysMatchesPattern" xml:space="preserve">
    <value>The given expression always matches the provided pattern.</value>
  </data>
  <data name="WRN_GivenExpressionAlwaysMatchesPattern_Title" xml:space="preserve">
    <value>The given expression always matches the provided pattern.</value>
  </data>
  <data name="ERR_FeatureNotAvailableInVersion8_0" xml:space="preserve">
    <value>Feature '{0}' is not available in C# 8.0. Please use language version {1} or greater.</value>
  </data>
  <data name="ERR_PointerTypeInPatternMatching" xml:space="preserve">
    <value>Pattern-matching is not permitted for pointer types.</value>
  </data>
  <data name="ERR_ArgumentNameInITuplePattern" xml:space="preserve">
    <value>Element names are not permitted when pattern-matching via 'System.Runtime.CompilerServices.ITuple'.</value>
  </data>
  <data name="ERR_DiscardPatternInSwitchStatement" xml:space="preserve">
    <value>The discard pattern is not permitted as a case label in a switch statement. Use 'case var _:' for a discard pattern, or 'case @_:' for a constant named '_'.</value>
  </data>
  <data name="WRN_NullabilityMismatchInExplicitlyImplementedInterface" xml:space="preserve">
    <value>Nullability of reference types in explicit interface specifier doesn't match interface implemented by the type.</value>
  </data>
  <data name="WRN_NullabilityMismatchInExplicitlyImplementedInterface_Title" xml:space="preserve">
    <value>Nullability of reference types in explicit interface specifier doesn't match interface implemented by the type.</value>
  </data>
  <data name="WRN_NullabilityMismatchInInterfaceImplementedByBase" xml:space="preserve">
    <value>'{0}' does not implement interface member '{1}'. Nullability of reference types in interface implemented by the base type doesn't match.</value>
  </data>
  <data name="WRN_NullabilityMismatchInInterfaceImplementedByBase_Title" xml:space="preserve">
    <value>Type does not implement interface member. Nullability of reference types in interface implemented by the base type doesn't match.</value>
  </data>
  <data name="WRN_DuplicateInterfaceWithNullabilityMismatchInBaseList" xml:space="preserve">
    <value>'{0}' is already listed in the interface list on type '{1}' with different nullability of reference types.</value>
  </data>
  <data name="WRN_DuplicateInterfaceWithNullabilityMismatchInBaseList_Title" xml:space="preserve">
    <value>Interface is already listed in the interface list with different nullability of reference types.</value>
  </data>
  <data name="ERR_DuplicateExplicitImpl" xml:space="preserve">
    <value>'{0}' is explicitly implemented more than once.</value>
  </data>
  <data name="ERR_UsingVarInSwitchCase" xml:space="preserve">
    <value>A using variable cannot be used directly within a switch section (consider using braces). </value>
  </data>
  <data name="ERR_GoToForwardJumpOverUsingVar" xml:space="preserve">
    <value>A goto cannot jump to a location after a using declaration.</value>
  </data>
  <data name="ERR_GoToBackwardJumpOverUsingVar" xml:space="preserve">
    <value>A goto cannot jump to a location before a using declaration within the same block.</value>
  </data>
  <data name="IDS_FeatureUsingDeclarations" xml:space="preserve">
    <value>using declarations</value>
  </data>
  <data name="ERR_FeatureInPreview" xml:space="preserve">
    <value>The feature '{0}' is currently in Preview and *unsupported*. To use Preview features, use the 'preview' language version.</value>
  </data>
  <data name="IDS_DefaultInterfaceImplementation" xml:space="preserve">
    <value>default interface implementation</value>
  </data>
  <data name="ERR_RuntimeDoesNotSupportDefaultInterfaceImplementation" xml:space="preserve">
    <value>Target runtime doesn't support default interface implementation.</value>
  </data>
  <data name="ERR_RuntimeDoesNotSupportDefaultInterfaceImplementationForMember" xml:space="preserve">
    <value>'{0}' cannot implement interface member '{1}' in type '{2}' because the target runtime doesn't support default interface implementation.</value>
  </data>
  <data name="ERR_DefaultInterfaceImplementationModifier" xml:space="preserve">
    <value>The modifier '{0}' is not valid for this item in C# {1}. Please use language version '{2}' or greater.</value>
  </data>
  <data name="ERR_ImplicitImplementationOfNonPublicInterfaceMember" xml:space="preserve">
    <value>'{0}' does not implement interface member '{1}'. '{2}' cannot implicitly implement a non-public member.</value>
  </data>
  <data name="ERR_MostSpecificImplementationIsNotFound" xml:space="preserve">
    <value>Interface member '{0}' does not have a most specific implementation. Neither '{1}', nor '{2}' are most specific.</value>
  </data>
  <data name="ERR_LanguageVersionDoesNotSupportDefaultInterfaceImplementationForMember" xml:space="preserve">
    <value>'{0}' cannot implement interface member '{1}' in type '{2}' because feature '{3}' is not available in C# {4}. Please use language version '{5}' or greater.</value>
  </data>
  <data name="ERR_RuntimeDoesNotSupportProtectedAccessForInterfaceMember" xml:space="preserve">
    <value>Target runtime doesn't support 'protected', 'protected internal', or 'private protected' accessibility for a member of an interface.</value>
  </data>
  <data name="ERR_DefaultInterfaceImplementationInNoPIAType" xml:space="preserve">
    <value>Type '{0}' cannot be embedded because it has a non-abstract member. Consider setting the 'Embed Interop Types' property to false.</value>
  </data>
  <data name="WRN_SwitchExpressionNotExhaustiveForNull" xml:space="preserve">
    <value>The switch expression does not handle some null inputs (it is not exhaustive). For example, the pattern '{0}' is not covered.</value>
  </data>
  <data name="WRN_SwitchExpressionNotExhaustiveForNull_Title" xml:space="preserve">
    <value>The switch expression does not handle some null inputs.</value>
  </data>
  <data name="ERR_AttributeNotOnEventAccessor" xml:space="preserve">
    <value>Attribute '{0}' is not valid on event accessors. It is only valid on '{1}' declarations.</value>
  </data>
  <data name="IDS_FeatureObsoleteOnPropertyAccessor" xml:space="preserve">
    <value>obsolete on property accessor</value>
  </data>
  <data name="WRN_UnconsumedEnumeratorCancellationAttributeUsage" xml:space="preserve">
    <value>The EnumeratorCancellationAttribute applied to parameter '{0}' will have no effect. The attribute is only effective on a parameter of type CancellationToken in an async-iterator method returning IAsyncEnumerable</value>
  </data>
  <data name="WRN_UnconsumedEnumeratorCancellationAttributeUsage_Title" xml:space="preserve">
    <value>The EnumeratorCancellationAttribute will have no effect. The attribute is only effective on a parameter of type CancellationToken in an async-iterator method returning IAsyncEnumerable</value>
  </data>
  <data name="WRN_UndecoratedCancellationTokenParameter" xml:space="preserve">
    <value>Async-iterator '{0}' has one or more parameters of type 'CancellationToken' but none of them is decorated with the 'EnumeratorCancellation' attribute, so the cancellation token parameter from the generated 'IAsyncEnumerable&lt;&gt;.GetAsyncEnumerator' will be unconsumed</value>
  </data>
  <data name="WRN_UndecoratedCancellationTokenParameter_Title" xml:space="preserve">
    <value>Async-iterator member has one or more parameters of type 'CancellationToken' but none of them is decorated with the 'EnumeratorCancellation' attribute, so the cancellation token parameter from the generated 'IAsyncEnumerable&lt;&gt;.GetAsyncEnumerator' will be unconsumed</value>
  </data>
  <data name="ERR_MultipleEnumeratorCancellationAttributes" xml:space="preserve">
    <value>The attribute [EnumeratorCancellation] cannot be used on multiple parameters</value>
  </data>
  <data name="ERR_OverrideRefConstraintNotSatisfied" xml:space="preserve">
    <value>Method '{0}' specifies a 'class' constraint for type parameter '{1}', but corresponding type parameter '{2}' of overridden or explicitly implemented method '{3}' is not a reference type.</value>
  </data>
  <data name="ERR_OverrideValConstraintNotSatisfied" xml:space="preserve">
    <value>Method '{0}' specifies a 'struct' constraint for type parameter '{1}', but corresponding type parameter '{2}' of overridden or explicitly implemented method '{3}' is not a non-nullable value type.</value>
  </data>
  <data name="IDS_OverrideWithConstraints" xml:space="preserve">
    <value>constraints for override and explicit interface implementation methods</value>
  </data>
  <data name="WRN_NullabilityMismatchInConstraintsOnPartialImplementation" xml:space="preserve">
    <value>Partial method declarations of '{0}' have inconsistent nullability in constraints for type parameter '{1}'</value>
  </data>
  <data name="WRN_NullabilityMismatchInConstraintsOnPartialImplementation_Title" xml:space="preserve">
    <value>Partial method declarations have inconsistent nullability in constraints for type parameter</value>
  </data>
  <data name="IDS_FeatureNestedStackalloc" xml:space="preserve">
    <value>stackalloc in nested expressions</value>
  </data>
  <data name="WRN_NullabilityMismatchInTypeParameterNotNullConstraint" xml:space="preserve">
    <value>The type '{2}' cannot be used as type parameter '{1}' in the generic type or method '{0}'. Nullability of type argument '{2}' doesn't match 'notnull' constraint.</value>
  </data>
  <data name="WRN_NullabilityMismatchInTypeParameterNotNullConstraint_Title" xml:space="preserve">
    <value>The type cannot be used as type parameter in the generic type or method. Nullability of type argument doesn't match 'notnull' constraint.</value>
  </data>
  <data name="IDS_FeatureNotNullGenericTypeConstraint" xml:space="preserve">
    <value>notnull generic type constraint</value>
  </data>
  <data name="ERR_DuplicateNullSuppression" xml:space="preserve">
    <value>Duplicate null suppression operator ('!')</value>
  </data>
  <data name="ERR_ReAbstractionInNoPIAType" xml:space="preserve">
    <value>Type '{0}' cannot be embedded because it has a re-abstraction of a member from base interface. Consider setting the 'Embed Interop Types' property to false.</value>
  </data>
  <data name="ERR_BadSwitchValue" xml:space="preserve">
    <value>Command-line syntax error: '{0}' is not a valid value for the '{1}' option. The value must be of the form '{2}'.</value>
  </data>
  <data name="IDS_FeatureFunctionPointers" xml:space="preserve">
    <value>function pointers</value>
  </data>
  <data name="IDS_AddressOfMethodGroup" xml:space="preserve">
    <value>&amp;method group</value>
  </data>
  <data name="ERR_InvalidFunctionPointerCallingConvention" xml:space="preserve">
    <value>'{0}' is not a valid calling convention for a function pointer. Valid conventions are 'cdecl', 'managed', 'thiscall', and 'stdcall'.</value>
  </data>
  <data name="ERR_InternalError" xml:space="preserve">
    <value>Internal error in the C# compiler.</value>
  </data>
  <data name="IDS_FeatureAsyncUsing" xml:space="preserve">
    <value>asynchronous using</value>
  </data>
  <data name="IDS_FeatureParenthesizedPattern" xml:space="preserve">
    <value>parenthesized pattern</value>
  </data>
  <data name="IDS_FeatureOrPattern" xml:space="preserve">
    <value>or pattern</value>
  </data>
  <data name="IDS_FeatureAndPattern" xml:space="preserve">
    <value>and pattern</value>
  </data>
  <data name="IDS_FeatureNotPattern" xml:space="preserve">
    <value>not pattern</value>
  </data>
  <data name="IDS_FeatureTypePattern" xml:space="preserve">
    <value>type pattern</value>
  </data>
  <data name="IDS_FeatureRelationalPattern" xml:space="preserve">
    <value>relational pattern</value>
  </data>
  <data name="ERR_VarianceInterfaceNesting" xml:space="preserve">
    <value>Enums, classes, and structures cannot be declared in an interface that has an 'in' or 'out' type parameter.</value>
  </data>
  <data name="ERR_ExternEventInitializer" xml:space="preserve">
    <value>'{0}': extern event cannot have initializer</value>
  </data>
  <data name="ERR_ImplicitIndexIndexerWithName" xml:space="preserve">
    <value>Invocation of implicit Index Indexer cannot name the argument.</value>
  </data>
  <data name="ERR_ImplicitRangeIndexerWithName" xml:space="preserve">
    <value>Invocation of implicit Range Indexer cannot name the argument.</value>
  </data>
  <data name="ERR_TypelessNewIllegalTargetType" xml:space="preserve">
    <value>The type '{0}' may not be used as the target type of new()</value>
  </data>
  <data name="ERR_TypelessNewNotValid" xml:space="preserve">
    <value>Use of new() is not valid in this context</value>
  </data>
  <data name="ERR_TypelessNewNoTargetType" xml:space="preserve">
    <value>There is no target type for '{0}'</value>
  </data>
  <data name="IDS_FeatureTargetTypedObjectCreation" xml:space="preserve">
    <value>target-typed object creation</value>
  </data>
  <data name="ERR_ExpressionTreeContainsPatternIndexOrRangeIndexer" xml:space="preserve">
    <value>An expression tree may not contain a pattern System.Index or System.Range indexer access</value>
  </data>
  <data name="ERR_ExpressionTreeContainsFromEndIndexExpression" xml:space="preserve">
    <value>An expression tree may not contain a from-end index ('^') expression.</value>
  </data>
  <data name="ERR_ExpressionTreeContainsRangeExpression" xml:space="preserve">
    <value>An expression tree may not contain a range ('..') expression.</value>
  </data>
  <data name="WRN_GeneratorFailedDuringGeneration" xml:space="preserve">
    <value>Generator '{0}' failed to generate source. It will not contribute to the output and compilation errors may occur as a result.</value>
  </data>
  <data name="WRN_GeneratorFailedDuringInitialization" xml:space="preserve">
    <value>Generator '{0}' failed to initialize. It will not contribute to the output and compilation errors may occur as a result.</value>
  </data>
  <data name="WRN_GeneratorFailedDuringGeneration_Title" xml:space="preserve">
    <value>Generator failed to generate source.</value>
  </data>
  <data name="WRN_GeneratorFailedDuringInitialization_Title" xml:space="preserve">
    <value>Generator failed to initialize.</value>
  </data>
  <data name="IDS_FeatureRecords" xml:space="preserve">
    <value>records</value>
  </data>
  <data name="IDS_FeatureInitOnlySetters" xml:space="preserve">
    <value>init-only setters</value>
  </data>
  <data name="ERR_BadRecordDeclaration" xml:space="preserve">
    <value>A positional record must have both a 'data' modifier and non-empty parameter list</value>
  </data>
  <data name="ERR_DuplicateRecordConstructor" xml:space="preserve">
    <value>There cannot be a primary constructor and a member constructor with the same parameter types.</value>
  </data>
  <data name="ERR_InvalidWithReceiverType" xml:space="preserve">
    <value>The receiver of a `with` expression must have a non-void type.</value>
  </data>
  <data name="ERR_NoSingleCloneMethod" xml:space="preserve">
    <value>The receiver type '{0}' is not a valid record type.</value>
  </data>
  <data name="ERR_AssignmentInitOnly" xml:space="preserve">
    <value>Init-only property or indexer '{0}' can only be assigned in an object initializer, or on 'this' or 'base' in an instance constructor or an 'init' accessor.</value>
  </data>
  <data name="ERR_DesignatorBeneathPatternCombinator" xml:space="preserve">
    <value>A variable may not be declared within a 'not' or 'or' pattern.</value>
  </data>
  <data name="ERR_UnsupportedTypeForRelationalPattern" xml:space="preserve">
    <value>Relational patterns may not be used for a value of type '{0}'.</value>
  </data>
  <data name="ERR_RelationalPatternWithNaN" xml:space="preserve">
    <value>Relational patterns may not be used for a floating-point NaN.</value>
  </data>
  <data name="IDS_FeatureExtendedPartialMethods" xml:space="preserve">
    <value>extended partial methods</value>
  </data>
  <data name="ERR_PartialMethodWithNonVoidReturnMustHaveAccessMods" xml:space="preserve">
    <value>Partial method '{0}' must have accessibility modifiers because it has a non-void return type.</value>
  </data>
  <data name="ERR_PartialMethodWithOutParamMustHaveAccessMods" xml:space="preserve">
    <value>Partial method '{0}' must have accessibility modifiers because it has 'out' parameters.</value>
  </data>
  <data name="ERR_PartialMethodWithAccessibilityModsMustHaveImplementation" xml:space="preserve">
    <value>Partial method '{0}' must have an implementation part because it has accessibility modifiers.</value>
  </data>
  <data name="ERR_PartialMethodWithExtendedModMustHaveAccessMods" xml:space="preserve">
    <value>Partial method '{0}' must have accessibility modifiers because it has a 'virtual', 'override', 'sealed', 'new', or 'extern' modifier.</value>
  </data>
  <data name="ERR_PartialMethodAccessibilityDifference" xml:space="preserve">
    <value>Both partial method declarations must have identical accessibility modifiers.</value>
  </data>
  <data name="ERR_PartialMethodExtendedModDifference" xml:space="preserve">
    <value>Both partial method declarations must have identical combinations of 'virtual', 'override', 'sealed', and 'new' modifiers.</value>
  </data>
  <data name="ERR_PartialMethodReturnTypeDifference" xml:space="preserve">
    <value>Both partial method declarations must have the same return type.</value>
  </data>
  <data name="ERR_PartialMethodRefReturnDifference" xml:space="preserve">
    <value>Partial method declarations must have matching ref return values.</value>
  </data>
  <data name="IDS_TopLevelStatements" xml:space="preserve">
    <value>top-level statements</value>
  </data>
  <data name="ERR_SimpleProgramLocalIsReferencedOutsideOfTopLevelStatement" xml:space="preserve">
    <value>Cannot use local variable or local function '{0}' declared in a top-level statement in this context.</value>
  </data>
  <data name="ERR_SimpleProgramMultipleUnitsWithTopLevelStatements" xml:space="preserve">
    <value>Only one compilation unit can have top-level statements.</value>
  </data>
  <data name="ERR_TopLevelStatementAfterNamespaceOrType" xml:space="preserve">
    <value>Top-level statements must precede namespace and type declarations.</value>
  </data>
  <data name="ERR_SimpleProgramDisallowsMainType" xml:space="preserve">
    <value>Cannot specify /main if there is a compilation unit with top-level statements.</value>
  </data>
  <data name="ERR_SimpleProgramNotAnExecutable" xml:space="preserve">
    <value>Program using top-level statements must be an executable.</value>
  </data>
  <data name="ERR_InvalidFuncPointerReturnTypeModifier" xml:space="preserve">
    <value>'{0}' is not a valid function pointer return type modifier. Valid modifiers are 'ref' and 'ref readonly'.</value>
  </data>
  <data name="ERR_DupReturnTypeMod" xml:space="preserve">
    <value>A return type can only have one '{0}' modifier.</value>
  </data>
  <data name="ERR_BadFuncPointerParamModifier" xml:space="preserve">
    <value>'{0}' cannot be used as a modifier on a function pointer parameter.</value>
  </data>
  <data name="ERR_BadFuncPointerArgCount" xml:space="preserve">
    <value>Function pointer '{0}' does not take {1} arguments</value>
  </data>
  <data name="ERR_MethFuncPtrMismatch" xml:space="preserve">
    <value>No overload for '{0}' matches function pointer '{1}'</value>
  </data>
  <data name="ERR_FuncPtrRefMismatch" xml:space="preserve">
    <value>Ref mismatch between '{0}' and function pointer '{1}'</value>
  </data>
  <data name="ERR_FuncPtrMethMustBeStatic" xml:space="preserve">
    <value>Cannot create a function pointer for '{0}' because it is not a static method</value>
  </data>
  <data name="ERR_AddressOfMethodGroupInExpressionTree" xml:space="preserve">
    <value>'&amp;' on method groups cannot be used in expression trees</value>
  </data>
  <data name="ERR_WrongFuncPtrCallingConvention" xml:space="preserve">
    <value>Calling convention of '{0}' is not compatible with '{1}'.</value>
  </data>
  <data name="ERR_MissingAddressOf" xml:space="preserve">
    <value>Cannot convert method group to function pointer (Are you missing a '&amp;'?)</value>
  </data>
  <data name="ERR_CannotUseReducedExtensionMethodInAddressOf" xml:space="preserve">
    <value>Cannot use an extension method with a receiver as the target of a '&amp;' operator.</value>
  </data>
  <data name="ERR_CannotUseFunctionPointerAsFixedLocal" xml:space="preserve">
    <value>The type of a local declared in a fixed statement cannot be a function pointer type.</value>
  </data>
  <data name="ERR_UnsupportedCallingConvention" xml:space="preserve">
    <value>The calling convention of '{0}' is not supported by the language.</value>
  </data>
  <data name="NotSameNumberParameterTypesAndRefKinds" xml:space="preserve">
    <value>Given {0} parameter types and {1} parameter ref kinds. These arrays must have the same length.</value>
  </data>
  <data name="OutIsNotValidForReturn" xml:space="preserve">
    <value>'RefKind.Out' is not a valid ref kind for a return type.</value>
  </data>
  <data name="ERR_CannotConvertAddressOfToDelegate" xml:space="preserve">
    <value>Cannot convert &amp;method group '{0}' to delegate type '{0}'.</value>
  </data>
  <data name="ERR_AddressOfToNonFunctionPointer" xml:space="preserve">
    <value>Cannot convert &amp;method group '{0}' to non-function pointer type '{1}'.</value>
  </data>
  <data name="ERR_FeatureNotAvailableInVersion9" xml:space="preserve">
    <value>Feature '{0}' is not available in C# 9.0. Please use language version {1} or greater.</value>
  </data>
  <data name="ERR_UnexpectedArgumentList" xml:space="preserve">
    <value>Unexpected argument list.</value>
  </data>
  <data name="ERR_UnexpectedOrMissingConstructorInitializerInRecord" xml:space="preserve">
    <value>A constructor declared in a record with parameters must have 'this' constructor initializer.</value>
  </data>
  <data name="ERR_MultipleRecordParameterLists" xml:space="preserve">
    <value>Only a single record partial declaration may have a parameter list</value>
  </data>
  <data name="ERR_BadRecordBase" xml:space="preserve">
    <value>Records may only inherit from object or another record</value>
  </data>
  <data name="ERR_BadInheritanceFromRecord" xml:space="preserve">
    <value>Only records may inherit from records.</value>
  </data>
  <data name="ERR_BadRecordMemberForPositionalParameter" xml:space="preserve">
    <value>Record member '{0}' must be a readable instance property of type '{1}' to match positional parameter '{2}'.</value>
  </data>
  <data name="ERR_NoCopyConstructorInBaseType" xml:space="preserve">
    <value>No accessible copy constructor found in base type '{0}'.</value>
  </data>
  <data name="ERR_CopyConstructorMustInvokeBaseCopyConstructor" xml:space="preserve">
    <value>A copy constructor in a record must call a copy constructor of the base, or a parameterless object constructor if the record inherits from object.</value>
  </data>
<<<<<<< HEAD
  <data name="ERR_DoesNotOverrideMethodFromObject" xml:space="preserve">
    <value>'{0}' does not override the method from 'object'.</value>
=======
  <data name="IDS_FeatureModuleInitializers" xml:space="preserve">
    <value>module initializers</value>
  </data>
  <data name="ERR_ModuleInitializerMethodMustBeAccessibleOutsideTopLevelType" xml:space="preserve">
    <value>Module initializer method '{0}' must be accessible at the module level</value>
  </data>
  <data name="ERR_ModuleInitializerMethodMustBeStaticParameterlessVoid" xml:space="preserve">
    <value>Module initializer method '{0}' must be static, must have no parameters, and must return 'void'</value>
  </data>
  <data name="ERR_ModuleInitializerMethodAndContainingTypesMustNotBeGeneric" xml:space="preserve">
    <value>Module initializer method '{0}' must not be generic and must not be contained in a generic type</value>
  </data>
  <data name="ERR_ModuleInitializerMethodMustBeOrdinary" xml:space="preserve">
    <value>A module initializer must be an ordinary member method</value>
>>>>>>> f96e8aae
  </data>
</root><|MERGE_RESOLUTION|>--- conflicted
+++ resolved
@@ -6277,10 +6277,9 @@
   <data name="ERR_CopyConstructorMustInvokeBaseCopyConstructor" xml:space="preserve">
     <value>A copy constructor in a record must call a copy constructor of the base, or a parameterless object constructor if the record inherits from object.</value>
   </data>
-<<<<<<< HEAD
   <data name="ERR_DoesNotOverrideMethodFromObject" xml:space="preserve">
     <value>'{0}' does not override the method from 'object'.</value>
-=======
+  </data>
   <data name="IDS_FeatureModuleInitializers" xml:space="preserve">
     <value>module initializers</value>
   </data>
@@ -6295,6 +6294,5 @@
   </data>
   <data name="ERR_ModuleInitializerMethodMustBeOrdinary" xml:space="preserve">
     <value>A module initializer must be an ordinary member method</value>
->>>>>>> f96e8aae
   </data>
 </root>