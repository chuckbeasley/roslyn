--- conflicted
+++ resolved
@@ -6622,7 +6622,6 @@
   <data name="ERR_FunctionPointerTypesInAttributeNotSupported" xml:space="preserve">
     <value>Using a function pointer type in a 'typeof' in an attribute is not supported.</value>
   </data>
-<<<<<<< HEAD
   <data name="ERR_BadCallerArgumentExpressionParamWithoutDefaultValue" xml:space="preserve">
     <value>The CallerArgumentExpressionAttribute may only be applied to parameters with default values</value>
   </data>
@@ -6661,7 +6660,7 @@
   </data>
   <data name="IDS_FeatureCallerArgumentExpression" xml:space="preserve">
     <value>caller argument expression</value>
-=======
+  </data>
   <data name="IDS_FeatureSealedToStringInRecord" xml:space="preserve">
     <value>sealed ToString in record</value>
   </data>
@@ -6679,6 +6678,5 @@
   </data>
   <data name="ERR_GlobalUsingOutOfOrder" xml:space="preserve">
     <value>A global using directive must precede all non-global using directives.</value>
->>>>>>> fd8f2513
   </data>
 </root>