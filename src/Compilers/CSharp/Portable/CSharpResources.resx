﻿<?xml version="1.0" encoding="utf-8"?>
<root>
  <!-- 
    Microsoft ResX Schema 
    
    Version 2.0
    
    The primary goals of this format is to allow a simple XML format 
    that is mostly human readable. The generation and parsing of the 
    various data types are done through the TypeConverter classes 
    associated with the data types.
    
    Example:
    
    ... ado.net/XML headers & schema ...
    <resheader name="resmimetype">text/microsoft-resx</resheader>
    <resheader name="version">2.0</resheader>
    <resheader name="reader">System.Resources.ResXResourceReader, System.Windows.Forms, ...</resheader>
    <resheader name="writer">System.Resources.ResXResourceWriter, System.Windows.Forms, ...</resheader>
    <data name="Name1"><value>this is my long string</value><comment>this is a comment</comment></data>
    <data name="Color1" type="System.Drawing.Color, System.Drawing">Blue</data>
    <data name="Bitmap1" mimetype="application/x-microsoft.net.object.binary.base64">
        <value>[base64 mime encoded serialized .NET Framework object]</value>
    </data>
    <data name="Icon1" type="System.Drawing.Icon, System.Drawing" mimetype="application/x-microsoft.net.object.bytearray.base64">
        <value>[base64 mime encoded string representing a byte array form of the .NET Framework object]</value>
        <comment>This is a comment</comment>
    </data>
                
    There are any number of "resheader" rows that contain simple 
    name/value pairs.
    
    Each data row contains a name, and value. The row also contains a 
    type or mimetype. Type corresponds to a .NET class that support 
    text/value conversion through the TypeConverter architecture. 
    Classes that don't support this are serialized and stored with the 
    mimetype set.
    
    The mimetype is used for serialized objects, and tells the 
    ResXResourceReader how to depersist the object. This is currently not 
    extensible. For a given mimetype the value must be set accordingly:
    
    Note - application/x-microsoft.net.object.binary.base64 is the format 
    that the ResXResourceWriter will generate, however the reader can 
    read any of the formats listed below.
    
    mimetype: application/x-microsoft.net.object.binary.base64
    value   : The object must be serialized with 
            : System.Runtime.Serialization.Formatters.Binary.BinaryFormatter
            : and then encoded with base64 encoding.
    
    mimetype: application/x-microsoft.net.object.soap.base64
    value   : The object must be serialized with 
            : System.Runtime.Serialization.Formatters.Soap.SoapFormatter
            : and then encoded with base64 encoding.

    mimetype: application/x-microsoft.net.object.bytearray.base64
    value   : The object must be serialized into a byte array 
            : using a System.ComponentModel.TypeConverter
            : and then encoded with base64 encoding.
    -->
  <xsd:schema id="root" xmlns="" xmlns:xsd="http://www.w3.org/2001/XMLSchema" xmlns:msdata="urn:schemas-microsoft-com:xml-msdata">
    <xsd:import namespace="http://www.w3.org/XML/1998/namespace" />
    <xsd:element name="root" msdata:IsDataSet="true">
      <xsd:complexType>
        <xsd:choice maxOccurs="unbounded">
          <xsd:element name="metadata">
            <xsd:complexType>
              <xsd:sequence>
                <xsd:element name="value" type="xsd:string" minOccurs="0" />
              </xsd:sequence>
              <xsd:attribute name="name" use="required" type="xsd:string" />
              <xsd:attribute name="type" type="xsd:string" />
              <xsd:attribute name="mimetype" type="xsd:string" />
              <xsd:attribute ref="xml:space" />
            </xsd:complexType>
          </xsd:element>
          <xsd:element name="assembly">
            <xsd:complexType>
              <xsd:attribute name="alias" type="xsd:string" />
              <xsd:attribute name="name" type="xsd:string" />
            </xsd:complexType>
          </xsd:element>
          <xsd:element name="data">
            <xsd:complexType>
              <xsd:sequence>
                <xsd:element name="value" type="xsd:string" minOccurs="0" msdata:Ordinal="1" />
                <xsd:element name="comment" type="xsd:string" minOccurs="0" msdata:Ordinal="2" />
              </xsd:sequence>
              <xsd:attribute name="name" type="xsd:string" use="required" msdata:Ordinal="1" />
              <xsd:attribute name="type" type="xsd:string" msdata:Ordinal="3" />
              <xsd:attribute name="mimetype" type="xsd:string" msdata:Ordinal="4" />
              <xsd:attribute ref="xml:space" />
            </xsd:complexType>
          </xsd:element>
          <xsd:element name="resheader">
            <xsd:complexType>
              <xsd:sequence>
                <xsd:element name="value" type="xsd:string" minOccurs="0" msdata:Ordinal="1" />
              </xsd:sequence>
              <xsd:attribute name="name" type="xsd:string" use="required" />
            </xsd:complexType>
          </xsd:element>
        </xsd:choice>
      </xsd:complexType>
    </xsd:element>
  </xsd:schema>
  <resheader name="resmimetype">
    <value>text/microsoft-resx</value>
  </resheader>
  <resheader name="version">
    <value>2.0</value>
  </resheader>
  <resheader name="reader">
    <value>System.Resources.ResXResourceReader, System.Windows.Forms, Version=4.0.0.0, Culture=neutral, PublicKeyToken=b77a5c561934e089</value>
  </resheader>
  <resheader name="writer">
    <value>System.Resources.ResXResourceWriter, System.Windows.Forms, Version=4.0.0.0, Culture=neutral, PublicKeyToken=b77a5c561934e089</value>
  </resheader>
  <data name="IDS_NULL" xml:space="preserve">
    <value>&lt;null&gt;</value>
  </data>
  <data name="IDS_ThrowExpression" xml:space="preserve">
    <value>&lt;throw expression&gt;</value>
  </data>
  <data name="IDS_RELATEDERROR" xml:space="preserve">
    <value>(Location of symbol related to previous error)</value>
  </data>
  <data name="IDS_RELATEDWARNING" xml:space="preserve">
    <value>(Location of symbol related to previous warning)</value>
  </data>
  <data name="IDS_XMLIGNORED" xml:space="preserve">
    <value>&lt;!-- Badly formed XML comment ignored for member "{0}" --&gt;</value>
  </data>
  <data name="IDS_XMLIGNORED2" xml:space="preserve">
    <value> Badly formed XML file "{0}" cannot be included </value>
  </data>
  <data name="IDS_XMLFAILEDINCLUDE" xml:space="preserve">
    <value> Failed to insert some or all of included XML </value>
  </data>
  <data name="IDS_XMLBADINCLUDE" xml:space="preserve">
    <value> Include tag is invalid </value>
  </data>
  <data name="IDS_XMLNOINCLUDE" xml:space="preserve">
    <value> No matching elements were found for the following include tag </value>
  </data>
  <data name="IDS_XMLMISSINGINCLUDEFILE" xml:space="preserve">
    <value>Missing file attribute</value>
  </data>
  <data name="IDS_XMLMISSINGINCLUDEPATH" xml:space="preserve">
    <value>Missing path attribute</value>
  </data>
  <data name="IDS_GlobalNamespace" xml:space="preserve">
    <value>&lt;global namespace&gt;</value>
  </data>
  <data name="IDS_FeatureGenerics" xml:space="preserve">
    <value>generics</value>
  </data>
  <data name="IDS_FeatureAnonDelegates" xml:space="preserve">
    <value>anonymous methods</value>
  </data>
  <data name="IDS_FeatureModuleAttrLoc" xml:space="preserve">
    <value>module as an attribute target specifier</value>
  </data>
  <data name="IDS_FeatureGlobalNamespace" xml:space="preserve">
    <value>namespace alias qualifier</value>
  </data>
  <data name="IDS_FeatureFixedBuffer" xml:space="preserve">
    <value>fixed size buffers</value>
  </data>
  <data name="IDS_FeaturePragma" xml:space="preserve">
    <value>#pragma</value>
  </data>
  <data name="IDS_FeatureStaticClasses" xml:space="preserve">
    <value>static classes</value>
  </data>
  <data name="IDS_FeaturePartialTypes" xml:space="preserve">
    <value>partial types</value>
  </data>
  <data name="IDS_FeatureAsync" xml:space="preserve">
    <value>async function</value>
  </data>
  <data name="IDS_FeatureSwitchOnBool" xml:space="preserve">
    <value>switch on boolean type</value>
  </data>
  <data name="IDS_MethodGroup" xml:space="preserve">
    <value>method group</value>
  </data>
  <data name="IDS_AnonMethod" xml:space="preserve">
    <value>anonymous method</value>
  </data>
  <data name="IDS_Lambda" xml:space="preserve">
    <value>lambda expression</value>
  </data>
  <data name="IDS_Collection" xml:space="preserve">
    <value>collection</value>
  </data>
  <data name="IDS_FeaturePropertyAccessorMods" xml:space="preserve">
    <value>access modifiers on properties</value>
  </data>
  <data name="IDS_FeatureExternAlias" xml:space="preserve">
    <value>extern alias</value>
  </data>
  <data name="IDS_FeatureIterators" xml:space="preserve">
    <value>iterators</value>
  </data>
  <data name="IDS_FeatureDefault" xml:space="preserve">
    <value>default operator</value>
  </data>
  <data name="IDS_FeatureNullable" xml:space="preserve">
    <value>nullable types</value>
  </data>
  <data name="IDS_FeaturePatternMatching" xml:space="preserve">
    <value>pattern matching</value>
  </data>
  <data name="IDS_FeatureExpressionBodiedAccessor" xml:space="preserve">
    <value>expression body property accessor</value>
  </data>
  <data name="IDS_FeatureExpressionBodiedDeOrConstructor" xml:space="preserve">
    <value>expression body constructor and destructor</value>
  </data>
  <data name="IDS_FeatureThrowExpression" xml:space="preserve">
    <value>throw expression</value>
  </data>
  <data name="IDS_FeatureImplicitArray" xml:space="preserve">
    <value>implicitly typed array</value>
  </data>
  <data name="IDS_FeatureImplicitLocal" xml:space="preserve">
    <value>implicitly typed local variable</value>
  </data>
  <data name="IDS_FeatureAnonymousTypes" xml:space="preserve">
    <value>anonymous types</value>
  </data>
  <data name="IDS_FeatureAutoImplementedProperties" xml:space="preserve">
    <value>automatically implemented properties</value>
  </data>
  <data name="IDS_FeatureReadonlyAutoImplementedProperties" xml:space="preserve">
    <value>readonly automatically implemented properties</value>
  </data>
  <data name="IDS_FeatureObjectInitializer" xml:space="preserve">
    <value>object initializer</value>
  </data>
  <data name="IDS_FeatureCollectionInitializer" xml:space="preserve">
    <value>collection initializer</value>
  </data>
  <data name="IDS_FeatureQueryExpression" xml:space="preserve">
    <value>query expression</value>
  </data>
  <data name="IDS_FeatureExtensionMethod" xml:space="preserve">
    <value>extension method</value>
  </data>
  <data name="IDS_FeaturePartialMethod" xml:space="preserve">
    <value>partial method</value>
  </data>
  <data name="IDS_SK_METHOD" xml:space="preserve">
    <value>method</value>
  </data>
  <data name="IDS_SK_TYPE" xml:space="preserve">
    <value>type</value>
  </data>
  <data name="IDS_SK_NAMESPACE" xml:space="preserve">
    <value>namespace</value>
  </data>
  <data name="IDS_SK_FIELD" xml:space="preserve">
    <value>field</value>
  </data>
  <data name="IDS_SK_PROPERTY" xml:space="preserve">
    <value>property</value>
  </data>
  <data name="IDS_SK_UNKNOWN" xml:space="preserve">
    <value>element</value>
  </data>
  <data name="IDS_SK_VARIABLE" xml:space="preserve">
    <value>variable</value>
  </data>
  <data name="IDS_SK_LABEL" xml:space="preserve">
    <value>label</value>
  </data>
  <data name="IDS_SK_EVENT" xml:space="preserve">
    <value>event</value>
  </data>
  <data name="IDS_SK_TYVAR" xml:space="preserve">
    <value>type parameter</value>
  </data>
  <data name="IDS_SK_ALIAS" xml:space="preserve">
    <value>using alias</value>
  </data>
  <data name="IDS_SK_EXTERNALIAS" xml:space="preserve">
    <value>extern alias</value>
  </data>
  <data name="IDS_FOREACHLOCAL" xml:space="preserve">
    <value>foreach iteration variable</value>
  </data>
  <data name="IDS_FIXEDLOCAL" xml:space="preserve">
    <value>fixed variable</value>
  </data>
  <data name="IDS_USINGLOCAL" xml:space="preserve">
    <value>using variable</value>
  </data>
  <data name="IDS_Contravariant" xml:space="preserve">
    <value>contravariant</value>
  </data>
  <data name="IDS_Contravariantly" xml:space="preserve">
    <value>contravariantly</value>
  </data>
  <data name="IDS_Covariant" xml:space="preserve">
    <value>covariant</value>
  </data>
  <data name="IDS_Covariantly" xml:space="preserve">
    <value>covariantly</value>
  </data>
  <data name="IDS_Invariantly" xml:space="preserve">
    <value>invariantly</value>
  </data>
  <data name="IDS_FeatureDynamic" xml:space="preserve">
    <value>dynamic</value>
  </data>
  <data name="IDS_FeatureNamedArgument" xml:space="preserve">
    <value>named argument</value>
  </data>
  <data name="IDS_FeatureOptionalParameter" xml:space="preserve">
    <value>optional parameter</value>
  </data>
  <data name="IDS_FeatureExceptionFilter" xml:space="preserve">
    <value>exception filter</value>
  </data>
  <data name="IDS_FeatureTypeVariance" xml:space="preserve">
    <value>type variance</value>
  </data>
  <data name="XML_InvalidToken" xml:space="preserve">
    <value>The character(s) '{0}' cannot be used at this location.</value>
  </data>
  <data name="XML_IncorrectComment" xml:space="preserve">
    <value>Incorrect syntax was used in a comment.</value>
  </data>
  <data name="XML_InvalidCharEntity" xml:space="preserve">
    <value>An invalid character was found inside an entity reference.</value>
  </data>
  <data name="XML_ExpectedEndOfTag" xml:space="preserve">
    <value>Expected '&gt;' or '/&gt;' to close tag '{0}'.</value>
  </data>
  <data name="XML_ExpectedIdentifier" xml:space="preserve">
    <value>An identifier was expected.</value>
  </data>
  <data name="XML_InvalidUnicodeChar" xml:space="preserve">
    <value>Invalid unicode character.</value>
  </data>
  <data name="XML_InvalidWhitespace" xml:space="preserve">
    <value>Whitespace is not allowed at this location.</value>
  </data>
  <data name="XML_LessThanInAttributeValue" xml:space="preserve">
    <value>The character '&lt;' cannot be used in an attribute value.</value>
  </data>
  <data name="XML_MissingEqualsAttribute" xml:space="preserve">
    <value>Missing equals sign between attribute and attribute value.</value>
  </data>
  <data name="XML_RefUndefinedEntity_1" xml:space="preserve">
    <value>Reference to undefined entity '{0}'.</value>
  </data>
  <data name="XML_StringLiteralNoStartQuote" xml:space="preserve">
    <value>A string literal was expected, but no opening quotation mark was found.</value>
  </data>
  <data name="XML_StringLiteralNoEndQuote" xml:space="preserve">
    <value>Missing closing quotation mark for string literal.</value>
  </data>
  <data name="XML_StringLiteralNonAsciiQuote" xml:space="preserve">
    <value>Non-ASCII quotations marks may not be used around string literals.</value>
  </data>
  <data name="XML_EndTagNotExpected" xml:space="preserve">
    <value>End tag was not expected at this location.</value>
  </data>
  <data name="XML_ElementTypeMatch" xml:space="preserve">
    <value>End tag '{0}' does not match the start tag '{1}'.</value>
  </data>
  <data name="XML_EndTagExpected" xml:space="preserve">
    <value>Expected an end tag for element '{0}'.</value>
  </data>
  <data name="XML_WhitespaceMissing" xml:space="preserve">
    <value>Required white space was missing.</value>
  </data>
  <data name="XML_ExpectedEndOfXml" xml:space="preserve">
    <value>Unexpected character at this location.</value>
  </data>
  <data name="XML_CDataEndTagNotAllowed" xml:space="preserve">
    <value>The literal string ']]&gt;' is not allowed in element content.</value>
  </data>
  <data name="XML_DuplicateAttribute" xml:space="preserve">
    <value>Duplicate '{0}' attribute</value>
  </data>
  <data name="ERR_NoMetadataFile" xml:space="preserve">
    <value>Metadata file '{0}' could not be found</value>
  </data>
  <data name="ERR_MetadataReferencesNotSupported" xml:space="preserve">
    <value>Metadata references are not supported.</value>
  </data>
  <data name="FTL_MetadataCantOpenFile" xml:space="preserve">
    <value>Metadata file '{0}' could not be opened -- {1}</value>
  </data>
  <data name="ERR_NoTypeDef" xml:space="preserve">
    <value>The type '{0}' is defined in an assembly that is not referenced. You must add a reference to assembly '{1}'.</value>
  </data>
  <data name="ERR_NoTypeDefFromModule" xml:space="preserve">
    <value>The type '{0}' is defined in a module that has not been added. You must add the module '{1}'.</value>
  </data>
  <data name="ERR_OutputWriteFailed" xml:space="preserve">
    <value>Could not write to output file '{0}' -- '{1}'</value>
  </data>
  <data name="ERR_MultipleEntryPoints" xml:space="preserve">
    <value>Program has more than one entry point defined. Compile with /main to specify the type that contains the entry point.</value>
  </data>
  <data name="ERR_BadBinaryOps" xml:space="preserve">
    <value>Operator '{0}' cannot be applied to operands of type '{1}' and '{2}'</value>
  </data>
  <data name="ERR_IntDivByZero" xml:space="preserve">
    <value>Division by constant zero</value>
  </data>
  <data name="ERR_BadIndexLHS" xml:space="preserve">
    <value>Cannot apply indexing with [] to an expression of type '{0}'</value>
  </data>
  <data name="ERR_BadIndexCount" xml:space="preserve">
    <value>Wrong number of indices inside []; expected {0}</value>
  </data>
  <data name="ERR_BadUnaryOp" xml:space="preserve">
    <value>Operator '{0}' cannot be applied to operand of type '{1}'</value>
  </data>
  <data name="ERR_ThisInStaticMeth" xml:space="preserve">
    <value>Keyword 'this' is not valid in a static property, static method, or static field initializer</value>
  </data>
  <data name="ERR_ThisInBadContext" xml:space="preserve">
    <value>Keyword 'this' is not available in the current context</value>
  </data>
  <data name="WRN_InvalidMainSig" xml:space="preserve">
    <value>'{0}' has the wrong signature to be an entry point</value>
  </data>
  <data name="WRN_InvalidMainSig_Title" xml:space="preserve">
    <value>Method has the wrong signature to be an entry point</value>
  </data>
  <data name="ERR_NoImplicitConv" xml:space="preserve">
    <value>Cannot implicitly convert type '{0}' to '{1}'</value>
  </data>
  <data name="ERR_NoExplicitConv" xml:space="preserve">
    <value>Cannot convert type '{0}' to '{1}'</value>
  </data>
  <data name="ERR_ConstOutOfRange" xml:space="preserve">
    <value>Constant value '{0}' cannot be converted to a '{1}'</value>
  </data>
  <data name="ERR_AmbigBinaryOps" xml:space="preserve">
    <value>Operator '{0}' is ambiguous on operands of type '{1}' and '{2}'</value>
  </data>
  <data name="ERR_AmbigUnaryOp" xml:space="preserve">
    <value>Operator '{0}' is ambiguous on an operand of type '{1}'</value>
  </data>
  <data name="ERR_InAttrOnOutParam" xml:space="preserve">
    <value>An out parameter cannot have the In attribute</value>
  </data>
  <data name="ERR_ValueCantBeNull" xml:space="preserve">
    <value>Cannot convert null to '{0}' because it is a non-nullable value type</value>
  </data>
  <data name="ERR_NoExplicitBuiltinConv" xml:space="preserve">
    <value>Cannot convert type '{0}' to '{1}' via a reference conversion, boxing conversion, unboxing conversion, wrapping conversion, or null type conversion</value>
  </data>
  <data name="FTL_DebugEmitFailure" xml:space="preserve">
    <value>Unexpected error writing debug information -- '{0}'</value>
  </data>
  <data name="ERR_BadVisReturnType" xml:space="preserve">
    <value>Inconsistent accessibility: return type '{1}' is less accessible than method '{0}'</value>
  </data>
  <data name="ERR_BadVisParamType" xml:space="preserve">
    <value>Inconsistent accessibility: parameter type '{1}' is less accessible than method '{0}'</value>
  </data>
  <data name="ERR_BadVisFieldType" xml:space="preserve">
    <value>Inconsistent accessibility: field type '{1}' is less accessible than field '{0}'</value>
  </data>
  <data name="ERR_BadVisPropertyType" xml:space="preserve">
    <value>Inconsistent accessibility: property type '{1}' is less accessible than property '{0}'</value>
  </data>
  <data name="ERR_BadVisIndexerReturn" xml:space="preserve">
    <value>Inconsistent accessibility: indexer return type '{1}' is less accessible than indexer '{0}'</value>
  </data>
  <data name="ERR_BadVisIndexerParam" xml:space="preserve">
    <value>Inconsistent accessibility: parameter type '{1}' is less accessible than indexer '{0}'</value>
  </data>
  <data name="ERR_BadVisOpReturn" xml:space="preserve">
    <value>Inconsistent accessibility: return type '{1}' is less accessible than operator '{0}'</value>
  </data>
  <data name="ERR_BadVisOpParam" xml:space="preserve">
    <value>Inconsistent accessibility: parameter type '{1}' is less accessible than operator '{0}'</value>
  </data>
  <data name="ERR_BadVisDelegateReturn" xml:space="preserve">
    <value>Inconsistent accessibility: return type '{1}' is less accessible than delegate '{0}'</value>
  </data>
  <data name="ERR_BadVisDelegateParam" xml:space="preserve">
    <value>Inconsistent accessibility: parameter type '{1}' is less accessible than delegate '{0}'</value>
  </data>
  <data name="ERR_BadVisBaseClass" xml:space="preserve">
    <value>Inconsistent accessibility: base class '{1}' is less accessible than class '{0}'</value>
  </data>
  <data name="ERR_BadVisBaseInterface" xml:space="preserve">
    <value>Inconsistent accessibility: base interface '{1}' is less accessible than interface '{0}'</value>
  </data>
  <data name="ERR_EventNeedsBothAccessors" xml:space="preserve">
    <value>'{0}': event property must have both add and remove accessors</value>
  </data>
  <data name="ERR_EventNotDelegate" xml:space="preserve">
    <value>'{0}': event must be of a delegate type</value>
  </data>
  <data name="WRN_UnreferencedEvent" xml:space="preserve">
    <value>The event '{0}' is never used</value>
  </data>
  <data name="WRN_UnreferencedEvent_Title" xml:space="preserve">
    <value>Event is never used</value>
  </data>
  <data name="ERR_InterfaceEventInitializer" xml:space="preserve">
    <value>'{0}': event in interface cannot have initializer</value>
  </data>
  <data name="ERR_EventPropertyInInterface" xml:space="preserve">
    <value>An event in an interface cannot have add or remove accessors</value>
  </data>
  <data name="ERR_BadEventUsage" xml:space="preserve">
    <value>The event '{0}' can only appear on the left hand side of += or -= (except when used from within the type '{1}')</value>
  </data>
  <data name="ERR_ExplicitEventFieldImpl" xml:space="preserve">
    <value>An explicit interface implementation of an event must use event accessor syntax</value>
  </data>
  <data name="ERR_CantOverrideNonEvent" xml:space="preserve">
    <value>'{0}': cannot override; '{1}' is not an event</value>
  </data>
  <data name="ERR_AddRemoveMustHaveBody" xml:space="preserve">
    <value>An add or remove accessor must have a body</value>
  </data>
  <data name="ERR_AbstractEventInitializer" xml:space="preserve">
    <value>'{0}': abstract event cannot have initializer</value>
  </data>
  <data name="ERR_ReservedAssemblyName" xml:space="preserve">
    <value>The assembly name '{0}' is reserved and cannot be used as a reference in an interactive session</value>
  </data>
  <data name="ERR_ReservedEnumerator" xml:space="preserve">
    <value>The enumerator name '{0}' is reserved and cannot be used</value>
  </data>
  <data name="ERR_AsMustHaveReferenceType" xml:space="preserve">
    <value>The as operator must be used with a reference type or nullable type ('{0}' is a non-nullable value type)</value>
  </data>
  <data name="WRN_LowercaseEllSuffix" xml:space="preserve">
    <value>The 'l' suffix is easily confused with the digit '1' -- use 'L' for clarity</value>
  </data>
  <data name="WRN_LowercaseEllSuffix_Title" xml:space="preserve">
    <value>The 'l' suffix is easily confused with the digit '1'</value>
  </data>
  <data name="ERR_BadEventUsageNoField" xml:space="preserve">
    <value>The event '{0}' can only appear on the left hand side of += or -=</value>
  </data>
  <data name="ERR_ConstraintOnlyAllowedOnGenericDecl" xml:space="preserve">
    <value>Constraints are not allowed on non-generic declarations</value>
  </data>
  <data name="ERR_TypeParamMustBeIdentifier" xml:space="preserve">
    <value>Type parameter declaration must be an identifier not a type</value>
  </data>
  <data name="ERR_MemberReserved" xml:space="preserve">
    <value>Type '{1}' already reserves a member called '{0}' with the same parameter types</value>
  </data>
  <data name="ERR_DuplicateParamName" xml:space="preserve">
    <value>The parameter name '{0}' is a duplicate</value>
  </data>
  <data name="ERR_DuplicateNameInNS" xml:space="preserve">
    <value>The namespace '{1}' already contains a definition for '{0}'</value>
  </data>
  <data name="ERR_DuplicateNameInClass" xml:space="preserve">
    <value>The type '{0}' already contains a definition for '{1}'</value>
  </data>
  <data name="ERR_NameNotInContext" xml:space="preserve">
    <value>The name '{0}' does not exist in the current context</value>
  </data>
  <data name="ERR_NameNotInContextPossibleMissingReference" xml:space="preserve">
    <value>The name '{0}' does not exist in the current context (are you missing a reference to assembly '{1}'?)</value>
  </data>
  <data name="ERR_AmbigContext" xml:space="preserve">
    <value>'{0}' is an ambiguous reference between '{1}' and '{2}'</value>
  </data>
  <data name="WRN_DuplicateUsing" xml:space="preserve">
    <value>The using directive for '{0}' appeared previously in this namespace</value>
  </data>
  <data name="WRN_DuplicateUsing_Title" xml:space="preserve">
    <value>Using directive appeared previously in this namespace</value>
  </data>
  <data name="ERR_BadMemberFlag" xml:space="preserve">
    <value>The modifier '{0}' is not valid for this item</value>
  </data>
  <data name="ERR_BadMemberProtection" xml:space="preserve">
    <value>More than one protection modifier</value>
  </data>
  <data name="WRN_NewRequired" xml:space="preserve">
    <value>'{0}' hides inherited member '{1}'. Use the new keyword if hiding was intended.</value>
  </data>
  <data name="WRN_NewRequired_Title" xml:space="preserve">
    <value>Member hides inherited member; missing new keyword</value>
  </data>
  <data name="WRN_NewRequired_Description" xml:space="preserve">
    <value>A variable was declared with the same name as a variable in a base class. However, the new keyword was not used. This warning informs you that you should use new; the variable is declared as if new had been used in the declaration.</value>
  </data>
  <data name="WRN_NewNotRequired" xml:space="preserve">
    <value>The member '{0}' does not hide an accessible member. The new keyword is not required.</value>
  </data>
  <data name="WRN_NewNotRequired_Title" xml:space="preserve">
    <value>Member does not hide an inherited member; new keyword is not required</value>
  </data>
  <data name="ERR_CircConstValue" xml:space="preserve">
    <value>The evaluation of the constant value for '{0}' involves a circular definition</value>
  </data>
  <data name="ERR_MemberAlreadyExists" xml:space="preserve">
    <value>Type '{1}' already defines a member called '{0}' with the same parameter types</value>
  </data>
  <data name="ERR_StaticNotVirtual" xml:space="preserve">
    <value>A static member '{0}' cannot be marked as override, virtual, or abstract</value>
  </data>
  <data name="ERR_OverrideNotNew" xml:space="preserve">
    <value>A member '{0}' marked as override cannot be marked as new or virtual</value>
  </data>
  <data name="WRN_NewOrOverrideExpected" xml:space="preserve">
    <value>'{0}' hides inherited member '{1}'. To make the current member override that implementation, add the override keyword. Otherwise add the new keyword.</value>
  </data>
  <data name="WRN_NewOrOverrideExpected_Title" xml:space="preserve">
    <value>Member hides inherited member; missing override keyword</value>
  </data>
  <data name="ERR_OverrideNotExpected" xml:space="preserve">
    <value>'{0}': no suitable method found to override</value>
  </data>
  <data name="ERR_NamespaceUnexpected" xml:space="preserve">
    <value>A namespace cannot directly contain members such as fields or methods</value>
  </data>
  <data name="ERR_NoSuchMember" xml:space="preserve">
    <value>'{0}' does not contain a definition for '{1}'</value>
  </data>
  <data name="ERR_BadSKknown" xml:space="preserve">
    <value>'{0}' is a {1} but is used like a {2}</value>
  </data>
  <data name="ERR_BadSKunknown" xml:space="preserve">
    <value>'{0}' is a {1}, which is not valid in the given context</value>
  </data>
  <data name="ERR_ObjectRequired" xml:space="preserve">
    <value>An object reference is required for the non-static field, method, or property '{0}'</value>
  </data>
  <data name="ERR_AmbigCall" xml:space="preserve">
    <value>The call is ambiguous between the following methods or properties: '{0}' and '{1}'</value>
  </data>
  <data name="ERR_BadAccess" xml:space="preserve">
    <value>'{0}' is inaccessible due to its protection level</value>
  </data>
  <data name="ERR_MethDelegateMismatch" xml:space="preserve">
    <value>No overload for '{0}' matches delegate '{1}'</value>
  </data>
  <data name="ERR_RetObjectRequired" xml:space="preserve">
    <value>An object of a type convertible to '{0}' is required</value>
  </data>
  <data name="ERR_RetNoObjectRequired" xml:space="preserve">
    <value>Since '{0}' returns void, a return keyword must not be followed by an object expression</value>
  </data>
  <data name="ERR_LocalDuplicate" xml:space="preserve">
    <value>A local variable or function named '{0}' is already defined in this scope</value>
  </data>
  <data name="ERR_AssgLvalueExpected" xml:space="preserve">
    <value>The left-hand side of an assignment must be a variable, property or indexer</value>
  </data>
  <data name="ERR_StaticConstParam" xml:space="preserve">
    <value>'{0}': a static constructor must be parameterless</value>
  </data>
  <data name="ERR_NotConstantExpression" xml:space="preserve">
    <value>The expression being assigned to '{0}' must be constant</value>
  </data>
  <data name="ERR_NotNullConstRefField" xml:space="preserve">
    <value>'{0}' is of type '{1}'. A const field of a reference type other than string can only be initialized with null.</value>
  </data>
  <data name="ERR_LocalIllegallyOverrides" xml:space="preserve">
    <value>A local or parameter named '{0}' cannot be declared in this scope because that name is used in an enclosing local scope to define a local or parameter</value>
  </data>
  <data name="ERR_BadUsingNamespace" xml:space="preserve">
    <value>A 'using namespace' directive can only be applied to namespaces; '{0}' is a type not a namespace. Consider a 'using static' directive instead</value>
  </data>
  <data name="ERR_BadUsingType" xml:space="preserve">
    <value>A 'using static' directive can only be applied to types; '{0}' is a namespace not a type. Consider a 'using namespace' directive instead</value>
  </data>
  <data name="ERR_NoAliasHere" xml:space="preserve">
    <value>A 'using static' directive cannot be used to declare an alias</value>
  </data>
  <data name="ERR_NoBreakOrCont" xml:space="preserve">
    <value>No enclosing loop out of which to break or continue</value>
  </data>
  <data name="ERR_DuplicateLabel" xml:space="preserve">
    <value>The label '{0}' is a duplicate</value>
  </data>
  <data name="ERR_NoConstructors" xml:space="preserve">
    <value>The type '{0}' has no constructors defined</value>
  </data>
  <data name="ERR_NoNewAbstract" xml:space="preserve">
    <value>Cannot create an instance of the abstract class or interface '{0}'</value>
  </data>
  <data name="ERR_ConstValueRequired" xml:space="preserve">
    <value>A const field requires a value to be provided</value>
  </data>
  <data name="ERR_CircularBase" xml:space="preserve">
    <value>Circular base class dependency involving '{0}' and '{1}'</value>
  </data>
  <data name="ERR_BadDelegateConstructor" xml:space="preserve">
    <value>The delegate '{0}' does not have a valid constructor</value>
  </data>
  <data name="ERR_MethodNameExpected" xml:space="preserve">
    <value>Method name expected</value>
  </data>
  <data name="ERR_ConstantExpected" xml:space="preserve">
    <value>A constant value is expected</value>
  </data>
  <data name="ERR_V6SwitchGoverningTypeValueExpected" xml:space="preserve">
    <value>A switch expression or case label must be a bool, char, string, integral, enum, or corresponding nullable type in C# 6 and earlier.</value>
  </data>
  <data name="ERR_IntegralTypeValueExpected" xml:space="preserve">
    <value>A value of an integral type expected</value>
  </data>
  <data name="ERR_DuplicateCaseLabel" xml:space="preserve">
    <value>The switch statement contains multiple cases with the label value '{0}'</value>
  </data>
  <data name="ERR_InvalidGotoCase" xml:space="preserve">
    <value>A goto case is only valid inside a switch statement</value>
  </data>
  <data name="ERR_PropertyLacksGet" xml:space="preserve">
    <value>The property or indexer '{0}' cannot be used in this context because it lacks the get accessor</value>
  </data>
  <data name="ERR_BadExceptionType" xml:space="preserve">
    <value>The type caught or thrown must be derived from System.Exception</value>
  </data>
  <data name="ERR_BadEmptyThrow" xml:space="preserve">
    <value>A throw statement with no arguments is not allowed outside of a catch clause</value>
  </data>
  <data name="ERR_BadFinallyLeave" xml:space="preserve">
    <value>Control cannot leave the body of a finally clause</value>
  </data>
  <data name="ERR_LabelShadow" xml:space="preserve">
    <value>The label '{0}' shadows another label by the same name in a contained scope</value>
  </data>
  <data name="ERR_LabelNotFound" xml:space="preserve">
    <value>No such label '{0}' within the scope of the goto statement</value>
  </data>
  <data name="ERR_UnreachableCatch" xml:space="preserve">
    <value>A previous catch clause already catches all exceptions of this or of a super type ('{0}')</value>
  </data>
  <data name="WRN_FilterIsConstant" xml:space="preserve">
    <value>Filter expression is a constant, consider removing the filter</value>
  </data>
  <data name="WRN_FilterIsConstant_Title" xml:space="preserve">
    <value>Filter expression is a constant</value>
  </data>
  <data name="ERR_ReturnExpected" xml:space="preserve">
    <value>'{0}': not all code paths return a value</value>
  </data>
  <data name="WRN_UnreachableCode" xml:space="preserve">
    <value>Unreachable code detected</value>
  </data>
  <data name="WRN_UnreachableCode_Title" xml:space="preserve">
    <value>Unreachable code detected</value>
  </data>
  <data name="ERR_SwitchFallThrough" xml:space="preserve">
    <value>Control cannot fall through from one case label ('{0}') to another</value>
  </data>
  <data name="WRN_UnreferencedLabel" xml:space="preserve">
    <value>This label has not been referenced</value>
  </data>
  <data name="WRN_UnreferencedLabel_Title" xml:space="preserve">
    <value>This label has not been referenced</value>
  </data>
  <data name="ERR_UseDefViolation" xml:space="preserve">
    <value>Use of unassigned local variable '{0}'</value>
  </data>
  <data name="WRN_UnreferencedVar" xml:space="preserve">
    <value>The variable '{0}' is declared but never used</value>
  </data>
  <data name="WRN_UnreferencedVar_Title" xml:space="preserve">
    <value>Variable is declared but never used</value>
  </data>
  <data name="WRN_UnreferencedField" xml:space="preserve">
    <value>The field '{0}' is never used</value>
  </data>
  <data name="WRN_UnreferencedField_Title" xml:space="preserve">
    <value>Field is never used</value>
  </data>
  <data name="ERR_UseDefViolationField" xml:space="preserve">
    <value>Use of possibly unassigned field '{0}'</value>
  </data>
  <data name="ERR_UseDefViolationProperty" xml:space="preserve">
    <value>Use of possibly unassigned auto-implemented property '{0}'</value>
  </data>
  <data name="ERR_UnassignedThis" xml:space="preserve">
    <value>Field '{0}' must be fully assigned before control is returned to the caller</value>
  </data>
  <data name="ERR_AmbigQM" xml:space="preserve">
    <value>Type of conditional expression cannot be determined because '{0}' and '{1}' implicitly convert to one another</value>
  </data>
  <data name="ERR_InvalidQM" xml:space="preserve">
    <value>Type of conditional expression cannot be determined because there is no implicit conversion between '{0}' and '{1}'</value>
  </data>
  <data name="ERR_NoBaseClass" xml:space="preserve">
    <value>A base class is required for a 'base' reference</value>
  </data>
  <data name="ERR_BaseIllegal" xml:space="preserve">
    <value>Use of keyword 'base' is not valid in this context</value>
  </data>
  <data name="ERR_ObjectProhibited" xml:space="preserve">
    <value>Member '{0}' cannot be accessed with an instance reference; qualify it with a type name instead</value>
  </data>
  <data name="ERR_ParamUnassigned" xml:space="preserve">
    <value>The out parameter '{0}' must be assigned to before control leaves the current method</value>
  </data>
  <data name="ERR_InvalidArray" xml:space="preserve">
    <value>Invalid rank specifier: expected ',' or ']'</value>
  </data>
  <data name="ERR_ExternHasBody" xml:space="preserve">
    <value>'{0}' cannot be extern and declare a body</value>
  </data>
  <data name="ERR_ExternHasConstructorInitializer" xml:space="preserve">
    <value>'{0}' cannot be extern and have a constructor initializer</value>
  </data>
  <data name="ERR_AbstractAndExtern" xml:space="preserve">
    <value>'{0}' cannot be both extern and abstract</value>
  </data>
  <data name="ERR_BadAttributeParamType" xml:space="preserve">
    <value>Attribute constructor parameter '{0}' has type '{1}', which is not a valid attribute parameter type</value>
  </data>
  <data name="ERR_BadAttributeArgument" xml:space="preserve">
    <value>An attribute argument must be a constant expression, typeof expression or array creation expression of an attribute parameter type</value>
  </data>
  <data name="ERR_BadAttributeParamDefaultArgument" xml:space="preserve">
    <value>Attribute constructor parameter '{0}' is optional, but no default parameter value was specified.</value>
  </data>
  <data name="WRN_IsAlwaysTrue" xml:space="preserve">
    <value>The given expression is always of the provided ('{0}') type</value>
  </data>
  <data name="WRN_IsAlwaysTrue_Title" xml:space="preserve">
    <value>'is' expression's given expression is always of the provided type</value>
  </data>
  <data name="WRN_IsAlwaysFalse" xml:space="preserve">
    <value>The given expression is never of the provided ('{0}') type</value>
  </data>
  <data name="WRN_IsAlwaysFalse_Title" xml:space="preserve">
    <value>'is' expression's given expression is never of the provided type</value>
  </data>
  <data name="ERR_LockNeedsReference" xml:space="preserve">
    <value>'{0}' is not a reference type as required by the lock statement</value>
  </data>
  <data name="ERR_NullNotValid" xml:space="preserve">
    <value>Use of null is not valid in this context</value>
  </data>
  <data name="ERR_UseDefViolationThis" xml:space="preserve">
    <value>The 'this' object cannot be used before all of its fields are assigned to</value>
  </data>
  <data name="ERR_ArgsInvalid" xml:space="preserve">
    <value>The __arglist construct is valid only within a variable argument method</value>
  </data>
  <data name="ERR_AssgReadonly" xml:space="preserve">
    <value>A readonly field cannot be assigned to (except in a constructor or a variable initializer)</value>
  </data>
  <data name="ERR_RefReadonly" xml:space="preserve">
    <value>A readonly field cannot be used as a ref or out value (except in a constructor)</value>
  </data>
  <data name="ERR_PtrExpected" xml:space="preserve">
    <value>The * or -&gt; operator must be applied to a pointer</value>
  </data>
  <data name="ERR_PtrIndexSingle" xml:space="preserve">
    <value>A pointer must be indexed by only one value</value>
  </data>
  <data name="WRN_ByRefNonAgileField" xml:space="preserve">
    <value>Using '{0}' as a ref or out value or taking its address may cause a runtime exception because it is a field of a marshal-by-reference class</value>
  </data>
  <data name="WRN_ByRefNonAgileField_Title" xml:space="preserve">
    <value>Using a field of a marshal-by-reference class as a ref or out value or taking its address may cause a runtime exception</value>
  </data>
  <data name="ERR_AssgReadonlyStatic" xml:space="preserve">
    <value>A static readonly field cannot be assigned to (except in a static constructor or a variable initializer)</value>
  </data>
  <data name="ERR_RefReadonlyStatic" xml:space="preserve">
    <value>A static readonly field cannot be used as a ref or out value (except in a static constructor)</value>
  </data>
  <data name="ERR_AssgReadonlyProp" xml:space="preserve">
    <value>Property or indexer '{0}' cannot be assigned to -- it is read only</value>
  </data>
  <data name="ERR_IllegalStatement" xml:space="preserve">
    <value>Only assignment, call, increment, decrement, and new object expressions can be used as a statement</value>
  </data>
  <data name="ERR_BadGetEnumerator" xml:space="preserve">
    <value>foreach requires that the return type '{0}' of '{1}' must have a suitable public MoveNext method and public Current property</value>
  </data>
  <data name="ERR_TooManyLocals" xml:space="preserve">
    <value>Only 65534 locals, including those generated by the compiler, are allowed</value>
  </data>
  <data name="ERR_AbstractBaseCall" xml:space="preserve">
    <value>Cannot call an abstract base member: '{0}'</value>
  </data>
  <data name="ERR_RefProperty" xml:space="preserve">
    <value>A property or indexer may not be passed as an out or ref parameter</value>
  </data>
  <data name="ERR_ManagedAddr" xml:space="preserve">
    <value>Cannot take the address of, get the size of, or declare a pointer to a managed type ('{0}')</value>
  </data>
  <data name="ERR_BadFixedInitType" xml:space="preserve">
    <value>The type of a local declared in a fixed statement must be a pointer type</value>
  </data>
  <data name="ERR_FixedMustInit" xml:space="preserve">
    <value>You must provide an initializer in a fixed or using statement declaration</value>
  </data>
  <data name="ERR_InvalidAddrOp" xml:space="preserve">
    <value>Cannot take the address of the given expression</value>
  </data>
  <data name="ERR_FixedNeeded" xml:space="preserve">
    <value>You can only take the address of an unfixed expression inside of a fixed statement initializer</value>
  </data>
  <data name="ERR_FixedNotNeeded" xml:space="preserve">
    <value>You cannot use the fixed statement to take the address of an already fixed expression</value>
  </data>
  <data name="ERR_UnsafeNeeded" xml:space="preserve">
    <value>Pointers and fixed size buffers may only be used in an unsafe context</value>
  </data>
  <data name="ERR_OpTFRetType" xml:space="preserve">
    <value>The return type of operator True or False must be bool</value>
  </data>
  <data name="ERR_OperatorNeedsMatch" xml:space="preserve">
    <value>The operator '{0}' requires a matching operator '{1}' to also be defined</value>
  </data>
  <data name="ERR_BadBoolOp" xml:space="preserve">
    <value>In order to be applicable as a short circuit operator a user-defined logical operator ('{0}') must have the same return type and parameter types</value>
  </data>
  <data name="ERR_MustHaveOpTF" xml:space="preserve">
    <value>In order for '{0}' to be applicable as a short circuit operator, its declaring type '{1}' must define operator true and operator false</value>
  </data>
  <data name="WRN_UnreferencedVarAssg" xml:space="preserve">
    <value>The variable '{0}' is assigned but its value is never used</value>
  </data>
  <data name="WRN_UnreferencedVarAssg_Title" xml:space="preserve">
    <value>Variable is assigned but its value is never used</value>
  </data>
  <data name="ERR_CheckedOverflow" xml:space="preserve">
    <value>The operation overflows at compile time in checked mode</value>
  </data>
  <data name="ERR_ConstOutOfRangeChecked" xml:space="preserve">
    <value>Constant value '{0}' cannot be converted to a '{1}' (use 'unchecked' syntax to override)</value>
  </data>
  <data name="ERR_BadVarargs" xml:space="preserve">
    <value>A method with vararg cannot be generic, be in a generic type, or have a params parameter</value>
  </data>
  <data name="ERR_ParamsMustBeArray" xml:space="preserve">
    <value>The params parameter must be a single dimensional array</value>
  </data>
  <data name="ERR_IllegalArglist" xml:space="preserve">
    <value>An __arglist expression may only appear inside of a call or new expression</value>
  </data>
  <data name="ERR_IllegalUnsafe" xml:space="preserve">
    <value>Unsafe code may only appear if compiling with /unsafe</value>
  </data>
  <data name="ERR_AmbigMember" xml:space="preserve">
    <value>Ambiguity between '{0}' and '{1}'</value>
  </data>
  <data name="ERR_BadForeachDecl" xml:space="preserve">
    <value>Type and identifier are both required in a foreach statement</value>
  </data>
  <data name="ERR_ParamsLast" xml:space="preserve">
    <value>A params parameter must be the last parameter in a formal parameter list</value>
  </data>
  <data name="ERR_SizeofUnsafe" xml:space="preserve">
    <value>'{0}' does not have a predefined size, therefore sizeof can only be used in an unsafe context (consider using System.Runtime.InteropServices.Marshal.SizeOf)</value>
  </data>
  <data name="ERR_DottedTypeNameNotFoundInNS" xml:space="preserve">
    <value>The type or namespace name '{0}' does not exist in the namespace '{1}' (are you missing an assembly reference?)</value>
  </data>
  <data name="ERR_FieldInitRefNonstatic" xml:space="preserve">
    <value>A field initializer cannot reference the non-static field, method, or property '{0}'</value>
  </data>
  <data name="ERR_SealedNonOverride" xml:space="preserve">
    <value>'{0}' cannot be sealed because it is not an override</value>
  </data>
  <data name="ERR_CantOverrideSealed" xml:space="preserve">
    <value>'{0}': cannot override inherited member '{1}' because it is sealed</value>
  </data>
  <data name="ERR_VoidError" xml:space="preserve">
    <value>The operation in question is undefined on void pointers</value>
  </data>
  <data name="ERR_ConditionalOnOverride" xml:space="preserve">
    <value>The Conditional attribute is not valid on '{0}' because it is an override method</value>
  </data>
  <data name="ERR_PointerInAsOrIs" xml:space="preserve">
    <value>Neither 'is' nor 'as' is valid on pointer types</value>
  </data>
  <data name="ERR_CallingFinalizeDeprecated" xml:space="preserve">
    <value>Destructors and object.Finalize cannot be called directly. Consider calling IDisposable.Dispose if available.</value>
  </data>
  <data name="ERR_SingleTypeNameNotFound" xml:space="preserve">
    <value>The type or namespace name '{0}' could not be found (are you missing a using directive or an assembly reference?)</value>
  </data>
  <data name="ERR_NegativeStackAllocSize" xml:space="preserve">
    <value>Cannot use a negative size with stackalloc</value>
  </data>
  <data name="ERR_NegativeArraySize" xml:space="preserve">
    <value>Cannot create an array with a negative size</value>
  </data>
  <data name="ERR_OverrideFinalizeDeprecated" xml:space="preserve">
    <value>Do not override object.Finalize. Instead, provide a destructor.</value>
  </data>
  <data name="ERR_CallingBaseFinalizeDeprecated" xml:space="preserve">
    <value>Do not directly call your base class Finalize method. It is called automatically from your destructor.</value>
  </data>
  <data name="WRN_NegativeArrayIndex" xml:space="preserve">
    <value>Indexing an array with a negative index (array indices always start at zero)</value>
  </data>
  <data name="WRN_NegativeArrayIndex_Title" xml:space="preserve">
    <value>Indexing an array with a negative index</value>
  </data>
  <data name="WRN_BadRefCompareLeft" xml:space="preserve">
    <value>Possible unintended reference comparison; to get a value comparison, cast the left hand side to type '{0}'</value>
  </data>
  <data name="WRN_BadRefCompareLeft_Title" xml:space="preserve">
    <value>Possible unintended reference comparison; left hand side needs cast</value>
  </data>
  <data name="WRN_BadRefCompareRight" xml:space="preserve">
    <value>Possible unintended reference comparison; to get a value comparison, cast the right hand side to type '{0}'</value>
  </data>
  <data name="WRN_BadRefCompareRight_Title" xml:space="preserve">
    <value>Possible unintended reference comparison; right hand side needs cast</value>
  </data>
  <data name="ERR_BadCastInFixed" xml:space="preserve">
    <value>The right hand side of a fixed statement assignment may not be a cast expression</value>
  </data>
  <data name="ERR_StackallocInCatchFinally" xml:space="preserve">
    <value>stackalloc may not be used in a catch or finally block</value>
  </data>
  <data name="ERR_VarargsLast" xml:space="preserve">
    <value>An __arglist parameter must be the last parameter in a formal parameter list</value>
  </data>
  <data name="ERR_MissingPartial" xml:space="preserve">
    <value>Missing partial modifier on declaration of type '{0}'; another partial declaration of this type exists</value>
  </data>
  <data name="ERR_PartialTypeKindConflict" xml:space="preserve">
    <value>Partial declarations of '{0}' must be all classes, all structs, or all interfaces</value>
  </data>
  <data name="ERR_PartialModifierConflict" xml:space="preserve">
    <value>Partial declarations of '{0}' have conflicting accessibility modifiers</value>
  </data>
  <data name="ERR_PartialMultipleBases" xml:space="preserve">
    <value>Partial declarations of '{0}' must not specify different base classes</value>
  </data>
  <data name="ERR_PartialWrongTypeParams" xml:space="preserve">
    <value>Partial declarations of '{0}' must have the same type parameter names in the same order</value>
  </data>
  <data name="ERR_PartialWrongConstraints" xml:space="preserve">
    <value>Partial declarations of '{0}' have inconsistent constraints for type parameter '{1}'</value>
  </data>
  <data name="ERR_NoImplicitConvCast" xml:space="preserve">
    <value>Cannot implicitly convert type '{0}' to '{1}'. An explicit conversion exists (are you missing a cast?)</value>
  </data>
  <data name="ERR_PartialMisplaced" xml:space="preserve">
    <value>The 'partial' modifier can only appear immediately before 'class', 'struct', 'interface', or 'void'</value>
  </data>
  <data name="ERR_ImportedCircularBase" xml:space="preserve">
    <value>Imported type '{0}' is invalid. It contains a circular base class dependency.</value>
  </data>
  <data name="ERR_UseDefViolationOut" xml:space="preserve">
    <value>Use of unassigned out parameter '{0}'</value>
  </data>
  <data name="ERR_ArraySizeInDeclaration" xml:space="preserve">
    <value>Array size cannot be specified in a variable declaration (try initializing with a 'new' expression)</value>
  </data>
  <data name="ERR_InaccessibleGetter" xml:space="preserve">
    <value>The property or indexer '{0}' cannot be used in this context because the get accessor is inaccessible</value>
  </data>
  <data name="ERR_InaccessibleSetter" xml:space="preserve">
    <value>The property or indexer '{0}' cannot be used in this context because the set accessor is inaccessible</value>
  </data>
  <data name="ERR_InvalidPropertyAccessMod" xml:space="preserve">
    <value>The accessibility modifier of the '{0}' accessor must be more restrictive than the property or indexer '{1}'</value>
  </data>
  <data name="ERR_DuplicatePropertyAccessMods" xml:space="preserve">
    <value>Cannot specify accessibility modifiers for both accessors of the property or indexer '{0}'</value>
  </data>
  <data name="ERR_PropertyAccessModInInterface" xml:space="preserve">
    <value>'{0}': accessibility modifiers may not be used on accessors in an interface</value>
  </data>
  <data name="ERR_AccessModMissingAccessor" xml:space="preserve">
    <value>'{0}': accessibility modifiers on accessors may only be used if the property or indexer has both a get and a set accessor</value>
  </data>
  <data name="ERR_UnimplementedInterfaceAccessor" xml:space="preserve">
    <value>'{0}' does not implement interface member '{1}'. '{2}' is not public.</value>
  </data>
  <data name="WRN_PatternIsAmbiguous" xml:space="preserve">
    <value>'{0}' does not implement the '{1}' pattern. '{2}' is ambiguous with '{3}'.</value>
  </data>
  <data name="WRN_PatternIsAmbiguous_Title" xml:space="preserve">
    <value>Type does not implement the collection pattern; members are ambiguous</value>
  </data>
  <data name="WRN_PatternStaticOrInaccessible" xml:space="preserve">
    <value>'{0}' does not implement the '{1}' pattern. '{2}' is either static or not public.</value>
  </data>
  <data name="WRN_PatternStaticOrInaccessible_Title" xml:space="preserve">
    <value>Type does not implement the collection pattern; member is either static or not public</value>
  </data>
  <data name="WRN_PatternBadSignature" xml:space="preserve">
    <value>'{0}' does not implement the '{1}' pattern. '{2}' has the wrong signature.</value>
  </data>
  <data name="WRN_PatternBadSignature_Title" xml:space="preserve">
    <value>Type does not implement the collection pattern; member has the wrong signature</value>
  </data>
  <data name="ERR_FriendRefNotEqualToThis" xml:space="preserve">
    <value>Friend access was granted by '{0}', but the public key of the output assembly does not match that specified by the attribute in the granting assembly.</value>
  </data>
  <data name="ERR_FriendRefSigningMismatch" xml:space="preserve">
    <value>Friend access was granted by '{0}', but the strong name signing state of the output assembly does not match that of the granting assembly.</value>
  </data>
  <data name="WRN_SequentialOnPartialClass" xml:space="preserve">
    <value>There is no defined ordering between fields in multiple declarations of partial struct '{0}'. To specify an ordering, all instance fields must be in the same declaration.</value>
  </data>
  <data name="WRN_SequentialOnPartialClass_Title" xml:space="preserve">
    <value>There is no defined ordering between fields in multiple declarations of partial struct</value>
  </data>
  <data name="ERR_BadConstType" xml:space="preserve">
    <value>The type '{0}' cannot be declared const</value>
  </data>
  <data name="ERR_NoNewTyvar" xml:space="preserve">
    <value>Cannot create an instance of the variable type '{0}' because it does not have the new() constraint</value>
  </data>
  <data name="ERR_BadArity" xml:space="preserve">
    <value>Using the generic {1} '{0}' requires {2} type arguments</value>
  </data>
  <data name="ERR_BadTypeArgument" xml:space="preserve">
    <value>The type '{0}' may not be used as a type argument</value>
  </data>
  <data name="ERR_TypeArgsNotAllowed" xml:space="preserve">
    <value>The {1} '{0}' cannot be used with type arguments</value>
  </data>
  <data name="ERR_HasNoTypeVars" xml:space="preserve">
    <value>The non-generic {1} '{0}' cannot be used with type arguments</value>
  </data>
  <data name="ERR_NewConstraintNotSatisfied" xml:space="preserve">
    <value>'{2}' must be a non-abstract type with a public parameterless constructor in order to use it as parameter '{1}' in the generic type or method '{0}'</value>
  </data>
  <data name="ERR_GenericConstraintNotSatisfiedRefType" xml:space="preserve">
    <value>The type '{3}' cannot be used as type parameter '{2}' in the generic type or method '{0}'. There is no implicit reference conversion from '{3}' to '{1}'.</value>
  </data>
  <data name="ERR_GenericConstraintNotSatisfiedNullableEnum" xml:space="preserve">
    <value>The type '{3}' cannot be used as type parameter '{2}' in the generic type or method '{0}'. The nullable type '{3}' does not satisfy the constraint of '{1}'.</value>
  </data>
  <data name="ERR_GenericConstraintNotSatisfiedNullableInterface" xml:space="preserve">
    <value>The type '{3}' cannot be used as type parameter '{2}' in the generic type or method '{0}'. The nullable type '{3}' does not satisfy the constraint of '{1}'. Nullable types can not satisfy any interface constraints.</value>
  </data>
  <data name="ERR_GenericConstraintNotSatisfiedTyVar" xml:space="preserve">
    <value>The type '{3}' cannot be used as type parameter '{2}' in the generic type or method '{0}'. There is no boxing conversion or type parameter conversion from '{3}' to '{1}'.</value>
  </data>
  <data name="ERR_GenericConstraintNotSatisfiedValType" xml:space="preserve">
    <value>The type '{3}' cannot be used as type parameter '{2}' in the generic type or method '{0}'. There is no boxing conversion from '{3}' to '{1}'.</value>
  </data>
  <data name="ERR_DuplicateGeneratedName" xml:space="preserve">
    <value>The parameter name '{0}' conflicts with an automatically-generated parameter name</value>
  </data>
  <data name="ERR_GlobalSingleTypeNameNotFound" xml:space="preserve">
    <value>The type or namespace name '{0}' could not be found in the global namespace (are you missing an assembly reference?)</value>
  </data>
  <data name="ERR_NewBoundMustBeLast" xml:space="preserve">
    <value>The new() constraint must be the last constraint specified</value>
  </data>
  <data name="WRN_MainCantBeGeneric" xml:space="preserve">
    <value>'{0}': an entry point cannot be generic or in a generic type</value>
  </data>
  <data name="WRN_MainCantBeGeneric_Title" xml:space="preserve">
    <value>An entry point cannot be generic or in a generic type</value>
  </data>
  <data name="ERR_TypeVarCantBeNull" xml:space="preserve">
    <value>Cannot convert null to type parameter '{0}' because it could be a non-nullable value type. Consider using 'default({0})' instead.</value>
  </data>
  <data name="ERR_AttributeCantBeGeneric" xml:space="preserve">
    <value>Cannot apply attribute class '{0}' because it is generic</value>
  </data>
  <data name="ERR_DuplicateBound" xml:space="preserve">
    <value>Duplicate constraint '{0}' for type parameter '{1}'</value>
  </data>
  <data name="ERR_ClassBoundNotFirst" xml:space="preserve">
    <value>The class type constraint '{0}' must come before any other constraints</value>
  </data>
  <data name="ERR_BadRetType" xml:space="preserve">
    <value>'{1} {0}' has the wrong return type</value>
  </data>
  <data name="ERR_DelegateRefMismatch" xml:space="preserve">
    <value>Ref mismatch between '{0}' and delegate '{1}'</value>
  </data>
  <data name="ERR_DuplicateConstraintClause" xml:space="preserve">
    <value>A constraint clause has already been specified for type parameter '{0}'. All of the constraints for a type parameter must be specified in a single where clause.</value>
  </data>
  <data name="ERR_CantInferMethTypeArgs" xml:space="preserve">
    <value>The type arguments for method '{0}' cannot be inferred from the usage. Try specifying the type arguments explicitly.</value>
  </data>
  <data name="ERR_LocalSameNameAsTypeParam" xml:space="preserve">
    <value>'{0}': a parameter, local variable, or local function cannot have the same name as a method type parameter</value>
  </data>
  <data name="ERR_AsWithTypeVar" xml:space="preserve">
    <value>The type parameter '{0}' cannot be used with the 'as' operator because it does not have a class type constraint nor a 'class' constraint</value>
  </data>
  <data name="WRN_UnreferencedFieldAssg" xml:space="preserve">
    <value>The field '{0}' is assigned but its value is never used</value>
  </data>
  <data name="WRN_UnreferencedFieldAssg_Title" xml:space="preserve">
    <value>Field is assigned but its value is never used</value>
  </data>
  <data name="ERR_BadIndexerNameAttr" xml:space="preserve">
    <value>The '{0}' attribute is valid only on an indexer that is not an explicit interface member declaration</value>
  </data>
  <data name="ERR_AttrArgWithTypeVars" xml:space="preserve">
    <value>'{0}': an attribute argument cannot use type parameters</value>
  </data>
  <data name="ERR_NewTyvarWithArgs" xml:space="preserve">
    <value>'{0}': cannot provide arguments when creating an instance of a variable type</value>
  </data>
  <data name="ERR_AbstractSealedStatic" xml:space="preserve">
    <value>'{0}': an abstract class cannot be sealed or static</value>
  </data>
  <data name="WRN_AmbiguousXMLReference" xml:space="preserve">
    <value>Ambiguous reference in cref attribute: '{0}'. Assuming '{1}', but could have also matched other overloads including '{2}'.</value>
  </data>
  <data name="WRN_AmbiguousXMLReference_Title" xml:space="preserve">
    <value>Ambiguous reference in cref attribute</value>
  </data>
  <data name="WRN_VolatileByRef" xml:space="preserve">
    <value>'{0}': a reference to a volatile field will not be treated as volatile</value>
  </data>
  <data name="WRN_VolatileByRef_Title" xml:space="preserve">
    <value>A reference to a volatile field will not be treated as volatile</value>
  </data>
  <data name="WRN_VolatileByRef_Description" xml:space="preserve">
    <value>A volatile field should not normally be used as a ref or out value, since it will not be treated as volatile. There are exceptions to this, such as when calling an interlocked API.</value>
  </data>
  <data name="ERR_ComImportWithImpl" xml:space="preserve">
    <value>Since '{1}' has the ComImport attribute, '{0}' must be extern or abstract</value>
  </data>
  <data name="ERR_ComImportWithBase" xml:space="preserve">
    <value>'{0}': a class with the ComImport attribute cannot specify a base class</value>
  </data>
  <data name="ERR_ImplBadConstraints" xml:space="preserve">
    <value>The constraints for type parameter '{0}' of method '{1}' must match the constraints for type parameter '{2}' of interface method '{3}'. Consider using an explicit interface implementation instead.</value>
  </data>
  <data name="ERR_ImplBadTupleNames" xml:space="preserve">
    <value>The tuple element names in the signature of method '{0}' must match the tuple element names of interface method '{1}' (including on the return type).</value>
  </data>
  <data name="ERR_DottedTypeNameNotFoundInAgg" xml:space="preserve">
    <value>The type name '{0}' does not exist in the type '{1}'</value>
  </data>
  <data name="ERR_MethGrpToNonDel" xml:space="preserve">
    <value>Cannot convert method group '{0}' to non-delegate type '{1}'. Did you intend to invoke the method?</value>
  </data>
  <data name="ERR_BadExternAlias" xml:space="preserve">
    <value>The extern alias '{0}' was not specified in a /reference option</value>
  </data>
  <data name="ERR_ColColWithTypeAlias" xml:space="preserve">
    <value>Cannot use alias '{0}' with '::' since the alias references a type. Use '.' instead.</value>
  </data>
  <data name="ERR_AliasNotFound" xml:space="preserve">
    <value>Alias '{0}' not found</value>
  </data>
  <data name="ERR_SameFullNameAggAgg" xml:space="preserve">
    <value>The type '{1}' exists in both '{0}' and '{2}'</value>
  </data>
  <data name="ERR_SameFullNameNsAgg" xml:space="preserve">
    <value>The namespace '{1}' in '{0}' conflicts with the type '{3}' in '{2}'</value>
  </data>
  <data name="WRN_SameFullNameThisNsAgg" xml:space="preserve">
    <value>The namespace '{1}' in '{0}' conflicts with the imported type '{3}' in '{2}'. Using the namespace defined in '{0}'.</value>
  </data>
  <data name="WRN_SameFullNameThisNsAgg_Title" xml:space="preserve">
    <value>Namespace conflicts with imported type</value>
  </data>
  <data name="WRN_SameFullNameThisAggAgg" xml:space="preserve">
    <value>The type '{1}' in '{0}' conflicts with the imported type '{3}' in '{2}'. Using the type defined in '{0}'.</value>
  </data>
  <data name="WRN_SameFullNameThisAggAgg_Title" xml:space="preserve">
    <value>Type conflicts with imported type</value>
  </data>
  <data name="WRN_SameFullNameThisAggNs" xml:space="preserve">
    <value>The type '{1}' in '{0}' conflicts with the imported namespace '{3}' in '{2}'. Using the type defined in '{0}'.</value>
  </data>
  <data name="WRN_SameFullNameThisAggNs_Title" xml:space="preserve">
    <value>Type conflicts with imported namespace</value>
  </data>
  <data name="ERR_SameFullNameThisAggThisNs" xml:space="preserve">
    <value>The type '{1}' in '{0}' conflicts with the namespace '{3}' in '{2}'</value>
  </data>
  <data name="ERR_ExternAfterElements" xml:space="preserve">
    <value>An extern alias declaration must precede all other elements defined in the namespace</value>
  </data>
  <data name="WRN_GlobalAliasDefn" xml:space="preserve">
    <value>Defining an alias named 'global' is ill-advised since 'global::' always references the global namespace and not an alias</value>
  </data>
  <data name="WRN_GlobalAliasDefn_Title" xml:space="preserve">
    <value>Defining an alias named 'global' is ill-advised</value>
  </data>
  <data name="ERR_SealedStaticClass" xml:space="preserve">
    <value>'{0}': a class cannot be both static and sealed</value>
  </data>
  <data name="ERR_PrivateAbstractAccessor" xml:space="preserve">
    <value>'{0}': abstract properties cannot have private accessors</value>
  </data>
  <data name="ERR_ValueExpected" xml:space="preserve">
    <value>Syntax error; value expected</value>
  </data>
  <data name="ERR_UnboxNotLValue" xml:space="preserve">
    <value>Cannot modify the result of an unboxing conversion</value>
  </data>
  <data name="ERR_AnonMethGrpInForEach" xml:space="preserve">
    <value>Foreach cannot operate on a '{0}'. Did you intend to invoke the '{0}'?</value>
  </data>
  <data name="ERR_BadIncDecRetType" xml:space="preserve">
    <value>The return type for ++ or -- operator must match the parameter type or be derived from the parameter type</value>
  </data>
  <data name="ERR_RefValBoundMustBeFirst" xml:space="preserve">
    <value>The 'class' or 'struct' constraint must come before any other constraints</value>
  </data>
  <data name="ERR_RefValBoundWithClass" xml:space="preserve">
    <value>'{0}': cannot specify both a constraint class and the 'class' or 'struct' constraint</value>
  </data>
  <data name="ERR_NewBoundWithVal" xml:space="preserve">
    <value>The 'new()' constraint cannot be used with the 'struct' constraint</value>
  </data>
  <data name="ERR_RefConstraintNotSatisfied" xml:space="preserve">
    <value>The type '{2}' must be a reference type in order to use it as parameter '{1}' in the generic type or method '{0}'</value>
  </data>
  <data name="ERR_ValConstraintNotSatisfied" xml:space="preserve">
    <value>The type '{2}' must be a non-nullable value type in order to use it as parameter '{1}' in the generic type or method '{0}'</value>
  </data>
  <data name="ERR_CircularConstraint" xml:space="preserve">
    <value>Circular constraint dependency involving '{0}' and '{1}'</value>
  </data>
  <data name="ERR_BaseConstraintConflict" xml:space="preserve">
    <value>Type parameter '{0}' inherits conflicting constraints '{1}' and '{2}'</value>
  </data>
  <data name="ERR_ConWithValCon" xml:space="preserve">
    <value>Type parameter '{1}' has the 'struct' constraint so '{1}' cannot be used as a constraint for '{0}'</value>
  </data>
  <data name="ERR_AmbigUDConv" xml:space="preserve">
    <value>Ambiguous user defined conversions '{0}' and '{1}' when converting from '{2}' to '{3}'</value>
  </data>
  <data name="WRN_AlwaysNull" xml:space="preserve">
    <value>The result of the expression is always 'null' of type '{0}'</value>
  </data>
  <data name="WRN_AlwaysNull_Title" xml:space="preserve">
    <value>The result of the expression is always 'null'</value>
  </data>
  <data name="ERR_AddrOnReadOnlyLocal" xml:space="preserve">
    <value>Cannot take the address of a read-only local variable</value>
  </data>
  <data name="ERR_OverrideWithConstraints" xml:space="preserve">
    <value>Constraints for override and explicit interface implementation methods are inherited from the base method, so they cannot be specified directly</value>
  </data>
  <data name="ERR_AmbigOverride" xml:space="preserve">
    <value>The inherited members '{0}' and '{1}' have the same signature in type '{2}', so they cannot be overridden</value>
  </data>
  <data name="ERR_DecConstError" xml:space="preserve">
    <value>Evaluation of the decimal constant expression failed</value>
  </data>
  <data name="WRN_CmpAlwaysFalse" xml:space="preserve">
    <value>Comparing with null of type '{0}' always produces 'false'</value>
  </data>
  <data name="WRN_CmpAlwaysFalse_Title" xml:space="preserve">
    <value>Comparing with null of struct type always produces 'false'</value>
  </data>
  <data name="WRN_FinalizeMethod" xml:space="preserve">
    <value>Introducing a 'Finalize' method can interfere with destructor invocation. Did you intend to declare a destructor?</value>
  </data>
  <data name="WRN_FinalizeMethod_Title" xml:space="preserve">
    <value>Introducing a 'Finalize' method can interfere with destructor invocation</value>
  </data>
  <data name="WRN_FinalizeMethod_Description" xml:space="preserve">
    <value>This warning occurs when you create a class with a method whose signature is public virtual void Finalize.

If such a class is used as a base class and if the deriving class defines a destructor, the destructor will override the base class Finalize method, not Finalize.</value>
  </data>
  <data name="ERR_ExplicitImplParams" xml:space="preserve">
    <value>'{0}' should not have a params parameter since '{1}' does not</value>
  </data>
  <data name="WRN_GotoCaseShouldConvert" xml:space="preserve">
    <value>The 'goto case' value is not implicitly convertible to type '{0}'</value>
  </data>
  <data name="WRN_GotoCaseShouldConvert_Title" xml:space="preserve">
    <value>The 'goto case' value is not implicitly convertible to the switch type</value>
  </data>
  <data name="ERR_MethodImplementingAccessor" xml:space="preserve">
    <value>Method '{0}' cannot implement interface accessor '{1}' for type '{2}'. Use an explicit interface implementation.</value>
  </data>
  <data name="WRN_NubExprIsConstBool" xml:space="preserve">
    <value>The result of the expression is always '{0}' since a value of type '{1}' is never equal to 'null' of type '{2}'</value>
  </data>
  <data name="WRN_NubExprIsConstBool_Title" xml:space="preserve">
    <value>The result of the expression is always the same since a value of this type is never equal to 'null'</value>
  </data>
  <data name="WRN_NubExprIsConstBool2" xml:space="preserve">
    <value>The result of the expression is always '{0}' since a value of type '{1}' is never equal to 'null' of type '{2}'</value>
  </data>
  <data name="WRN_NubExprIsConstBool2_Title" xml:space="preserve">
    <value>The result of the expression is always the same since a value of this type is never equal to 'null'</value>
  </data>
  <data name="WRN_ExplicitImplCollision" xml:space="preserve">
    <value>Explicit interface implementation '{0}' matches more than one interface member. Which interface member is actually chosen is implementation-dependent. Consider using a non-explicit implementation instead.</value>
  </data>
  <data name="WRN_ExplicitImplCollision_Title" xml:space="preserve">
    <value>Explicit interface implementation matches more than one interface member</value>
  </data>
  <data name="ERR_AbstractHasBody" xml:space="preserve">
    <value>'{0}' cannot declare a body because it is marked abstract</value>
  </data>
  <data name="ERR_ConcreteMissingBody" xml:space="preserve">
    <value>'{0}' must declare a body because it is not marked abstract, extern, or partial</value>
  </data>
  <data name="ERR_AbstractAndSealed" xml:space="preserve">
    <value>'{0}' cannot be both abstract and sealed</value>
  </data>
  <data name="ERR_AbstractNotVirtual" xml:space="preserve">
    <value>The abstract method '{0}' cannot be marked virtual</value>
  </data>
  <data name="ERR_StaticConstant" xml:space="preserve">
    <value>The constant '{0}' cannot be marked static</value>
  </data>
  <data name="ERR_CantOverrideNonFunction" xml:space="preserve">
    <value>'{0}': cannot override because '{1}' is not a function</value>
  </data>
  <data name="ERR_CantOverrideNonVirtual" xml:space="preserve">
    <value>'{0}': cannot override inherited member '{1}' because it is not marked virtual, abstract, or override</value>
  </data>
  <data name="ERR_CantChangeAccessOnOverride" xml:space="preserve">
    <value>'{0}': cannot change access modifiers when overriding '{1}' inherited member '{2}'</value>
  </data>
  <data name="ERR_CantChangeTupleNamesOnOverride" xml:space="preserve">
    <value>'{0}': cannot change tuple element names when overriding inherited member '{1}'</value>
  </data>
  <data name="ERR_CantChangeReturnTypeOnOverride" xml:space="preserve">
    <value>'{0}': return type must be '{2}' to match overridden member '{1}'</value>
  </data>
  <data name="ERR_CantDeriveFromSealedType" xml:space="preserve">
    <value>'{0}': cannot derive from sealed type '{1}'</value>
  </data>
  <data name="ERR_AbstractInConcreteClass" xml:space="preserve">
    <value>'{0}' is abstract but it is contained in non-abstract class '{1}'</value>
  </data>
  <data name="ERR_StaticConstructorWithExplicitConstructorCall" xml:space="preserve">
    <value>'{0}': static constructor cannot have an explicit 'this' or 'base' constructor call</value>
  </data>
  <data name="ERR_StaticConstructorWithAccessModifiers" xml:space="preserve">
    <value>'{0}': access modifiers are not allowed on static constructors</value>
  </data>
  <data name="ERR_RecursiveConstructorCall" xml:space="preserve">
    <value>Constructor '{0}' cannot call itself</value>
  </data>
  <data name="ERR_IndirectRecursiveConstructorCall" xml:space="preserve">
    <value>Constructor '{0}' cannot call itself through another constructor</value>
  </data>
  <data name="ERR_ObjectCallingBaseConstructor" xml:space="preserve">
    <value>'{0}' has no base class and cannot call a base constructor</value>
  </data>
  <data name="ERR_PredefinedTypeNotFound" xml:space="preserve">
    <value>Predefined type '{0}' is not defined or imported</value>
  </data>
  <data name="ERR_PredefinedValueTupleTypeNotFound" xml:space="preserve">
    <value>Predefined type '{0}' is not defined or imported</value>
  </data>
  <data name="ERR_StructWithBaseConstructorCall" xml:space="preserve">
    <value>'{0}': structs cannot call base class constructors</value>
  </data>
  <data name="ERR_StructLayoutCycle" xml:space="preserve">
    <value>Struct member '{0}' of type '{1}' causes a cycle in the struct layout</value>
  </data>
  <data name="ERR_InterfacesCannotContainTypes" xml:space="preserve">
    <value>'{0}': interfaces cannot declare types</value>
  </data>
  <data name="ERR_InterfacesCantContainFields" xml:space="preserve">
    <value>Interfaces cannot contain fields</value>
  </data>
  <data name="ERR_InterfacesCantContainConstructors" xml:space="preserve">
    <value>Interfaces cannot contain constructors</value>
  </data>
  <data name="ERR_NonInterfaceInInterfaceList" xml:space="preserve">
    <value>Type '{0}' in interface list is not an interface</value>
  </data>
  <data name="ERR_DuplicateInterfaceInBaseList" xml:space="preserve">
    <value>'{0}' is already listed in interface list</value>
  </data>
  <data name="ERR_DuplicateInterfaceWithTupleNamesInBaseList" xml:space="preserve">
    <value>'{0}' is already listed in the interface list on type '{2}' with different tuple element names, as '{1}'.</value>
  </data>
  <data name="ERR_CycleInInterfaceInheritance" xml:space="preserve">
    <value>Inherited interface '{1}' causes a cycle in the interface hierarchy of '{0}'</value>
  </data>
  <data name="ERR_InterfaceMemberHasBody" xml:space="preserve">
    <value>'{0}': interface members cannot have a definition</value>
  </data>
  <data name="ERR_HidingAbstractMethod" xml:space="preserve">
    <value>'{0}' hides inherited abstract member '{1}'</value>
  </data>
  <data name="ERR_UnimplementedAbstractMethod" xml:space="preserve">
    <value>'{0}' does not implement inherited abstract member '{1}'</value>
  </data>
  <data name="ERR_UnimplementedInterfaceMember" xml:space="preserve">
    <value>'{0}' does not implement interface member '{1}'</value>
  </data>
  <data name="ERR_ObjectCantHaveBases" xml:space="preserve">
    <value>The class System.Object cannot have a base class or implement an interface</value>
  </data>
  <data name="ERR_ExplicitInterfaceImplementationNotInterface" xml:space="preserve">
    <value>'{0}' in explicit interface declaration is not an interface</value>
  </data>
  <data name="ERR_InterfaceMemberNotFound" xml:space="preserve">
    <value>'{0}' in explicit interface declaration is not a member of interface</value>
  </data>
  <data name="ERR_ClassDoesntImplementInterface" xml:space="preserve">
    <value>'{0}': containing type does not implement interface '{1}'</value>
  </data>
  <data name="ERR_ExplicitInterfaceImplementationInNonClassOrStruct" xml:space="preserve">
    <value>'{0}': explicit interface declaration can only be declared in a class or struct</value>
  </data>
  <data name="ERR_MemberNameSameAsType" xml:space="preserve">
    <value>'{0}': member names cannot be the same as their enclosing type</value>
  </data>
  <data name="ERR_EnumeratorOverflow" xml:space="preserve">
    <value>'{0}': the enumerator value is too large to fit in its type</value>
  </data>
  <data name="ERR_CantOverrideNonProperty" xml:space="preserve">
    <value>'{0}': cannot override because '{1}' is not a property</value>
  </data>
  <data name="ERR_NoGetToOverride" xml:space="preserve">
    <value>'{0}': cannot override because '{1}' does not have an overridable get accessor</value>
  </data>
  <data name="ERR_NoSetToOverride" xml:space="preserve">
    <value>'{0}': cannot override because '{1}' does not have an overridable set accessor</value>
  </data>
  <data name="ERR_PropertyCantHaveVoidType" xml:space="preserve">
    <value>'{0}': property or indexer cannot have void type</value>
  </data>
  <data name="ERR_PropertyWithNoAccessors" xml:space="preserve">
    <value>'{0}': property or indexer must have at least one accessor</value>
  </data>
  <data name="ERR_NewVirtualInSealed" xml:space="preserve">
    <value>'{0}' is a new virtual member in sealed class '{1}'</value>
  </data>
  <data name="ERR_ExplicitPropertyAddingAccessor" xml:space="preserve">
    <value>'{0}' adds an accessor not found in interface member '{1}'</value>
  </data>
  <data name="ERR_ExplicitPropertyMissingAccessor" xml:space="preserve">
    <value>Explicit interface implementation '{0}' is missing accessor '{1}'</value>
  </data>
  <data name="ERR_ConversionWithInterface" xml:space="preserve">
    <value>'{0}': user-defined conversions to or from an interface are not allowed</value>
  </data>
  <data name="ERR_ConversionWithBase" xml:space="preserve">
    <value>'{0}': user-defined conversions to or from a base class are not allowed</value>
  </data>
  <data name="ERR_ConversionWithDerived" xml:space="preserve">
    <value>'{0}': user-defined conversions to or from a derived class are not allowed</value>
  </data>
  <data name="ERR_IdentityConversion" xml:space="preserve">
    <value>User-defined operator cannot take an object of the enclosing type and convert to an object of the enclosing type</value>
  </data>
  <data name="ERR_ConversionNotInvolvingContainedType" xml:space="preserve">
    <value>User-defined conversion must convert to or from the enclosing type</value>
  </data>
  <data name="ERR_DuplicateConversionInClass" xml:space="preserve">
    <value>Duplicate user-defined conversion in type '{0}'</value>
  </data>
  <data name="ERR_OperatorsMustBeStatic" xml:space="preserve">
    <value>User-defined operator '{0}' must be declared static and public</value>
  </data>
  <data name="ERR_BadIncDecSignature" xml:space="preserve">
    <value>The parameter type for ++ or -- operator must be the containing type</value>
  </data>
  <data name="ERR_BadUnaryOperatorSignature" xml:space="preserve">
    <value>The parameter of a unary operator must be the containing type</value>
  </data>
  <data name="ERR_BadBinaryOperatorSignature" xml:space="preserve">
    <value>One of the parameters of a binary operator must be the containing type</value>
  </data>
  <data name="ERR_BadShiftOperatorSignature" xml:space="preserve">
    <value>The first operand of an overloaded shift operator must have the same type as the containing type, and the type of the second operand must be int</value>
  </data>
  <data name="ERR_InterfacesCantContainOperators" xml:space="preserve">
    <value>Interfaces cannot contain operators</value>
  </data>
  <data name="ERR_StructsCantContainDefaultConstructor" xml:space="preserve">
    <value>Structs cannot contain explicit parameterless constructors</value>
  </data>
  <data name="ERR_EnumsCantContainDefaultConstructor" xml:space="preserve">
    <value>Enums cannot contain explicit parameterless constructors</value>
  </data>
  <data name="ERR_CantOverrideBogusMethod" xml:space="preserve">
    <value>'{0}': cannot override '{1}' because it is not supported by the language</value>
  </data>
  <data name="ERR_BindToBogus" xml:space="preserve">
    <value>'{0}' is not supported by the language</value>
  </data>
  <data name="ERR_CantCallSpecialMethod" xml:space="preserve">
    <value>'{0}': cannot explicitly call operator or accessor</value>
  </data>
  <data name="ERR_BadTypeReference" xml:space="preserve">
    <value>'{0}': cannot reference a type through an expression; try '{1}' instead</value>
  </data>
  <data name="ERR_FieldInitializerInStruct" xml:space="preserve">
    <value>'{0}': cannot have instance property or field initializers in structs</value>
  </data>
  <data name="ERR_BadDestructorName" xml:space="preserve">
    <value>Name of destructor must match name of class</value>
  </data>
  <data name="ERR_OnlyClassesCanContainDestructors" xml:space="preserve">
    <value>Only class types can contain destructors</value>
  </data>
  <data name="ERR_ConflictAliasAndMember" xml:space="preserve">
    <value>Namespace '{1}' contains a definition conflicting with alias '{0}'</value>
  </data>
  <data name="ERR_ConflictingAliasAndDefinition" xml:space="preserve">
    <value>Alias '{0}' conflicts with {1} definition</value>
  </data>
  <data name="ERR_ConditionalOnSpecialMethod" xml:space="preserve">
    <value>The Conditional attribute is not valid on '{0}' because it is a constructor, destructor, operator, or explicit interface implementation</value>
  </data>
  <data name="ERR_ConditionalMustReturnVoid" xml:space="preserve">
    <value>The Conditional attribute is not valid on '{0}' because its return type is not void</value>
  </data>
  <data name="ERR_DuplicateAttribute" xml:space="preserve">
    <value>Duplicate '{0}' attribute</value>
  </data>
  <data name="ERR_DuplicateAttributeInNetModule" xml:space="preserve">
    <value>Duplicate '{0}' attribute in '{1}'</value>
  </data>
  <data name="ERR_ConditionalOnInterfaceMethod" xml:space="preserve">
    <value>The Conditional attribute is not valid on interface members</value>
  </data>
  <data name="ERR_OperatorCantReturnVoid" xml:space="preserve">
    <value>User-defined operators cannot return void</value>
  </data>
  <data name="ERR_BadDynamicConversion" xml:space="preserve">
    <value>'{0}': user-defined conversions to or from the dynamic type are not allowed</value>
  </data>
  <data name="ERR_InvalidAttributeArgument" xml:space="preserve">
    <value>Invalid value for argument to '{0}' attribute</value>
  </data>
  <data name="ERR_ParameterNotValidForType" xml:space="preserve">
    <value>Parameter not valid for the specified unmanaged type.</value>
  </data>
  <data name="ERR_AttributeParameterRequired1" xml:space="preserve">
    <value>Attribute parameter '{0}' must be specified.</value>
  </data>
  <data name="ERR_AttributeParameterRequired2" xml:space="preserve">
    <value>Attribute parameter '{0}' or '{1}' must be specified.</value>
  </data>
  <data name="ERR_MarshalUnmanagedTypeNotValidForFields" xml:space="preserve">
    <value>Unmanaged type '{0}' not valid for fields.</value>
  </data>
  <data name="ERR_MarshalUnmanagedTypeOnlyValidForFields" xml:space="preserve">
    <value>Unmanaged type '{0}' is only valid for fields.</value>
  </data>
  <data name="ERR_AttributeOnBadSymbolType" xml:space="preserve">
    <value>Attribute '{0}' is not valid on this declaration type. It is only valid on '{1}' declarations.</value>
  </data>
  <data name="ERR_FloatOverflow" xml:space="preserve">
    <value>Floating-point constant is outside the range of type '{0}'</value>
  </data>
  <data name="ERR_ComImportWithoutUuidAttribute" xml:space="preserve">
    <value>The Guid attribute must be specified with the ComImport attribute</value>
  </data>
  <data name="ERR_InvalidNamedArgument" xml:space="preserve">
    <value>Invalid value for named attribute argument '{0}'</value>
  </data>
  <data name="ERR_DllImportOnInvalidMethod" xml:space="preserve">
    <value>The DllImport attribute must be specified on a method marked 'static' and 'extern'</value>
  </data>
  <data name="ERR_EncUpdateFailedMissingAttribute" xml:space="preserve">
    <value>Cannot update '{0}'; attribute '{1}' is missing.</value>
  </data>
  <data name="ERR_DllImportOnGenericMethod" xml:space="preserve">
    <value>The DllImport attribute cannot be applied to a method that is generic or contained in a generic type.</value>
  </data>
  <data name="ERR_FieldCantBeRefAny" xml:space="preserve">
    <value>Field or property cannot be of type '{0}'</value>
  </data>
  <data name="ERR_ArrayElementCantBeRefAny" xml:space="preserve">
    <value>Array elements cannot be of type '{0}'</value>
  </data>
  <data name="WRN_DeprecatedSymbol" xml:space="preserve">
    <value>'{0}' is obsolete</value>
  </data>
  <data name="WRN_DeprecatedSymbol_Title" xml:space="preserve">
    <value>Type or member is obsolete</value>
  </data>
  <data name="ERR_NotAnAttributeClass" xml:space="preserve">
    <value>'{0}' is not an attribute class</value>
  </data>
  <data name="ERR_BadNamedAttributeArgument" xml:space="preserve">
    <value>'{0}' is not a valid named attribute argument. Named attribute arguments must be fields which are not readonly, static, or const, or read-write properties which are public and not static.</value>
  </data>
  <data name="WRN_DeprecatedSymbolStr" xml:space="preserve">
    <value>'{0}' is obsolete: '{1}'</value>
  </data>
  <data name="WRN_DeprecatedSymbolStr_Title" xml:space="preserve">
    <value>Type or member is obsolete</value>
  </data>
  <data name="ERR_DeprecatedSymbolStr" xml:space="preserve">
    <value>'{0}' is obsolete: '{1}'</value>
  </data>
  <data name="ERR_IndexerCantHaveVoidType" xml:space="preserve">
    <value>Indexers cannot have void type</value>
  </data>
  <data name="ERR_VirtualPrivate" xml:space="preserve">
    <value>'{0}': virtual or abstract members cannot be private</value>
  </data>
  <data name="ERR_ArrayInitToNonArrayType" xml:space="preserve">
    <value>Can only use array initializer expressions to assign to array types. Try using a new expression instead.</value>
  </data>
  <data name="ERR_ArrayInitInBadPlace" xml:space="preserve">
    <value>Array initializers can only be used in a variable or field initializer. Try using a new expression instead.</value>
  </data>
  <data name="ERR_MissingStructOffset" xml:space="preserve">
    <value>'{0}': instance field types marked with StructLayout(LayoutKind.Explicit) must have a FieldOffset attribute</value>
  </data>
  <data name="WRN_ExternMethodNoImplementation" xml:space="preserve">
    <value>Method, operator, or accessor '{0}' is marked external and has no attributes on it. Consider adding a DllImport attribute to specify the external implementation.</value>
  </data>
  <data name="WRN_ExternMethodNoImplementation_Title" xml:space="preserve">
    <value>Method, operator, or accessor is marked external and has no attributes on it</value>
  </data>
  <data name="WRN_ProtectedInSealed" xml:space="preserve">
    <value>'{0}': new protected member declared in sealed class</value>
  </data>
  <data name="WRN_ProtectedInSealed_Title" xml:space="preserve">
    <value>New protected member declared in sealed class</value>
  </data>
  <data name="ERR_InterfaceImplementedByConditional" xml:space="preserve">
    <value>Conditional member '{0}' cannot implement interface member '{1}' in type '{2}'</value>
  </data>
  <data name="ERR_IllegalRefParam" xml:space="preserve">
    <value>ref and out are not valid in this context</value>
  </data>
  <data name="ERR_BadArgumentToAttribute" xml:space="preserve">
    <value>The argument to the '{0}' attribute must be a valid identifier</value>
  </data>
  <data name="ERR_StructOffsetOnBadStruct" xml:space="preserve">
    <value>The FieldOffset attribute can only be placed on members of types marked with the StructLayout(LayoutKind.Explicit)</value>
  </data>
  <data name="ERR_StructOffsetOnBadField" xml:space="preserve">
    <value>The FieldOffset attribute is not allowed on static or const fields</value>
  </data>
  <data name="ERR_AttributeUsageOnNonAttributeClass" xml:space="preserve">
    <value>Attribute '{0}' is only valid on classes derived from System.Attribute</value>
  </data>
  <data name="WRN_PossibleMistakenNullStatement" xml:space="preserve">
    <value>Possible mistaken empty statement</value>
  </data>
  <data name="WRN_PossibleMistakenNullStatement_Title" xml:space="preserve">
    <value>Possible mistaken empty statement</value>
  </data>
  <data name="ERR_DuplicateNamedAttributeArgument" xml:space="preserve">
    <value>'{0}' duplicate named attribute argument</value>
  </data>
  <data name="ERR_DeriveFromEnumOrValueType" xml:space="preserve">
    <value>'{0}' cannot derive from special class '{1}'</value>
  </data>
  <data name="ERR_DefaultMemberOnIndexedType" xml:space="preserve">
    <value>Cannot specify the DefaultMember attribute on a type containing an indexer</value>
  </data>
  <data name="ERR_BogusType" xml:space="preserve">
    <value>'{0}' is a type not supported by the language</value>
  </data>
  <data name="WRN_UnassignedInternalField" xml:space="preserve">
    <value>Field '{0}' is never assigned to, and will always have its default value {1}</value>
  </data>
  <data name="WRN_UnassignedInternalField_Title" xml:space="preserve">
    <value>Field is never assigned to, and will always have its default value</value>
  </data>
  <data name="ERR_CStyleArray" xml:space="preserve">
    <value>Bad array declarator: To declare a managed array the rank specifier precedes the variable's identifier. To declare a fixed size buffer field, use the fixed keyword before the field type.</value>
  </data>
  <data name="WRN_VacuousIntegralComp" xml:space="preserve">
    <value>Comparison to integral constant is useless; the constant is outside the range of type '{0}'</value>
  </data>
  <data name="WRN_VacuousIntegralComp_Title" xml:space="preserve">
    <value>Comparison to integral constant is useless; the constant is outside the range of the type</value>
  </data>
  <data name="ERR_AbstractAttributeClass" xml:space="preserve">
    <value>Cannot apply attribute class '{0}' because it is abstract</value>
  </data>
  <data name="ERR_BadNamedAttributeArgumentType" xml:space="preserve">
    <value>'{0}' is not a valid named attribute argument because it is not a valid attribute parameter type</value>
  </data>
  <data name="ERR_MissingPredefinedMember" xml:space="preserve">
    <value>Missing compiler required member '{0}.{1}'</value>
  </data>
  <data name="WRN_AttributeLocationOnBadDeclaration" xml:space="preserve">
    <value>'{0}' is not a valid attribute location for this declaration. Valid attribute locations for this declaration are '{1}'. All attributes in this block will be ignored.</value>
  </data>
  <data name="WRN_AttributeLocationOnBadDeclaration_Title" xml:space="preserve">
    <value>Not a valid attribute location for this declaration</value>
  </data>
  <data name="WRN_InvalidAttributeLocation" xml:space="preserve">
    <value>'{0}' is not a recognized attribute location. Valid attribute locations for this declaration are '{1}'. All attributes in this block will be ignored.</value>
  </data>
  <data name="WRN_InvalidAttributeLocation_Title" xml:space="preserve">
    <value>Not a recognized attribute location</value>
  </data>
  <data name="WRN_EqualsWithoutGetHashCode" xml:space="preserve">
    <value>'{0}' overrides Object.Equals(object o) but does not override Object.GetHashCode()</value>
  </data>
  <data name="WRN_EqualsWithoutGetHashCode_Title" xml:space="preserve">
    <value>Type overrides Object.Equals(object o) but does not override Object.GetHashCode()</value>
  </data>
  <data name="WRN_EqualityOpWithoutEquals" xml:space="preserve">
    <value>'{0}' defines operator == or operator != but does not override Object.Equals(object o)</value>
  </data>
  <data name="WRN_EqualityOpWithoutEquals_Title" xml:space="preserve">
    <value>Type defines operator == or operator != but does not override Object.Equals(object o)</value>
  </data>
  <data name="WRN_EqualityOpWithoutGetHashCode" xml:space="preserve">
    <value>'{0}' defines operator == or operator != but does not override Object.GetHashCode()</value>
  </data>
  <data name="WRN_EqualityOpWithoutGetHashCode_Title" xml:space="preserve">
    <value>Type defines operator == or operator != but does not override Object.GetHashCode()</value>
  </data>
  <data name="ERR_OutAttrOnRefParam" xml:space="preserve">
    <value>Cannot specify only Out attribute on a ref parameter. Use both In and Out attributes, or neither.</value>
  </data>
  <data name="ERR_OverloadRefOut" xml:space="preserve">
    <value>'{0}' cannot define overloaded methods that differ only on ref and out</value>
  </data>
  <data name="ERR_LiteralDoubleCast" xml:space="preserve">
    <value>Literal of type double cannot be implicitly converted to type '{1}'; use an '{0}' suffix to create a literal of this type</value>
  </data>
  <data name="WRN_IncorrectBooleanAssg" xml:space="preserve">
    <value>Assignment in conditional expression is always constant; did you mean to use == instead of = ?</value>
  </data>
  <data name="WRN_IncorrectBooleanAssg_Title" xml:space="preserve">
    <value>Assignment in conditional expression is always constant</value>
  </data>
  <data name="ERR_ProtectedInStruct" xml:space="preserve">
    <value>'{0}': new protected member declared in struct</value>
  </data>
  <data name="ERR_InconsistentIndexerNames" xml:space="preserve">
    <value>Two indexers have different names; the IndexerName attribute must be used with the same name on every indexer within a type</value>
  </data>
  <data name="ERR_ComImportWithUserCtor" xml:space="preserve">
    <value>A class with the ComImport attribute cannot have a user-defined constructor</value>
  </data>
  <data name="ERR_FieldCantHaveVoidType" xml:space="preserve">
    <value>Field cannot have void type</value>
  </data>
  <data name="WRN_NonObsoleteOverridingObsolete" xml:space="preserve">
    <value>Member '{0}' overrides obsolete member '{1}'. Add the Obsolete attribute to '{0}'.</value>
  </data>
  <data name="WRN_NonObsoleteOverridingObsolete_Title" xml:space="preserve">
    <value>Member overrides obsolete member</value>
  </data>
  <data name="ERR_SystemVoid" xml:space="preserve">
    <value>System.Void cannot be used from C# -- use typeof(void) to get the void type object</value>
  </data>
  <data name="ERR_ExplicitParamArray" xml:space="preserve">
    <value>Do not use 'System.ParamArrayAttribute'. Use the 'params' keyword instead.</value>
  </data>
  <data name="WRN_BitwiseOrSignExtend" xml:space="preserve">
    <value>Bitwise-or operator used on a sign-extended operand; consider casting to a smaller unsigned type first</value>
  </data>
  <data name="WRN_BitwiseOrSignExtend_Title" xml:space="preserve">
    <value>Bitwise-or operator used on a sign-extended operand</value>
  </data>
  <data name="WRN_BitwiseOrSignExtend_Description" xml:space="preserve">
    <value>The compiler implicitly widened and sign-extended a variable, and then used the resulting value in a bitwise OR operation. This can result in unexpected behavior.</value>
  </data>
  <data name="ERR_VolatileStruct" xml:space="preserve">
    <value>'{0}': a volatile field cannot be of the type '{1}'</value>
  </data>
  <data name="ERR_VolatileAndReadonly" xml:space="preserve">
    <value>'{0}': a field cannot be both volatile and readonly</value>
  </data>
  <data name="ERR_AbstractField" xml:space="preserve">
    <value>The modifier 'abstract' is not valid on fields. Try using a property instead.</value>
  </data>
  <data name="ERR_BogusExplicitImpl" xml:space="preserve">
    <value>'{0}' cannot implement '{1}' because it is not supported by the language</value>
  </data>
  <data name="ERR_ExplicitMethodImplAccessor" xml:space="preserve">
    <value>'{0}' explicit method implementation cannot implement '{1}' because it is an accessor</value>
  </data>
  <data name="WRN_CoClassWithoutComImport" xml:space="preserve">
    <value>'{0}' interface marked with 'CoClassAttribute' not marked with 'ComImportAttribute'</value>
  </data>
  <data name="WRN_CoClassWithoutComImport_Title" xml:space="preserve">
    <value>Interface marked with 'CoClassAttribute' not marked with 'ComImportAttribute'</value>
  </data>
  <data name="ERR_ConditionalWithOutParam" xml:space="preserve">
    <value>Conditional member '{0}' cannot have an out parameter</value>
  </data>
  <data name="ERR_AccessorImplementingMethod" xml:space="preserve">
    <value>Accessor '{0}' cannot implement interface member '{1}' for type '{2}'. Use an explicit interface implementation.</value>
  </data>
  <data name="ERR_AliasQualAsExpression" xml:space="preserve">
    <value>The namespace alias qualifier '::' always resolves to a type or namespace so is illegal here. Consider using '.' instead.</value>
  </data>
  <data name="ERR_DerivingFromATyVar" xml:space="preserve">
    <value>Cannot derive from '{0}' because it is a type parameter</value>
  </data>
  <data name="ERR_DuplicateTypeParameter" xml:space="preserve">
    <value>Duplicate type parameter '{0}'</value>
  </data>
  <data name="WRN_TypeParameterSameAsOuterTypeParameter" xml:space="preserve">
    <value>Type parameter '{0}' has the same name as the type parameter from outer type '{1}'</value>
  </data>
  <data name="WRN_TypeParameterSameAsOuterTypeParameter_Title" xml:space="preserve">
    <value>Type parameter has the same name as the type parameter from outer type</value>
  </data>
  <data name="ERR_TypeVariableSameAsParent" xml:space="preserve">
    <value>Type parameter '{0}' has the same name as the containing type, or method</value>
  </data>
  <data name="ERR_UnifyingInterfaceInstantiations" xml:space="preserve">
    <value>'{0}' cannot implement both '{1}' and '{2}' because they may unify for some type parameter substitutions</value>
  </data>
  <data name="ERR_GenericDerivingFromAttribute" xml:space="preserve">
    <value>A generic type cannot derive from '{0}' because it is an attribute class</value>
  </data>
  <data name="ERR_TyVarNotFoundInConstraint" xml:space="preserve">
    <value>'{1}' does not define type parameter '{0}'</value>
  </data>
  <data name="ERR_BadBoundType" xml:space="preserve">
    <value>'{0}' is not a valid constraint. A type used as a constraint must be an interface, a non-sealed class or a type parameter.</value>
  </data>
  <data name="ERR_SpecialTypeAsBound" xml:space="preserve">
    <value>Constraint cannot be special class '{0}'</value>
  </data>
  <data name="ERR_BadVisBound" xml:space="preserve">
    <value>Inconsistent accessibility: constraint type '{1}' is less accessible than '{0}'</value>
  </data>
  <data name="ERR_LookupInTypeVariable" xml:space="preserve">
    <value>Cannot do member lookup in '{0}' because it is a type parameter</value>
  </data>
  <data name="ERR_BadConstraintType" xml:space="preserve">
    <value>Invalid constraint type. A type used as a constraint must be an interface, a non-sealed class or a type parameter.</value>
  </data>
  <data name="ERR_InstanceMemberInStaticClass" xml:space="preserve">
    <value>'{0}': cannot declare instance members in a static class</value>
  </data>
  <data name="ERR_StaticBaseClass" xml:space="preserve">
    <value>'{1}': cannot derive from static class '{0}'</value>
  </data>
  <data name="ERR_ConstructorInStaticClass" xml:space="preserve">
    <value>Static classes cannot have instance constructors</value>
  </data>
  <data name="ERR_DestructorInStaticClass" xml:space="preserve">
    <value>Static classes cannot contain destructors</value>
  </data>
  <data name="ERR_InstantiatingStaticClass" xml:space="preserve">
    <value>Cannot create an instance of the static class '{0}'</value>
  </data>
  <data name="ERR_StaticDerivedFromNonObject" xml:space="preserve">
    <value>Static class '{0}' cannot derive from type '{1}'. Static classes must derive from object.</value>
  </data>
  <data name="ERR_StaticClassInterfaceImpl" xml:space="preserve">
    <value>'{0}': static classes cannot implement interfaces</value>
  </data>
  <data name="ERR_OperatorInStaticClass" xml:space="preserve">
    <value>'{0}': static classes cannot contain user-defined operators</value>
  </data>
  <data name="ERR_ConvertToStaticClass" xml:space="preserve">
    <value>Cannot convert to static type '{0}'</value>
  </data>
  <data name="ERR_ConstraintIsStaticClass" xml:space="preserve">
    <value>'{0}': static classes cannot be used as constraints</value>
  </data>
  <data name="ERR_GenericArgIsStaticClass" xml:space="preserve">
    <value>'{0}': static types cannot be used as type arguments</value>
  </data>
  <data name="ERR_ArrayOfStaticClass" xml:space="preserve">
    <value>'{0}': array elements cannot be of static type</value>
  </data>
  <data name="ERR_IndexerInStaticClass" xml:space="preserve">
    <value>'{0}': cannot declare indexers in a static class</value>
  </data>
  <data name="ERR_ParameterIsStaticClass" xml:space="preserve">
    <value>'{0}': static types cannot be used as parameters</value>
  </data>
  <data name="ERR_ReturnTypeIsStaticClass" xml:space="preserve">
    <value>'{0}': static types cannot be used as return types</value>
  </data>
  <data name="ERR_VarDeclIsStaticClass" xml:space="preserve">
    <value>Cannot declare a variable of static type '{0}'</value>
  </data>
  <data name="ERR_BadEmptyThrowInFinally" xml:space="preserve">
    <value>A throw statement with no arguments is not allowed in a finally clause that is nested inside the nearest enclosing catch clause</value>
  </data>
  <data name="ERR_InvalidSpecifier" xml:space="preserve">
    <value>'{0}' is not a valid format specifier</value>
  </data>
  <data name="WRN_AssignmentToLockOrDispose" xml:space="preserve">
    <value>Possibly incorrect assignment to local '{0}' which is the argument to a using or lock statement. The Dispose call or unlocking will happen on the original value of the local.</value>
  </data>
  <data name="WRN_AssignmentToLockOrDispose_Title" xml:space="preserve">
    <value>Possibly incorrect assignment to local which is the argument to a using or lock statement</value>
  </data>
  <data name="ERR_ForwardedTypeInThisAssembly" xml:space="preserve">
    <value>Type '{0}' is defined in this assembly, but a type forwarder is specified for it</value>
  </data>
  <data name="ERR_ForwardedTypeIsNested" xml:space="preserve">
    <value>Cannot forward type '{0}' because it is a nested type of '{1}'</value>
  </data>
  <data name="ERR_CycleInTypeForwarder" xml:space="preserve">
    <value>The type forwarder for type '{0}' in assembly '{1}' causes a cycle</value>
  </data>
  <data name="ERR_AssemblyNameOnNonModule" xml:space="preserve">
    <value>The /moduleassemblyname option may only be specified when building a target type of 'module'</value>
  </data>
  <data name="ERR_InvalidAssemblyName" xml:space="preserve">
    <value>Assembly reference '{0}' is invalid and cannot be resolved</value>
  </data>
  <data name="ERR_InvalidFwdType" xml:space="preserve">
    <value>Invalid type specified as an argument for TypeForwardedTo attribute</value>
  </data>
  <data name="ERR_CloseUnimplementedInterfaceMemberStatic" xml:space="preserve">
    <value>'{0}' does not implement interface member '{1}'. '{2}' cannot implement an interface member because it is static.</value>
  </data>
  <data name="ERR_CloseUnimplementedInterfaceMemberNotPublic" xml:space="preserve">
    <value>'{0}' does not implement interface member '{1}'. '{2}' cannot implement an interface member because it is not public.</value>
  </data>
  <data name="ERR_CloseUnimplementedInterfaceMemberWrongReturnType" xml:space="preserve">
    <value>'{0}' does not implement interface member '{1}'. '{2}' cannot implement '{1}' because it does not have the matching return type of '{3}'.</value>
  </data>
  <data name="ERR_DuplicateTypeForwarder" xml:space="preserve">
    <value>'{0}' duplicate TypeForwardedToAttribute</value>
  </data>
  <data name="ERR_ExpectedSelectOrGroup" xml:space="preserve">
    <value>A query body must end with a select clause or a group clause</value>
  </data>
  <data name="ERR_ExpectedContextualKeywordOn" xml:space="preserve">
    <value>Expected contextual keyword 'on'</value>
  </data>
  <data name="ERR_ExpectedContextualKeywordEquals" xml:space="preserve">
    <value>Expected contextual keyword 'equals'</value>
  </data>
  <data name="ERR_ExpectedContextualKeywordBy" xml:space="preserve">
    <value>Expected contextual keyword 'by'</value>
  </data>
  <data name="ERR_InvalidAnonymousTypeMemberDeclarator" xml:space="preserve">
    <value>Invalid anonymous type member declarator. Anonymous type members must be declared with a member assignment, simple name or member access.</value>
  </data>
  <data name="ERR_InvalidInitializerElementInitializer" xml:space="preserve">
    <value>Invalid initializer member declarator</value>
  </data>
  <data name="ERR_InconsistentLambdaParameterUsage" xml:space="preserve">
    <value>Inconsistent lambda parameter usage; parameter types must be all explicit or all implicit</value>
  </data>
  <data name="ERR_PartialMethodInvalidModifier" xml:space="preserve">
    <value>A partial method cannot have access modifiers or the virtual, abstract, override, new, sealed, or extern modifiers</value>
  </data>
  <data name="ERR_PartialMethodOnlyInPartialClass" xml:space="preserve">
    <value>A partial method must be declared within a partial class or partial struct</value>
  </data>
  <data name="ERR_PartialMethodCannotHaveOutParameters" xml:space="preserve">
    <value>A partial method cannot have out parameters</value>
  </data>
  <data name="ERR_PartialMethodOnlyMethods" xml:space="preserve">
    <value>Only methods, classes, structs, or interfaces may be partial</value>
  </data>
  <data name="ERR_PartialMethodNotExplicit" xml:space="preserve">
    <value>A partial method may not explicitly implement an interface method</value>
  </data>
  <data name="ERR_PartialMethodExtensionDifference" xml:space="preserve">
    <value>Both partial method declarations must be extension methods or neither may be an extension method</value>
  </data>
  <data name="ERR_PartialMethodOnlyOneLatent" xml:space="preserve">
    <value>A partial method may not have multiple defining declarations</value>
  </data>
  <data name="ERR_PartialMethodOnlyOneActual" xml:space="preserve">
    <value>A partial method may not have multiple implementing declarations</value>
  </data>
  <data name="ERR_PartialMethodParamsDifference" xml:space="preserve">
    <value>Both partial method declarations must use a params parameter or neither may use a params parameter</value>
  </data>
  <data name="ERR_PartialMethodMustHaveLatent" xml:space="preserve">
    <value>No defining declaration found for implementing declaration of partial method '{0}'</value>
  </data>
  <data name="ERR_PartialMethodInconsistentTupleNames" xml:space="preserve">
    <value>Both partial method declarations, '{0}' and '{1}', must use the same tuple element names.</value>
  </data>
  <data name="ERR_PartialMethodInconsistentConstraints" xml:space="preserve">
    <value>Partial method declarations of '{0}' have inconsistent type parameter constraints</value>
  </data>
  <data name="ERR_PartialMethodToDelegate" xml:space="preserve">
    <value>Cannot create delegate from method '{0}' because it is a partial method without an implementing declaration</value>
  </data>
  <data name="ERR_PartialMethodStaticDifference" xml:space="preserve">
    <value>Both partial method declarations must be static or neither may be static</value>
  </data>
  <data name="ERR_PartialMethodUnsafeDifference" xml:space="preserve">
    <value>Both partial method declarations must be unsafe or neither may be unsafe</value>
  </data>
  <data name="ERR_PartialMethodInExpressionTree" xml:space="preserve">
    <value>Partial methods with only a defining declaration or removed conditional methods cannot be used in expression trees</value>
  </data>
  <data name="ERR_PartialMethodMustReturnVoid" xml:space="preserve">
    <value>Partial methods must have a void return type</value>
  </data>
  <data name="WRN_ObsoleteOverridingNonObsolete" xml:space="preserve">
    <value>Obsolete member '{0}' overrides non-obsolete member '{1}'</value>
  </data>
  <data name="WRN_ObsoleteOverridingNonObsolete_Title" xml:space="preserve">
    <value>Obsolete member overrides non-obsolete member</value>
  </data>
  <data name="WRN_DebugFullNameTooLong" xml:space="preserve">
    <value>The fully qualified name for '{0}' is too long for debug information. Compile without '/debug' option.</value>
  </data>
  <data name="WRN_DebugFullNameTooLong_Title" xml:space="preserve">
    <value>Fully qualified name is too long for debug information</value>
  </data>
  <data name="ERR_ImplicitlyTypedVariableAssignedBadValue" xml:space="preserve">
    <value>Cannot assign {0} to an implicitly-typed variable</value>
  </data>
  <data name="ERR_ImplicitlyTypedVariableWithNoInitializer" xml:space="preserve">
    <value>Implicitly-typed variables must be initialized</value>
  </data>
  <data name="ERR_ImplicitlyTypedVariableMultipleDeclarator" xml:space="preserve">
    <value>Implicitly-typed variables cannot have multiple declarators</value>
  </data>
  <data name="ERR_ImplicitlyTypedVariableAssignedArrayInitializer" xml:space="preserve">
    <value>Cannot initialize an implicitly-typed variable with an array initializer</value>
  </data>
  <data name="ERR_ImplicitlyTypedLocalCannotBeFixed" xml:space="preserve">
    <value>Implicitly-typed local variables cannot be fixed</value>
  </data>
  <data name="ERR_ImplicitlyTypedVariableCannotBeConst" xml:space="preserve">
    <value>Implicitly-typed variables cannot be constant</value>
  </data>
  <data name="WRN_ExternCtorNoImplementation" xml:space="preserve">
    <value>Constructor '{0}' is marked external</value>
  </data>
  <data name="WRN_ExternCtorNoImplementation_Title" xml:space="preserve">
    <value>Constructor is marked external</value>
  </data>
  <data name="ERR_TypeVarNotFound" xml:space="preserve">
    <value>The contextual keyword 'var' may only appear within a local variable declaration or in script code</value>
  </data>
  <data name="ERR_ImplicitlyTypedArrayNoBestType" xml:space="preserve">
    <value>No best type found for implicitly-typed array</value>
  </data>
  <data name="ERR_AnonymousTypePropertyAssignedBadValue" xml:space="preserve">
    <value>Cannot assign {0} to anonymous type property</value>
  </data>
  <data name="ERR_ExpressionTreeContainsBaseAccess" xml:space="preserve">
    <value>An expression tree may not contain a base access</value>
  </data>
  <data name="ERR_ExpressionTreeContainsAssignment" xml:space="preserve">
    <value>An expression tree may not contain an assignment operator</value>
  </data>
  <data name="ERR_AnonymousTypeDuplicatePropertyName" xml:space="preserve">
    <value>An anonymous type cannot have multiple properties with the same name</value>
  </data>
  <data name="ERR_StatementLambdaToExpressionTree" xml:space="preserve">
    <value>A lambda expression with a statement body cannot be converted to an expression tree</value>
  </data>
  <data name="ERR_ExpressionTreeMustHaveDelegate" xml:space="preserve">
    <value>Cannot convert lambda to an expression tree whose type argument '{0}' is not a delegate type</value>
  </data>
  <data name="ERR_AnonymousTypeNotAvailable" xml:space="preserve">
    <value>Cannot use anonymous type in a constant expression</value>
  </data>
  <data name="ERR_LambdaInIsAs" xml:space="preserve">
    <value>The first operand of an 'is' or 'as' operator may not be a lambda expression, anonymous method, or method group.</value>
  </data>
  <data name="ERR_ExpressionTreeContainsMultiDimensionalArrayInitializer" xml:space="preserve">
    <value>An expression tree may not contain a multidimensional array initializer</value>
  </data>
  <data name="ERR_MissingArgument" xml:space="preserve">
    <value>Argument missing</value>
  </data>
  <data name="ERR_VariableUsedBeforeDeclaration" xml:space="preserve">
    <value>Cannot use local variable '{0}' before it is declared</value>
  </data>
  <data name="ERR_RecursivelyTypedVariable" xml:space="preserve">
    <value>Type of '{0}' cannot be inferred since its initializer directly or indirectly refers to the definition.</value>
  </data>
  <data name="ERR_ExplicitLayoutAndAutoImplementedProperty" xml:space="preserve">
    <value>'{0}': Auto-implemented properties cannot be used inside a type marked with StructLayout(LayoutKind.Explicit)</value>
  </data>
  <data name="ERR_UnassignedThisAutoProperty" xml:space="preserve">
    <value>Auto-implemented property '{0}' must be fully assigned before control is returned to the caller.</value>
  </data>
  <data name="ERR_VariableUsedBeforeDeclarationAndHidesField" xml:space="preserve">
    <value>Cannot use local variable '{0}' before it is declared. The declaration of the local variable hides the field '{1}'.</value>
  </data>
  <data name="ERR_ExpressionTreeContainsBadCoalesce" xml:space="preserve">
    <value>An expression tree lambda may not contain a coalescing operator with a null literal left-hand side</value>
  </data>
  <data name="ERR_IdentifierExpected" xml:space="preserve">
    <value>Identifier expected</value>
  </data>
  <data name="ERR_SemicolonExpected" xml:space="preserve">
    <value>; expected</value>
  </data>
  <data name="ERR_SyntaxError" xml:space="preserve">
    <value>Syntax error, '{0}' expected</value>
  </data>
  <data name="ERR_DuplicateModifier" xml:space="preserve">
    <value>Duplicate '{0}' modifier</value>
  </data>
  <data name="ERR_DuplicateAccessor" xml:space="preserve">
    <value>Property accessor already defined</value>
  </data>
  <data name="ERR_IntegralTypeExpected" xml:space="preserve">
    <value>Type byte, sbyte, short, ushort, int, uint, long, or ulong expected</value>
  </data>
  <data name="ERR_IllegalEscape" xml:space="preserve">
    <value>Unrecognized escape sequence</value>
  </data>
  <data name="ERR_NewlineInConst" xml:space="preserve">
    <value>Newline in constant</value>
  </data>
  <data name="ERR_EmptyCharConst" xml:space="preserve">
    <value>Empty character literal</value>
  </data>
  <data name="ERR_TooManyCharsInConst" xml:space="preserve">
    <value>Too many characters in character literal</value>
  </data>
  <data name="ERR_InvalidNumber" xml:space="preserve">
    <value>Invalid number</value>
  </data>
  <data name="ERR_GetOrSetExpected" xml:space="preserve">
    <value>A get or set accessor expected</value>
  </data>
  <data name="ERR_ClassTypeExpected" xml:space="preserve">
    <value>An object, string, or class type expected</value>
  </data>
  <data name="ERR_NamedArgumentExpected" xml:space="preserve">
    <value>Named attribute argument expected</value>
  </data>
  <data name="ERR_TooManyCatches" xml:space="preserve">
    <value>Catch clauses cannot follow the general catch clause of a try statement</value>
  </data>
  <data name="ERR_ThisOrBaseExpected" xml:space="preserve">
    <value>Keyword 'this' or 'base' expected</value>
  </data>
  <data name="ERR_OvlUnaryOperatorExpected" xml:space="preserve">
    <value>Overloadable unary operator expected</value>
  </data>
  <data name="ERR_OvlBinaryOperatorExpected" xml:space="preserve">
    <value>Overloadable binary operator expected</value>
  </data>
  <data name="ERR_IntOverflow" xml:space="preserve">
    <value>Integral constant is too large</value>
  </data>
  <data name="ERR_EOFExpected" xml:space="preserve">
    <value>Type or namespace definition, or end-of-file expected</value>
  </data>
  <data name="ERR_GlobalDefinitionOrStatementExpected" xml:space="preserve">
    <value>Member definition, statement, or end-of-file expected</value>
  </data>
  <data name="ERR_BadEmbeddedStmt" xml:space="preserve">
    <value>Embedded statement cannot be a declaration or labeled statement</value>
  </data>
  <data name="ERR_PPDirectiveExpected" xml:space="preserve">
    <value>Preprocessor directive expected</value>
  </data>
  <data name="ERR_EndOfPPLineExpected" xml:space="preserve">
    <value>Single-line comment or end-of-line expected</value>
  </data>
  <data name="ERR_CloseParenExpected" xml:space="preserve">
    <value>) expected</value>
  </data>
  <data name="ERR_EndifDirectiveExpected" xml:space="preserve">
    <value>#endif directive expected</value>
  </data>
  <data name="ERR_UnexpectedDirective" xml:space="preserve">
    <value>Unexpected preprocessor directive</value>
  </data>
  <data name="ERR_ErrorDirective" xml:space="preserve">
    <value>#error: '{0}'</value>
  </data>
  <data name="WRN_WarningDirective" xml:space="preserve">
    <value>#warning: '{0}'</value>
  </data>
  <data name="WRN_WarningDirective_Title" xml:space="preserve">
    <value>#warning directive</value>
  </data>
  <data name="ERR_TypeExpected" xml:space="preserve">
    <value>Type expected</value>
  </data>
  <data name="ERR_PPDefFollowsToken" xml:space="preserve">
    <value>Cannot define/undefine preprocessor symbols after first token in file</value>
  </data>
  <data name="ERR_PPReferenceFollowsToken" xml:space="preserve">
    <value>Cannot use #r after first token in file</value>
  </data>
  <data name="ERR_OpenEndedComment" xml:space="preserve">
    <value>End-of-file found, '*/' expected</value>
  </data>
  <data name="ERR_Merge_conflict_marker_encountered" xml:space="preserve">
    <value>Merge conflict marker encountered</value>
  </data>
  <data name="ERR_OvlOperatorExpected" xml:space="preserve">
    <value>Overloadable operator expected</value>
  </data>
  <data name="ERR_EndRegionDirectiveExpected" xml:space="preserve">
    <value>#endregion directive expected</value>
  </data>
  <data name="ERR_UnterminatedStringLit" xml:space="preserve">
    <value>Unterminated string literal</value>
  </data>
  <data name="ERR_BadDirectivePlacement" xml:space="preserve">
    <value>Preprocessor directives must appear as the first non-whitespace character on a line</value>
  </data>
  <data name="ERR_IdentifierExpectedKW" xml:space="preserve">
    <value>Identifier expected; '{1}' is a keyword</value>
  </data>
  <data name="ERR_SemiOrLBraceExpected" xml:space="preserve">
    <value>{ or ; expected</value>
  </data>
  <data name="ERR_MultiTypeInDeclaration" xml:space="preserve">
    <value>Cannot use more than one type in a for, using, fixed, or declaration statement</value>
  </data>
  <data name="ERR_AddOrRemoveExpected" xml:space="preserve">
    <value>An add or remove accessor expected</value>
  </data>
  <data name="ERR_UnexpectedCharacter" xml:space="preserve">
    <value>Unexpected character '{0}'</value>
  </data>
  <data name="ERR_UnexpectedToken" xml:space="preserve">
    <value>Unexpected token '{0}'</value>
  </data>
  <data name="ERR_ProtectedInStatic" xml:space="preserve">
    <value>'{0}': static classes cannot contain protected members</value>
  </data>
  <data name="WRN_UnreachableGeneralCatch" xml:space="preserve">
    <value>A previous catch clause already catches all exceptions. All non-exceptions thrown will be wrapped in a System.Runtime.CompilerServices.RuntimeWrappedException.</value>
  </data>
  <data name="WRN_UnreachableGeneralCatch_Title" xml:space="preserve">
    <value>A previous catch clause already catches all exceptions</value>
  </data>
  <data name="WRN_UnreachableGeneralCatch_Description" xml:space="preserve">
    <value>This warning is caused when a catch() block has no specified exception type after a catch (System.Exception e) block. The warning advises that the catch() block will not catch any exceptions.

A catch() block after a catch (System.Exception e) block can catch non-CLS exceptions if the RuntimeCompatibilityAttribute is set to false in the AssemblyInfo.cs file: [assembly: RuntimeCompatibilityAttribute(WrapNonExceptionThrows = false)]. If this attribute is not set explicitly to false, all thrown non-CLS exceptions are wrapped as Exceptions and the catch (System.Exception e) block catches them.</value>
  </data>
  <data name="ERR_IncrementLvalueExpected" xml:space="preserve">
    <value>The operand of an increment or decrement operator must be a variable, property or indexer</value>
  </data>
  <data name="ERR_NoSuchMemberOrExtension" xml:space="preserve">
    <value>'{0}' does not contain a definition for '{1}' and no extension method '{1}' accepting a first argument of type '{0}' could be found (are you missing a using directive or an assembly reference?)</value>
  </data>
  <data name="ERR_NoSuchMemberOrExtensionNeedUsing" xml:space="preserve">
    <value>'{0}' does not contain a definition for '{1}' and no extension method '{1}' accepting a first argument of type '{0}' could be found (are you missing a using directive for '{2}'?)</value>
  </data>
  <data name="ERR_BadThisParam" xml:space="preserve">
    <value>Method '{0}' has a parameter modifier 'this' which is not on the first parameter</value>
  </data>
  <data name="ERR_BadRefWithThis" xml:space="preserve">
    <value> The parameter modifier 'ref' cannot be used with 'this' </value>
  </data>
  <data name="ERR_BadOutWithThis" xml:space="preserve">
    <value> The parameter modifier 'out' cannot be used with 'this' </value>
  </data>
  <data name="ERR_BadTypeforThis" xml:space="preserve">
    <value>The first parameter of an extension method cannot be of type '{0}'</value>
  </data>
  <data name="ERR_BadParamModThis" xml:space="preserve">
    <value>A parameter array cannot be used with 'this' modifier on an extension method</value>
  </data>
  <data name="ERR_BadExtensionMeth" xml:space="preserve">
    <value>Extension method must be static</value>
  </data>
  <data name="ERR_BadExtensionAgg" xml:space="preserve">
    <value>Extension method must be defined in a non-generic static class</value>
  </data>
  <data name="ERR_DupParamMod" xml:space="preserve">
    <value>A parameter can only have one '{0}' modifier</value>
  </data>
  <data name="ERR_MultiParamMod" xml:space="preserve">
    <value>A parameter cannot have all the specified modifiers; there are too many modifiers on the parameter</value>
  </data>
  <data name="ERR_ExtensionMethodsDecl" xml:space="preserve">
    <value>Extension methods must be defined in a top level static class; {0} is a nested class</value>
  </data>
  <data name="ERR_ExtensionAttrNotFound" xml:space="preserve">
    <value>Cannot define a new extension method because the compiler required type '{0}' cannot be found. Are you missing a reference to System.Core.dll?</value>
  </data>
  <data name="ERR_ExplicitExtension" xml:space="preserve">
    <value>Do not use 'System.Runtime.CompilerServices.ExtensionAttribute'. Use the 'this' keyword instead.</value>
  </data>
  <data name="ERR_ExplicitDynamicAttr" xml:space="preserve">
    <value>Do not use 'System.Runtime.CompilerServices.DynamicAttribute'. Use the 'dynamic' keyword instead.</value>
  </data>
  <data name="ERR_NoDynamicPhantomOnBaseCtor" xml:space="preserve">
    <value>The constructor call needs to be dynamically dispatched, but cannot be because it is part of a constructor initializer. Consider casting the dynamic arguments.</value>
  </data>
  <data name="ERR_ValueTypeExtDelegate" xml:space="preserve">
    <value>Extension method '{0}' defined on value type '{1}' cannot be used to create delegates</value>
  </data>
  <data name="ERR_BadArgCount" xml:space="preserve">
    <value>No overload for method '{0}' takes {1} arguments</value>
  </data>
  <data name="ERR_BadArgType" xml:space="preserve">
    <value>Argument {0}: cannot convert from '{1}' to '{2}'</value>
  </data>
  <data name="ERR_NoSourceFile" xml:space="preserve">
    <value>Source file '{0}' could not be opened -- {1}</value>
  </data>
  <data name="ERR_CantRefResource" xml:space="preserve">
    <value>Cannot link resource files when building a module</value>
  </data>
  <data name="ERR_ResourceNotUnique" xml:space="preserve">
    <value>Resource identifier '{0}' has already been used in this assembly</value>
  </data>
  <data name="ERR_ResourceFileNameNotUnique" xml:space="preserve">
    <value>Each linked resource and module must have a unique filename. Filename '{0}' is specified more than once in this assembly</value>
  </data>
  <data name="ERR_ImportNonAssembly" xml:space="preserve">
    <value>The referenced file '{0}' is not an assembly</value>
  </data>
  <data name="ERR_RefLvalueExpected" xml:space="preserve">
    <value>A ref or out value must be an assignable variable</value>
  </data>
  <data name="ERR_BaseInStaticMeth" xml:space="preserve">
    <value>Keyword 'base' is not available in a static method</value>
  </data>
  <data name="ERR_BaseInBadContext" xml:space="preserve">
    <value>Keyword 'base' is not available in the current context</value>
  </data>
  <data name="ERR_RbraceExpected" xml:space="preserve">
    <value>} expected</value>
  </data>
  <data name="ERR_LbraceExpected" xml:space="preserve">
    <value>{ expected</value>
  </data>
  <data name="ERR_InExpected" xml:space="preserve">
    <value>'in' expected</value>
  </data>
  <data name="ERR_InvalidPreprocExpr" xml:space="preserve">
    <value>Invalid preprocessor expression</value>
  </data>
  <data name="ERR_InvalidMemberDecl" xml:space="preserve">
    <value>Invalid token '{0}' in class, struct, or interface member declaration</value>
  </data>
  <data name="ERR_MemberNeedsType" xml:space="preserve">
    <value>Method must have a return type</value>
  </data>
  <data name="ERR_BadBaseType" xml:space="preserve">
    <value>Invalid base type</value>
  </data>
  <data name="WRN_EmptySwitch" xml:space="preserve">
    <value>Empty switch block</value>
  </data>
  <data name="WRN_EmptySwitch_Title" xml:space="preserve">
    <value>Empty switch block</value>
  </data>
  <data name="ERR_ExpectedEndTry" xml:space="preserve">
    <value>Expected catch or finally</value>
  </data>
  <data name="ERR_InvalidExprTerm" xml:space="preserve">
    <value>Invalid expression term '{0}'</value>
  </data>
  <data name="ERR_BadNewExpr" xml:space="preserve">
    <value>A new expression requires (), [], or {} after type</value>
  </data>
  <data name="ERR_NoNamespacePrivate" xml:space="preserve">
    <value>Elements defined in a namespace cannot be explicitly declared as private, protected, or protected internal</value>
  </data>
  <data name="ERR_BadVarDecl" xml:space="preserve">
    <value>Expected ; or = (cannot specify constructor arguments in declaration)</value>
  </data>
  <data name="ERR_UsingAfterElements" xml:space="preserve">
    <value>A using clause must precede all other elements defined in the namespace except extern alias declarations</value>
  </data>
  <data name="ERR_BadBinOpArgs" xml:space="preserve">
    <value>Overloaded binary operator '{0}' takes two parameters</value>
  </data>
  <data name="ERR_BadUnOpArgs" xml:space="preserve">
    <value>Overloaded unary operator '{0}' takes one parameter</value>
  </data>
  <data name="ERR_NoVoidParameter" xml:space="preserve">
    <value>Invalid parameter type 'void'</value>
  </data>
  <data name="ERR_DuplicateAlias" xml:space="preserve">
    <value>The using alias '{0}' appeared previously in this namespace</value>
  </data>
  <data name="ERR_BadProtectedAccess" xml:space="preserve">
    <value>Cannot access protected member '{0}' via a qualifier of type '{1}'; the qualifier must be of type '{2}' (or derived from it)</value>
  </data>
  <data name="ERR_AddModuleAssembly" xml:space="preserve">
    <value>'{0}' cannot be added to this assembly because it already is an assembly</value>
  </data>
  <data name="ERR_BindToBogusProp2" xml:space="preserve">
    <value>Property, indexer, or event '{0}' is not supported by the language; try directly calling accessor methods '{1}' or '{2}'</value>
  </data>
  <data name="ERR_BindToBogusProp1" xml:space="preserve">
    <value>Property, indexer, or event '{0}' is not supported by the language; try directly calling accessor method '{1}'</value>
  </data>
  <data name="ERR_NoVoidHere" xml:space="preserve">
    <value>Keyword 'void' cannot be used in this context</value>
  </data>
  <data name="ERR_IndexerNeedsParam" xml:space="preserve">
    <value>Indexers must have at least one parameter</value>
  </data>
  <data name="ERR_BadArraySyntax" xml:space="preserve">
    <value>Array type specifier, [], must appear before parameter name</value>
  </data>
  <data name="ERR_BadOperatorSyntax" xml:space="preserve">
    <value>Declaration is not valid; use '{0} operator &lt;dest-type&gt; (...' instead</value>
  </data>
  <data name="ERR_MainClassNotFound" xml:space="preserve">
    <value>Could not find '{0}' specified for Main method</value>
  </data>
  <data name="ERR_MainClassNotClass" xml:space="preserve">
    <value>'{0}' specified for Main method must be a valid non-generic class or struct</value>
  </data>
  <data name="ERR_NoMainInClass" xml:space="preserve">
    <value>'{0}' does not have a suitable static Main method</value>
  </data>
  <data name="ERR_MainClassIsImport" xml:space="preserve">
    <value>Cannot use '{0}' for Main method because it is imported</value>
  </data>
  <data name="ERR_OutputNeedsName" xml:space="preserve">
    <value>Outputs without source must have the /out option specified</value>
  </data>
  <data name="ERR_CantHaveWin32ResAndManifest" xml:space="preserve">
    <value>Conflicting options specified: Win32 resource file; Win32 manifest</value>
  </data>
  <data name="ERR_CantHaveWin32ResAndIcon" xml:space="preserve">
    <value>Conflicting options specified: Win32 resource file; Win32 icon</value>
  </data>
  <data name="ERR_CantReadResource" xml:space="preserve">
    <value>Error reading resource '{0}' -- '{1}'</value>
  </data>
  <data name="ERR_DocFileGen" xml:space="preserve">
    <value>Error writing to XML documentation file: {0}</value>
  </data>
  <data name="WRN_XMLParseError" xml:space="preserve">
    <value>XML comment has badly formed XML -- '{0}'</value>
  </data>
  <data name="WRN_XMLParseError_Title" xml:space="preserve">
    <value>XML comment has badly formed XML</value>
  </data>
  <data name="WRN_DuplicateParamTag" xml:space="preserve">
    <value>XML comment has a duplicate param tag for '{0}'</value>
  </data>
  <data name="WRN_DuplicateParamTag_Title" xml:space="preserve">
    <value>XML comment has a duplicate param tag</value>
  </data>
  <data name="WRN_UnmatchedParamTag" xml:space="preserve">
    <value>XML comment has a param tag for '{0}', but there is no parameter by that name</value>
  </data>
  <data name="WRN_UnmatchedParamTag_Title" xml:space="preserve">
    <value>XML comment has a param tag, but there is no parameter by that name</value>
  </data>
  <data name="WRN_UnmatchedParamRefTag" xml:space="preserve">
    <value>XML comment on '{1}' has a paramref tag for '{0}', but there is no parameter by that name</value>
  </data>
  <data name="WRN_UnmatchedParamRefTag_Title" xml:space="preserve">
    <value>XML comment has a paramref tag, but there is no parameter by that name</value>
  </data>
  <data name="WRN_MissingParamTag" xml:space="preserve">
    <value>Parameter '{0}' has no matching param tag in the XML comment for '{1}' (but other parameters do)</value>
  </data>
  <data name="WRN_MissingParamTag_Title" xml:space="preserve">
    <value>Parameter has no matching param tag in the XML comment (but other parameters do)</value>
  </data>
  <data name="WRN_BadXMLRef" xml:space="preserve">
    <value>XML comment has cref attribute '{0}' that could not be resolved</value>
  </data>
  <data name="WRN_BadXMLRef_Title" xml:space="preserve">
    <value>XML comment has cref attribute that could not be resolved</value>
  </data>
  <data name="ERR_BadStackAllocExpr" xml:space="preserve">
    <value>A stackalloc expression requires [] after type</value>
  </data>
  <data name="ERR_InvalidLineNumber" xml:space="preserve">
    <value>The line number specified for #line directive is missing or invalid</value>
  </data>
  <data name="ERR_MissingPPFile" xml:space="preserve">
    <value>Quoted file name, single-line comment or end-of-line expected</value>
  </data>
  <data name="ERR_ExpectedPPFile" xml:space="preserve">
    <value>Quoted file name expected</value>
  </data>
  <data name="ERR_ReferenceDirectiveOnlyAllowedInScripts" xml:space="preserve">
    <value>#r is only allowed in scripts</value>
  </data>
  <data name="ERR_ForEachMissingMember" xml:space="preserve">
    <value>foreach statement cannot operate on variables of type '{0}' because '{0}' does not contain a public definition for '{1}'</value>
  </data>
  <data name="WRN_BadXMLRefParamType" xml:space="preserve">
    <value>Invalid type for parameter {0} in XML comment cref attribute: '{1}'</value>
  </data>
  <data name="WRN_BadXMLRefParamType_Title" xml:space="preserve">
    <value>Invalid type for parameter in XML comment cref attribute</value>
  </data>
  <data name="WRN_BadXMLRefReturnType" xml:space="preserve">
    <value>Invalid return type in XML comment cref attribute</value>
  </data>
  <data name="WRN_BadXMLRefReturnType_Title" xml:space="preserve">
    <value>Invalid return type in XML comment cref attribute</value>
  </data>
  <data name="ERR_BadWin32Res" xml:space="preserve">
    <value>Error reading Win32 resources -- {0}</value>
  </data>
  <data name="WRN_BadXMLRefSyntax" xml:space="preserve">
    <value>XML comment has syntactically incorrect cref attribute '{0}'</value>
  </data>
  <data name="WRN_BadXMLRefSyntax_Title" xml:space="preserve">
    <value>XML comment has syntactically incorrect cref attribute</value>
  </data>
  <data name="ERR_BadModifierLocation" xml:space="preserve">
    <value>Member modifier '{0}' must precede the member type and name</value>
  </data>
  <data name="ERR_MissingArraySize" xml:space="preserve">
    <value>Array creation must have array size or array initializer</value>
  </data>
  <data name="WRN_UnprocessedXMLComment" xml:space="preserve">
    <value>XML comment is not placed on a valid language element</value>
  </data>
  <data name="WRN_UnprocessedXMLComment_Title" xml:space="preserve">
    <value>XML comment is not placed on a valid language element</value>
  </data>
  <data name="WRN_FailedInclude" xml:space="preserve">
    <value>Unable to include XML fragment '{1}' of file '{0}' -- {2}</value>
  </data>
  <data name="WRN_FailedInclude_Title" xml:space="preserve">
    <value>Unable to include XML fragment</value>
  </data>
  <data name="WRN_InvalidInclude" xml:space="preserve">
    <value>Invalid XML include element -- {0}</value>
  </data>
  <data name="WRN_InvalidInclude_Title" xml:space="preserve">
    <value>Invalid XML include element</value>
  </data>
  <data name="WRN_MissingXMLComment" xml:space="preserve">
    <value>Missing XML comment for publicly visible type or member '{0}'</value>
  </data>
  <data name="WRN_MissingXMLComment_Title" xml:space="preserve">
    <value>Missing XML comment for publicly visible type or member</value>
  </data>
  <data name="WRN_MissingXMLComment_Description" xml:space="preserve">
    <value>The /doc compiler option was specified, but one or more constructs did not have comments.</value>
  </data>
  <data name="WRN_XMLParseIncludeError" xml:space="preserve">
    <value>Badly formed XML in included comments file -- '{0}'</value>
  </data>
  <data name="WRN_XMLParseIncludeError_Title" xml:space="preserve">
    <value>Badly formed XML in included comments file</value>
  </data>
  <data name="ERR_BadDelArgCount" xml:space="preserve">
    <value>Delegate '{0}' does not take {1} arguments</value>
  </data>
  <data name="ERR_UnexpectedSemicolon" xml:space="preserve">
    <value>Semicolon after method or accessor block is not valid</value>
  </data>
  <data name="ERR_MethodReturnCantBeRefAny" xml:space="preserve">
    <value>Method or delegate cannot return type '{0}'</value>
  </data>
  <data name="ERR_CompileCancelled" xml:space="preserve">
    <value>Compilation cancelled by user</value>
  </data>
  <data name="ERR_MethodArgCantBeRefAny" xml:space="preserve">
    <value>Cannot make reference to variable of type '{0}'</value>
  </data>
  <data name="ERR_AssgReadonlyLocal" xml:space="preserve">
    <value>Cannot assign to '{0}' because it is read-only</value>
  </data>
  <data name="ERR_RefReadonlyLocal" xml:space="preserve">
    <value>Cannot use '{0}' as a ref or out value because it is read-only</value>
  </data>
  <data name="ERR_CantUseRequiredAttribute" xml:space="preserve">
    <value>The RequiredAttribute attribute is not permitted on C# types</value>
  </data>
  <data name="ERR_NoModifiersOnAccessor" xml:space="preserve">
    <value>Modifiers cannot be placed on event accessor declarations</value>
  </data>
  <data name="ERR_ParamsCantBeRefOut" xml:space="preserve">
    <value>The params parameter cannot be declared as ref or out</value>
  </data>
  <data name="ERR_ReturnNotLValue" xml:space="preserve">
    <value>Cannot modify the return value of '{0}' because it is not a variable</value>
  </data>
  <data name="ERR_MissingCoClass" xml:space="preserve">
    <value>The managed coclass wrapper class '{0}' for interface '{1}' cannot be found (are you missing an assembly reference?)</value>
  </data>
  <data name="ERR_AmbiguousAttribute" xml:space="preserve">
    <value>'{0}' is ambiguous between '{1}' and '{2}'; use either '@{0}' or '{0}Attribute'</value>
  </data>
  <data name="ERR_BadArgExtraRef" xml:space="preserve">
    <value>Argument {0} may not be passed with the '{1}' keyword</value>
  </data>
  <data name="WRN_CmdOptionConflictsSource" xml:space="preserve">
    <value>Option '{0}' overrides attribute '{1}' given in a source file or added module</value>
  </data>
  <data name="WRN_CmdOptionConflictsSource_Title" xml:space="preserve">
    <value>Option overrides attribute given in a source file or added module</value>
  </data>
  <data name="WRN_CmdOptionConflictsSource_Description" xml:space="preserve">
    <value>This warning occurs if the assembly attributes AssemblyKeyFileAttribute or AssemblyKeyNameAttribute found in source conflict with the /keyfile or /keycontainer command line option or key file name or key container specified in the Project Properties.</value>
  </data>
  <data name="ERR_BadCompatMode" xml:space="preserve">
    <value>Invalid option '{0}' for /langversion; must be ISO-1, ISO-2, Default or an integer in range 1 to 7.</value>
  </data>
  <data name="ERR_DelegateOnConditional" xml:space="preserve">
    <value>Cannot create delegate with '{0}' because it or a method it overrides has a Conditional attribute</value>
  </data>
  <data name="ERR_CantMakeTempFile" xml:space="preserve">
    <value>Cannot create temporary file -- {0}</value>
  </data>
  <data name="ERR_BadArgRef" xml:space="preserve">
    <value>Argument {0} must be passed with the '{1}' keyword</value>
  </data>
  <data name="ERR_YieldInAnonMeth" xml:space="preserve">
    <value>The yield statement cannot be used inside an anonymous method or lambda expression</value>
  </data>
  <data name="ERR_ReturnInIterator" xml:space="preserve">
    <value>Cannot return a value from an iterator. Use the yield return statement to return a value, or yield break to end the iteration.</value>
  </data>
  <data name="ERR_BadIteratorArgType" xml:space="preserve">
    <value>Iterators cannot have ref or out parameters</value>
  </data>
  <data name="ERR_BadIteratorReturn" xml:space="preserve">
    <value>The body of '{0}' cannot be an iterator block because '{1}' is not an iterator interface type</value>
  </data>
  <data name="ERR_BadYieldInFinally" xml:space="preserve">
    <value>Cannot yield in the body of a finally clause</value>
  </data>
  <data name="ERR_BadYieldInTryOfCatch" xml:space="preserve">
    <value>Cannot yield a value in the body of a try block with a catch clause</value>
  </data>
  <data name="ERR_EmptyYield" xml:space="preserve">
    <value>Expression expected after yield return</value>
  </data>
  <data name="ERR_AnonDelegateCantUse" xml:space="preserve">
    <value>Cannot use ref or out parameter '{0}' inside an anonymous method, lambda expression, or query expression</value>
  </data>
  <data name="ERR_IllegalInnerUnsafe" xml:space="preserve">
    <value>Unsafe code may not appear in iterators</value>
  </data>
  <data name="ERR_BadYieldInCatch" xml:space="preserve">
    <value>Cannot yield a value in the body of a catch clause</value>
  </data>
  <data name="ERR_BadDelegateLeave" xml:space="preserve">
    <value>Control cannot leave the body of an anonymous method or lambda expression</value>
  </data>
  <data name="WRN_IllegalPragma" xml:space="preserve">
    <value>Unrecognized #pragma directive</value>
  </data>
  <data name="WRN_IllegalPragma_Title" xml:space="preserve">
    <value>Unrecognized #pragma directive</value>
  </data>
  <data name="WRN_IllegalPPWarning" xml:space="preserve">
    <value>Expected disable or restore</value>
  </data>
  <data name="WRN_IllegalPPWarning_Title" xml:space="preserve">
    <value>Expected disable or restore after #pragma warning</value>
  </data>
  <data name="WRN_BadRestoreNumber" xml:space="preserve">
    <value>Cannot restore warning 'CS{0}' because it was disabled globally</value>
  </data>
  <data name="WRN_BadRestoreNumber_Title" xml:space="preserve">
    <value>Cannot restore warning because it was disabled globally</value>
  </data>
  <data name="ERR_VarargsIterator" xml:space="preserve">
    <value>__arglist is not allowed in the parameter list of iterators</value>
  </data>
  <data name="ERR_UnsafeIteratorArgType" xml:space="preserve">
    <value>Iterators cannot have unsafe parameters or yield types</value>
  </data>
  <data name="ERR_BadCoClassSig" xml:space="preserve">
    <value>The managed coclass wrapper class signature '{0}' for interface '{1}' is not a valid class name signature</value>
  </data>
  <data name="ERR_MultipleIEnumOfT" xml:space="preserve">
    <value>foreach statement cannot operate on variables of type '{0}' because it implements multiple instantiations of '{1}'; try casting to a specific interface instantiation</value>
  </data>
  <data name="ERR_FixedDimsRequired" xml:space="preserve">
    <value>A fixed size buffer field must have the array size specifier after the field name</value>
  </data>
  <data name="ERR_FixedNotInStruct" xml:space="preserve">
    <value>Fixed size buffer fields may only be members of structs</value>
  </data>
  <data name="ERR_AnonymousReturnExpected" xml:space="preserve">
    <value>Not all code paths return a value in {0} of type '{1}'</value>
  </data>
  <data name="WRN_NonECMAFeature" xml:space="preserve">
    <value>Feature '{0}' is not part of the standardized ISO C# language specification, and may not be accepted by other compilers</value>
  </data>
  <data name="WRN_NonECMAFeature_Title" xml:space="preserve">
    <value>Feature is not part of the standardized ISO C# language specification, and may not be accepted by other compilers</value>
  </data>
  <data name="ERR_ExpectedVerbatimLiteral" xml:space="preserve">
    <value>Keyword, identifier, or string expected after verbatim specifier: @</value>
  </data>
  <data name="ERR_AssgReadonly2" xml:space="preserve">
    <value>Members of readonly field '{0}' cannot be modified (except in a constructor or a variable initializer)</value>
  </data>
  <data name="ERR_RefReadonly2" xml:space="preserve">
    <value>Members of readonly field '{0}' cannot be used as a ref or out value (except in a constructor)</value>
  </data>
  <data name="ERR_AssgReadonlyStatic2" xml:space="preserve">
    <value>Fields of static readonly field '{0}' cannot be assigned to (except in a static constructor or a variable initializer)</value>
  </data>
  <data name="ERR_RefReadonlyStatic2" xml:space="preserve">
    <value>Fields of static readonly field '{0}' cannot be used as a ref or out value (except in a static constructor)</value>
  </data>
  <data name="ERR_AssgReadonlyLocal2Cause" xml:space="preserve">
    <value>Cannot modify members of '{0}' because it is a '{1}'</value>
  </data>
  <data name="ERR_RefReadonlyLocal2Cause" xml:space="preserve">
    <value>Cannot use fields of '{0}' as a ref or out value because it is a '{1}'</value>
  </data>
  <data name="ERR_AssgReadonlyLocalCause" xml:space="preserve">
    <value>Cannot assign to '{0}' because it is a '{1}'</value>
  </data>
  <data name="ERR_RefReadonlyLocalCause" xml:space="preserve">
    <value>Cannot use '{0}' as a ref or out value because it is a '{1}'</value>
  </data>
  <data name="WRN_ErrorOverride" xml:space="preserve">
    <value>{0}. See also error CS{1}.</value>
  </data>
  <data name="WRN_ErrorOverride_Title" xml:space="preserve">
    <value>Warning is overriding an error</value>
  </data>
  <data name="WRN_ErrorOverride_Description" xml:space="preserve">
    <value>The compiler emits this warning when it overrides an error with a warning. For information about the problem, search for the error code mentioned.</value>
  </data>
  <data name="ERR_AnonMethToNonDel" xml:space="preserve">
    <value>Cannot convert {0} to type '{1}' because it is not a delegate type</value>
  </data>
  <data name="ERR_CantConvAnonMethParams" xml:space="preserve">
    <value>Cannot convert {0} to delegate type '{1}' because the parameter types do not match the delegate parameter types</value>
  </data>
  <data name="ERR_CantConvAnonMethReturns" xml:space="preserve">
    <value>Cannot convert {0} to intended delegate type because some of the return types in the block are not implicitly convertible to the delegate return type</value>
  </data>
  <data name="ERR_BadAsyncReturnExpression" xml:space="preserve">
    <value>Since this is an async method, the return expression must be of type '{0}' rather than 'Task&lt;{0}&gt;'</value>
  </data>
  <data name="ERR_CantConvAsyncAnonFuncReturns" xml:space="preserve">
    <value>Cannot convert async {0} to delegate type '{1}'. An async {0} may return void, Task or Task&lt;T&gt;, none of which are convertible to '{1}'.</value>
  </data>
  <data name="ERR_IllegalFixedType" xml:space="preserve">
    <value>Fixed size buffer type must be one of the following: bool, byte, short, int, long, char, sbyte, ushort, uint, ulong, float or double</value>
  </data>
  <data name="ERR_FixedOverflow" xml:space="preserve">
    <value>Fixed size buffer of length {0} and type '{1}' is too big</value>
  </data>
  <data name="ERR_InvalidFixedArraySize" xml:space="preserve">
    <value>Fixed size buffers must have a length greater than zero</value>
  </data>
  <data name="ERR_FixedBufferNotFixed" xml:space="preserve">
    <value>You cannot use fixed size buffers contained in unfixed expressions. Try using the fixed statement.</value>
  </data>
  <data name="ERR_AttributeNotOnAccessor" xml:space="preserve">
    <value>Attribute '{0}' is not valid on property or event accessors. It is only valid on '{1}' declarations.</value>
  </data>
  <data name="WRN_InvalidSearchPathDir" xml:space="preserve">
    <value>Invalid search path '{0}' specified in '{1}' -- '{2}'</value>
  </data>
  <data name="WRN_InvalidSearchPathDir_Title" xml:space="preserve">
    <value>Invalid search path specified</value>
  </data>
  <data name="ERR_IllegalVarArgs" xml:space="preserve">
    <value>__arglist is not valid in this context</value>
  </data>
  <data name="ERR_IllegalParams" xml:space="preserve">
    <value>params is not valid in this context</value>
  </data>
  <data name="ERR_BadModifiersOnNamespace" xml:space="preserve">
    <value>A namespace declaration cannot have modifiers or attributes</value>
  </data>
  <data name="ERR_BadPlatformType" xml:space="preserve">
    <value>Invalid option '{0}' for /platform; must be anycpu, x86, Itanium or x64</value>
  </data>
  <data name="ERR_ThisStructNotInAnonMeth" xml:space="preserve">
    <value>Anonymous methods, lambda expressions, and query expressions inside structs cannot access instance members of 'this'. Consider copying 'this' to a local variable outside the anonymous method, lambda expression or query expression and using the local instead.</value>
  </data>
  <data name="ERR_NoConvToIDisp" xml:space="preserve">
    <value>'{0}': type used in a using statement must be implicitly convertible to 'System.IDisposable'</value>
  </data>
  <data name="ERR_BadParamRef" xml:space="preserve">
    <value>Parameter {0} must be declared with the '{1}' keyword</value>
  </data>
  <data name="ERR_BadParamExtraRef" xml:space="preserve">
    <value>Parameter {0} should not be declared with the '{1}' keyword</value>
  </data>
  <data name="ERR_BadParamType" xml:space="preserve">
    <value>Parameter {0} is declared as type '{1}{2}' but should be '{3}{4}'</value>
  </data>
  <data name="ERR_BadExternIdentifier" xml:space="preserve">
    <value>Invalid extern alias for '/reference'; '{0}' is not a valid identifier</value>
  </data>
  <data name="ERR_AliasMissingFile" xml:space="preserve">
    <value>Invalid reference alias option: '{0}=' -- missing filename</value>
  </data>
  <data name="ERR_GlobalExternAlias" xml:space="preserve">
    <value>You cannot redefine the global extern alias</value>
  </data>
  <data name="ERR_MissingTypeInSource" xml:space="preserve">
    <value>Reference to type '{0}' claims it is defined in this assembly, but it is not defined in source or any added modules</value>
  </data>
  <data name="ERR_MissingTypeInAssembly" xml:space="preserve">
    <value>Reference to type '{0}' claims it is defined in '{1}', but it could not be found</value>
  </data>
  <data name="WRN_MultiplePredefTypes" xml:space="preserve">
    <value>The predefined type '{0}' is defined in multiple assemblies in the global alias; using definition from '{1}'</value>
  </data>
  <data name="WRN_MultiplePredefTypes_Title" xml:space="preserve">
    <value>Predefined type is defined in multiple assemblies in the global alias</value>
  </data>
  <data name="WRN_MultiplePredefTypes_Description" xml:space="preserve">
    <value>This error occurs when a predefined system type such as System.Int32 is found in two assemblies. One way this can happen is if you are referencing mscorlib or System.Runtime.dll from two different places, such as trying to run two versions of the .NET Framework side-by-side.</value>
  </data>
  <data name="ERR_LocalCantBeFixedAndHoisted" xml:space="preserve">
    <value>Local '{0}' or its members cannot have their address taken and be used inside an anonymous method or lambda expression</value>
  </data>
  <data name="WRN_TooManyLinesForDebugger" xml:space="preserve">
    <value>Source file has exceeded the limit of 16,707,565 lines representable in the PDB; debug information will be incorrect</value>
  </data>
  <data name="WRN_TooManyLinesForDebugger_Title" xml:space="preserve">
    <value>Source file has exceeded the limit of 16,707,565 lines representable in the PDB; debug information will be incorrect</value>
  </data>
  <data name="ERR_CantConvAnonMethNoParams" xml:space="preserve">
    <value>Cannot convert anonymous method block without a parameter list to delegate type '{0}' because it has one or more out parameters</value>
  </data>
  <data name="ERR_ConditionalOnNonAttributeClass" xml:space="preserve">
    <value>Attribute '{0}' is only valid on methods or attribute classes</value>
  </data>
  <data name="WRN_CallOnNonAgileField" xml:space="preserve">
    <value>Accessing a member on '{0}' may cause a runtime exception because it is a field of a marshal-by-reference class</value>
  </data>
  <data name="WRN_CallOnNonAgileField_Title" xml:space="preserve">
    <value>Accessing a member on a field of a marshal-by-reference class may cause a runtime exception</value>
  </data>
  <data name="WRN_CallOnNonAgileField_Description" xml:space="preserve">
    <value>This warning occurs when you try to call a method, property, or indexer on a member of a class that derives from MarshalByRefObject, and the member is a value type. Objects that inherit from MarshalByRefObject are typically intended to be marshaled by reference across an application domain. If any code ever attempts to directly access the value-type member of such an object across an application domain, a runtime exception will occur. To resolve the warning, first copy the member into a local variable and call the method on that variable.</value>
  </data>
  <data name="WRN_BadWarningNumber" xml:space="preserve">
    <value>'{0}' is not a valid warning number</value>
  </data>
  <data name="WRN_BadWarningNumber_Title" xml:space="preserve">
    <value>Not a valid warning number</value>
  </data>
  <data name="WRN_BadWarningNumber_Description" xml:space="preserve">
    <value>A number that was passed to the #pragma warning preprocessor directive was not a valid warning number. Verify that the number represents a warning, not an error.</value>
  </data>
  <data name="WRN_InvalidNumber" xml:space="preserve">
    <value>Invalid number</value>
  </data>
  <data name="WRN_InvalidNumber_Title" xml:space="preserve">
    <value>Invalid number</value>
  </data>
  <data name="WRN_FileNameTooLong" xml:space="preserve">
    <value>Invalid filename specified for preprocessor directive. Filename is too long or not a valid filename.</value>
  </data>
  <data name="WRN_FileNameTooLong_Title" xml:space="preserve">
    <value>Invalid filename specified for preprocessor directive</value>
  </data>
  <data name="WRN_IllegalPPChecksum" xml:space="preserve">
    <value>Invalid #pragma checksum syntax; should be #pragma checksum "filename" "{XXXXXXXX-XXXX-XXXX-XXXX-XXXXXXXXXXXX}" "XXXX..."</value>
  </data>
  <data name="WRN_IllegalPPChecksum_Title" xml:space="preserve">
    <value>Invalid #pragma checksum syntax</value>
  </data>
  <data name="WRN_EndOfPPLineExpected" xml:space="preserve">
    <value>Single-line comment or end-of-line expected</value>
  </data>
  <data name="WRN_EndOfPPLineExpected_Title" xml:space="preserve">
    <value>Single-line comment or end-of-line expected after #pragma directive</value>
  </data>
  <data name="WRN_ConflictingChecksum" xml:space="preserve">
    <value>Different checksum values given for '{0}'</value>
  </data>
  <data name="WRN_ConflictingChecksum_Title" xml:space="preserve">
    <value>Different #pragma checksum values given</value>
  </data>
  <data name="WRN_InvalidAssemblyName" xml:space="preserve">
    <value>Assembly reference '{0}' is invalid and cannot be resolved</value>
  </data>
  <data name="WRN_InvalidAssemblyName_Title" xml:space="preserve">
    <value>Assembly reference is invalid and cannot be resolved</value>
  </data>
  <data name="WRN_InvalidAssemblyName_Description" xml:space="preserve">
    <value>This warning indicates that an attribute, such as InternalsVisibleToAttribute, was not specified correctly.</value>
  </data>
  <data name="WRN_UnifyReferenceMajMin" xml:space="preserve">
    <value>Assuming assembly reference '{0}' used by '{1}' matches identity '{2}' of '{3}', you may need to supply runtime policy</value>
  </data>
  <data name="WRN_UnifyReferenceMajMin_Title" xml:space="preserve">
    <value>Assuming assembly reference matches identity</value>
  </data>
  <data name="WRN_UnifyReferenceMajMin_Description" xml:space="preserve">
    <value>The two assemblies differ in release and/or version number. For unification to occur, you must specify directives in the application's .config file, and you must provide the correct strong name of an assembly.</value>
  </data>
  <data name="WRN_UnifyReferenceBldRev" xml:space="preserve">
    <value>Assuming assembly reference '{0}' used by '{1}' matches identity '{2}' of '{3}', you may need to supply runtime policy</value>
  </data>
  <data name="WRN_UnifyReferenceBldRev_Title" xml:space="preserve">
    <value>Assuming assembly reference matches identity</value>
  </data>
  <data name="WRN_UnifyReferenceBldRev_Description" xml:space="preserve">
    <value>The two assemblies differ in release and/or version number. For unification to occur, you must specify directives in the application's .config file, and you must provide the correct strong name of an assembly.</value>
  </data>
  <data name="ERR_DuplicateImport" xml:space="preserve">
    <value>Multiple assemblies with equivalent identity have been imported: '{0}' and '{1}'. Remove one of the duplicate references.</value>
  </data>
  <data name="ERR_DuplicateImportSimple" xml:space="preserve">
    <value>An assembly with the same simple name '{0}' has already been imported. Try removing one of the references (e.g. '{1}') or sign them to enable side-by-side.</value>
  </data>
  <data name="ERR_AssemblyMatchBadVersion" xml:space="preserve">
    <value>Assembly '{0}' with identity '{1}' uses '{2}' which has a higher version than referenced assembly '{3}' with identity '{4}'</value>
  </data>
  <data name="ERR_FixedNeedsLvalue" xml:space="preserve">
    <value>Fixed size buffers can only be accessed through locals or fields</value>
  </data>
  <data name="WRN_DuplicateTypeParamTag" xml:space="preserve">
    <value>XML comment has a duplicate typeparam tag for '{0}'</value>
  </data>
  <data name="WRN_DuplicateTypeParamTag_Title" xml:space="preserve">
    <value>XML comment has a duplicate typeparam tag</value>
  </data>
  <data name="WRN_UnmatchedTypeParamTag" xml:space="preserve">
    <value>XML comment has a typeparam tag for '{0}', but there is no type parameter by that name</value>
  </data>
  <data name="WRN_UnmatchedTypeParamTag_Title" xml:space="preserve">
    <value>XML comment has a typeparam tag, but there is no type parameter by that name</value>
  </data>
  <data name="WRN_UnmatchedTypeParamRefTag" xml:space="preserve">
    <value>XML comment on '{1}' has a typeparamref tag for '{0}', but there is no type parameter by that name</value>
  </data>
  <data name="WRN_UnmatchedTypeParamRefTag_Title" xml:space="preserve">
    <value>XML comment has a typeparamref tag, but there is no type parameter by that name</value>
  </data>
  <data name="WRN_MissingTypeParamTag" xml:space="preserve">
    <value>Type parameter '{0}' has no matching typeparam tag in the XML comment on '{1}' (but other type parameters do)</value>
  </data>
  <data name="WRN_MissingTypeParamTag_Title" xml:space="preserve">
    <value>Type parameter has no matching typeparam tag in the XML comment (but other type parameters do)</value>
  </data>
  <data name="ERR_CantChangeTypeOnOverride" xml:space="preserve">
    <value>'{0}': type must be '{2}' to match overridden member '{1}'</value>
  </data>
  <data name="ERR_DoNotUseFixedBufferAttr" xml:space="preserve">
    <value>Do not use 'System.Runtime.CompilerServices.FixedBuffer' attribute. Use the 'fixed' field modifier instead.</value>
  </data>
  <data name="WRN_AssignmentToSelf" xml:space="preserve">
    <value>Assignment made to same variable; did you mean to assign something else?</value>
  </data>
  <data name="WRN_AssignmentToSelf_Title" xml:space="preserve">
    <value>Assignment made to same variable</value>
  </data>
  <data name="WRN_ComparisonToSelf" xml:space="preserve">
    <value>Comparison made to same variable; did you mean to compare something else?</value>
  </data>
  <data name="WRN_ComparisonToSelf_Title" xml:space="preserve">
    <value>Comparison made to same variable</value>
  </data>
  <data name="ERR_CantOpenWin32Res" xml:space="preserve">
    <value>Error opening Win32 resource file '{0}' -- '{1}'</value>
  </data>
  <data name="WRN_DotOnDefault" xml:space="preserve">
    <value>Expression will always cause a System.NullReferenceException because the default value of '{0}' is null</value>
  </data>
  <data name="WRN_DotOnDefault_Title" xml:space="preserve">
    <value>Expression will always cause a System.NullReferenceException because the type's default value is null</value>
  </data>
  <data name="ERR_NoMultipleInheritance" xml:space="preserve">
    <value>Class '{0}' cannot have multiple base classes: '{1}' and '{2}'</value>
  </data>
  <data name="ERR_BaseClassMustBeFirst" xml:space="preserve">
    <value>Base class '{0}' must come before any interfaces</value>
  </data>
  <data name="WRN_BadXMLRefTypeVar" xml:space="preserve">
    <value>XML comment has cref attribute '{0}' that refers to a type parameter</value>
  </data>
  <data name="WRN_BadXMLRefTypeVar_Title" xml:space="preserve">
    <value>XML comment has cref attribute that refers to a type parameter</value>
  </data>
  <data name="ERR_FriendAssemblyBadArgs" xml:space="preserve">
    <value>Friend assembly reference '{0}' is invalid. InternalsVisibleTo declarations cannot have a version, culture, public key token, or processor architecture specified.</value>
  </data>
  <data name="ERR_FriendAssemblySNReq" xml:space="preserve">
    <value>Friend assembly reference '{0}' is invalid. Strong-name signed assemblies must specify a public key in their InternalsVisibleTo declarations.</value>
  </data>
  <data name="ERR_DelegateOnNullable" xml:space="preserve">
    <value>Cannot bind delegate to '{0}' because it is a member of 'System.Nullable&lt;T&gt;'</value>
  </data>
  <data name="ERR_BadCtorArgCount" xml:space="preserve">
    <value>'{0}' does not contain a constructor that takes {1} arguments</value>
  </data>
  <data name="ERR_GlobalAttributesNotFirst" xml:space="preserve">
    <value>Assembly and module attributes must precede all other elements defined in a file except using clauses and extern alias declarations</value>
  </data>
  <data name="ERR_ExpressionExpected" xml:space="preserve">
    <value>Expected expression</value>
  </data>
  <data name="ERR_InvalidSubsystemVersion" xml:space="preserve">
    <value>Invalid version {0} for /subsystemversion. The version must be 6.02 or greater for ARM or AppContainerExe, and 4.00 or greater otherwise</value>
  </data>
  <data name="ERR_InteropMethodWithBody" xml:space="preserve">
    <value>Embedded interop method '{0}' contains a body.</value>
  </data>
  <data name="ERR_BadWarningLevel" xml:space="preserve">
    <value>Warning level must be in the range 0-4</value>
  </data>
  <data name="ERR_BadDebugType" xml:space="preserve">
    <value>Invalid option '{0}' for /debug; must be 'portable', 'embedded', 'full' or 'pdbonly'</value>
  </data>
  <data name="ERR_BadResourceVis" xml:space="preserve">
    <value>Invalid option '{0}'; Resource visibility must be either 'public' or 'private'</value>
  </data>
  <data name="ERR_DefaultValueTypeMustMatch" xml:space="preserve">
    <value>The type of the argument to the DefaultParameterValue attribute must match the parameter type</value>
  </data>
  <data name="ERR_DefaultValueBadValueType" xml:space="preserve">
    <value>Argument of type '{0}' is not applicable for the DefaultParameterValue attribute</value>
  </data>
  <data name="ERR_MemberAlreadyInitialized" xml:space="preserve">
    <value>Duplicate initialization of member '{0}'</value>
  </data>
  <data name="ERR_MemberCannotBeInitialized" xml:space="preserve">
    <value>Member '{0}' cannot be initialized. It is not a field or property.</value>
  </data>
  <data name="ERR_StaticMemberInObjectInitializer" xml:space="preserve">
    <value>Static field or property '{0}' cannot be assigned in an object initializer</value>
  </data>
  <data name="ERR_ReadonlyValueTypeInObjectInitializer" xml:space="preserve">
    <value>Members of readonly field '{0}' of type '{1}' cannot be assigned with an object initializer because it is of a value type</value>
  </data>
  <data name="ERR_ValueTypePropertyInObjectInitializer" xml:space="preserve">
    <value>Members of property '{0}' of type '{1}' cannot be assigned with an object initializer because it is of a value type</value>
  </data>
  <data name="ERR_UnsafeTypeInObjectCreation" xml:space="preserve">
    <value>Unsafe type '{0}' cannot be used in object creation</value>
  </data>
  <data name="ERR_EmptyElementInitializer" xml:space="preserve">
    <value>Element initializer cannot be empty</value>
  </data>
  <data name="ERR_InitializerAddHasWrongSignature" xml:space="preserve">
    <value>The best overloaded method match for '{0}' has wrong signature for the initializer element. The initializable Add must be an accessible instance method.</value>
  </data>
  <data name="ERR_CollectionInitRequiresIEnumerable" xml:space="preserve">
    <value>Cannot initialize type '{0}' with a collection initializer because it does not implement 'System.Collections.IEnumerable'</value>
  </data>
  <data name="ERR_CantSetWin32Manifest" xml:space="preserve">
    <value>Error reading Win32 manifest file '{0}' -- '{1}'</value>
  </data>
  <data name="WRN_CantHaveManifestForModule" xml:space="preserve">
    <value>Ignoring /win32manifest for module because it only applies to assemblies</value>
  </data>
  <data name="WRN_CantHaveManifestForModule_Title" xml:space="preserve">
    <value>Ignoring /win32manifest for module because it only applies to assemblies</value>
  </data>
  <data name="ERR_BadExtensionArgTypes" xml:space="preserve">
    <value>'{0}' does not contain a definition for '{1}' and the best extension method overload '{2}' has some invalid arguments</value>
  </data>
  <data name="ERR_BadInstanceArgType" xml:space="preserve">
    <value>'{0}' does not contain a definition for '{1}' and the best extension method overload '{2}' requires a receiver of type '{3}'</value>
  </data>
  <data name="ERR_QueryDuplicateRangeVariable" xml:space="preserve">
    <value>The range variable '{0}' has already been declared</value>
  </data>
  <data name="ERR_QueryRangeVariableOverrides" xml:space="preserve">
    <value>The range variable '{0}' conflicts with a previous declaration of '{0}'</value>
  </data>
  <data name="ERR_QueryRangeVariableAssignedBadValue" xml:space="preserve">
    <value>Cannot assign {0} to a range variable</value>
  </data>
  <data name="ERR_QueryNoProviderCastable" xml:space="preserve">
    <value>Could not find an implementation of the query pattern for source type '{0}'.  '{1}' not found.  Consider explicitly specifying the type of the range variable '{2}'.</value>
  </data>
  <data name="ERR_QueryNoProviderStandard" xml:space="preserve">
    <value>Could not find an implementation of the query pattern for source type '{0}'.  '{1}' not found.  Are you missing a reference to 'System.Core.dll' or a using directive for 'System.Linq'?</value>
  </data>
  <data name="ERR_QueryNoProvider" xml:space="preserve">
    <value>Could not find an implementation of the query pattern for source type '{0}'.  '{1}' not found.</value>
  </data>
  <data name="ERR_QueryOuterKey" xml:space="preserve">
    <value>The name '{0}' is not in scope on the left side of 'equals'.  Consider swapping the expressions on either side of 'equals'.</value>
  </data>
  <data name="ERR_QueryInnerKey" xml:space="preserve">
    <value>The name '{0}' is not in scope on the right side of 'equals'.  Consider swapping the expressions on either side of 'equals'.</value>
  </data>
  <data name="ERR_QueryOutRefRangeVariable" xml:space="preserve">
    <value>Cannot pass the range variable '{0}' as an out or ref parameter</value>
  </data>
  <data name="ERR_QueryMultipleProviders" xml:space="preserve">
    <value>Multiple implementations of the query pattern were found for source type '{0}'.  Ambiguous call to '{1}'.</value>
  </data>
  <data name="ERR_QueryTypeInferenceFailedMulti" xml:space="preserve">
    <value>The type of one of the expressions in the {0} clause is incorrect.  Type inference failed in the call to '{1}'.</value>
  </data>
  <data name="ERR_QueryTypeInferenceFailed" xml:space="preserve">
    <value>The type of the expression in the {0} clause is incorrect.  Type inference failed in the call to '{1}'.</value>
  </data>
  <data name="ERR_QueryTypeInferenceFailedSelectMany" xml:space="preserve">
    <value>An expression of type '{0}' is not allowed in a subsequent from clause in a query expression with source type '{1}'.  Type inference failed in the call to '{2}'.</value>
  </data>
  <data name="ERR_ExpressionTreeContainsPointerOp" xml:space="preserve">
    <value>An expression tree may not contain an unsafe pointer operation</value>
  </data>
  <data name="ERR_ExpressionTreeContainsAnonymousMethod" xml:space="preserve">
    <value>An expression tree may not contain an anonymous method expression</value>
  </data>
  <data name="ERR_AnonymousMethodToExpressionTree" xml:space="preserve">
    <value>An anonymous method expression cannot be converted to an expression tree</value>
  </data>
  <data name="ERR_QueryRangeVariableReadOnly" xml:space="preserve">
    <value>Range variable '{0}' cannot be assigned to -- it is read only</value>
  </data>
  <data name="ERR_QueryRangeVariableSameAsTypeParam" xml:space="preserve">
    <value>The range variable '{0}' cannot have the same name as a method type parameter</value>
  </data>
  <data name="ERR_TypeVarNotFoundRangeVariable" xml:space="preserve">
    <value>The contextual keyword 'var' cannot be used in a range variable declaration</value>
  </data>
  <data name="ERR_BadArgTypesForCollectionAdd" xml:space="preserve">
    <value>The best overloaded Add method '{0}' for the collection initializer has some invalid arguments</value>
  </data>
  <data name="ERR_ByRefParameterInExpressionTree" xml:space="preserve">
    <value>An expression tree lambda may not contain an out or ref parameter</value>
  </data>
  <data name="ERR_VarArgsInExpressionTree" xml:space="preserve">
    <value>An expression tree lambda may not contain a method with variable arguments</value>
  </data>
  <data name="ERR_MemGroupInExpressionTree" xml:space="preserve">
    <value>An expression tree lambda may not contain a method group</value>
  </data>
  <data name="ERR_InitializerAddHasParamModifiers" xml:space="preserve">
    <value>The best overloaded method match '{0}' for the collection initializer element cannot be used. Collection initializer 'Add' methods cannot have ref or out parameters.</value>
  </data>
  <data name="ERR_NonInvocableMemberCalled" xml:space="preserve">
    <value>Non-invocable member '{0}' cannot be used like a method.</value>
  </data>
  <data name="WRN_MultipleRuntimeImplementationMatches" xml:space="preserve">
    <value>Member '{0}' implements interface member '{1}' in type '{2}'. There are multiple matches for the interface member at run-time. It is implementation dependent which method will be called.</value>
  </data>
  <data name="WRN_MultipleRuntimeImplementationMatches_Title" xml:space="preserve">
    <value>Member implements interface member with multiple matches at run-time</value>
  </data>
  <data name="WRN_MultipleRuntimeImplementationMatches_Description" xml:space="preserve">
    <value>This warning can be generated when two interface methods are differentiated only by whether a particular parameter is marked with ref or with out. It is best to change your code to avoid this warning because it is not obvious or guaranteed which method is called at runtime.

Although C# distinguishes between out and ref, the CLR sees them as the same. When deciding which method implements the interface, the CLR just picks one.

Give the compiler some way to differentiate the methods. For example, you can give them different names or provide an additional parameter on one of them.</value>
  </data>
  <data name="WRN_MultipleRuntimeOverrideMatches" xml:space="preserve">
    <value>Member '{1}' overrides '{0}'. There are multiple override candidates at run-time. It is implementation dependent which method will be called.</value>
  </data>
  <data name="WRN_MultipleRuntimeOverrideMatches_Title" xml:space="preserve">
    <value>Member overrides base member with multiple override candidates at run-time</value>
  </data>
  <data name="ERR_ObjectOrCollectionInitializerWithDelegateCreation" xml:space="preserve">
    <value>Object and collection initializer expressions may not be applied to a delegate creation expression</value>
  </data>
  <data name="ERR_InvalidConstantDeclarationType" xml:space="preserve">
    <value>'{0}' is of type '{1}'. The type specified in a constant declaration must be sbyte, byte, short, ushort, int, uint, long, ulong, char, float, double, decimal, bool, string, an enum-type, or a reference-type.</value>
  </data>
  <data name="ERR_FileNotFound" xml:space="preserve">
    <value>Source file '{0}' could not be found.</value>
  </data>
  <data name="WRN_FileAlreadyIncluded" xml:space="preserve">
    <value>Source file '{0}' specified multiple times</value>
  </data>
  <data name="WRN_FileAlreadyIncluded_Title" xml:space="preserve">
    <value>Source file specified multiple times</value>
  </data>
  <data name="ERR_NoFileSpec" xml:space="preserve">
    <value>Missing file specification for '{0}' option</value>
  </data>
  <data name="ERR_SwitchNeedsString" xml:space="preserve">
    <value>Command-line syntax error: Missing '{0}' for '{1}' option</value>
  </data>
  <data name="ERR_BadSwitch" xml:space="preserve">
    <value>Unrecognized option: '{0}'</value>
  </data>
  <data name="WRN_NoSources" xml:space="preserve">
    <value>No source files specified.</value>
  </data>
  <data name="WRN_NoSources_Title" xml:space="preserve">
    <value>No source files specified</value>
  </data>
  <data name="ERR_ExpectedSingleScript" xml:space="preserve">
    <value>Expected a script (.csx file) but none specified</value>
  </data>
  <data name="ERR_OpenResponseFile" xml:space="preserve">
    <value>Error opening response file '{0}'</value>
  </data>
  <data name="ERR_CantOpenFileWrite" xml:space="preserve">
    <value>Cannot open '{0}' for writing -- '{1}'</value>
  </data>
  <data name="ERR_BadBaseNumber" xml:space="preserve">
    <value>Invalid image base number '{0}'</value>
  </data>
  <data name="ERR_BinaryFile" xml:space="preserve">
    <value>'{0}' is a binary file instead of a text file</value>
  </data>
  <data name="FTL_BadCodepage" xml:space="preserve">
    <value>Code page '{0}' is invalid or not installed</value>
  </data>
  <data name="FTL_BadChecksumAlgorithm" xml:space="preserve">
    <value>Algorithm '{0}' is not supported</value>
  </data>
  <data name="ERR_NoMainOnDLL" xml:space="preserve">
    <value>Cannot specify /main if building a module or library</value>
  </data>
  <data name="FTL_InvalidTarget" xml:space="preserve">
    <value>Invalid target type for /target: must specify 'exe', 'winexe', 'library', or 'module'</value>
  </data>
  <data name="FTL_InputFileNameTooLong" xml:space="preserve">
    <value>File name '{0}' is empty, contains invalid characters, has a drive specification without an absolute path, or is too long</value>
  </data>
  <data name="WRN_NoConfigNotOnCommandLine" xml:space="preserve">
    <value>Ignoring /noconfig option because it was specified in a response file</value>
  </data>
  <data name="WRN_NoConfigNotOnCommandLine_Title" xml:space="preserve">
    <value>Ignoring /noconfig option because it was specified in a response file</value>
  </data>
  <data name="ERR_InvalidFileAlignment" xml:space="preserve">
    <value>Invalid file section alignment '{0}'</value>
  </data>
  <data name="ERR_InvalidOutputName" xml:space="preserve">
    <value>Invalid output name: {0}</value>
  </data>
  <data name="ERR_InvalidDebugInformationFormat" xml:space="preserve">
    <value>Invalid debug information format: {0}</value>
  </data>
  <data name="ERR_LegacyObjectIdSyntax" xml:space="preserve">
    <value>'id#' syntax is no longer supported. Use '$id' instead.</value>
  </data>
  <data name="WRN_DefineIdentifierRequired" xml:space="preserve">
    <value>Invalid value for '/define'; '{0}' is not a valid identifier</value>
  </data>
  <data name="WRN_DefineIdentifierRequired_Title" xml:space="preserve">
    <value>Invalid value for '/define'; not a valid identifier</value>
  </data>
  <data name="FTL_OutputFileExists" xml:space="preserve">
    <value>Cannot create short filename '{0}' when a long filename with the same short filename already exists</value>
  </data>
  <data name="ERR_OneAliasPerReference" xml:space="preserve">
    <value>A /reference option that declares an extern alias can only have one filename. To specify multiple aliases or filenames, use multiple /reference options.</value>
  </data>
  <data name="ERR_SwitchNeedsNumber" xml:space="preserve">
    <value>Command-line syntax error: Missing ':&lt;number&gt;' for '{0}' option</value>
  </data>
  <data name="ERR_MissingDebugSwitch" xml:space="preserve">
    <value>The /pdb option requires that the /debug option also be used</value>
  </data>
  <data name="ERR_ComRefCallInExpressionTree" xml:space="preserve">
    <value>An expression tree lambda may not contain a COM call with ref omitted on arguments</value>
  </data>
  <data name="ERR_InvalidFormatForGuidForOption" xml:space="preserve">
    <value>Command-line syntax error: Invalid Guid format '{0}' for option '{1}'</value>
  </data>
  <data name="ERR_MissingGuidForOption" xml:space="preserve">
    <value>Command-line syntax error: Missing Guid for option '{1}'</value>
  </data>
  <data name="WRN_CLS_NoVarArgs" xml:space="preserve">
    <value>Methods with variable arguments are not CLS-compliant</value>
  </data>
  <data name="WRN_CLS_NoVarArgs_Title" xml:space="preserve">
    <value>Methods with variable arguments are not CLS-compliant</value>
  </data>
  <data name="WRN_CLS_BadArgType" xml:space="preserve">
    <value>Argument type '{0}' is not CLS-compliant</value>
  </data>
  <data name="WRN_CLS_BadArgType_Title" xml:space="preserve">
    <value>Argument type is not CLS-compliant</value>
  </data>
  <data name="WRN_CLS_BadReturnType" xml:space="preserve">
    <value>Return type of '{0}' is not CLS-compliant</value>
  </data>
  <data name="WRN_CLS_BadReturnType_Title" xml:space="preserve">
    <value>Return type is not CLS-compliant</value>
  </data>
  <data name="WRN_CLS_BadFieldPropType" xml:space="preserve">
    <value>Type of '{0}' is not CLS-compliant</value>
  </data>
  <data name="WRN_CLS_BadFieldPropType_Title" xml:space="preserve">
    <value>Type is not CLS-compliant</value>
  </data>
  <data name="WRN_CLS_BadFieldPropType_Description" xml:space="preserve">
    <value>A public, protected, or protected internal variable must be of a type that is compliant with the Common Language Specification (CLS).</value>
  </data>
  <data name="WRN_CLS_BadIdentifierCase" xml:space="preserve">
    <value>Identifier '{0}' differing only in case is not CLS-compliant</value>
  </data>
  <data name="WRN_CLS_BadIdentifierCase_Title" xml:space="preserve">
    <value>Identifier differing only in case is not CLS-compliant</value>
  </data>
  <data name="WRN_CLS_OverloadRefOut" xml:space="preserve">
    <value>Overloaded method '{0}' differing only in ref or out, or in array rank, is not CLS-compliant</value>
  </data>
  <data name="WRN_CLS_OverloadRefOut_Title" xml:space="preserve">
    <value>Overloaded method differing only in ref or out, or in array rank, is not CLS-compliant</value>
  </data>
  <data name="WRN_CLS_OverloadUnnamed" xml:space="preserve">
    <value>Overloaded method '{0}' differing only by unnamed array types is not CLS-compliant</value>
  </data>
  <data name="WRN_CLS_OverloadUnnamed_Title" xml:space="preserve">
    <value>Overloaded method differing only by unnamed array types is not CLS-compliant</value>
  </data>
  <data name="WRN_CLS_OverloadUnnamed_Description" xml:space="preserve">
    <value>This error occurs if you have an overloaded method that takes a jagged array and the only difference between the method signatures is the element type of the array. To avoid this error, consider using a rectangular array rather than a jagged array; use an additional parameter to disambiguate the function call; rename one or more of the overloaded methods; or, if CLS Compliance is not needed, remove the CLSCompliantAttribute attribute.</value>
  </data>
  <data name="WRN_CLS_BadIdentifier" xml:space="preserve">
    <value>Identifier '{0}' is not CLS-compliant</value>
  </data>
  <data name="WRN_CLS_BadIdentifier_Title" xml:space="preserve">
    <value>Identifier is not CLS-compliant</value>
  </data>
  <data name="WRN_CLS_BadBase" xml:space="preserve">
    <value>'{0}': base type '{1}' is not CLS-compliant</value>
  </data>
  <data name="WRN_CLS_BadBase_Title" xml:space="preserve">
    <value>Base type is not CLS-compliant</value>
  </data>
  <data name="WRN_CLS_BadBase_Description" xml:space="preserve">
    <value>A base type was marked as not having to be compliant with the Common Language Specification (CLS) in an assembly that was marked as being CLS compliant. Either remove the attribute that specifies the assembly is CLS compliant or remove the attribute that indicates the type is not CLS compliant.</value>
  </data>
  <data name="WRN_CLS_BadInterfaceMember" xml:space="preserve">
    <value>'{0}': CLS-compliant interfaces must have only CLS-compliant members</value>
  </data>
  <data name="WRN_CLS_BadInterfaceMember_Title" xml:space="preserve">
    <value>CLS-compliant interfaces must have only CLS-compliant members</value>
  </data>
  <data name="WRN_CLS_NoAbstractMembers" xml:space="preserve">
    <value>'{0}': only CLS-compliant members can be abstract</value>
  </data>
  <data name="WRN_CLS_NoAbstractMembers_Title" xml:space="preserve">
    <value>Only CLS-compliant members can be abstract</value>
  </data>
  <data name="WRN_CLS_NotOnModules" xml:space="preserve">
    <value>You must specify the CLSCompliant attribute on the assembly, not the module, to enable CLS compliance checking</value>
  </data>
  <data name="WRN_CLS_NotOnModules_Title" xml:space="preserve">
    <value>You must specify the CLSCompliant attribute on the assembly, not the module, to enable CLS compliance checking</value>
  </data>
  <data name="WRN_CLS_ModuleMissingCLS" xml:space="preserve">
    <value>Added modules must be marked with the CLSCompliant attribute to match the assembly</value>
  </data>
  <data name="WRN_CLS_ModuleMissingCLS_Title" xml:space="preserve">
    <value>Added modules must be marked with the CLSCompliant attribute to match the assembly</value>
  </data>
  <data name="WRN_CLS_AssemblyNotCLS" xml:space="preserve">
    <value>'{0}' cannot be marked as CLS-compliant because the assembly does not have a CLSCompliant attribute</value>
  </data>
  <data name="WRN_CLS_AssemblyNotCLS_Title" xml:space="preserve">
    <value>Type or member cannot be marked as CLS-compliant because the assembly does not have a CLSCompliant attribute</value>
  </data>
  <data name="WRN_CLS_BadAttributeType" xml:space="preserve">
    <value>'{0}' has no accessible constructors which use only CLS-compliant types</value>
  </data>
  <data name="WRN_CLS_BadAttributeType_Title" xml:space="preserve">
    <value>Type has no accessible constructors which use only CLS-compliant types</value>
  </data>
  <data name="WRN_CLS_ArrayArgumentToAttribute" xml:space="preserve">
    <value>Arrays as attribute arguments is not CLS-compliant</value>
  </data>
  <data name="WRN_CLS_ArrayArgumentToAttribute_Title" xml:space="preserve">
    <value>Arrays as attribute arguments is not CLS-compliant</value>
  </data>
  <data name="WRN_CLS_NotOnModules2" xml:space="preserve">
    <value>You cannot specify the CLSCompliant attribute on a module that differs from the CLSCompliant attribute on the assembly</value>
  </data>
  <data name="WRN_CLS_NotOnModules2_Title" xml:space="preserve">
    <value>You cannot specify the CLSCompliant attribute on a module that differs from the CLSCompliant attribute on the assembly</value>
  </data>
  <data name="WRN_CLS_IllegalTrueInFalse" xml:space="preserve">
    <value>'{0}' cannot be marked as CLS-compliant because it is a member of non-CLS-compliant type '{1}'</value>
  </data>
  <data name="WRN_CLS_IllegalTrueInFalse_Title" xml:space="preserve">
    <value>Type cannot be marked as CLS-compliant because it is a member of non-CLS-compliant type</value>
  </data>
  <data name="WRN_CLS_MeaninglessOnPrivateType" xml:space="preserve">
    <value>CLS compliance checking will not be performed on '{0}' because it is not visible from outside this assembly</value>
  </data>
  <data name="WRN_CLS_MeaninglessOnPrivateType_Title" xml:space="preserve">
    <value>CLS compliance checking will not be performed because it is not visible from outside this assembly</value>
  </data>
  <data name="WRN_CLS_AssemblyNotCLS2" xml:space="preserve">
    <value>'{0}' does not need a CLSCompliant attribute because the assembly does not have a CLSCompliant attribute</value>
  </data>
  <data name="WRN_CLS_AssemblyNotCLS2_Title" xml:space="preserve">
    <value>Type or member does not need a CLSCompliant attribute because the assembly does not have a CLSCompliant attribute</value>
  </data>
  <data name="WRN_CLS_MeaninglessOnParam" xml:space="preserve">
    <value>CLSCompliant attribute has no meaning when applied to parameters. Try putting it on the method instead.</value>
  </data>
  <data name="WRN_CLS_MeaninglessOnParam_Title" xml:space="preserve">
    <value>CLSCompliant attribute has no meaning when applied to parameters</value>
  </data>
  <data name="WRN_CLS_MeaninglessOnReturn" xml:space="preserve">
    <value>CLSCompliant attribute has no meaning when applied to return types. Try putting it on the method instead.</value>
  </data>
  <data name="WRN_CLS_MeaninglessOnReturn_Title" xml:space="preserve">
    <value>CLSCompliant attribute has no meaning when applied to return types</value>
  </data>
  <data name="WRN_CLS_BadTypeVar" xml:space="preserve">
    <value>Constraint type '{0}' is not CLS-compliant</value>
  </data>
  <data name="WRN_CLS_BadTypeVar_Title" xml:space="preserve">
    <value>Constraint type is not CLS-compliant</value>
  </data>
  <data name="WRN_CLS_VolatileField" xml:space="preserve">
    <value>CLS-compliant field '{0}' cannot be volatile</value>
  </data>
  <data name="WRN_CLS_VolatileField_Title" xml:space="preserve">
    <value>CLS-compliant field cannot be volatile</value>
  </data>
  <data name="WRN_CLS_BadInterface" xml:space="preserve">
    <value>'{0}' is not CLS-compliant because base interface '{1}' is not CLS-compliant</value>
  </data>
  <data name="WRN_CLS_BadInterface_Title" xml:space="preserve">
    <value>Type is not CLS-compliant because base interface is not CLS-compliant</value>
  </data>
  <data name="ERR_BadAwaitArg" xml:space="preserve">
    <value>'await' requires that the type {0} have a suitable GetAwaiter method</value>
  </data>
  <data name="ERR_BadAwaitArgIntrinsic" xml:space="preserve">
    <value>Cannot await '{0}'</value>
  </data>
  <data name="ERR_BadAwaiterPattern" xml:space="preserve">
    <value>'await' requires that the return type '{0}' of '{1}.GetAwaiter()' have suitable IsCompleted, OnCompleted, and GetResult members, and implement INotifyCompletion or ICriticalNotifyCompletion</value>
  </data>
  <data name="ERR_BadAwaitArg_NeedSystem" xml:space="preserve">
    <value>'await' requires that the type '{0}' have a suitable GetAwaiter method. Are you missing a using directive for 'System'?</value>
  </data>
  <data name="ERR_BadAwaitArgVoidCall" xml:space="preserve">
    <value>Cannot await 'void'</value>
  </data>
  <data name="ERR_BadAwaitAsIdentifier" xml:space="preserve">
    <value>'await' cannot be used as an identifier within an async method or lambda expression</value>
  </data>
  <data name="ERR_DoesntImplementAwaitInterface" xml:space="preserve">
    <value>'{0}' does not implement '{1}'</value>
  </data>
  <data name="ERR_TaskRetNoObjectRequired" xml:space="preserve">
    <value>Since '{0}' is an async method that returns 'Task', a return keyword must not be followed by an object expression. Did you intend to return 'Task&lt;T&gt;'?</value>
  </data>
  <data name="ERR_BadAsyncReturn" xml:space="preserve">
    <value>The return type of an async method must be void, Task or Task&lt;T&gt;</value>
  </data>
  <data name="ERR_CantReturnVoid" xml:space="preserve">
    <value>Cannot return an expression of type 'void'</value>
  </data>
  <data name="ERR_VarargsAsync" xml:space="preserve">
    <value>__arglist is not allowed in the parameter list of async methods</value>
  </data>
  <data name="ERR_ByRefTypeAndAwait" xml:space="preserve">
    <value>'await' cannot be used in an expression containing the type '{0}'</value>
  </data>
  <data name="ERR_UnsafeAsyncArgType" xml:space="preserve">
    <value>Async methods cannot have unsafe parameters or return types</value>
  </data>
  <data name="ERR_BadAsyncArgType" xml:space="preserve">
    <value>Async methods cannot have ref or out parameters</value>
  </data>
  <data name="ERR_BadAwaitWithoutAsync" xml:space="preserve">
    <value>The 'await' operator can only be used when contained within a method or lambda expression marked with the 'async' modifier</value>
  </data>
  <data name="ERR_BadAwaitWithoutAsyncLambda" xml:space="preserve">
    <value>The 'await' operator can only be used within an async {0}. Consider marking this {0} with the 'async' modifier.</value>
  </data>
  <data name="ERR_BadAwaitWithoutAsyncMethod" xml:space="preserve">
    <value>The 'await' operator can only be used within an async method. Consider marking this method with the 'async' modifier and changing its return type to 'Task&lt;{0}&gt;'.</value>
  </data>
  <data name="ERR_BadAwaitWithoutVoidAsyncMethod" xml:space="preserve">
    <value>The 'await' operator can only be used within an async method. Consider marking this method with the 'async' modifier and changing its return type to 'Task'.</value>
  </data>
  <data name="ERR_BadAwaitInFinally" xml:space="preserve">
    <value>Cannot await in the body of a finally clause</value>
  </data>
  <data name="ERR_BadAwaitInCatch" xml:space="preserve">
    <value>Cannot await in a catch clause</value>
  </data>
  <data name="ERR_BadAwaitInCatchFilter" xml:space="preserve">
    <value>Cannot await in the filter expression of a catch clause</value>
  </data>
  <data name="ERR_BadAwaitInLock" xml:space="preserve">
    <value>Cannot await in the body of a lock statement</value>
  </data>
  <data name="ERR_BadAwaitInStaticVariableInitializer" xml:space="preserve">
    <value>The 'await' operator cannot be used in a static script variable initializer.</value>
  </data>
  <data name="ERR_AwaitInUnsafeContext" xml:space="preserve">
    <value>Cannot await in an unsafe context</value>
  </data>
  <data name="ERR_BadAsyncLacksBody" xml:space="preserve">
    <value>The 'async' modifier can only be used in methods that have a body.</value>
  </data>
  <data name="ERR_BadSpecialByRefLocal" xml:space="preserve">
    <value>Parameters or locals of type '{0}' cannot be declared in async methods or lambda expressions.</value>
  </data>
  <data name="ERR_SecurityCriticalOrSecuritySafeCriticalOnAsync" xml:space="preserve">
    <value>Security attribute '{0}' cannot be applied to an Async method.</value>
  </data>
  <data name="ERR_SecurityCriticalOrSecuritySafeCriticalOnAsyncInClassOrStruct" xml:space="preserve">
    <value>Async methods are not allowed in an Interface, Class, or Structure which has the 'SecurityCritical' or 'SecuritySafeCritical' attribute.</value>
  </data>
  <data name="ERR_MainCantBeAsync" xml:space="preserve">
    <value>'{0}': an entry point cannot be marked with the 'async' modifier</value>
  </data>
  <data name="ERR_BadAwaitInQuery" xml:space="preserve">
    <value>The 'await' operator may only be used in a query expression within the first collection expression of the initial 'from' clause or within the collection expression of a 'join' clause</value>
  </data>
  <data name="WRN_AsyncLacksAwaits" xml:space="preserve">
    <value>This async method lacks 'await' operators and will run synchronously. Consider using the 'await' operator to await non-blocking API calls, or 'await Task.Run(...)' to do CPU-bound work on a background thread.</value>
  </data>
  <data name="WRN_AsyncLacksAwaits_Title" xml:space="preserve">
    <value>Async method lacks 'await' operators and will run synchronously</value>
  </data>
  <data name="WRN_UnobservedAwaitableExpression" xml:space="preserve">
    <value>Because this call is not awaited, execution of the current method continues before the call is completed. Consider applying the 'await' operator to the result of the call.</value>
  </data>
  <data name="WRN_UnobservedAwaitableExpression_Title" xml:space="preserve">
    <value>Because this call is not awaited, execution of the current method continues before the call is completed</value>
  </data>
  <data name="WRN_UnobservedAwaitableExpression_Description" xml:space="preserve">
    <value>The current method calls an async method that returns a Task or a Task&lt;TResult&gt; and doesn't apply the await operator to the result. The call to the async method starts an asynchronous task. However, because no await operator is applied, the program continues without waiting for the task to complete. In most cases, that behavior isn't what you expect. Usually other aspects of the calling method depend on the results of the call or, minimally, the called method is expected to complete before you return from the method that contains the call.

An equally important issue is what happens to exceptions that are raised in the called async method. An exception that's raised in a method that returns a Task or Task&lt;TResult&gt; is stored in the returned task. If you don't await the task or explicitly check for exceptions, the exception is lost. If you await the task, its exception is rethrown.

As a best practice, you should always await the call.

You should consider suppressing the warning only if you're sure that you don't want to wait for the asynchronous call to complete and that the called method won't raise any exceptions. In that case, you can suppress the warning by assigning the task result of the call to a variable.</value>
  </data>
  <data name="ERR_SynchronizedAsyncMethod" xml:space="preserve">
    <value>'MethodImplOptions.Synchronized' cannot be applied to an async method</value>
  </data>
  <data name="ERR_NoConversionForCallerLineNumberParam" xml:space="preserve">
    <value>CallerLineNumberAttribute cannot be applied because there are no standard conversions from type '{0}' to type '{1}'</value>
  </data>
  <data name="ERR_NoConversionForCallerFilePathParam" xml:space="preserve">
    <value>CallerFilePathAttribute cannot be applied because there are no standard conversions from type '{0}' to type '{1}'</value>
  </data>
  <data name="ERR_NoConversionForCallerMemberNameParam" xml:space="preserve">
    <value>CallerMemberNameAttribute cannot be applied because there are no standard conversions from type '{0}' to type '{1}'</value>
  </data>
  <data name="ERR_BadCallerLineNumberParamWithoutDefaultValue" xml:space="preserve">
    <value>The CallerLineNumberAttribute may only be applied to parameters with default values</value>
  </data>
  <data name="ERR_BadCallerFilePathParamWithoutDefaultValue" xml:space="preserve">
    <value>The CallerFilePathAttribute may only be applied to parameters with default values</value>
  </data>
  <data name="ERR_BadCallerMemberNameParamWithoutDefaultValue" xml:space="preserve">
    <value>The CallerMemberNameAttribute may only be applied to parameters with default values</value>
  </data>
  <data name="WRN_CallerLineNumberParamForUnconsumedLocation" xml:space="preserve">
    <value>The CallerLineNumberAttribute applied to parameter '{0}' will have no effect because it applies to a member that is used in contexts that do not allow optional arguments</value>
  </data>
  <data name="WRN_CallerLineNumberParamForUnconsumedLocation_Title" xml:space="preserve">
    <value>The CallerLineNumberAttribute will have no effect because it applies to a member that is used in contexts that do not allow optional arguments</value>
  </data>
  <data name="WRN_CallerFilePathParamForUnconsumedLocation" xml:space="preserve">
    <value>The CallerFilePathAttribute applied to parameter '{0}' will have no effect because it applies to a member that is used in contexts that do not allow optional arguments</value>
  </data>
  <data name="WRN_CallerFilePathParamForUnconsumedLocation_Title" xml:space="preserve">
    <value>The CallerFilePathAttribute will have no effect because it applies to a member that is used in contexts that do not allow optional arguments</value>
  </data>
  <data name="WRN_CallerMemberNameParamForUnconsumedLocation" xml:space="preserve">
    <value>The CallerMemberNameAttribute applied to parameter '{0}' will have no effect because it applies to a member that is used in contexts that do not allow optional arguments</value>
  </data>
  <data name="WRN_CallerMemberNameParamForUnconsumedLocation_Title" xml:space="preserve">
    <value>The CallerMemberNameAttribute will have no effect because it applies to a member that is used in contexts that do not allow optional arguments</value>
  </data>
  <data name="ERR_NoEntryPoint" xml:space="preserve">
    <value>Program does not contain a static 'Main' method suitable for an entry point</value>
  </data>
  <data name="ERR_ArrayInitializerIncorrectLength" xml:space="preserve">
    <value>An array initializer of length '{0}' is expected</value>
  </data>
  <data name="ERR_ArrayInitializerExpected" xml:space="preserve">
    <value>A nested array initializer is expected</value>
  </data>
  <data name="ERR_IllegalVarianceSyntax" xml:space="preserve">
    <value>Invalid variance modifier. Only interface and delegate type parameters can be specified as variant.</value>
  </data>
  <data name="ERR_UnexpectedAliasedName" xml:space="preserve">
    <value>Unexpected use of an aliased name</value>
  </data>
  <data name="ERR_UnexpectedGenericName" xml:space="preserve">
    <value>Unexpected use of a generic name</value>
  </data>
  <data name="ERR_UnexpectedUnboundGenericName" xml:space="preserve">
    <value>Unexpected use of an unbound generic name</value>
  </data>
  <data name="ERR_GlobalStatement" xml:space="preserve">
    <value>Expressions and statements can only occur in a method body</value>
  </data>
  <data name="ERR_NamedArgumentForArray" xml:space="preserve">
    <value>An array access may not have a named argument specifier</value>
  </data>
  <data name="ERR_NotYetImplementedInRoslyn" xml:space="preserve">
    <value>This language feature ('{0}') is not yet implemented.</value>
  </data>
  <data name="ERR_DefaultValueNotAllowed" xml:space="preserve">
    <value>Default values are not valid in this context.</value>
  </data>
  <data name="ERR_CantOpenIcon" xml:space="preserve">
    <value>Error opening icon file {0} -- {1}</value>
  </data>
  <data name="ERR_CantOpenWin32Manifest" xml:space="preserve">
    <value>Error opening Win32 manifest file {0} -- {1}</value>
  </data>
  <data name="ERR_ErrorBuildingWin32Resources" xml:space="preserve">
    <value>Error building Win32 resources -- {0}</value>
  </data>
  <data name="ERR_DefaultValueBeforeRequiredValue" xml:space="preserve">
    <value>Optional parameters must appear after all required parameters</value>
  </data>
  <data name="ERR_ExplicitImplCollisionOnRefOut" xml:space="preserve">
    <value>Cannot inherit interface '{0}' with the specified type parameters because it causes method '{1}' to contain overloads which differ only on ref and out</value>
  </data>
  <data name="ERR_PartialWrongTypeParamsVariance" xml:space="preserve">
    <value>Partial declarations of '{0}' must have the same type parameter names and variance modifiers in the same order</value>
  </data>
  <data name="ERR_UnexpectedVariance" xml:space="preserve">
    <value>Invalid variance: The type parameter '{1}' must be {3} valid on '{0}'. '{1}' is {2}.</value>
  </data>
  <data name="ERR_DeriveFromDynamic" xml:space="preserve">
    <value>'{0}': cannot derive from the dynamic type</value>
  </data>
  <data name="ERR_DeriveFromConstructedDynamic" xml:space="preserve">
    <value>'{0}': cannot implement a dynamic interface '{1}'</value>
  </data>
  <data name="ERR_DynamicTypeAsBound" xml:space="preserve">
    <value>Constraint cannot be the dynamic type</value>
  </data>
  <data name="ERR_ConstructedDynamicTypeAsBound" xml:space="preserve">
    <value>Constraint cannot be a dynamic type '{0}'</value>
  </data>
  <data name="ERR_DynamicRequiredTypesMissing" xml:space="preserve">
    <value>One or more types required to compile a dynamic expression cannot be found. Are you missing a reference?</value>
  </data>
  <data name="ERR_MetadataNameTooLong" xml:space="preserve">
    <value>Name '{0}' exceeds the maximum length allowed in metadata.</value>
  </data>
  <data name="ERR_AttributesNotAllowed" xml:space="preserve">
    <value>Attributes are not valid in this context.</value>
  </data>
  <data name="ERR_ExternAliasNotAllowed" xml:space="preserve">
    <value>'extern alias' is not valid in this context</value>
  </data>
  <data name="WRN_IsDynamicIsConfusing" xml:space="preserve">
    <value>Using '{0}' to test compatibility with '{1}' is essentially identical to testing compatibility with '{2}' and will succeed for all non-null values</value>
  </data>
  <data name="WRN_IsDynamicIsConfusing_Title" xml:space="preserve">
    <value>Using 'is' to test compatibility with 'dynamic' is essentially identical to testing compatibility with 'Object'</value>
  </data>
  <data name="ERR_OverloadRefOutCtor" xml:space="preserve">
    <value>Cannot define overloaded constructor '{0}' because it differs from another constructor only on ref and out</value>
  </data>
  <data name="ERR_YieldNotAllowedInScript" xml:space="preserve">
    <value>Cannot use 'yield' in top-level script code</value>
  </data>
  <data name="ERR_NamespaceNotAllowedInScript" xml:space="preserve">
    <value>Cannot declare namespace in script code</value>
  </data>
  <data name="ERR_GlobalAttributesNotAllowed" xml:space="preserve">
    <value>Assembly and module attributes are not allowed in this context</value>
  </data>
  <data name="ERR_InvalidDelegateType" xml:space="preserve">
    <value>Delegate '{0}' has no invoke method or an invoke method with a return type or parameter types that are not supported.</value>
  </data>
  <data name="WRN_MainIgnored" xml:space="preserve">
    <value>The entry point of the program is global script code; ignoring '{0}' entry point.</value>
  </data>
  <data name="WRN_MainIgnored_Title" xml:space="preserve">
    <value>The entry point of the program is global script code; ignoring entry point</value>
  </data>
  <data name="ERR_StaticInAsOrIs" xml:space="preserve">
    <value>The second operand of an 'is' or 'as' operator may not be static type '{0}'</value>
  </data>
  <data name="ERR_BadVisEventType" xml:space="preserve">
    <value>Inconsistent accessibility: event type '{1}' is less accessible than event '{0}'</value>
  </data>
  <data name="ERR_NamedArgumentSpecificationBeforeFixedArgument" xml:space="preserve">
    <value>Named argument specifications must appear after all fixed arguments have been specified</value>
  </data>
  <data name="ERR_BadNamedArgument" xml:space="preserve">
    <value>The best overload for '{0}' does not have a parameter named '{1}'</value>
  </data>
  <data name="ERR_BadNamedArgumentForDelegateInvoke" xml:space="preserve">
    <value>The delegate '{0}' does not have a parameter named '{1}'</value>
  </data>
  <data name="ERR_DuplicateNamedArgument" xml:space="preserve">
    <value>Named argument '{0}' cannot be specified multiple times</value>
  </data>
  <data name="ERR_NamedArgumentUsedInPositional" xml:space="preserve">
    <value>Named argument '{0}' specifies a parameter for which a positional argument has already been given</value>
  </data>
  <data name="ERR_DefaultValueUsedWithAttributes" xml:space="preserve">
    <value>Cannot specify default parameter value in conjunction with DefaultParameterAttribute or OptionalAttribute</value>
  </data>
  <data name="ERR_DefaultValueMustBeConstant" xml:space="preserve">
    <value>Default parameter value for '{0}' must be a compile-time constant</value>
  </data>
  <data name="ERR_RefOutDefaultValue" xml:space="preserve">
    <value>A ref or out parameter cannot have a default value</value>
  </data>
  <data name="ERR_DefaultValueForExtensionParameter" xml:space="preserve">
    <value>Cannot specify a default value for the 'this' parameter</value>
  </data>
  <data name="ERR_DefaultValueForParamsParameter" xml:space="preserve">
    <value>Cannot specify a default value for a parameter array</value>
  </data>
  <data name="ERR_NoConversionForDefaultParam" xml:space="preserve">
    <value>A value of type '{0}' cannot be used as a default parameter because there are no standard conversions to type '{1}'</value>
  </data>
  <data name="ERR_NoConversionForNubDefaultParam" xml:space="preserve">
    <value>A value of type '{0}' cannot be used as default parameter for nullable parameter '{1}' because '{0}' is not a simple type</value>
  </data>
  <data name="ERR_NotNullRefDefaultParameter" xml:space="preserve">
    <value>'{0}' is of type '{1}'. A default parameter value of a reference type other than string can only be initialized with null</value>
  </data>
  <data name="WRN_DefaultValueForUnconsumedLocation" xml:space="preserve">
    <value>The default value specified for parameter '{0}' will have no effect because it applies to a member that is used in contexts that do not allow optional arguments</value>
  </data>
  <data name="WRN_DefaultValueForUnconsumedLocation_Title" xml:space="preserve">
    <value>The default value specified will have no effect because it applies to a member that is used in contexts that do not allow optional arguments</value>
  </data>
  <data name="ERR_PublicKeyFileFailure" xml:space="preserve">
    <value>Error signing output with public key from file '{0}' -- {1}</value>
  </data>
  <data name="ERR_PublicKeyContainerFailure" xml:space="preserve">
    <value>Error signing output with public key from container '{0}' -- {1}</value>
  </data>
  <data name="ERR_BadDynamicTypeof" xml:space="preserve">
    <value>The typeof operator cannot be used on the dynamic type</value>
  </data>
  <data name="ERR_ExpressionTreeContainsDynamicOperation" xml:space="preserve">
    <value>An expression tree may not contain a dynamic operation</value>
  </data>
  <data name="ERR_BadAsyncExpressionTree" xml:space="preserve">
    <value>Async lambda expressions cannot be converted to expression trees</value>
  </data>
  <data name="ERR_DynamicAttributeMissing" xml:space="preserve">
    <value>Cannot define a class or member that utilizes 'dynamic' because the compiler required type '{0}' cannot be found. Are you missing a reference?</value>
  </data>
  <data name="ERR_CannotPassNullForFriendAssembly" xml:space="preserve">
    <value>Cannot pass null for friend assembly name</value>
  </data>
  <data name="ERR_SignButNoPrivateKey" xml:space="preserve">
    <value>Key file '{0}' is missing the private key needed for signing</value>
  </data>
  <data name="ERR_PublicSignButNoKey" xml:space="preserve">
    <value>Public signing was specified and requires a public key, but no public key was specified.</value>
  </data>
  <data name="ERR_PublicSignNetModule" xml:space="preserve">
    <value>Public signing is not supported for netmodules.</value>
  </data>
  <data name="WRN_DelaySignButNoKey" xml:space="preserve">
    <value>Delay signing was specified and requires a public key, but no public key was specified</value>
  </data>
  <data name="WRN_DelaySignButNoKey_Title" xml:space="preserve">
    <value>Delay signing was specified and requires a public key, but no public key was specified</value>
  </data>
  <data name="ERR_InvalidVersionFormat" xml:space="preserve">
    <value>The specified version string does not conform to the required format - major[.minor[.build[.revision]]]</value>
  </data>
  <data name="ERR_InvalidVersionFormat2" xml:space="preserve">
    <value>The specified version string does not conform to the required format - major.minor.build.revision</value>
  </data>
  <data name="WRN_InvalidVersionFormat" xml:space="preserve">
    <value>The specified version string does not conform to the recommended format - major.minor.build.revision</value>
  </data>
  <data name="WRN_InvalidVersionFormat_Title" xml:space="preserve">
    <value>The specified version string does not conform to the recommended format - major.minor.build.revision</value>
  </data>
  <data name="ERR_InvalidAssemblyCultureForExe" xml:space="preserve">
    <value>Executables cannot be satellite assemblies; culture should always be empty</value>
  </data>
  <data name="ERR_NoCorrespondingArgument" xml:space="preserve">
    <value>There is no argument given that corresponds to the required formal parameter '{0}' of '{1}'</value>
  </data>
  <data name="WRN_UnimplementedCommandLineSwitch" xml:space="preserve">
    <value>The command line switch '{0}' is not yet implemented and was ignored.</value>
  </data>
  <data name="WRN_UnimplementedCommandLineSwitch_Title" xml:space="preserve">
    <value>Command line switch is not yet implemented</value>
  </data>
  <data name="ERR_ModuleEmitFailure" xml:space="preserve">
    <value>Failed to emit module '{0}'.</value>
  </data>
  <data name="ERR_FixedLocalInLambda" xml:space="preserve">
    <value>Cannot use fixed local '{0}' inside an anonymous method, lambda expression, or query expression</value>
  </data>
  <data name="ERR_ExpressionTreeContainsNamedArgument" xml:space="preserve">
    <value>An expression tree may not contain a named argument specification</value>
  </data>
  <data name="ERR_ExpressionTreeContainsOptionalArgument" xml:space="preserve">
    <value>An expression tree may not contain a call or invocation that uses optional arguments</value>
  </data>
  <data name="ERR_ExpressionTreeContainsIndexedProperty" xml:space="preserve">
    <value>An expression tree may not contain an indexed property</value>
  </data>
  <data name="ERR_IndexedPropertyRequiresParams" xml:space="preserve">
    <value>Indexed property '{0}' has non-optional arguments which must be provided</value>
  </data>
  <data name="ERR_IndexedPropertyMustHaveAllOptionalParams" xml:space="preserve">
    <value>Indexed property '{0}' must have all arguments optional</value>
  </data>
  <data name="ERR_SpecialByRefInLambda" xml:space="preserve">
    <value>Instance of type '{0}' cannot be used inside an anonymous function, query expression, iterator block or async method</value>
  </data>
  <data name="ERR_SecurityAttributeMissingAction" xml:space="preserve">
    <value>First argument to a security attribute must be a valid SecurityAction</value>
  </data>
  <data name="ERR_SecurityAttributeInvalidAction" xml:space="preserve">
    <value>Security attribute '{0}' has an invalid SecurityAction value '{1}'</value>
  </data>
  <data name="ERR_SecurityAttributeInvalidActionAssembly" xml:space="preserve">
    <value>SecurityAction value '{0}' is invalid for security attributes applied to an assembly</value>
  </data>
  <data name="ERR_SecurityAttributeInvalidActionTypeOrMethod" xml:space="preserve">
    <value>SecurityAction value '{0}' is invalid for security attributes applied to a type or a method</value>
  </data>
  <data name="ERR_PrincipalPermissionInvalidAction" xml:space="preserve">
    <value>SecurityAction value '{0}' is invalid for PrincipalPermission attribute</value>
  </data>
  <data name="ERR_FeatureNotValidInExpressionTree" xml:space="preserve">
    <value>An expression tree may not contain '{0}'</value>
  </data>
  <data name="ERR_PermissionSetAttributeInvalidFile" xml:space="preserve">
    <value>Unable to resolve file path '{0}' specified for the named argument '{1}' for PermissionSet attribute</value>
  </data>
  <data name="ERR_PermissionSetAttributeFileReadError" xml:space="preserve">
    <value>Error reading file '{0}' specified for the named argument '{1}' for PermissionSet attribute: '{2}'</value>
  </data>
  <data name="ERR_GlobalSingleTypeNameNotFoundFwd" xml:space="preserve">
    <value>The type name '{0}' could not be found in the global namespace. This type has been forwarded to assembly '{1}' Consider adding a reference to that assembly.</value>
  </data>
  <data name="ERR_DottedTypeNameNotFoundInNSFwd" xml:space="preserve">
    <value>The type name '{0}' could not be found in the namespace '{1}'. This type has been forwarded to assembly '{2}' Consider adding a reference to that assembly.</value>
  </data>
  <data name="ERR_SingleTypeNameNotFoundFwd" xml:space="preserve">
    <value>The type name '{0}' could not be found. This type has been forwarded to assembly '{1}'. Consider adding a reference to that assembly.</value>
  </data>
  <data name="ERR_AssemblySpecifiedForLinkAndRef" xml:space="preserve">
    <value>Assemblies '{0}' and '{1}' refer to the same metadata but only one is a linked reference (specified using /link option); consider removing one of the references.</value>
  </data>
  <data name="WRN_DeprecatedCollectionInitAdd" xml:space="preserve">
    <value>The best overloaded Add method '{0}' for the collection initializer element is obsolete.</value>
  </data>
  <data name="WRN_DeprecatedCollectionInitAdd_Title" xml:space="preserve">
    <value>The best overloaded Add method for the collection initializer element is obsolete</value>
  </data>
  <data name="WRN_DeprecatedCollectionInitAddStr" xml:space="preserve">
    <value>The best overloaded Add method '{0}' for the collection initializer element is obsolete. {1}</value>
  </data>
  <data name="WRN_DeprecatedCollectionInitAddStr_Title" xml:space="preserve">
    <value>The best overloaded Add method for the collection initializer element is obsolete</value>
  </data>
  <data name="ERR_DeprecatedCollectionInitAddStr" xml:space="preserve">
    <value>The best overloaded Add method '{0}' for the collection initializer element is obsolete. {1}</value>
  </data>
  <data name="ERR_IteratorInInteractive" xml:space="preserve">
    <value>Yield statements may not appear at the top level in interactive code.</value>
  </data>
  <data name="ERR_SecurityAttributeInvalidTarget" xml:space="preserve">
    <value>Security attribute '{0}' is not valid on this declaration type. Security attributes are only valid on assembly, type and method declarations.</value>
  </data>
  <data name="ERR_BadDynamicMethodArg" xml:space="preserve">
    <value>Cannot use an expression of type '{0}' as an argument to a dynamically dispatched operation.</value>
  </data>
  <data name="ERR_BadDynamicMethodArgLambda" xml:space="preserve">
    <value>Cannot use a lambda expression as an argument to a dynamically dispatched operation without first casting it to a delegate or expression tree type.</value>
  </data>
  <data name="ERR_BadDynamicMethodArgMemgrp" xml:space="preserve">
    <value>Cannot use a method group as an argument to a dynamically dispatched operation. Did you intend to invoke the method?</value>
  </data>
  <data name="ERR_NoDynamicPhantomOnBase" xml:space="preserve">
    <value>The call to method '{0}' needs to be dynamically dispatched, but cannot be because it is part of a base access expression. Consider casting the dynamic arguments or eliminating the base access.</value>
  </data>
  <data name="ERR_BadDynamicQuery" xml:space="preserve">
    <value>Query expressions over source type 'dynamic' or with a join sequence of type 'dynamic' are not allowed</value>
  </data>
  <data name="ERR_NoDynamicPhantomOnBaseIndexer" xml:space="preserve">
    <value>The indexer access needs to be dynamically dispatched, but cannot be because it is part of a base access expression. Consider casting the dynamic arguments or eliminating the base access.</value>
  </data>
  <data name="WRN_DynamicDispatchToConditionalMethod" xml:space="preserve">
    <value>The dynamically dispatched call to method '{0}' may fail at runtime because one or more applicable overloads are conditional methods.</value>
  </data>
  <data name="WRN_DynamicDispatchToConditionalMethod_Title" xml:space="preserve">
    <value>Dynamically dispatched call may fail at runtime because one or more applicable overloads are conditional methods</value>
  </data>
  <data name="ERR_BadArgTypeDynamicExtension" xml:space="preserve">
    <value>'{0}' has no applicable method named '{1}' but appears to have an extension method by that name. Extension methods cannot be dynamically dispatched. Consider casting the dynamic arguments or calling the extension method without the extension method syntax.</value>
  </data>
  <data name="WRN_CallerFilePathPreferredOverCallerMemberName" xml:space="preserve">
    <value>The CallerMemberNameAttribute applied to parameter '{0}' will have no effect. It is overridden by the CallerFilePathAttribute.</value>
  </data>
  <data name="WRN_CallerFilePathPreferredOverCallerMemberName_Title" xml:space="preserve">
    <value>The CallerMemberNameAttribute will have no effect; it is overridden by the CallerFilePathAttribute</value>
  </data>
  <data name="WRN_CallerLineNumberPreferredOverCallerMemberName" xml:space="preserve">
    <value>The CallerMemberNameAttribute applied to parameter '{0}' will have no effect. It is overridden by the CallerLineNumberAttribute.</value>
  </data>
  <data name="WRN_CallerLineNumberPreferredOverCallerMemberName_Title" xml:space="preserve">
    <value>The CallerMemberNameAttribute will have no effect; it is overridden by the CallerLineNumberAttribute</value>
  </data>
  <data name="WRN_CallerLineNumberPreferredOverCallerFilePath" xml:space="preserve">
    <value>The CallerFilePathAttribute applied to parameter '{0}' will have no effect. It is overridden by the CallerLineNumberAttribute.</value>
  </data>
  <data name="WRN_CallerLineNumberPreferredOverCallerFilePath_Title" xml:space="preserve">
    <value>The CallerFilePathAttribute will have no effect; it is overridden by the CallerLineNumberAttribute</value>
  </data>
  <data name="ERR_InvalidDynamicCondition" xml:space="preserve">
    <value>Expression must be implicitly convertible to Boolean or its type '{0}' must define operator '{1}'.</value>
  </data>
  <data name="ERR_MixingWinRTEventWithRegular" xml:space="preserve">
    <value>'{0}' cannot implement '{1}' because '{2}' is a Windows Runtime event and '{3}' is a regular .NET event.</value>
  </data>
  <data name="WRN_CA2000_DisposeObjectsBeforeLosingScope1" xml:space="preserve">
    <value>Call System.IDisposable.Dispose() on allocated instance of {0} before all references to it are out of scope.</value>
  </data>
  <data name="WRN_CA2000_DisposeObjectsBeforeLosingScope1_Title" xml:space="preserve">
    <value>Call System.IDisposable.Dispose() on allocated instance before all references to it are out of scope</value>
  </data>
  <data name="WRN_CA2000_DisposeObjectsBeforeLosingScope2" xml:space="preserve">
    <value>Allocated instance of {0} is not disposed along all exception paths.  Call System.IDisposable.Dispose() before all references to it are out of scope.</value>
  </data>
  <data name="WRN_CA2000_DisposeObjectsBeforeLosingScope2_Title" xml:space="preserve">
    <value>Allocated instance is not disposed along all exception paths</value>
  </data>
  <data name="WRN_CA2202_DoNotDisposeObjectsMultipleTimes" xml:space="preserve">
    <value>Object '{0}' can be disposed more than once.</value>
  </data>
  <data name="WRN_CA2202_DoNotDisposeObjectsMultipleTimes_Title" xml:space="preserve">
    <value>Object can be disposed more than once</value>
  </data>
  <data name="ERR_NewCoClassOnLink" xml:space="preserve">
    <value>Interop type '{0}' cannot be embedded. Use the applicable interface instead.</value>
  </data>
  <data name="ERR_NoPIANestedType" xml:space="preserve">
    <value>Type '{0}' cannot be embedded because it is a nested type. Consider setting the 'Embed Interop Types' property to false.</value>
  </data>
  <data name="ERR_GenericsUsedInNoPIAType" xml:space="preserve">
    <value>Type '{0}' cannot be embedded because it has a generic argument. Consider setting the 'Embed Interop Types' property to false.</value>
  </data>
  <data name="ERR_InteropStructContainsMethods" xml:space="preserve">
    <value>Embedded interop struct '{0}' can contain only public instance fields.</value>
  </data>
  <data name="ERR_WinRtEventPassedByRef" xml:space="preserve">
    <value>A Windows Runtime event may not be passed as an out or ref parameter.</value>
  </data>
  <data name="ERR_MissingMethodOnSourceInterface" xml:space="preserve">
    <value>Source interface '{0}' is missing method '{1}' which is required to embed event '{2}'.</value>
  </data>
  <data name="ERR_MissingSourceInterface" xml:space="preserve">
    <value>Interface '{0}' has an invalid source interface which is required to embed event '{1}'.</value>
  </data>
  <data name="ERR_InteropTypeMissingAttribute" xml:space="preserve">
    <value>Interop type '{0}' cannot be embedded because it is missing the required '{1}' attribute.</value>
  </data>
  <data name="ERR_NoPIAAssemblyMissingAttribute" xml:space="preserve">
    <value>Cannot embed interop types from assembly '{0}' because it is missing the '{1}' attribute.</value>
  </data>
  <data name="ERR_NoPIAAssemblyMissingAttributes" xml:space="preserve">
    <value>Cannot embed interop types from assembly '{0}' because it is missing either the '{1}' attribute or the '{2}' attribute.</value>
  </data>
  <data name="ERR_InteropTypesWithSameNameAndGuid" xml:space="preserve">
    <value>Cannot embed interop type '{0}' found in both assembly '{1}' and '{2}'. Consider setting the 'Embed Interop Types' property to false.</value>
  </data>
  <data name="ERR_LocalTypeNameClash" xml:space="preserve">
    <value>Embedding the interop type '{0}' from assembly '{1}' causes a name clash in the current assembly. Consider setting the 'Embed Interop Types' property to false.</value>
  </data>
  <data name="WRN_ReferencedAssemblyReferencesLinkedPIA" xml:space="preserve">
    <value>A reference was created to embedded interop assembly '{0}' because of an indirect reference to that assembly created by assembly '{1}'. Consider changing the 'Embed Interop Types' property on either assembly.</value>
  </data>
  <data name="WRN_ReferencedAssemblyReferencesLinkedPIA_Title" xml:space="preserve">
    <value>A reference was created to embedded interop assembly because of an indirect assembly reference</value>
  </data>
  <data name="WRN_ReferencedAssemblyReferencesLinkedPIA_Description" xml:space="preserve">
    <value>You have added a reference to an assembly using /link (Embed Interop Types property set to True). This instructs the compiler to embed interop type information from that assembly. However, the compiler cannot embed interop type information from that assembly because another assembly that you have referenced also references that assembly using /reference (Embed Interop Types property set to False).

To embed interop type information for both assemblies, use /link for references to each assembly (set the Embed Interop Types property to True).

To remove the warning, you can use /reference instead (set the Embed Interop Types property to False). In this case, a primary interop assembly (PIA) provides interop type information.</value>
  </data>
  <data name="ERR_GenericsUsedAcrossAssemblies" xml:space="preserve">
    <value>Type '{0}' from assembly '{1}' cannot be used across assembly boundaries because it has a generic type argument that is an embedded interop type.</value>
  </data>
  <data name="ERR_NoCanonicalView" xml:space="preserve">
    <value>Cannot find the interop type that matches the embedded interop type '{0}'. Are you missing an assembly reference?</value>
  </data>
  <data name="ERR_ByRefReturnUnsupported" xml:space="preserve">
    <value>By-reference return type 'ref {0}' is not supported.</value>
  </data>
  <data name="ERR_NetModuleNameMismatch" xml:space="preserve">
    <value>Module name '{0}' stored in '{1}' must match its filename.</value>
  </data>
  <data name="ERR_BadModuleName" xml:space="preserve">
    <value>Invalid module name: {0}</value>
  </data>
  <data name="ERR_BadCompilationOptionValue" xml:space="preserve">
    <value>Invalid '{0}' value: '{1}'.</value>
  </data>
  <data name="ERR_BadAppConfigPath" xml:space="preserve">
    <value>AppConfigPath must be absolute.</value>
  </data>
  <data name="WRN_AssemblyAttributeFromModuleIsOverridden" xml:space="preserve">
    <value>Attribute '{0}' from module '{1}' will be ignored in favor of the instance appearing in source</value>
  </data>
  <data name="WRN_AssemblyAttributeFromModuleIsOverridden_Title" xml:space="preserve">
    <value>Attribute will be ignored in favor of the instance appearing in source</value>
  </data>
  <data name="ERR_CmdOptionConflictsSource" xml:space="preserve">
    <value>Attribute '{0}' given in a source file conflicts with option '{1}'.</value>
  </data>
  <data name="ERR_FixedBufferTooManyDimensions" xml:space="preserve">
    <value>A fixed buffer may only have one dimension.</value>
  </data>
  <data name="WRN_ReferencedAssemblyDoesNotHaveStrongName" xml:space="preserve">
    <value>Referenced assembly '{0}' does not have a strong name.</value>
  </data>
  <data name="WRN_ReferencedAssemblyDoesNotHaveStrongName_Title" xml:space="preserve">
    <value>Referenced assembly does not have a strong name</value>
  </data>
  <data name="ERR_InvalidSignaturePublicKey" xml:space="preserve">
    <value>Invalid signature public key specified in AssemblySignatureKeyAttribute.</value>
  </data>
  <data name="ERR_ExportedTypeConflictsWithDeclaration" xml:space="preserve">
    <value>Type '{0}' exported from module '{1}' conflicts with type declared in primary module of this assembly.</value>
  </data>
  <data name="ERR_ExportedTypesConflict" xml:space="preserve">
    <value>Type '{0}' exported from module '{1}' conflicts with type '{2}' exported from module '{3}'.</value>
  </data>
  <data name="ERR_ForwardedTypeConflictsWithDeclaration" xml:space="preserve">
    <value>Forwarded type '{0}' conflicts with type declared in primary module of this assembly.</value>
  </data>
  <data name="ERR_ForwardedTypesConflict" xml:space="preserve">
    <value>Type '{0}' forwarded to assembly '{1}' conflicts with type '{2}' forwarded to assembly '{3}'.</value>
  </data>
  <data name="ERR_ForwardedTypeConflictsWithExportedType" xml:space="preserve">
    <value>Type '{0}' forwarded to assembly '{1}' conflicts with type '{2}' exported from module '{3}'.</value>
  </data>
  <data name="WRN_RefCultureMismatch" xml:space="preserve">
    <value>Referenced assembly '{0}' has different culture setting of '{1}'.</value>
  </data>
  <data name="WRN_RefCultureMismatch_Title" xml:space="preserve">
    <value>Referenced assembly has different culture setting</value>
  </data>
  <data name="ERR_AgnosticToMachineModule" xml:space="preserve">
    <value>Agnostic assembly cannot have a processor specific module '{0}'.</value>
  </data>
  <data name="ERR_ConflictingMachineModule" xml:space="preserve">
    <value>Assembly and module '{0}' cannot target different processors.</value>
  </data>
  <data name="WRN_ConflictingMachineAssembly" xml:space="preserve">
    <value>Referenced assembly '{0}' targets a different processor.</value>
  </data>
  <data name="WRN_ConflictingMachineAssembly_Title" xml:space="preserve">
    <value>Referenced assembly targets a different processor</value>
  </data>
  <data name="ERR_CryptoHashFailed" xml:space="preserve">
    <value>Cryptographic failure while creating hashes.</value>
  </data>
  <data name="ERR_MissingNetModuleReference" xml:space="preserve">
    <value>Reference to '{0}' netmodule missing.</value>
  </data>
  <data name="ERR_NetModuleNameMustBeUnique" xml:space="preserve">
    <value>Module '{0}' is already defined in this assembly. Each module must have a unique filename.</value>
  </data>
  <data name="ERR_CantReadConfigFile" xml:space="preserve">
    <value>Cannot read config file '{0}' -- '{1}'</value>
  </data>
  <data name="ERR_EncNoPIAReference" xml:space="preserve">
    <value>Cannot continue since the edit includes a reference to an embedded type: '{0}'.</value>
  </data>
  <data name="ERR_EncReferenceToAddedMember" xml:space="preserve">
    <value>Member '{0}' added during the current debug session can only be accessed from within its declaring assembly '{1}'.</value>
  </data>
  <data name="ERR_MutuallyExclusiveOptions" xml:space="preserve">
    <value>Compilation options '{0}' and '{1}' can't both be specified at the same time.</value>
  </data>
  <data name="ERR_LinkedNetmoduleMetadataMustProvideFullPEImage" xml:space="preserve">
    <value>Linked netmodule metadata must provide a full PE image: '{0}'.</value>
  </data>
  <data name="ERR_BadPrefer32OnLib" xml:space="preserve">
    <value>/platform:anycpu32bitpreferred can only be used with /t:exe, /t:winexe and /t:appcontainerexe</value>
  </data>
  <data name="IDS_PathList" xml:space="preserve">
    <value>&lt;path list&gt;</value>
  </data>
  <data name="IDS_Text" xml:space="preserve">
    <value>&lt;text&gt;</value>
  </data>
  <data name="IDS_FeatureNullPropagatingOperator" xml:space="preserve">
    <value>null propagating operator</value>
  </data>
  <data name="IDS_FeatureExpressionBodiedMethod" xml:space="preserve">
    <value>expression-bodied method</value>
  </data>
  <data name="IDS_FeatureExpressionBodiedProperty" xml:space="preserve">
    <value>expression-bodied property</value>
  </data>
  <data name="IDS_FeatureExpressionBodiedIndexer" xml:space="preserve">
    <value>expression-bodied indexer</value>
  </data>
  <data name="IDS_FeatureAutoPropertyInitializer" xml:space="preserve">
    <value>auto property initializer</value>
  </data>
  <data name="IDS_Namespace1" xml:space="preserve">
    <value>&lt;namespace&gt;</value>
  </data>
  <data name="IDS_FeatureRefLocalsReturns" xml:space="preserve">
    <value>byref locals and returns</value>
  </data>
  <data name="CompilationC" xml:space="preserve">
    <value>Compilation (C#): </value>
  </data>
  <data name="SyntaxNodeIsNotWithinSynt" xml:space="preserve">
    <value>Syntax node is not within syntax tree</value>
  </data>
  <data name="LocationMustBeProvided" xml:space="preserve">
    <value>Location must be provided in order to provide minimal type qualification.</value>
  </data>
  <data name="SyntaxTreeSemanticModelMust" xml:space="preserve">
    <value>SyntaxTreeSemanticModel must be provided in order to provide minimal type qualification.</value>
  </data>
  <data name="CantReferenceCompilationOf" xml:space="preserve">
    <value>Can't reference compilation of type '{0}' from {1} compilation.</value>
  </data>
  <data name="SyntaxTreeAlreadyPresent" xml:space="preserve">
    <value>Syntax tree already present</value>
  </data>
  <data name="SubmissionCanOnlyInclude" xml:space="preserve">
    <value>Submission can only include script code.</value>
  </data>
  <data name="SubmissionCanHaveAtMostOne" xml:space="preserve">
    <value>Submission can have at most one syntax tree.</value>
  </data>
  <data name="SyntaxTreeNotFoundTo" xml:space="preserve">
    <value>SyntaxTree '{0}' not found to remove</value>
  </data>
  <data name="TreeMustHaveARootNodeWith" xml:space="preserve">
    <value>tree must have a root node with SyntaxKind.CompilationUnit</value>
  </data>
  <data name="TypeArgumentCannotBeNull" xml:space="preserve">
    <value>Type argument cannot be null</value>
  </data>
  <data name="WrongNumberOfTypeArguments" xml:space="preserve">
    <value>Wrong number of type arguments</value>
  </data>
  <data name="NameConflictForName" xml:space="preserve">
    <value>Name conflict for name {0}</value>
  </data>
  <data name="LookupOptionsHasInvalidCombo" xml:space="preserve">
    <value>LookupOptions has an invalid combination of options</value>
  </data>
  <data name="ItemsMustBeNonEmpty" xml:space="preserve">
    <value>items: must be non-empty</value>
  </data>
  <data name="UseVerbatimIdentifier" xml:space="preserve">
    <value>Use Microsoft.CodeAnalysis.CSharp.SyntaxFactory.Identifier or Microsoft.CodeAnalysis.CSharp.SyntaxFactory.VerbatimIdentifier to create identifier tokens.</value>
  </data>
  <data name="UseLiteralForTokens" xml:space="preserve">
    <value>Use Microsoft.CodeAnalysis.CSharp.SyntaxFactory.Literal to create character literal tokens.</value>
  </data>
  <data name="UseLiteralForNumeric" xml:space="preserve">
    <value>Use Microsoft.CodeAnalysis.CSharp.SyntaxFactory.Literal to create numeric literal tokens.</value>
  </data>
  <data name="ThisMethodCanOnlyBeUsedToCreateTokens" xml:space="preserve">
    <value>This method can only be used to create tokens - {0} is not a token kind.</value>
  </data>
  <data name="GenericParameterDefinition" xml:space="preserve">
    <value>Generic parameter is definition when expected to be reference {0}</value>
  </data>
  <data name="InvalidGetDeclarationNameMultipleDeclarators" xml:space="preserve">
    <value>Called GetDeclarationName for a declaration node that can possibly contain multiple variable declarators.</value>
  </data>
  <data name="TreeNotPartOfCompilation" xml:space="preserve">
    <value>tree not part of compilation</value>
  </data>
  <data name="PositionIsNotWithinSyntax" xml:space="preserve">
    <value>Position is not within syntax tree with full span {0}</value>
  </data>
  <data name="WRN_BadUILang" xml:space="preserve">
    <value>The language name '{0}' is invalid.</value>
  </data>
  <data name="WRN_BadUILang_Title" xml:space="preserve">
    <value>The language name is invalid</value>
  </data>
  <data name="ERR_UnsupportedTransparentIdentifierAccess" xml:space="preserve">
    <value>Transparent identifier member access failed for field '{0}' of '{1}'.  Does the data being queried implement the query pattern?</value>
  </data>
  <data name="ERR_ParamDefaultValueDiffersFromAttribute" xml:space="preserve">
    <value>The parameter has multiple distinct default values.</value>
  </data>
  <data name="ERR_FieldHasMultipleDistinctConstantValues" xml:space="preserve">
    <value>The field has multiple distinct constant values.</value>
  </data>
  <data name="WRN_UnqualifiedNestedTypeInCref" xml:space="preserve">
    <value>Within cref attributes, nested types of generic types should be qualified.</value>
  </data>
  <data name="WRN_UnqualifiedNestedTypeInCref_Title" xml:space="preserve">
    <value>Within cref attributes, nested types of generic types should be qualified</value>
  </data>
  <data name="NotACSharpSymbol" xml:space="preserve">
    <value>Not a C# symbol.</value>
  </data>
  <data name="HDN_UnusedUsingDirective" xml:space="preserve">
    <value>Unnecessary using directive.</value>
  </data>
  <data name="HDN_UnusedExternAlias" xml:space="preserve">
    <value>Unused extern alias.</value>
  </data>
  <data name="ElementsCannotBeNull" xml:space="preserve">
    <value>Elements cannot be null.</value>
  </data>
  <data name="IDS_LIB_ENV" xml:space="preserve">
    <value>LIB environment variable</value>
  </data>
  <data name="IDS_LIB_OPTION" xml:space="preserve">
    <value>/LIB option</value>
  </data>
  <data name="IDS_REFERENCEPATH_OPTION" xml:space="preserve">
    <value>/REFERENCEPATH option</value>
  </data>
  <data name="IDS_DirectoryDoesNotExist" xml:space="preserve">
    <value>directory does not exist</value>
  </data>
  <data name="IDS_DirectoryHasInvalidPath" xml:space="preserve">
    <value>path is too long or invalid</value>
  </data>
  <data name="WRN_NoRuntimeMetadataVersion" xml:space="preserve">
    <value>No value for RuntimeMetadataVersion found. No assembly containing System.Object was found nor was a value for RuntimeMetadataVersion specified through options.</value>
  </data>
  <data name="WRN_NoRuntimeMetadataVersion_Title" xml:space="preserve">
    <value>No value for RuntimeMetadataVersion found</value>
  </data>
  <data name="WrongSemanticModelType" xml:space="preserve">
    <value>Expected a {0} SemanticModel.</value>
  </data>
  <data name="IDS_FeatureLambda" xml:space="preserve">
    <value>lambda expression</value>
  </data>
  <data name="ERR_FeatureNotAvailableInVersion1" xml:space="preserve">
    <value>Feature '{0}' is not available in C# 1.  Please use language version {1} or greater.</value>
  </data>
  <data name="ERR_FeatureNotAvailableInVersion2" xml:space="preserve">
    <value>Feature '{0}' is not available in C# 2.  Please use language version {1} or greater.</value>
  </data>
  <data name="ERR_FeatureNotAvailableInVersion3" xml:space="preserve">
    <value>Feature '{0}' is not available in C# 3.  Please use language version {1} or greater.</value>
  </data>
  <data name="ERR_FeatureNotAvailableInVersion4" xml:space="preserve">
    <value>Feature '{0}' is not available in C# 4.  Please use language version {1} or greater.</value>
  </data>
  <data name="ERR_FeatureNotAvailableInVersion5" xml:space="preserve">
    <value>Feature '{0}' is not available in C# 5.  Please use language version {1} or greater.</value>
  </data>
  <data name="ERR_FeatureNotAvailableInVersion6" xml:space="preserve">
    <value>Feature '{0}' is not available in C# 6.  Please use language version {1} or greater.</value>
  </data>
  <data name="ERR_FeatureNotAvailableInVersion7" xml:space="preserve">
    <value>Feature '{0}' is not available in C# 7.  Please use language version {1} or greater.</value>
  </data>
  <data name="ERR_FeatureIsExperimental" xml:space="preserve">
    <value>Feature '{0}' is experimental and unsupported; use '/features:{1}' to enable.</value>
  </data>
  <data name="ERR_FeatureIsUnimplemented" xml:space="preserve">
    <value>Feature '{0}' is not implemented in this compiler.</value>
  </data>
  <data name="IDS_VersionExperimental" xml:space="preserve">
    <value>'experimental'</value>
  </data>
  <data name="PositionNotWithinTree" xml:space="preserve">
    <value>Position must be within span of the syntax tree.</value>
  </data>
  <data name="SpeculatedSyntaxNodeCannotBelongToCurrentCompilation" xml:space="preserve">
    <value>Syntax node to be speculated cannot belong to a syntax tree from the current compilation.</value>
  </data>
  <data name="ChainingSpeculativeModelIsNotSupported" xml:space="preserve">
    <value>Chaining speculative semantic model is not supported. You should create a speculative model from the non-speculative ParentModel.</value>
  </data>
  <data name="IDS_ToolName" xml:space="preserve">
    <value>Microsoft (R) Visual C# Compiler</value>
  </data>
  <data name="IDS_LogoLine1" xml:space="preserve">
    <value>{0} version {1}</value>
  </data>
  <data name="IDS_LogoLine2" xml:space="preserve">
    <value>Copyright (C) Microsoft Corporation. All rights reserved.</value>
  </data>
  <data name="IDS_CSCHelp" xml:space="preserve">
    <value>
                              Visual C# Compiler Options

                        - OUTPUT FILES -
 /out:&lt;file&gt;                   Specify output file name (default: base name of 
                               file with main class or first file)
 /target:exe                   Build a console executable (default) (Short 
                               form: /t:exe)
 /target:winexe                Build a Windows executable (Short form: 
                               /t:winexe)
 /target:library               Build a library (Short form: /t:library)
 /target:module                Build a module that can be added to another 
                               assembly (Short form: /t:module)
 /target:appcontainerexe       Build an Appcontainer executable (Short form: 
                               /t:appcontainerexe)
 /target:winmdobj              Build a Windows Runtime intermediate file that 
                               is consumed by WinMDExp (Short form: /t:winmdobj)
 /doc:&lt;file&gt;                   XML Documentation file to generate
 /platform:&lt;string&gt;            Limit which platforms this code can run on: x86,
                               Itanium, x64, arm, anycpu32bitpreferred, or 
                               anycpu. The default is anycpu.

                        - INPUT FILES -
 /recurse:&lt;wildcard&gt;           Include all files in the current directory and 
                               subdirectories according to the wildcard 
                               specifications
 /reference:&lt;alias&gt;=&lt;file&gt;     Reference metadata from the specified assembly 
                               file using the given alias (Short form: /r)
 /reference:&lt;file list&gt;        Reference metadata from the specified assembly 
                               files (Short form: /r)
 /addmodule:&lt;file list&gt;        Link the specified modules into this assembly
 /link:&lt;file list&gt;             Embed metadata from the specified interop 
                               assembly files (Short form: /l)
 /analyzer:&lt;file list&gt;         Run the analyzers from this assembly
                               (Short form: /a)
 /additionalfile:&lt;file list&gt;   Additional files that don't directly affect code
                               generation but may be used by analyzers for producing
                               errors or warnings.
 /embed                        Embed all source files in the PDB.
 /embed:&lt;file list&gt;            Embed specific files in the PDB

                        - RESOURCES -
 /win32res:&lt;file&gt;              Specify a Win32 resource file (.res)
 /win32icon:&lt;file&gt;             Use this icon for the output
 /win32manifest:&lt;file&gt;         Specify a Win32 manifest file (.xml)
 /nowin32manifest              Do not include the default Win32 manifest
 /resource:&lt;resinfo&gt;           Embed the specified resource (Short form: /res)
 /linkresource:&lt;resinfo&gt;       Link the specified resource to this assembly 
                               (Short form: /linkres) Where the resinfo format 
                               is &lt;file&gt;[,&lt;string name&gt;[,public|private]]

                        - CODE GENERATION -
 /debug[+|-]                   Emit debugging information
 /debug:{full|pdbonly|portable|embedded}
                               Specify debugging type ('full' is default, 
                               'portable' is a cross-platform format,
                               'embedded' is a cross-platform format embedded into 
                               the target .dll or .exe)
 /optimize[+|-]                Enable optimizations (Short form: /o)
 /deterministic                Produce a deterministic assembly
                               (including module version GUID and timestamp)
 /instrument:TestCoverage      Produce an assembly instrumented to collect
                               coverage information
 /sourcelink:&lt;file&gt;            Source link info to embed into Portable PDB.

                        - ERRORS AND WARNINGS -
 /warnaserror[+|-]             Report all warnings as errors
 /warnaserror[+|-]:&lt;warn list&gt; Report specific warnings as errors
 /warn:&lt;n&gt;                     Set warning level (0-4) (Short form: /w)
 /nowarn:&lt;warn list&gt;           Disable specific warning messages
 /ruleset:&lt;file&gt;               Specify a ruleset file that disables specific
                               diagnostics.
 /errorlog:&lt;file&gt;              Specify a file to log all compiler and analyzer
                               diagnostics.
 /reportanalyzer               Report additional analyzer information, such as
                               execution time.
 
                        - LANGUAGE -
 /checked[+|-]                 Generate overflow checks
 /unsafe[+|-]                  Allow 'unsafe' code
 /define:&lt;symbol list&gt;         Define conditional compilation symbol(s) (Short 
                               form: /d)
 /langversion:&lt;string&gt;         Specify language version mode: ISO-1, ISO-2, 3, 
                               4, 5, 6, Default, or Latest

                        - SECURITY -
 /delaysign[+|-]               Delay-sign the assembly using only the public 
                               portion of the strong name key
 /publicsign[+|-]              Public-sign the assembly using only the public
                               portion of the strong name key
 /keyfile:&lt;file&gt;               Specify a strong name key file
 /keycontainer:&lt;string&gt;        Specify a strong name key container
 /highentropyva[+|-]           Enable high-entropy ASLR

                        - MISCELLANEOUS -
 @&lt;file&gt;                       Read response file for more options
 /help                         Display this usage message (Short form: /?)
 /nologo                       Suppress compiler copyright message
 /noconfig                     Do not auto include CSC.RSP file
 /parallel[+|-]                Concurrent build.
 /version                      Display the compiler version number and exit.

                        - ADVANCED -
 /baseaddress:&lt;address&gt;        Base address for the library to be built
 /bugreport:&lt;file&gt;             Create a 'Bug Report' file
 /checksumalgorithm:&lt;alg&gt;      Specify algorithm for calculating source file 
                               checksum stored in PDB. Supported values are:
                               SHA1 (default) or SHA256.
 /codepage:&lt;n&gt;                 Specify the codepage to use when opening source 
                               files
 /utf8output                   Output compiler messages in UTF-8 encoding
 /main:&lt;type&gt;                  Specify the type that contains the entry point 
                               (ignore all other possible entry points) (Short 
                               form: /m)
 /fullpaths                    Compiler generates fully qualified paths
 /filealign:&lt;n&gt;                Specify the alignment used for output file 
                               sections
 /pathmap:&lt;K1&gt;=&lt;V1&gt;,&lt;K2&gt;=&lt;V2&gt;,...
                               Specify a mapping for source path names output by
                               the compiler.
 /pdb:&lt;file&gt;                   Specify debug information file name (default: 
                               output file name with .pdb extension)
 /errorendlocation             Output line and column of the end location of 
                               each error
 /preferreduilang              Specify the preferred output language name.
 /nostdlib[+|-]                Do not reference standard library (mscorlib.dll)
 /subsystemversion:&lt;string&gt;    Specify subsystem version of this assembly
 /lib:&lt;file list&gt;              Specify additional directories to search in for 
                               references
 /errorreport:&lt;string&gt;         Specify how to handle internal compiler errors: 
                               prompt, send, queue, or none. The default is 
                               queue.
 /appconfig:&lt;file&gt;             Specify an application configuration file 
                               containing assembly binding settings
 /moduleassemblyname:&lt;string&gt;  Name of the assembly which this module will be 
                               a part of
 /modulename:&lt;string&gt;          Specify the name of the source module
</value>
    <comment>Visual C# Compiler Options</comment>
  </data>
  <data name="ERR_ComImportWithInitializers" xml:space="preserve">
    <value>'{0}': a class with the ComImport attribute cannot specify field initializers.</value>
  </data>
  <data name="WRN_PdbLocalNameTooLong" xml:space="preserve">
    <value>Local name '{0}' is too long for PDB.  Consider shortening or compiling without /debug.</value>
  </data>
  <data name="WRN_PdbLocalNameTooLong_Title" xml:space="preserve">
    <value>Local name is too long for PDB</value>
  </data>
  <data name="ERR_RetNoObjectRequiredLambda" xml:space="preserve">
    <value>Anonymous function converted to a void returning delegate cannot return a value</value>
  </data>
  <data name="ERR_TaskRetNoObjectRequiredLambda" xml:space="preserve">
    <value>Async lambda expression converted to a 'Task' returning delegate cannot return a value. Did you intend to return 'Task&lt;T&gt;'?</value>
  </data>
  <data name="WRN_AnalyzerCannotBeCreated" xml:space="preserve">
    <value>An instance of analyzer {0} cannot be created from {1} : {2}.</value>
  </data>
  <data name="WRN_AnalyzerCannotBeCreated_Title" xml:space="preserve">
    <value>An analyzer instance cannot be created</value>
  </data>
  <data name="WRN_NoAnalyzerInAssembly" xml:space="preserve">
    <value>The assembly {0} does not contain any analyzers.</value>
  </data>
  <data name="WRN_NoAnalyzerInAssembly_Title" xml:space="preserve">
    <value>Assembly does not contain any analyzers</value>
  </data>
  <data name="WRN_UnableToLoadAnalyzer" xml:space="preserve">
    <value>Unable to load Analyzer assembly {0} : {1}</value>
  </data>
  <data name="WRN_UnableToLoadAnalyzer_Title" xml:space="preserve">
    <value>Unable to load Analyzer assembly</value>
  </data>
  <data name="INF_UnableToLoadSomeTypesInAnalyzer" xml:space="preserve">
    <value>Skipping some types in analyzer assembly {0} due to a ReflectionTypeLoadException : {1}.</value>
  </data>
  <data name="ERR_CantReadRulesetFile" xml:space="preserve">
    <value>Error reading ruleset file {0} - {1}</value>
  </data>
  <data name="ERR_BadPdbData" xml:space="preserve">
    <value>Error reading debug information for '{0}'</value>
  </data>
  <data name="IDS_OperationCausedStackOverflow" xml:space="preserve">
    <value>Operation caused a stack overflow.</value>
  </data>
  <data name="WRN_IdentifierOrNumericLiteralExpected" xml:space="preserve">
    <value>Expected identifier or numeric literal.</value>
  </data>
  <data name="WRN_IdentifierOrNumericLiteralExpected_Title" xml:space="preserve">
    <value>Expected identifier or numeric literal</value>
  </data>
  <data name="ERR_InitializerOnNonAutoProperty" xml:space="preserve">
    <value>Only auto-implemented properties can have initializers.</value>
  </data>
  <data name="ERR_AutoPropertyMustHaveGetAccessor" xml:space="preserve">
    <value>Auto-implemented properties must have get accessors.</value>
  </data>
  <data name="ERR_AutoPropertyMustOverrideSet" xml:space="preserve">
    <value>Auto-implemented properties must override all accessors of the overridden property.</value>
  </data>
  <data name="ERR_AutoPropertyInitializerInInterface" xml:space="preserve">
    <value>Auto-implemented properties inside interfaces cannot have initializers.</value>
  </data>
  <data name="ERR_InitializerInStructWithoutExplicitConstructor" xml:space="preserve">
    <value>Structs without explicit constructors cannot contain members with initializers.</value>
  </data>
  <data name="ERR_EncodinglessSyntaxTree" xml:space="preserve">
    <value>Cannot emit debug information for a source text without encoding.</value>
  </data>
  <data name="ERR_BlockBodyAndExpressionBody" xml:space="preserve">
    <value>Block bodies and expression bodies cannot both be provided.</value>
  </data>
  <data name="ERR_SwitchFallOut" xml:space="preserve">
    <value>Control cannot fall out of switch from final case label ('{0}')</value>
  </data>
  <data name="ERR_UnexpectedBoundGenericName" xml:space="preserve">
    <value>Type arguments are not allowed in the nameof operator.</value>
  </data>
  <data name="ERR_NullPropagatingOpInExpressionTree" xml:space="preserve">
    <value>An expression tree lambda may not contain a null propagating operator.</value>
  </data>
  <data name="ERR_DictionaryInitializerInExpressionTree" xml:space="preserve">
    <value>An expression tree lambda may not contain a dictionary initializer.</value>
  </data>
  <data name="ERR_ExtensionCollectionElementInitializerInExpressionTree" xml:space="preserve">
    <value>An extension Add method is not supported for a collection initializer in an expression lambda.</value>
  </data>
  <data name="IDS_FeatureNameof" xml:space="preserve">
    <value>nameof operator</value>
  </data>
  <data name="IDS_FeatureDictionaryInitializer" xml:space="preserve">
    <value>dictionary initializer</value>
  </data>
  <data name="ERR_UnclosedExpressionHole" xml:space="preserve">
    <value>Missing close delimiter '}' for interpolated expression started with '{'.</value>
  </data>
  <data name="ERR_SingleLineCommentInExpressionHole" xml:space="preserve">
    <value>A single-line comment may not be used in an interpolated string.</value>
  </data>
  <data name="ERR_InsufficientStack" xml:space="preserve">
    <value>An expression is too long or complex to compile</value>
  </data>
  <data name="ERR_ExpressionHasNoName" xml:space="preserve">
    <value>Expression does not have a name.</value>
  </data>
  <data name="ERR_SubexpressionNotInNameof" xml:space="preserve">
    <value>Sub-expression cannot be used in an argument to nameof.</value>
  </data>
  <data name="ERR_AliasQualifiedNameNotAnExpression" xml:space="preserve">
    <value>An alias-qualified name is not an expression.</value>
  </data>
  <data name="ERR_NameofMethodGroupWithTypeParameters" xml:space="preserve">
    <value>Type parameters are not allowed on a method group as an argument to 'nameof'.</value>
  </data>
  <data name="NoNoneSearchCriteria" xml:space="preserve">
    <value>SearchCriteria is expected.</value>
  </data>
  <data name="ERR_InvalidAssemblyCulture" xml:space="preserve">
    <value>Assembly culture strings may not contain embedded NUL characters.</value>
  </data>
  <data name="IDS_FeatureUsingStatic" xml:space="preserve">
    <value>using static</value>
  </data>
  <data name="IDS_FeatureInterpolatedStrings" xml:space="preserve">
    <value>interpolated strings</value>
  </data>
  <data name="IDS_AwaitInCatchAndFinally" xml:space="preserve">
    <value>await in catch blocks and finally blocks</value>
  </data>
  <data name="IDS_FeatureBinaryLiteral" xml:space="preserve">
    <value>binary literals</value>
  </data>
  <data name="IDS_FeatureDigitSeparator" xml:space="preserve">
    <value>digit separators</value>
  </data>
  <data name="IDS_FeatureLocalFunctions" xml:space="preserve">
    <value>local functions</value>
  </data>
  <data name="ERR_UnescapedCurly" xml:space="preserve">
    <value>A '{0}' character must be escaped (by doubling) in an interpolated string.</value>
  </data>
  <data name="ERR_EscapedCurly" xml:space="preserve">
    <value>A '{0}' character may only be escaped by doubling '{0}{0}' in an interpolated string.</value>
  </data>
  <data name="ERR_TrailingWhitespaceInFormatSpecifier" xml:space="preserve">
    <value>A format specifier may not contain trailing whitespace.</value>
  </data>
  <data name="ERR_EmptyFormatSpecifier" xml:space="preserve">
    <value>Empty format specifier.</value>
  </data>
  <data name="ERR_ErrorInReferencedAssembly" xml:space="preserve">
    <value>There is an error in a referenced assembly '{0}'.</value>
  </data>
  <data name="ERR_ExpressionOrDeclarationExpected" xml:space="preserve">
    <value>Expression or declaration statement expected.</value>
  </data>
  <data name="ERR_NameofExtensionMethod" xml:space="preserve">
    <value>Extension method groups are not allowed as an argument to 'nameof'.</value>
  </data>
  <data name="WRN_AlignmentMagnitude" xml:space="preserve">
    <value>Alignment value {0} has a magnitude greater than {1} and may result in a large formatted string.</value>
  </data>
  <data name="HDN_UnusedExternAlias_Title" xml:space="preserve">
    <value>Unused extern alias</value>
  </data>
  <data name="HDN_UnusedUsingDirective_Title" xml:space="preserve">
    <value>Unnecessary using directive</value>
  </data>
  <data name="INF_UnableToLoadSomeTypesInAnalyzer_Title" xml:space="preserve">
    <value>Skip loading types in analyzer assembly that fail due to a ReflectionTypeLoadException</value>
  </data>
  <data name="WRN_AlignmentMagnitude_Title" xml:space="preserve">
    <value>Alignment value has a magnitude that may result in a large formatted string</value>
  </data>
  <data name="ERR_ConstantStringTooLong" xml:space="preserve">
    <value>Length of String constant exceeds current memory limit.  Try splitting the string into multiple constants.</value>
  </data>
  <data name="ERR_TupleTooFewElements" xml:space="preserve">
    <value>Tuple must contain at least two elements.</value>
  </data>
  <data name="ERR_DebugEntryPointNotSourceMethodDefinition" xml:space="preserve">
    <value>Debug entry point must be a definition of a method declared in the current compilation.</value>
  </data>
  <data name="ERR_LoadDirectiveOnlyAllowedInScripts" xml:space="preserve">
    <value>#load is only allowed in scripts</value>
  </data>
  <data name="ERR_PPLoadFollowsToken" xml:space="preserve">
    <value>Cannot use #load after first token in file</value>
  </data>
  <data name="CouldNotFindFile" xml:space="preserve">
    <value>Could not find file.</value>
    <comment>File path referenced in source (#load) could not be resolved.</comment>
  </data>
  <data name="SyntaxTreeFromLoadNoRemoveReplace" xml:space="preserve">
    <value>SyntaxTree '{0}' resulted from a #load directive and cannot be removed or replaced directly.</value>
  </data>
  <data name="ERR_SourceFileReferencesNotSupported" xml:space="preserve">
    <value>Source file references are not supported.</value>
  </data>
  <data name="ERR_InvalidPathMap" xml:space="preserve">
    <value>The pathmap option was incorrectly formatted.</value>
  </data>
  <data name="ERR_InvalidReal" xml:space="preserve">
    <value>Invalid real literal.</value>
  </data>
  <data name="ERR_AutoPropertyCannotBeRefReturning" xml:space="preserve">
    <value>Auto-implemented properties cannot return by reference</value>
  </data>
  <data name="ERR_RefPropertyMustHaveGetAccessor" xml:space="preserve">
    <value>Properties which return by reference must have a get accessor</value>
  </data>
  <data name="ERR_RefPropertyCannotHaveSetAccessor" xml:space="preserve">
    <value>Properties which return by reference cannot have set accessors</value>
  </data>
  <data name="ERR_CantChangeRefReturnOnOverride" xml:space="preserve">
    <value>'{0}' must {2}return by reference to match overridden member '{1}'</value>
  </data>
  <data name="ERR_MustNotHaveRefReturn" xml:space="preserve">
    <value>By-reference returns may only be used in methods that return by reference</value>
  </data>
  <data name="ERR_MustHaveRefReturn" xml:space="preserve">
    <value>By-value returns may only be used in methods that return by value</value>
  </data>
  <data name="ERR_RefReturnMustHaveIdentityConversion" xml:space="preserve">
    <value>The return expression must be of type '{0}' because this method returns by reference</value>
  </data>
  <data name="ERR_CloseUnimplementedInterfaceMemberWrongRefReturn" xml:space="preserve">
    <value>'{0}' does not implement interface member '{1}'. '{2}' cannot implement '{1}' because it does not return by {3}</value>
  </data>
  <data name="ERR_BadIteratorReturnRef" xml:space="preserve">
    <value>The body of '{0}' cannot be an iterator block because '{0}' returns by reference</value>
  </data>
  <data name="ERR_BadRefReturnExpressionTree" xml:space="preserve">
    <value>Lambda expressions that return by reference cannot be converted to expression trees</value>
  </data>
  <data name="ERR_RefReturningCallInExpressionTree" xml:space="preserve">
    <value>An expression tree lambda may not contain a call to a method, property, or indexer that returns by reference</value>
  </data>
  <data name="ERR_RefReturnLvalueExpected" xml:space="preserve">
    <value>An expression cannot be used in this context because it may not be returned by reference</value>
  </data>
  <data name="ERR_RefReturnNonreturnableLocal" xml:space="preserve">
    <value>Cannot return '{0}' by reference because it was initialized to a value that cannot be returned by reference</value>
  </data>
  <data name="ERR_RefReturnNonreturnableLocal2" xml:space="preserve">
    <value>Cannot return by reference a member of '{0}' because it was initialized to a value that cannot be returned by reference</value>
  </data>
  <data name="ERR_RefReturnReadonlyLocal" xml:space="preserve">
    <value>Cannot return '{0}' by reference because it is read-only</value>
  </data>
  <data name="ERR_RefReturnRangeVariable" xml:space="preserve">
    <value>Cannot return the range variable '{0}' by reference</value>
  </data>
  <data name="ERR_RefReturnReadonlyLocalCause" xml:space="preserve">
    <value>Cannot return '{0}' by reference because it is a '{1}'</value>
  </data>
  <data name="ERR_RefReturnReadonlyLocal2Cause" xml:space="preserve">
    <value>Cannot return fields of '{0}' by reference because it is a '{1}'</value>
  </data>
  <data name="ERR_RefReturnReadonly" xml:space="preserve">
    <value>A readonly field cannot be returned by reference</value>
  </data>
  <data name="ERR_RefReturnReadonlyStatic" xml:space="preserve">
    <value>A static readonly field cannot be returned by reference</value>
  </data>
  <data name="ERR_RefReturnReadonly2" xml:space="preserve">
    <value>Members of readonly field '{0}' cannot be returned by reference</value>
  </data>
  <data name="ERR_RefReturnReadonlyStatic2" xml:space="preserve">
    <value>Fields of static readonly field '{0}' cannot be returned by reference</value>
  </data>
  <data name="ERR_RefReturnCall" xml:space="preserve">
    <value>Cannot return by reference a result of '{0}' because the argument passed to parameter '{1}' cannot be returned by reference</value>
  </data>
  <data name="ERR_RefReturnCall2" xml:space="preserve">
    <value>Cannot return by reference a member of result of '{0}' because the argument passed to parameter '{1}' cannot be returned by reference</value>
  </data>
  <data name="ERR_RefReturnParameter" xml:space="preserve">
    <value>Cannot return a parameter by reference '{0}' because it is not a ref or out parameter</value>
  </data>
  <data name="ERR_RefReturnParameter2" xml:space="preserve">
    <value>Cannot return or a member of parameter '{0}' by reference because it is not a ref or out parameter</value>
  </data>
  <data name="ERR_RefReturnLocal" xml:space="preserve">
    <value>Cannot return local '{0}' by reference because it is not a ref local</value>
  </data>
  <data name="ERR_RefReturnLocal2" xml:space="preserve">
    <value>Cannot return a member of local '{0}' by reference because it is not a ref local</value>
  </data>
  <data name="ERR_RefReturnReceiver" xml:space="preserve">
    <value>Cannot return '{0}' by reference because its receiver may not be returned by reference</value>
  </data>
  <data name="ERR_RefReturnStructThis" xml:space="preserve">
    <value>Struct members cannot return 'this' or other instance members by reference</value>
  </data>
  <data name="ERR_InitializeByValueVariableWithReference" xml:space="preserve">
    <value>Cannot initialize a by-value variable with a reference</value>
  </data>
  <data name="ERR_InitializeByReferenceVariableWithValue" xml:space="preserve">
    <value>Cannot initialize a by-reference variable with a value</value>
  </data>
  <data name="ERR_RefAssignmentMustHaveIdentityConversion" xml:space="preserve">
    <value>The expression must be of type '{0}' because it is being assigned by reference</value>
  </data>
  <data name="ERR_ByReferenceVariableMustBeInitialized" xml:space="preserve">
    <value>A declaration of a by-reference variable must have an initializer</value>
  </data>
  <data name="ERR_AnonDelegateCantUseLocal" xml:space="preserve">
    <value>Cannot use ref local '{0}' inside an anonymous method, lambda expression, or query expression</value>
  </data>
  <data name="ERR_BadIteratorLocalType" xml:space="preserve">
    <value>Iterators cannot have by reference locals</value>
  </data>
  <data name="ERR_BadAsyncLocalType" xml:space="preserve">
    <value>Async methods cannot have by reference locals</value>
  </data>
  <data name="ERR_RefReturningCallAndAwait" xml:space="preserve">
    <value>'await' cannot be used in an expression containing a call to '{0}' because it returns by reference</value>
  </data>
  <data name="ERR_ExpressionTreeContainsLocalFunction" xml:space="preserve">
    <value>An expression tree may not contain a reference to a local function</value>
  </data>
  <data name="ERR_DynamicLocalFunctionParamsParameter" xml:space="preserve">
    <value>Cannot pass argument with dynamic type to params parameter '{0}' of local function '{1}'.</value>
  </data>
  <data name="SyntaxTreeIsNotASubmission" xml:space="preserve">
    <value>Syntax tree should be created from a submission.</value>
  </data>
  <data name="ERR_TooManyUserStrings" xml:space="preserve">
    <value>Combined length of user strings used by the program exceeds allowed limit. Try to decrease use of string literals.</value>
  </data>
<<<<<<< HEAD
  <data name="IDS_FeatureStaticNullChecking" xml:space="preserve">
    <value>static null checking</value>
  </data>
  <data name="WRN_NullReferenceAssignment" xml:space="preserve">
    <value>Possible null reference assignment.</value>
  </data>
  <data name="WRN_NullReferenceAssignment_Title" xml:space="preserve">
    <value>Possible null reference assignment.</value>
  </data>
  <data name="WRN_NullReferenceReceiver" xml:space="preserve">
    <value>Possible dereference of a null reference.</value>
  </data>
  <data name="WRN_NullReferenceReceiver_Title" xml:space="preserve">
    <value>Possible dereference of a null reference.</value>
  </data>
  <data name="WRN_NullReferenceReturn" xml:space="preserve">
    <value>Possible null reference return.</value>
  </data>
  <data name="WRN_NullReferenceReturn_Title" xml:space="preserve">
    <value>Possible null reference return.</value>
  </data>
  <data name="WRN_NullReferenceArgument" xml:space="preserve">
    <value>Possible null reference argument for parameter '{0}' in '{1}'.</value>
  </data>
  <data name="WRN_NullReferenceArgument_Title" xml:space="preserve">
    <value>Possible null reference argument.</value>
  </data>
  <data name="HDN_NullCheckIsProbablyAlwaysTrue" xml:space="preserve">
    <value>Result of the comparison is possibly always true.</value>
  </data>
  <data name="HDN_NullCheckIsProbablyAlwaysTrue_Title" xml:space="preserve">
    <value>Result of the comparison is possibly always true.</value>
  </data>
  <data name="HDN_NullCheckIsProbablyAlwaysFalse" xml:space="preserve">
    <value>Result of the comparison is possibly always false.</value>
  </data>
  <data name="HDN_NullCheckIsProbablyAlwaysFalse_Title" xml:space="preserve">
    <value>Result of the comparison is possibly always false.</value>
  </data>
  <data name="HDN_ExpressionIsProbablyNeverNull" xml:space="preserve">
    <value>Expression is probably never null.</value>
  </data>
  <data name="HDN_ExpressionIsProbablyNeverNull_Title" xml:space="preserve">
    <value>Expression is probably never null.</value>
  </data>
  <data name="WRN_NullabilityMismatchInTypeOnOverride" xml:space="preserve">
    <value>Nullability of reference types in type doesn't match overridden member.</value>
  </data>
  <data name="WRN_NullabilityMismatchInTypeOnOverride_Title" xml:space="preserve">
    <value>Nullability of reference types in type doesn't match overridden member.</value>
  </data>
  <data name="WRN_NullabilityMismatchInReturnTypeOnOverride" xml:space="preserve">
    <value>Nullability of reference types in return type doesn't match overridden member.</value>
  </data>
  <data name="WRN_NullabilityMismatchInReturnTypeOnOverride_Title" xml:space="preserve">
    <value>Nullability of reference types in return type doesn't match overridden member.</value>
  </data>
  <data name="WRN_NullabilityMismatchInParameterTypeOnOverride" xml:space="preserve">
    <value>Nullability of reference types in type of parameter '{0}' doesn't match overridden member.</value>
  </data>
  <data name="WRN_NullabilityMismatchInParameterTypeOnOverride_Title" xml:space="preserve">
    <value>Nullability of reference types in type of parameter doesn't match overridden member.</value>
  </data>
  <data name="WRN_NullabilityMismatchInParameterTypeOnPartial" xml:space="preserve">
    <value>Nullability of reference types in type of parameter '{0}' doesn't match partial method declaration.</value>
  </data>
  <data name="WRN_NullabilityMismatchInParameterTypeOnPartial_Title" xml:space="preserve">
    <value>Nullability of reference types in type of parameter doesn't match partial method declaration.</value>
  </data>
  <data name="WRN_NullabilityMismatchInTypeOnImplicitImplementation" xml:space="preserve">
    <value>Nullability of reference types in type doesn't match implicitly implemented member '{0}'.</value>
  </data>
  <data name="WRN_NullabilityMismatchInTypeOnImplicitImplementation_Title" xml:space="preserve">
    <value>Nullability of reference types in type doesn't match implicitly implemented member.</value>
  </data>
  <data name="WRN_NullabilityMismatchInReturnTypeOnImplicitImplementation" xml:space="preserve">
    <value>Nullability of reference types in return type doesn't match implicitly implemented member '{0}'.</value>
  </data>
  <data name="WRN_NullabilityMismatchInReturnTypeOnImplicitImplementation_Title" xml:space="preserve">
    <value>Nullability of reference types in return type doesn't match implicitly implemented member.</value>
  </data>
  <data name="WRN_NullabilityMismatchInParameterTypeOnImplicitImplementation" xml:space="preserve">
    <value>Nullability of reference types in type of parameter '{0}' doesn't match implicitly implemented member '{1}'.</value>
  </data>
  <data name="WRN_NullabilityMismatchInParameterTypeOnImplicitImplementation_Title" xml:space="preserve">
    <value>Nullability of reference types in type of parameter doesn't match implicitly implemented member.</value>
  </data>
  <data name="WRN_NullabilityMismatchInTypeOnExplicitImplementation" xml:space="preserve">
    <value>Nullability of reference types in type doesn't match implemented member '{0}'.</value>
  </data>
  <data name="WRN_NullabilityMismatchInTypeOnExplicitImplementation_Title" xml:space="preserve">
    <value>Nullability of reference types in type doesn't match implemented member.</value>
  </data>
  <data name="WRN_NullabilityMismatchInReturnTypeOnExplicitImplementation" xml:space="preserve">
    <value>Nullability of reference types in return type doesn't match implemented member '{0}'.</value>
  </data>
  <data name="WRN_NullabilityMismatchInReturnTypeOnExplicitImplementation_Title" xml:space="preserve">
    <value>Nullability of reference types in return type doesn't match implemented member.</value>
  </data>
  <data name="WRN_NullabilityMismatchInParameterTypeOnExplicitImplementation" xml:space="preserve">
    <value>Nullability of reference types in type of parameter '{0}' doesn't match implemented member '{1}'.</value>
  </data>
  <data name="WRN_NullabilityMismatchInParameterTypeOnExplicitImplementation_Title" xml:space="preserve">
    <value>Nullability of reference types in type of parameter doesn't match implemented member.</value>
  </data>
  <data name="ERR_NullableAttributeMissing" xml:space="preserve">
    <value>Compiler required type '{0}' cannot be found. Are you missing a reference?</value>
  </data>
  <data name="WRN_NullabilityMismatchInAssignment" xml:space="preserve">
    <value>Nullability of reference types in value of type '{0}' doesn't match target type '{1}'.</value>
  </data>
  <data name="WRN_NullabilityMismatchInAssignment_Title" xml:space="preserve">
    <value>Nullability of reference types in value doesn't match target type.</value>
  </data>
  <data name="WRN_NullabilityMismatchInArgument" xml:space="preserve">
    <value>Nullability of reference types in argument of type '{0}' doesn't match target type '{1}' for parameter '{2}' in '{3}'.</value>
  </data>
  <data name="WRN_NullabilityMismatchInArgument_Title" xml:space="preserve">
    <value>Nullability of reference types in argument doesn't match target type.</value>
  </data>
  <data name="WRN_NullabilityMismatchInReturnTypeOfTargetDelegate" xml:space="preserve">
    <value>Nullability of reference types in return type of '{0}' doesn't match the target delegate '{1}'.</value>
  </data>
  <data name="WRN_NullabilityMismatchInReturnTypeOfTargetDelegate_Title" xml:space="preserve">
    <value>Nullability of reference types in return type doesn't match the target delegate.</value>
  </data>
  <data name="WRN_NullabilityMismatchInParameterTypeOfTargetDelegate" xml:space="preserve">
    <value>Nullability of reference types in type of parameter '{0}' of '{1}' doesn't match the target delegate '{2}'.</value>
  </data>
  <data name="WRN_NullabilityMismatchInParameterTypeOfTargetDelegate_Title" xml:space="preserve">
    <value>Nullability of reference types in type of parameter doesn't match the target delegate.</value>
  </data>
  <data name="ERR_ExplicitNullableAttribute" xml:space="preserve">
    <value>Explicit application of 'System.Runtime.CompilerServices.NullableAttribute' is not allowed.</value>
=======
  <data name="ERR_PatternNullableType" xml:space="preserve">
    <value>It is not legal to use nullable type '{0}' in a pattern; use the underlying type '{1}' instead.</value>
  </data>
  <data name="ERR_BadIsPatternExpression" xml:space="preserve">
    <value>Invalid operand for pattern match; value required, but found '{0}'.</value>
  </data>
  <data name="ERR_PeWritingFailure" xml:space="preserve">
    <value>An error occurred while writing the output file: {0}.</value>
  </data>
  <data name="ERR_TupleDuplicateElementName" xml:space="preserve">
    <value>Tuple element names must be unique.</value>
  </data>
  <data name="ERR_TupleReservedElementName" xml:space="preserve">
    <value>Tuple element name '{0}' is only allowed at position {1}.</value>
  </data>
  <data name="ERR_TupleReservedElementNameAnyPosition" xml:space="preserve">
    <value>Tuple element name '{0}' is disallowed at any position.</value>
  </data>
  <data name="ERR_PredefinedTypeMemberNotFoundInAssembly" xml:space="preserve">
    <value>Member '{0}' was not found on type '{1}' from assembly '{2}'.</value>
  </data>
  <data name="IDS_FeatureTuples" xml:space="preserve">
    <value>tuples</value>
  </data>
  <data name="ERR_MissingDeconstruct" xml:space="preserve">
    <value>No Deconstruct instance or extension method was found for type '{0}', with {1} out parameters and a void return type.</value>
  </data>
  <data name="ERR_DeconstructRequiresExpression" xml:space="preserve">
    <value>Deconstruct assignment requires an expression with a type on the right-hand-side.</value>
  </data>
  <data name="ERR_SwitchExpressionValueExpected" xml:space="preserve">
    <value>The switch expression must be a value; found {0}.</value>
  </data>
  <data name="ERR_PatternIsSubsumed" xml:space="preserve">
    <value>The switch case has already been handled by a previous case.</value>
  </data>
  <data name="ERR_PatternWrongType" xml:space="preserve">
    <value>An expression of type {0} cannot be handled by a pattern of type {1}.</value>
  </data>
  <data name="WRN_AttributeIgnoredWhenPublicSigning" xml:space="preserve">
    <value>Attribute '{0}' is ignored when public signing is specified.</value>
  </data>
  <data name="WRN_AttributeIgnoredWhenPublicSigning_Title" xml:space="preserve">
    <value>Attribute is ignored when public signing is specified.</value>
  </data>
  <data name="ERR_OptionMustBeAbsolutePath" xml:space="preserve">
    <value>Option '{0}' must be an absolute path.</value>
  </data>
  <data name="ERR_ConversionNotTupleCompatible" xml:space="preserve">
    <value>Tuple with {0} elements cannot be converted to type '{1}'.</value>
  </data>
  <data name="IDS_FeatureOutVar" xml:space="preserve">
    <value>out variable declaration</value>
  </data>
  <data name="ERR_ImplicitlyTypedOutVariableUsedInTheSameArgumentList" xml:space="preserve">
    <value>Reference to an implicitly-typed out variable '{0}' is not permitted in the same argument list.</value>
  </data>
  <data name="ERR_TypeInferenceFailedForImplicitlyTypedOutVariable" xml:space="preserve">
    <value>Cannot infer the type of implicitly-typed out variable '{0}'.</value>
  </data>
  <data name="ERR_TypeInferenceFailedForImplicitlyTypedDeconstructionVariable" xml:space="preserve">
    <value>Cannot infer the type of implicitly-typed deconstruction variable '{0}'.</value>
  </data>
  <data name="ERR_DiscardTypeInferenceFailed" xml:space="preserve">
    <value>Cannot infer the type of implicitly-typed discard.</value>
  </data>
  <data name="ERR_DeconstructWrongCardinality" xml:space="preserve">
    <value>Cannot deconstruct a tuple of '{0}' elements into '{1}' variables.</value>
  </data>
  <data name="ERR_CannotDeconstructDynamic" xml:space="preserve">
    <value>Cannot deconstruct dynamic objects.</value>
  </data>
  <data name="ERR_DeconstructTooFewElements" xml:space="preserve">
    <value>Deconstruction must contain at least two variables.</value>
  </data>
  <data name="TypeMustBeVar" xml:space="preserve">
    <value>The type must be 'var'.</value>
  </data>
  <data name="WRN_TupleLiteralNameMismatch" xml:space="preserve">
    <value>The tuple element name '{0}' is ignored because a different name is specified by the target type '{1}'.</value>
  </data>
  <data name="WRN_TupleLiteralNameMismatch_Title" xml:space="preserve">
    <value>The tuple element name is ignored because a different name is specified by the assignment target.</value>
  </data>
  <data name="ERR_PredefinedValueTupleTypeMustBeStruct" xml:space="preserve">
    <value>Predefined type '{0}' must be a struct.</value>
  </data>
  <data name="ERR_NewWithTupleTypeSyntax" xml:space="preserve">
    <value>'new' cannot be used with tuple type. Use a tuple literal expression instead.</value>
  </data>
  <data name="ERR_DeconstructionVarFormDisallowsSpecificType" xml:space="preserve">
    <value>Deconstruction 'var (...)' form disallows a specific type for 'var'.</value>
  </data>
  <data name="ERR_TupleElementNamesAttributeMissing" xml:space="preserve">
    <value>Cannot define a class or member that utilizes tuples because the compiler required type '{0}' cannot be found. Are you missing a reference?</value>
  </data>
  <data name="ERR_ExplicitTupleElementNamesAttribute" xml:space="preserve">
    <value>Cannot reference 'System.Runtime.CompilerServices.TupleElementNamesAttribute' explicitly. Use the tuple syntax to define tuple names.</value>
  </data>
  <data name="ERR_ExpressionTreeContainsOutVariable" xml:space="preserve">
    <value>An expression tree may not contain an out argument variable declaration.</value>
  </data>
  <data name="ERR_ExpressionTreeContainsDiscard" xml:space="preserve">
    <value>An expression tree may not contain a discard.</value>
  </data>
  <data name="ERR_ExpressionTreeContainsIsMatch" xml:space="preserve">
    <value>An expression tree may not contain an 'is' pattern-matching operator.</value>
  </data>
  <data name="ERR_ExpressionTreeContainsTupleLiteral" xml:space="preserve">
    <value>An expression tree may not contain a tuple literal.</value>
  </data>
  <data name="ERR_ExpressionTreeContainsTupleConversion" xml:space="preserve">
    <value>An expression tree may not contain a tuple conversion.</value>
  </data>
  <data name="ERR_SourceLinkRequiresPortablePdb" xml:space="preserve">
    <value>/sourcelink switch is only supported when emitting Portable PDB (/debug:portable or /debug:embedded must be specified).</value>
  </data>
  <data name="ERR_CannotEmbedWithoutPdb" xml:space="preserve">
    <value>/embed switch is only supported when emitting Portable PDB (/debug:portable or /debug:embedded).</value>
  </data>
  <data name="ERR_InvalidInstrumentationKind" xml:space="preserve">
    <value>Invalid instrumentation kind: {0}</value>
  </data>
  <data name="ERR_VarInvocationLvalueReserved" xml:space="preserve">
    <value>The syntax 'var (...)' as an lvalue is reserved.</value>
  </data>
  <data name="ERR_ExpressionVariableInConstructorOrFieldInitializer" xml:space="preserve">
    <value>Out variable and pattern variable declarations are not allowed within constructor initializers, field initializers, or property initializers.</value>
  </data>
  <data name="ERR_ExpressionVariableInQueryClause" xml:space="preserve">
    <value>Out variable and pattern variable declarations are not allowed within a query clause.</value>
  </data>
  <data name="ERR_SemiOrLBraceOrArrowExpected" xml:space="preserve">
    <value>{ or ; or =&gt; expected</value>
  </data>
  <data name="ERR_ThrowMisplaced" xml:space="preserve">
    <value>A throw expression is not allowed in this context.</value>
  </data>
  <data name="ERR_MixedDeconstructionUnsupported" xml:space="preserve">
    <value>A deconstruction cannot mix declarations and expressions on the left-hand-side.</value>
  </data>
  <data name="ERR_DeclarationExpressionNotPermitted" xml:space="preserve">
    <value>A declaration is not allowed in this context.</value>
  </data>
  <data name="ERR_MustDeclareForeachIteration" xml:space="preserve">
    <value>A foreach loop must declare its iteration variables.</value>
  </data>
  <data name="ERR_TupleElementNamesInDeconstruction" xml:space="preserve">
    <value>Tuple element names are not permitted on the left of a deconstruction.</value>
  </data>
  <data name="ERR_PossibleBadNegCast" xml:space="preserve">
    <value>To cast a negative value, you must enclose the value in parentheses.</value>
  </data>
  <data name="ERR_ExpressionTreeContainsThrowExpression" xml:space="preserve">
    <value>An expression tree may not contain a throw-expression.</value>
  </data>
  <data name="ERR_BadAssemblyName" xml:space="preserve">
    <value>Invalid assembly name: {0}</value>
  </data>
  <data name="ERR_BadAsyncMethodBuilderTaskProperty" xml:space="preserve">
    <value>For type '{0}' to be used as an AsyncMethodBuilder for type '{1}', its Task property should return type '{1}' instead of type '{2}'.</value>
  </data>
  <data name="ERR_AttributesInLocalFuncDecl" xml:space="preserve">
    <value>Attributes are not allowed on local function parameters or type parameters</value>
  </data>
  <data name="ERR_TypeForwardedToMultipleAssemblies" xml:space="preserve">
    <value>Module '{0}' in assembly '{1}' is forwarding the type '{2}' to multiple assemblies: '{3}' and '{4}'.</value>
  </data>
  <data name="ERR_PatternDynamicType" xml:space="preserve">
    <value>It is not legal to use the type 'dynamic' in a pattern.</value>
>>>>>>> c28d8bac
  </data>
</root><|MERGE_RESOLUTION|>--- conflicted
+++ resolved
@@ -4849,7 +4849,177 @@
   <data name="ERR_TooManyUserStrings" xml:space="preserve">
     <value>Combined length of user strings used by the program exceeds allowed limit. Try to decrease use of string literals.</value>
   </data>
-<<<<<<< HEAD
+  <data name="ERR_PatternNullableType" xml:space="preserve">
+    <value>It is not legal to use nullable type '{0}' in a pattern; use the underlying type '{1}' instead.</value>
+  </data>
+  <data name="ERR_BadIsPatternExpression" xml:space="preserve">
+    <value>Invalid operand for pattern match; value required, but found '{0}'.</value>
+  </data>
+  <data name="ERR_PeWritingFailure" xml:space="preserve">
+    <value>An error occurred while writing the output file: {0}.</value>
+  </data>
+  <data name="ERR_TupleDuplicateElementName" xml:space="preserve">
+    <value>Tuple element names must be unique.</value>
+  </data>
+  <data name="ERR_TupleReservedElementName" xml:space="preserve">
+    <value>Tuple element name '{0}' is only allowed at position {1}.</value>
+  </data>
+  <data name="ERR_TupleReservedElementNameAnyPosition" xml:space="preserve">
+    <value>Tuple element name '{0}' is disallowed at any position.</value>
+  </data>
+  <data name="ERR_PredefinedTypeMemberNotFoundInAssembly" xml:space="preserve">
+    <value>Member '{0}' was not found on type '{1}' from assembly '{2}'.</value>
+  </data>
+  <data name="IDS_FeatureTuples" xml:space="preserve">
+    <value>tuples</value>
+  </data>
+  <data name="ERR_MissingDeconstruct" xml:space="preserve">
+    <value>No Deconstruct instance or extension method was found for type '{0}', with {1} out parameters and a void return type.</value>
+  </data>
+  <data name="ERR_DeconstructRequiresExpression" xml:space="preserve">
+    <value>Deconstruct assignment requires an expression with a type on the right-hand-side.</value>
+  </data>
+  <data name="ERR_SwitchExpressionValueExpected" xml:space="preserve">
+    <value>The switch expression must be a value; found {0}.</value>
+  </data>
+  <data name="ERR_PatternIsSubsumed" xml:space="preserve">
+    <value>The switch case has already been handled by a previous case.</value>
+  </data>
+  <data name="ERR_PatternWrongType" xml:space="preserve">
+    <value>An expression of type {0} cannot be handled by a pattern of type {1}.</value>
+  </data>
+  <data name="WRN_AttributeIgnoredWhenPublicSigning" xml:space="preserve">
+    <value>Attribute '{0}' is ignored when public signing is specified.</value>
+  </data>
+  <data name="WRN_AttributeIgnoredWhenPublicSigning_Title" xml:space="preserve">
+    <value>Attribute is ignored when public signing is specified.</value>
+  </data>
+  <data name="ERR_OptionMustBeAbsolutePath" xml:space="preserve">
+    <value>Option '{0}' must be an absolute path.</value>
+  </data>
+  <data name="ERR_ConversionNotTupleCompatible" xml:space="preserve">
+    <value>Tuple with {0} elements cannot be converted to type '{1}'.</value>
+  </data>
+  <data name="IDS_FeatureOutVar" xml:space="preserve">
+    <value>out variable declaration</value>
+  </data>
+  <data name="ERR_ImplicitlyTypedOutVariableUsedInTheSameArgumentList" xml:space="preserve">
+    <value>Reference to an implicitly-typed out variable '{0}' is not permitted in the same argument list.</value>
+  </data>
+  <data name="ERR_TypeInferenceFailedForImplicitlyTypedOutVariable" xml:space="preserve">
+    <value>Cannot infer the type of implicitly-typed out variable '{0}'.</value>
+  </data>
+  <data name="ERR_TypeInferenceFailedForImplicitlyTypedDeconstructionVariable" xml:space="preserve">
+    <value>Cannot infer the type of implicitly-typed deconstruction variable '{0}'.</value>
+  </data>
+  <data name="ERR_DiscardTypeInferenceFailed" xml:space="preserve">
+    <value>Cannot infer the type of implicitly-typed discard.</value>
+  </data>
+  <data name="ERR_DeconstructWrongCardinality" xml:space="preserve">
+    <value>Cannot deconstruct a tuple of '{0}' elements into '{1}' variables.</value>
+  </data>
+  <data name="ERR_CannotDeconstructDynamic" xml:space="preserve">
+    <value>Cannot deconstruct dynamic objects.</value>
+  </data>
+  <data name="ERR_DeconstructTooFewElements" xml:space="preserve">
+    <value>Deconstruction must contain at least two variables.</value>
+  </data>
+  <data name="TypeMustBeVar" xml:space="preserve">
+    <value>The type must be 'var'.</value>
+  </data>
+  <data name="WRN_TupleLiteralNameMismatch" xml:space="preserve">
+    <value>The tuple element name '{0}' is ignored because a different name is specified by the target type '{1}'.</value>
+  </data>
+  <data name="WRN_TupleLiteralNameMismatch_Title" xml:space="preserve">
+    <value>The tuple element name is ignored because a different name is specified by the assignment target.</value>
+  </data>
+  <data name="ERR_PredefinedValueTupleTypeMustBeStruct" xml:space="preserve">
+    <value>Predefined type '{0}' must be a struct.</value>
+  </data>
+  <data name="ERR_NewWithTupleTypeSyntax" xml:space="preserve">
+    <value>'new' cannot be used with tuple type. Use a tuple literal expression instead.</value>
+  </data>
+  <data name="ERR_DeconstructionVarFormDisallowsSpecificType" xml:space="preserve">
+    <value>Deconstruction 'var (...)' form disallows a specific type for 'var'.</value>
+  </data>
+  <data name="ERR_TupleElementNamesAttributeMissing" xml:space="preserve">
+    <value>Cannot define a class or member that utilizes tuples because the compiler required type '{0}' cannot be found. Are you missing a reference?</value>
+  </data>
+  <data name="ERR_ExplicitTupleElementNamesAttribute" xml:space="preserve">
+    <value>Cannot reference 'System.Runtime.CompilerServices.TupleElementNamesAttribute' explicitly. Use the tuple syntax to define tuple names.</value>
+  </data>
+  <data name="ERR_ExpressionTreeContainsOutVariable" xml:space="preserve">
+    <value>An expression tree may not contain an out argument variable declaration.</value>
+  </data>
+  <data name="ERR_ExpressionTreeContainsDiscard" xml:space="preserve">
+    <value>An expression tree may not contain a discard.</value>
+  </data>
+  <data name="ERR_ExpressionTreeContainsIsMatch" xml:space="preserve">
+    <value>An expression tree may not contain an 'is' pattern-matching operator.</value>
+  </data>
+  <data name="ERR_ExpressionTreeContainsTupleLiteral" xml:space="preserve">
+    <value>An expression tree may not contain a tuple literal.</value>
+  </data>
+  <data name="ERR_ExpressionTreeContainsTupleConversion" xml:space="preserve">
+    <value>An expression tree may not contain a tuple conversion.</value>
+  </data>
+  <data name="ERR_SourceLinkRequiresPortablePdb" xml:space="preserve">
+    <value>/sourcelink switch is only supported when emitting Portable PDB (/debug:portable or /debug:embedded must be specified).</value>
+  </data>
+  <data name="ERR_CannotEmbedWithoutPdb" xml:space="preserve">
+    <value>/embed switch is only supported when emitting Portable PDB (/debug:portable or /debug:embedded).</value>
+  </data>
+  <data name="ERR_InvalidInstrumentationKind" xml:space="preserve">
+    <value>Invalid instrumentation kind: {0}</value>
+  </data>
+  <data name="ERR_VarInvocationLvalueReserved" xml:space="preserve">
+    <value>The syntax 'var (...)' as an lvalue is reserved.</value>
+  </data>
+  <data name="ERR_ExpressionVariableInConstructorOrFieldInitializer" xml:space="preserve">
+    <value>Out variable and pattern variable declarations are not allowed within constructor initializers, field initializers, or property initializers.</value>
+  </data>
+  <data name="ERR_ExpressionVariableInQueryClause" xml:space="preserve">
+    <value>Out variable and pattern variable declarations are not allowed within a query clause.</value>
+  </data>
+  <data name="ERR_SemiOrLBraceOrArrowExpected" xml:space="preserve">
+    <value>{ or ; or =&gt; expected</value>
+  </data>
+  <data name="ERR_ThrowMisplaced" xml:space="preserve">
+    <value>A throw expression is not allowed in this context.</value>
+  </data>
+  <data name="ERR_MixedDeconstructionUnsupported" xml:space="preserve">
+    <value>A deconstruction cannot mix declarations and expressions on the left-hand-side.</value>
+  </data>
+  <data name="ERR_DeclarationExpressionNotPermitted" xml:space="preserve">
+    <value>A declaration is not allowed in this context.</value>
+  </data>
+  <data name="ERR_MustDeclareForeachIteration" xml:space="preserve">
+    <value>A foreach loop must declare its iteration variables.</value>
+  </data>
+  <data name="ERR_TupleElementNamesInDeconstruction" xml:space="preserve">
+    <value>Tuple element names are not permitted on the left of a deconstruction.</value>
+  </data>
+  <data name="ERR_PossibleBadNegCast" xml:space="preserve">
+    <value>To cast a negative value, you must enclose the value in parentheses.</value>
+  </data>
+  <data name="ERR_ExpressionTreeContainsThrowExpression" xml:space="preserve">
+    <value>An expression tree may not contain a throw-expression.</value>
+  </data>
+  <data name="ERR_BadAssemblyName" xml:space="preserve">
+    <value>Invalid assembly name: {0}</value>
+  </data>
+  <data name="ERR_BadAsyncMethodBuilderTaskProperty" xml:space="preserve">
+    <value>For type '{0}' to be used as an AsyncMethodBuilder for type '{1}', its Task property should return type '{1}' instead of type '{2}'.</value>
+  </data>
+  <data name="ERR_AttributesInLocalFuncDecl" xml:space="preserve">
+    <value>Attributes are not allowed on local function parameters or type parameters</value>
+  </data>
+  <data name="ERR_TypeForwardedToMultipleAssemblies" xml:space="preserve">
+    <value>Module '{0}' in assembly '{1}' is forwarding the type '{2}' to multiple assemblies: '{3}' and '{4}'.</value>
+  </data>
+  <data name="ERR_PatternDynamicType" xml:space="preserve">
+    <value>It is not legal to use the type 'dynamic' in a pattern.</value>
+  </data>
   <data name="IDS_FeatureStaticNullChecking" xml:space="preserve">
     <value>static null checking</value>
   </data>
@@ -4984,177 +5154,5 @@
   </data>
   <data name="ERR_ExplicitNullableAttribute" xml:space="preserve">
     <value>Explicit application of 'System.Runtime.CompilerServices.NullableAttribute' is not allowed.</value>
-=======
-  <data name="ERR_PatternNullableType" xml:space="preserve">
-    <value>It is not legal to use nullable type '{0}' in a pattern; use the underlying type '{1}' instead.</value>
-  </data>
-  <data name="ERR_BadIsPatternExpression" xml:space="preserve">
-    <value>Invalid operand for pattern match; value required, but found '{0}'.</value>
-  </data>
-  <data name="ERR_PeWritingFailure" xml:space="preserve">
-    <value>An error occurred while writing the output file: {0}.</value>
-  </data>
-  <data name="ERR_TupleDuplicateElementName" xml:space="preserve">
-    <value>Tuple element names must be unique.</value>
-  </data>
-  <data name="ERR_TupleReservedElementName" xml:space="preserve">
-    <value>Tuple element name '{0}' is only allowed at position {1}.</value>
-  </data>
-  <data name="ERR_TupleReservedElementNameAnyPosition" xml:space="preserve">
-    <value>Tuple element name '{0}' is disallowed at any position.</value>
-  </data>
-  <data name="ERR_PredefinedTypeMemberNotFoundInAssembly" xml:space="preserve">
-    <value>Member '{0}' was not found on type '{1}' from assembly '{2}'.</value>
-  </data>
-  <data name="IDS_FeatureTuples" xml:space="preserve">
-    <value>tuples</value>
-  </data>
-  <data name="ERR_MissingDeconstruct" xml:space="preserve">
-    <value>No Deconstruct instance or extension method was found for type '{0}', with {1} out parameters and a void return type.</value>
-  </data>
-  <data name="ERR_DeconstructRequiresExpression" xml:space="preserve">
-    <value>Deconstruct assignment requires an expression with a type on the right-hand-side.</value>
-  </data>
-  <data name="ERR_SwitchExpressionValueExpected" xml:space="preserve">
-    <value>The switch expression must be a value; found {0}.</value>
-  </data>
-  <data name="ERR_PatternIsSubsumed" xml:space="preserve">
-    <value>The switch case has already been handled by a previous case.</value>
-  </data>
-  <data name="ERR_PatternWrongType" xml:space="preserve">
-    <value>An expression of type {0} cannot be handled by a pattern of type {1}.</value>
-  </data>
-  <data name="WRN_AttributeIgnoredWhenPublicSigning" xml:space="preserve">
-    <value>Attribute '{0}' is ignored when public signing is specified.</value>
-  </data>
-  <data name="WRN_AttributeIgnoredWhenPublicSigning_Title" xml:space="preserve">
-    <value>Attribute is ignored when public signing is specified.</value>
-  </data>
-  <data name="ERR_OptionMustBeAbsolutePath" xml:space="preserve">
-    <value>Option '{0}' must be an absolute path.</value>
-  </data>
-  <data name="ERR_ConversionNotTupleCompatible" xml:space="preserve">
-    <value>Tuple with {0} elements cannot be converted to type '{1}'.</value>
-  </data>
-  <data name="IDS_FeatureOutVar" xml:space="preserve">
-    <value>out variable declaration</value>
-  </data>
-  <data name="ERR_ImplicitlyTypedOutVariableUsedInTheSameArgumentList" xml:space="preserve">
-    <value>Reference to an implicitly-typed out variable '{0}' is not permitted in the same argument list.</value>
-  </data>
-  <data name="ERR_TypeInferenceFailedForImplicitlyTypedOutVariable" xml:space="preserve">
-    <value>Cannot infer the type of implicitly-typed out variable '{0}'.</value>
-  </data>
-  <data name="ERR_TypeInferenceFailedForImplicitlyTypedDeconstructionVariable" xml:space="preserve">
-    <value>Cannot infer the type of implicitly-typed deconstruction variable '{0}'.</value>
-  </data>
-  <data name="ERR_DiscardTypeInferenceFailed" xml:space="preserve">
-    <value>Cannot infer the type of implicitly-typed discard.</value>
-  </data>
-  <data name="ERR_DeconstructWrongCardinality" xml:space="preserve">
-    <value>Cannot deconstruct a tuple of '{0}' elements into '{1}' variables.</value>
-  </data>
-  <data name="ERR_CannotDeconstructDynamic" xml:space="preserve">
-    <value>Cannot deconstruct dynamic objects.</value>
-  </data>
-  <data name="ERR_DeconstructTooFewElements" xml:space="preserve">
-    <value>Deconstruction must contain at least two variables.</value>
-  </data>
-  <data name="TypeMustBeVar" xml:space="preserve">
-    <value>The type must be 'var'.</value>
-  </data>
-  <data name="WRN_TupleLiteralNameMismatch" xml:space="preserve">
-    <value>The tuple element name '{0}' is ignored because a different name is specified by the target type '{1}'.</value>
-  </data>
-  <data name="WRN_TupleLiteralNameMismatch_Title" xml:space="preserve">
-    <value>The tuple element name is ignored because a different name is specified by the assignment target.</value>
-  </data>
-  <data name="ERR_PredefinedValueTupleTypeMustBeStruct" xml:space="preserve">
-    <value>Predefined type '{0}' must be a struct.</value>
-  </data>
-  <data name="ERR_NewWithTupleTypeSyntax" xml:space="preserve">
-    <value>'new' cannot be used with tuple type. Use a tuple literal expression instead.</value>
-  </data>
-  <data name="ERR_DeconstructionVarFormDisallowsSpecificType" xml:space="preserve">
-    <value>Deconstruction 'var (...)' form disallows a specific type for 'var'.</value>
-  </data>
-  <data name="ERR_TupleElementNamesAttributeMissing" xml:space="preserve">
-    <value>Cannot define a class or member that utilizes tuples because the compiler required type '{0}' cannot be found. Are you missing a reference?</value>
-  </data>
-  <data name="ERR_ExplicitTupleElementNamesAttribute" xml:space="preserve">
-    <value>Cannot reference 'System.Runtime.CompilerServices.TupleElementNamesAttribute' explicitly. Use the tuple syntax to define tuple names.</value>
-  </data>
-  <data name="ERR_ExpressionTreeContainsOutVariable" xml:space="preserve">
-    <value>An expression tree may not contain an out argument variable declaration.</value>
-  </data>
-  <data name="ERR_ExpressionTreeContainsDiscard" xml:space="preserve">
-    <value>An expression tree may not contain a discard.</value>
-  </data>
-  <data name="ERR_ExpressionTreeContainsIsMatch" xml:space="preserve">
-    <value>An expression tree may not contain an 'is' pattern-matching operator.</value>
-  </data>
-  <data name="ERR_ExpressionTreeContainsTupleLiteral" xml:space="preserve">
-    <value>An expression tree may not contain a tuple literal.</value>
-  </data>
-  <data name="ERR_ExpressionTreeContainsTupleConversion" xml:space="preserve">
-    <value>An expression tree may not contain a tuple conversion.</value>
-  </data>
-  <data name="ERR_SourceLinkRequiresPortablePdb" xml:space="preserve">
-    <value>/sourcelink switch is only supported when emitting Portable PDB (/debug:portable or /debug:embedded must be specified).</value>
-  </data>
-  <data name="ERR_CannotEmbedWithoutPdb" xml:space="preserve">
-    <value>/embed switch is only supported when emitting Portable PDB (/debug:portable or /debug:embedded).</value>
-  </data>
-  <data name="ERR_InvalidInstrumentationKind" xml:space="preserve">
-    <value>Invalid instrumentation kind: {0}</value>
-  </data>
-  <data name="ERR_VarInvocationLvalueReserved" xml:space="preserve">
-    <value>The syntax 'var (...)' as an lvalue is reserved.</value>
-  </data>
-  <data name="ERR_ExpressionVariableInConstructorOrFieldInitializer" xml:space="preserve">
-    <value>Out variable and pattern variable declarations are not allowed within constructor initializers, field initializers, or property initializers.</value>
-  </data>
-  <data name="ERR_ExpressionVariableInQueryClause" xml:space="preserve">
-    <value>Out variable and pattern variable declarations are not allowed within a query clause.</value>
-  </data>
-  <data name="ERR_SemiOrLBraceOrArrowExpected" xml:space="preserve">
-    <value>{ or ; or =&gt; expected</value>
-  </data>
-  <data name="ERR_ThrowMisplaced" xml:space="preserve">
-    <value>A throw expression is not allowed in this context.</value>
-  </data>
-  <data name="ERR_MixedDeconstructionUnsupported" xml:space="preserve">
-    <value>A deconstruction cannot mix declarations and expressions on the left-hand-side.</value>
-  </data>
-  <data name="ERR_DeclarationExpressionNotPermitted" xml:space="preserve">
-    <value>A declaration is not allowed in this context.</value>
-  </data>
-  <data name="ERR_MustDeclareForeachIteration" xml:space="preserve">
-    <value>A foreach loop must declare its iteration variables.</value>
-  </data>
-  <data name="ERR_TupleElementNamesInDeconstruction" xml:space="preserve">
-    <value>Tuple element names are not permitted on the left of a deconstruction.</value>
-  </data>
-  <data name="ERR_PossibleBadNegCast" xml:space="preserve">
-    <value>To cast a negative value, you must enclose the value in parentheses.</value>
-  </data>
-  <data name="ERR_ExpressionTreeContainsThrowExpression" xml:space="preserve">
-    <value>An expression tree may not contain a throw-expression.</value>
-  </data>
-  <data name="ERR_BadAssemblyName" xml:space="preserve">
-    <value>Invalid assembly name: {0}</value>
-  </data>
-  <data name="ERR_BadAsyncMethodBuilderTaskProperty" xml:space="preserve">
-    <value>For type '{0}' to be used as an AsyncMethodBuilder for type '{1}', its Task property should return type '{1}' instead of type '{2}'.</value>
-  </data>
-  <data name="ERR_AttributesInLocalFuncDecl" xml:space="preserve">
-    <value>Attributes are not allowed on local function parameters or type parameters</value>
-  </data>
-  <data name="ERR_TypeForwardedToMultipleAssemblies" xml:space="preserve">
-    <value>Module '{0}' in assembly '{1}' is forwarding the type '{2}' to multiple assemblies: '{3}' and '{4}'.</value>
-  </data>
-  <data name="ERR_PatternDynamicType" xml:space="preserve">
-    <value>It is not legal to use the type 'dynamic' in a pattern.</value>
->>>>>>> c28d8bac
   </data>
 </root>