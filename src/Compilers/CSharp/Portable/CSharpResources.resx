﻿<?xml version="1.0" encoding="utf-8"?>
<root>
  <!-- 
    Microsoft ResX Schema 
    
    Version 2.0
    
    The primary goals of this format is to allow a simple XML format 
    that is mostly human readable. The generation and parsing of the 
    various data types are done through the TypeConverter classes 
    associated with the data types.
    
    Example:
    
    ... ado.net/XML headers & schema ...
    <resheader name="resmimetype">text/microsoft-resx</resheader>
    <resheader name="version">2.0</resheader>
    <resheader name="reader">System.Resources.ResXResourceReader, System.Windows.Forms, ...</resheader>
    <resheader name="writer">System.Resources.ResXResourceWriter, System.Windows.Forms, ...</resheader>
    <data name="Name1"><value>this is my long string</value><comment>this is a comment</comment></data>
    <data name="Color1" type="System.Drawing.Color, System.Drawing">Blue</data>
    <data name="Bitmap1" mimetype="application/x-microsoft.net.object.binary.base64">
        <value>[base64 mime encoded serialized .NET Framework object]</value>
    </data>
    <data name="Icon1" type="System.Drawing.Icon, System.Drawing" mimetype="application/x-microsoft.net.object.bytearray.base64">
        <value>[base64 mime encoded string representing a byte array form of the .NET Framework object]</value>
        <comment>This is a comment</comment>
    </data>
                
    There are any number of "resheader" rows that contain simple 
    name/value pairs.
    
    Each data row contains a name, and value. The row also contains a 
    type or mimetype. Type corresponds to a .NET class that support 
    text/value conversion through the TypeConverter architecture. 
    Classes that don't support this are serialized and stored with the 
    mimetype set.
    
    The mimetype is used for serialized objects, and tells the 
    ResXResourceReader how to depersist the object. This is currently not 
    extensible. For a given mimetype the value must be set accordingly:
    
    Note - application/x-microsoft.net.object.binary.base64 is the format 
    that the ResXResourceWriter will generate, however the reader can 
    read any of the formats listed below.
    
    mimetype: application/x-microsoft.net.object.binary.base64
    value   : The object must be serialized with 
            : System.Runtime.Serialization.Formatters.Binary.BinaryFormatter
            : and then encoded with base64 encoding.
    
    mimetype: application/x-microsoft.net.object.soap.base64
    value   : The object must be serialized with 
            : System.Runtime.Serialization.Formatters.Soap.SoapFormatter
            : and then encoded with base64 encoding.

    mimetype: application/x-microsoft.net.object.bytearray.base64
    value   : The object must be serialized into a byte array 
            : using a System.ComponentModel.TypeConverter
            : and then encoded with base64 encoding.
    -->
  <xsd:schema id="root" xmlns="" xmlns:xsd="http://www.w3.org/2001/XMLSchema" xmlns:msdata="urn:schemas-microsoft-com:xml-msdata">
    <xsd:import namespace="http://www.w3.org/XML/1998/namespace" />
    <xsd:element name="root" msdata:IsDataSet="true">
      <xsd:complexType>
        <xsd:choice maxOccurs="unbounded">
          <xsd:element name="metadata">
            <xsd:complexType>
              <xsd:sequence>
                <xsd:element name="value" type="xsd:string" minOccurs="0" />
              </xsd:sequence>
              <xsd:attribute name="name" use="required" type="xsd:string" />
              <xsd:attribute name="type" type="xsd:string" />
              <xsd:attribute name="mimetype" type="xsd:string" />
              <xsd:attribute ref="xml:space" />
            </xsd:complexType>
          </xsd:element>
          <xsd:element name="assembly">
            <xsd:complexType>
              <xsd:attribute name="alias" type="xsd:string" />
              <xsd:attribute name="name" type="xsd:string" />
            </xsd:complexType>
          </xsd:element>
          <xsd:element name="data">
            <xsd:complexType>
              <xsd:sequence>
                <xsd:element name="value" type="xsd:string" minOccurs="0" msdata:Ordinal="1" />
                <xsd:element name="comment" type="xsd:string" minOccurs="0" msdata:Ordinal="2" />
              </xsd:sequence>
              <xsd:attribute name="name" type="xsd:string" use="required" msdata:Ordinal="1" />
              <xsd:attribute name="type" type="xsd:string" msdata:Ordinal="3" />
              <xsd:attribute name="mimetype" type="xsd:string" msdata:Ordinal="4" />
              <xsd:attribute ref="xml:space" />
            </xsd:complexType>
          </xsd:element>
          <xsd:element name="resheader">
            <xsd:complexType>
              <xsd:sequence>
                <xsd:element name="value" type="xsd:string" minOccurs="0" msdata:Ordinal="1" />
              </xsd:sequence>
              <xsd:attribute name="name" type="xsd:string" use="required" />
            </xsd:complexType>
          </xsd:element>
        </xsd:choice>
      </xsd:complexType>
    </xsd:element>
  </xsd:schema>
  <resheader name="resmimetype">
    <value>text/microsoft-resx</value>
  </resheader>
  <resheader name="version">
    <value>2.0</value>
  </resheader>
  <resheader name="reader">
    <value>System.Resources.ResXResourceReader, System.Windows.Forms, Version=4.0.0.0, Culture=neutral, PublicKeyToken=b77a5c561934e089</value>
  </resheader>
  <resheader name="writer">
    <value>System.Resources.ResXResourceWriter, System.Windows.Forms, Version=4.0.0.0, Culture=neutral, PublicKeyToken=b77a5c561934e089</value>
  </resheader>
  <data name="IDS_NULL" xml:space="preserve">
    <value>&lt;null&gt;</value>
  </data>
  <data name="IDS_ThrowExpression" xml:space="preserve">
    <value>&lt;throw expression&gt;</value>
  </data>
  <data name="IDS_FeatureSwitchExpression" xml:space="preserve">
    <value>&lt;switch expression&gt;</value>
  </data>
  <data name="IDS_RELATEDERROR" xml:space="preserve">
    <value>(Location of symbol related to previous error)</value>
  </data>
  <data name="IDS_RELATEDWARNING" xml:space="preserve">
    <value>(Location of symbol related to previous warning)</value>
  </data>
  <data name="IDS_XMLIGNORED" xml:space="preserve">
    <value>&lt;!-- Badly formed XML comment ignored for member "{0}" --&gt;</value>
  </data>
  <data name="IDS_XMLIGNORED2" xml:space="preserve">
    <value> Badly formed XML file "{0}" cannot be included </value>
  </data>
  <data name="IDS_XMLFAILEDINCLUDE" xml:space="preserve">
    <value> Failed to insert some or all of included XML </value>
  </data>
  <data name="IDS_XMLBADINCLUDE" xml:space="preserve">
    <value> Include tag is invalid </value>
  </data>
  <data name="IDS_XMLNOINCLUDE" xml:space="preserve">
    <value> No matching elements were found for the following include tag </value>
  </data>
  <data name="IDS_XMLMISSINGINCLUDEFILE" xml:space="preserve">
    <value>Missing file attribute</value>
  </data>
  <data name="IDS_XMLMISSINGINCLUDEPATH" xml:space="preserve">
    <value>Missing path attribute</value>
  </data>
  <data name="IDS_GlobalNamespace" xml:space="preserve">
    <value>&lt;global namespace&gt;</value>
  </data>
  <data name="IDS_FeatureGenerics" xml:space="preserve">
    <value>generics</value>
  </data>
  <data name="IDS_FeatureAnonDelegates" xml:space="preserve">
    <value>anonymous methods</value>
  </data>
  <data name="IDS_FeatureModuleAttrLoc" xml:space="preserve">
    <value>module as an attribute target specifier</value>
  </data>
  <data name="IDS_FeatureGlobalNamespace" xml:space="preserve">
    <value>namespace alias qualifier</value>
  </data>
  <data name="IDS_FeatureFixedBuffer" xml:space="preserve">
    <value>fixed size buffers</value>
  </data>
  <data name="IDS_FeaturePragma" xml:space="preserve">
    <value>#pragma</value>
  </data>
  <data name="IDS_FeatureStaticClasses" xml:space="preserve">
    <value>static classes</value>
  </data>
  <data name="IDS_FeatureReadOnlyStructs" xml:space="preserve">
    <value>readonly structs</value>
  </data>
  <data name="IDS_FeaturePartialTypes" xml:space="preserve">
    <value>partial types</value>
  </data>
  <data name="IDS_FeatureAsync" xml:space="preserve">
    <value>async function</value>
  </data>
  <data name="IDS_FeatureSwitchOnBool" xml:space="preserve">
    <value>switch on boolean type</value>
  </data>
  <data name="IDS_MethodGroup" xml:space="preserve">
    <value>method group</value>
  </data>
  <data name="IDS_AnonMethod" xml:space="preserve">
    <value>anonymous method</value>
  </data>
  <data name="IDS_Lambda" xml:space="preserve">
    <value>lambda expression</value>
  </data>
  <data name="IDS_Collection" xml:space="preserve">
    <value>collection</value>
  </data>
  <data name="IDS_Disposable" xml:space="preserve">
    <value>disposable</value>
  </data>
  <data name="IDS_FeaturePropertyAccessorMods" xml:space="preserve">
    <value>access modifiers on properties</value>
  </data>
  <data name="IDS_FeatureExternAlias" xml:space="preserve">
    <value>extern alias</value>
  </data>
  <data name="IDS_FeatureIterators" xml:space="preserve">
    <value>iterators</value>
  </data>
  <data name="IDS_FeatureDefault" xml:space="preserve">
    <value>default operator</value>
  </data>
  <data name="IDS_FeatureAsyncStreams" xml:space="preserve">
    <value>async streams</value>
  </data>
  <data name="IDS_FeatureUnmanagedConstructedTypes" xml:space="preserve">
    <value>unmanaged constructed types</value>
  </data>
  <data name="IDS_FeatureReadOnlyMembers" xml:space="preserve">
    <value>readonly members</value>
  </data>
  <data name="IDS_FeatureDefaultLiteral" xml:space="preserve">
    <value>default literal</value>
  </data>
  <data name="IDS_FeaturePrivateProtected" xml:space="preserve">
    <value>private protected</value>
  </data>
  <data name="IDS_FeatureTupleEquality" xml:space="preserve">
    <value>tuple equality</value>
  </data>
  <data name="IDS_FeatureNullable" xml:space="preserve">
    <value>nullable types</value>
  </data>
  <data name="IDS_FeaturePatternMatching" xml:space="preserve">
    <value>pattern matching</value>
  </data>
  <data name="IDS_FeatureExpressionBodiedAccessor" xml:space="preserve">
    <value>expression body property accessor</value>
  </data>
  <data name="IDS_FeatureExpressionBodiedDeOrConstructor" xml:space="preserve">
    <value>expression body constructor and destructor</value>
  </data>
  <data name="IDS_FeatureThrowExpression" xml:space="preserve">
    <value>throw expression</value>
  </data>
  <data name="IDS_FeatureImplicitArray" xml:space="preserve">
    <value>implicitly typed array</value>
  </data>
  <data name="IDS_FeatureImplicitLocal" xml:space="preserve">
    <value>implicitly typed local variable</value>
  </data>
  <data name="IDS_FeatureAnonymousTypes" xml:space="preserve">
    <value>anonymous types</value>
  </data>
  <data name="IDS_FeatureAutoImplementedProperties" xml:space="preserve">
    <value>automatically implemented properties</value>
  </data>
  <data name="IDS_FeatureReadonlyAutoImplementedProperties" xml:space="preserve">
    <value>readonly automatically implemented properties</value>
  </data>
  <data name="IDS_FeatureObjectInitializer" xml:space="preserve">
    <value>object initializer</value>
  </data>
  <data name="IDS_FeatureCollectionInitializer" xml:space="preserve">
    <value>collection initializer</value>
  </data>
  <data name="IDS_FeatureQueryExpression" xml:space="preserve">
    <value>query expression</value>
  </data>
  <data name="IDS_FeatureExtensionMethod" xml:space="preserve">
    <value>extension method</value>
  </data>
  <data name="IDS_FeaturePartialMethod" xml:space="preserve">
    <value>partial method</value>
  </data>
  <data name="IDS_SK_METHOD" xml:space="preserve">
    <value>method</value>
  </data>
  <data name="IDS_SK_TYPE" xml:space="preserve">
    <value>type</value>
  </data>
  <data name="IDS_SK_NAMESPACE" xml:space="preserve">
    <value>namespace</value>
  </data>
  <data name="IDS_SK_FIELD" xml:space="preserve">
    <value>field</value>
  </data>
  <data name="IDS_SK_PROPERTY" xml:space="preserve">
    <value>property</value>
  </data>
  <data name="IDS_SK_UNKNOWN" xml:space="preserve">
    <value>element</value>
  </data>
  <data name="IDS_SK_VARIABLE" xml:space="preserve">
    <value>variable</value>
  </data>
  <data name="IDS_SK_LABEL" xml:space="preserve">
    <value>label</value>
  </data>
  <data name="IDS_SK_EVENT" xml:space="preserve">
    <value>event</value>
  </data>
  <data name="IDS_SK_TYVAR" xml:space="preserve">
    <value>type parameter</value>
  </data>
  <data name="IDS_SK_ALIAS" xml:space="preserve">
    <value>using alias</value>
  </data>
  <data name="IDS_SK_EXTERNALIAS" xml:space="preserve">
    <value>extern alias</value>
  </data>
  <data name="IDS_SK_CONSTRUCTOR" xml:space="preserve">
    <value>constructor</value>
  </data>
  <data name="IDS_FOREACHLOCAL" xml:space="preserve">
    <value>foreach iteration variable</value>
  </data>
  <data name="IDS_FIXEDLOCAL" xml:space="preserve">
    <value>fixed variable</value>
  </data>
  <data name="IDS_USINGLOCAL" xml:space="preserve">
    <value>using variable</value>
  </data>
  <data name="IDS_Contravariant" xml:space="preserve">
    <value>contravariant</value>
  </data>
  <data name="IDS_Contravariantly" xml:space="preserve">
    <value>contravariantly</value>
  </data>
  <data name="IDS_Covariant" xml:space="preserve">
    <value>covariant</value>
  </data>
  <data name="IDS_Covariantly" xml:space="preserve">
    <value>covariantly</value>
  </data>
  <data name="IDS_Invariantly" xml:space="preserve">
    <value>invariantly</value>
  </data>
  <data name="IDS_FeatureDynamic" xml:space="preserve">
    <value>dynamic</value>
  </data>
  <data name="IDS_FeatureNamedArgument" xml:space="preserve">
    <value>named argument</value>
  </data>
  <data name="IDS_FeatureOptionalParameter" xml:space="preserve">
    <value>optional parameter</value>
  </data>
  <data name="IDS_FeatureExceptionFilter" xml:space="preserve">
    <value>exception filter</value>
  </data>
  <data name="IDS_FeatureTypeVariance" xml:space="preserve">
    <value>type variance</value>
  </data>
  <data name="XML_InvalidToken" xml:space="preserve">
    <value>The character(s) '{0}' cannot be used at this location.</value>
  </data>
  <data name="XML_IncorrectComment" xml:space="preserve">
    <value>Incorrect syntax was used in a comment.</value>
  </data>
  <data name="XML_InvalidCharEntity" xml:space="preserve">
    <value>An invalid character was found inside an entity reference.</value>
  </data>
  <data name="XML_ExpectedEndOfTag" xml:space="preserve">
    <value>Expected '&gt;' or '/&gt;' to close tag '{0}'.</value>
  </data>
  <data name="XML_ExpectedIdentifier" xml:space="preserve">
    <value>An identifier was expected.</value>
  </data>
  <data name="XML_InvalidUnicodeChar" xml:space="preserve">
    <value>Invalid unicode character.</value>
  </data>
  <data name="XML_InvalidWhitespace" xml:space="preserve">
    <value>Whitespace is not allowed at this location.</value>
  </data>
  <data name="XML_LessThanInAttributeValue" xml:space="preserve">
    <value>The character '&lt;' cannot be used in an attribute value.</value>
  </data>
  <data name="XML_MissingEqualsAttribute" xml:space="preserve">
    <value>Missing equals sign between attribute and attribute value.</value>
  </data>
  <data name="XML_RefUndefinedEntity_1" xml:space="preserve">
    <value>Reference to undefined entity '{0}'.</value>
  </data>
  <data name="XML_StringLiteralNoStartQuote" xml:space="preserve">
    <value>A string literal was expected, but no opening quotation mark was found.</value>
  </data>
  <data name="XML_StringLiteralNoEndQuote" xml:space="preserve">
    <value>Missing closing quotation mark for string literal.</value>
  </data>
  <data name="XML_StringLiteralNonAsciiQuote" xml:space="preserve">
    <value>Non-ASCII quotations marks may not be used around string literals.</value>
  </data>
  <data name="XML_EndTagNotExpected" xml:space="preserve">
    <value>End tag was not expected at this location.</value>
  </data>
  <data name="XML_ElementTypeMatch" xml:space="preserve">
    <value>End tag '{0}' does not match the start tag '{1}'.</value>
  </data>
  <data name="XML_EndTagExpected" xml:space="preserve">
    <value>Expected an end tag for element '{0}'.</value>
  </data>
  <data name="XML_WhitespaceMissing" xml:space="preserve">
    <value>Required white space was missing.</value>
  </data>
  <data name="XML_ExpectedEndOfXml" xml:space="preserve">
    <value>Unexpected character at this location.</value>
  </data>
  <data name="XML_CDataEndTagNotAllowed" xml:space="preserve">
    <value>The literal string ']]&gt;' is not allowed in element content.</value>
  </data>
  <data name="XML_DuplicateAttribute" xml:space="preserve">
    <value>Duplicate '{0}' attribute</value>
  </data>
  <data name="ERR_NoMetadataFile" xml:space="preserve">
    <value>Metadata file '{0}' could not be found</value>
  </data>
  <data name="ERR_MetadataReferencesNotSupported" xml:space="preserve">
    <value>Metadata references are not supported.</value>
  </data>
  <data name="FTL_MetadataCantOpenFile" xml:space="preserve">
    <value>Metadata file '{0}' could not be opened -- {1}</value>
  </data>
  <data name="ERR_NoTypeDef" xml:space="preserve">
    <value>The type '{0}' is defined in an assembly that is not referenced. You must add a reference to assembly '{1}'.</value>
  </data>
  <data name="ERR_NoTypeDefFromModule" xml:space="preserve">
    <value>The type '{0}' is defined in a module that has not been added. You must add the module '{1}'.</value>
  </data>
  <data name="ERR_OutputWriteFailed" xml:space="preserve">
    <value>Could not write to output file '{0}' -- '{1}'</value>
  </data>
  <data name="ERR_MultipleEntryPoints" xml:space="preserve">
    <value>Program has more than one entry point defined. Compile with /main to specify the type that contains the entry point.</value>
  </data>
  <data name="ERR_BadBinaryOps" xml:space="preserve">
    <value>Operator '{0}' cannot be applied to operands of type '{1}' and '{2}'</value>
  </data>
  <data name="ERR_IntDivByZero" xml:space="preserve">
    <value>Division by constant zero</value>
  </data>
  <data name="ERR_BadIndexLHS" xml:space="preserve">
    <value>Cannot apply indexing with [] to an expression of type '{0}'</value>
  </data>
  <data name="ERR_BadIndexCount" xml:space="preserve">
    <value>Wrong number of indices inside []; expected {0}</value>
  </data>
  <data name="ERR_BadUnaryOp" xml:space="preserve">
    <value>Operator '{0}' cannot be applied to operand of type '{1}'</value>
  </data>
  <data name="ERR_BadOpOnNullOrDefault" xml:space="preserve">
    <value>Operator '{0}' cannot be applied to operand '{1}'</value>
  </data>
  <data name="ERR_ThisInStaticMeth" xml:space="preserve">
    <value>Keyword 'this' is not valid in a static property, static method, or static field initializer</value>
  </data>
  <data name="ERR_ThisInBadContext" xml:space="preserve">
    <value>Keyword 'this' is not available in the current context</value>
  </data>
  <data name="WRN_InvalidMainSig" xml:space="preserve">
    <value>'{0}' has the wrong signature to be an entry point</value>
  </data>
  <data name="WRN_InvalidMainSig_Title" xml:space="preserve">
    <value>Method has the wrong signature to be an entry point</value>
  </data>
  <data name="ERR_NoImplicitConv" xml:space="preserve">
    <value>Cannot implicitly convert type '{0}' to '{1}'</value>
  </data>
  <data name="ERR_NoExplicitConv" xml:space="preserve">
    <value>Cannot convert type '{0}' to '{1}'</value>
  </data>
  <data name="ERR_ConstOutOfRange" xml:space="preserve">
    <value>Constant value '{0}' cannot be converted to a '{1}'</value>
  </data>
  <data name="ERR_AmbigBinaryOps" xml:space="preserve">
    <value>Operator '{0}' is ambiguous on operands of type '{1}' and '{2}'</value>
  </data>
  <data name="ERR_AmbigBinaryOpsOnDefault" xml:space="preserve">
    <value>Operator '{0}' is ambiguous on operands 'default' and 'default'</value>
  </data>
  <data name="ERR_AmbigUnaryOp" xml:space="preserve">
    <value>Operator '{0}' is ambiguous on an operand of type '{1}'</value>
  </data>
  <data name="ERR_InAttrOnOutParam" xml:space="preserve">
    <value>An out parameter cannot have the In attribute</value>
  </data>
  <data name="ERR_ValueCantBeNull" xml:space="preserve">
    <value>Cannot convert null to '{0}' because it is a non-nullable value type</value>
  </data>
  <data name="ERR_NoExplicitBuiltinConv" xml:space="preserve">
    <value>Cannot convert type '{0}' to '{1}' via a reference conversion, boxing conversion, unboxing conversion, wrapping conversion, or null type conversion</value>
  </data>
  <data name="FTL_DebugEmitFailure" xml:space="preserve">
    <value>Unexpected error writing debug information -- '{0}'</value>
  </data>
  <data name="ERR_BadVisReturnType" xml:space="preserve">
    <value>Inconsistent accessibility: return type '{1}' is less accessible than method '{0}'</value>
  </data>
  <data name="ERR_BadVisParamType" xml:space="preserve">
    <value>Inconsistent accessibility: parameter type '{1}' is less accessible than method '{0}'</value>
  </data>
  <data name="ERR_BadVisFieldType" xml:space="preserve">
    <value>Inconsistent accessibility: field type '{1}' is less accessible than field '{0}'</value>
  </data>
  <data name="ERR_BadVisPropertyType" xml:space="preserve">
    <value>Inconsistent accessibility: property type '{1}' is less accessible than property '{0}'</value>
  </data>
  <data name="ERR_BadVisIndexerReturn" xml:space="preserve">
    <value>Inconsistent accessibility: indexer return type '{1}' is less accessible than indexer '{0}'</value>
  </data>
  <data name="ERR_BadVisIndexerParam" xml:space="preserve">
    <value>Inconsistent accessibility: parameter type '{1}' is less accessible than indexer '{0}'</value>
  </data>
  <data name="ERR_BadVisOpReturn" xml:space="preserve">
    <value>Inconsistent accessibility: return type '{1}' is less accessible than operator '{0}'</value>
  </data>
  <data name="ERR_BadVisOpParam" xml:space="preserve">
    <value>Inconsistent accessibility: parameter type '{1}' is less accessible than operator '{0}'</value>
  </data>
  <data name="ERR_BadVisDelegateReturn" xml:space="preserve">
    <value>Inconsistent accessibility: return type '{1}' is less accessible than delegate '{0}'</value>
  </data>
  <data name="ERR_BadVisDelegateParam" xml:space="preserve">
    <value>Inconsistent accessibility: parameter type '{1}' is less accessible than delegate '{0}'</value>
  </data>
  <data name="ERR_BadVisBaseClass" xml:space="preserve">
    <value>Inconsistent accessibility: base class '{1}' is less accessible than class '{0}'</value>
  </data>
  <data name="ERR_BadVisBaseInterface" xml:space="preserve">
    <value>Inconsistent accessibility: base interface '{1}' is less accessible than interface '{0}'</value>
  </data>
  <data name="ERR_EventNeedsBothAccessors" xml:space="preserve">
    <value>'{0}': event property must have both add and remove accessors</value>
  </data>
  <data name="ERR_AbstractEventHasAccessors" xml:space="preserve">
    <value>'{0}': abstract event cannot use event accessor syntax</value>
  </data>
  <data name="ERR_EventNotDelegate" xml:space="preserve">
    <value>'{0}': event must be of a delegate type</value>
  </data>
  <data name="WRN_UnreferencedEvent" xml:space="preserve">
    <value>The event '{0}' is never used</value>
  </data>
  <data name="WRN_UnreferencedEvent_Title" xml:space="preserve">
    <value>Event is never used</value>
  </data>
  <data name="ERR_InterfaceEventInitializer" xml:space="preserve">
    <value>'{0}': instance event in interface cannot have initializer</value>
  </data>
  <data name="ERR_BadEventUsage" xml:space="preserve">
    <value>The event '{0}' can only appear on the left hand side of += or -= (except when used from within the type '{1}')</value>
  </data>
  <data name="ERR_ExplicitEventFieldImpl" xml:space="preserve">
    <value>An explicit interface implementation of an event must use event accessor syntax</value>
  </data>
  <data name="ERR_CantOverrideNonEvent" xml:space="preserve">
    <value>'{0}': cannot override; '{1}' is not an event</value>
  </data>
  <data name="ERR_AddRemoveMustHaveBody" xml:space="preserve">
    <value>An add or remove accessor must have a body</value>
  </data>
  <data name="ERR_AbstractEventInitializer" xml:space="preserve">
    <value>'{0}': abstract event cannot have initializer</value>
  </data>
  <data name="ERR_ReservedAssemblyName" xml:space="preserve">
    <value>The assembly name '{0}' is reserved and cannot be used as a reference in an interactive session</value>
  </data>
  <data name="ERR_ReservedEnumerator" xml:space="preserve">
    <value>The enumerator name '{0}' is reserved and cannot be used</value>
  </data>
  <data name="ERR_AsMustHaveReferenceType" xml:space="preserve">
    <value>The as operator must be used with a reference type or nullable type ('{0}' is a non-nullable value type)</value>
  </data>
  <data name="WRN_LowercaseEllSuffix" xml:space="preserve">
    <value>The 'l' suffix is easily confused with the digit '1' -- use 'L' for clarity</value>
  </data>
  <data name="WRN_LowercaseEllSuffix_Title" xml:space="preserve">
    <value>The 'l' suffix is easily confused with the digit '1'</value>
  </data>
  <data name="ERR_BadEventUsageNoField" xml:space="preserve">
    <value>The event '{0}' can only appear on the left hand side of += or -=</value>
  </data>
  <data name="ERR_ConstraintOnlyAllowedOnGenericDecl" xml:space="preserve">
    <value>Constraints are not allowed on non-generic declarations</value>
  </data>
  <data name="ERR_TypeParamMustBeIdentifier" xml:space="preserve">
    <value>Type parameter declaration must be an identifier not a type</value>
  </data>
  <data name="ERR_MemberReserved" xml:space="preserve">
    <value>Type '{1}' already reserves a member called '{0}' with the same parameter types</value>
  </data>
  <data name="ERR_DuplicateParamName" xml:space="preserve">
    <value>The parameter name '{0}' is a duplicate</value>
  </data>
  <data name="ERR_DuplicateNameInNS" xml:space="preserve">
    <value>The namespace '{1}' already contains a definition for '{0}'</value>
  </data>
  <data name="ERR_DuplicateNameInClass" xml:space="preserve">
    <value>The type '{0}' already contains a definition for '{1}'</value>
  </data>
  <data name="ERR_NameNotInContext" xml:space="preserve">
    <value>The name '{0}' does not exist in the current context</value>
  </data>
  <data name="ERR_NameNotInContextPossibleMissingReference" xml:space="preserve">
    <value>The name '{0}' does not exist in the current context (are you missing a reference to assembly '{1}'?)</value>
  </data>
  <data name="ERR_AmbigContext" xml:space="preserve">
    <value>'{0}' is an ambiguous reference between '{1}' and '{2}'</value>
  </data>
  <data name="WRN_DuplicateUsing" xml:space="preserve">
    <value>The using directive for '{0}' appeared previously in this namespace</value>
  </data>
  <data name="WRN_DuplicateUsing_Title" xml:space="preserve">
    <value>Using directive appeared previously in this namespace</value>
  </data>
  <data name="ERR_BadMemberFlag" xml:space="preserve">
    <value>The modifier '{0}' is not valid for this item</value>
  </data>
  <data name="ERR_BadMemberProtection" xml:space="preserve">
    <value>More than one protection modifier</value>
  </data>
  <data name="WRN_NewRequired" xml:space="preserve">
    <value>'{0}' hides inherited member '{1}'. Use the new keyword if hiding was intended.</value>
  </data>
  <data name="WRN_NewRequired_Title" xml:space="preserve">
    <value>Member hides inherited member; missing new keyword</value>
  </data>
  <data name="WRN_NewRequired_Description" xml:space="preserve">
    <value>A variable was declared with the same name as a variable in a base class. However, the new keyword was not used. This warning informs you that you should use new; the variable is declared as if new had been used in the declaration.</value>
  </data>
  <data name="WRN_NewNotRequired" xml:space="preserve">
    <value>The member '{0}' does not hide an accessible member. The new keyword is not required.</value>
  </data>
  <data name="WRN_NewNotRequired_Title" xml:space="preserve">
    <value>Member does not hide an inherited member; new keyword is not required</value>
  </data>
  <data name="ERR_CircConstValue" xml:space="preserve">
    <value>The evaluation of the constant value for '{0}' involves a circular definition</value>
  </data>
  <data name="ERR_MemberAlreadyExists" xml:space="preserve">
    <value>Type '{1}' already defines a member called '{0}' with the same parameter types</value>
  </data>
  <data name="ERR_StaticNotVirtual" xml:space="preserve">
    <value>A static member '{0}' cannot be marked as override, virtual, or abstract</value>
  </data>
  <data name="ERR_OverrideNotNew" xml:space="preserve">
    <value>A member '{0}' marked as override cannot be marked as new or virtual</value>
  </data>
  <data name="WRN_NewOrOverrideExpected" xml:space="preserve">
    <value>'{0}' hides inherited member '{1}'. To make the current member override that implementation, add the override keyword. Otherwise add the new keyword.</value>
  </data>
  <data name="WRN_NewOrOverrideExpected_Title" xml:space="preserve">
    <value>Member hides inherited member; missing override keyword</value>
  </data>
  <data name="ERR_OverrideNotExpected" xml:space="preserve">
    <value>'{0}': no suitable method found to override</value>
  </data>
  <data name="ERR_NamespaceUnexpected" xml:space="preserve">
    <value>A namespace cannot directly contain members such as fields or methods</value>
  </data>
  <data name="ERR_NoSuchMember" xml:space="preserve">
    <value>'{0}' does not contain a definition for '{1}'</value>
  </data>
  <data name="ERR_BadSKknown" xml:space="preserve">
    <value>'{0}' is a {1} but is used like a {2}</value>
  </data>
  <data name="ERR_BadSKunknown" xml:space="preserve">
    <value>'{0}' is a {1}, which is not valid in the given context</value>
  </data>
  <data name="ERR_ObjectRequired" xml:space="preserve">
    <value>An object reference is required for the non-static field, method, or property '{0}'</value>
  </data>
  <data name="ERR_AmbigCall" xml:space="preserve">
    <value>The call is ambiguous between the following methods or properties: '{0}' and '{1}'</value>
  </data>
  <data name="ERR_BadAccess" xml:space="preserve">
    <value>'{0}' is inaccessible due to its protection level</value>
  </data>
  <data name="ERR_MethDelegateMismatch" xml:space="preserve">
    <value>No overload for '{0}' matches delegate '{1}'</value>
  </data>
  <data name="ERR_RetObjectRequired" xml:space="preserve">
    <value>An object of a type convertible to '{0}' is required</value>
  </data>
  <data name="ERR_RetNoObjectRequired" xml:space="preserve">
    <value>Since '{0}' returns void, a return keyword must not be followed by an object expression</value>
  </data>
  <data name="ERR_LocalDuplicate" xml:space="preserve">
    <value>A local variable or function named '{0}' is already defined in this scope</value>
  </data>
  <data name="ERR_AssgLvalueExpected" xml:space="preserve">
    <value>The left-hand side of an assignment must be a variable, property or indexer</value>
  </data>
  <data name="ERR_StaticConstParam" xml:space="preserve">
    <value>'{0}': a static constructor must be parameterless</value>
  </data>
  <data name="ERR_NotConstantExpression" xml:space="preserve">
    <value>The expression being assigned to '{0}' must be constant</value>
  </data>
  <data name="ERR_NotNullConstRefField" xml:space="preserve">
    <value>'{0}' is of type '{1}'. A const field of a reference type other than string can only be initialized with null.</value>
  </data>
  <data name="ERR_LocalIllegallyOverrides" xml:space="preserve">
    <value>A local or parameter named '{0}' cannot be declared in this scope because that name is used in an enclosing local scope to define a local or parameter</value>
  </data>
  <data name="ERR_BadUsingNamespace" xml:space="preserve">
    <value>A 'using namespace' directive can only be applied to namespaces; '{0}' is a type not a namespace. Consider a 'using static' directive instead</value>
  </data>
  <data name="ERR_BadUsingType" xml:space="preserve">
    <value>A 'using static' directive can only be applied to types; '{0}' is a namespace not a type. Consider a 'using namespace' directive instead</value>
  </data>
  <data name="ERR_NoAliasHere" xml:space="preserve">
    <value>A 'using static' directive cannot be used to declare an alias</value>
  </data>
  <data name="ERR_NoBreakOrCont" xml:space="preserve">
    <value>No enclosing loop out of which to break or continue</value>
  </data>
  <data name="ERR_DuplicateLabel" xml:space="preserve">
    <value>The label '{0}' is a duplicate</value>
  </data>
  <data name="ERR_NoConstructors" xml:space="preserve">
    <value>The type '{0}' has no constructors defined</value>
  </data>
  <data name="ERR_NoNewAbstract" xml:space="preserve">
    <value>Cannot create an instance of the abstract class or interface '{0}'</value>
  </data>
  <data name="ERR_ConstValueRequired" xml:space="preserve">
    <value>A const field requires a value to be provided</value>
  </data>
  <data name="ERR_CircularBase" xml:space="preserve">
    <value>Circular base class dependency involving '{0}' and '{1}'</value>
  </data>
  <data name="ERR_BadDelegateConstructor" xml:space="preserve">
    <value>The delegate '{0}' does not have a valid constructor</value>
  </data>
  <data name="ERR_MethodNameExpected" xml:space="preserve">
    <value>Method name expected</value>
  </data>
  <data name="ERR_ConstantExpected" xml:space="preserve">
    <value>A constant value is expected</value>
  </data>
  <data name="ERR_V6SwitchGoverningTypeValueExpected" xml:space="preserve">
    <value>A switch expression or case label must be a bool, char, string, integral, enum, or corresponding nullable type in C# 6 and earlier.</value>
  </data>
  <data name="ERR_IntegralTypeValueExpected" xml:space="preserve">
    <value>A value of an integral type expected</value>
  </data>
  <data name="ERR_DuplicateCaseLabel" xml:space="preserve">
    <value>The switch statement contains multiple cases with the label value '{0}'</value>
  </data>
  <data name="ERR_InvalidGotoCase" xml:space="preserve">
    <value>A goto case is only valid inside a switch statement</value>
  </data>
  <data name="ERR_PropertyLacksGet" xml:space="preserve">
    <value>The property or indexer '{0}' cannot be used in this context because it lacks the get accessor</value>
  </data>
  <data name="ERR_BadExceptionType" xml:space="preserve">
    <value>The type caught or thrown must be derived from System.Exception</value>
  </data>
  <data name="ERR_BadEmptyThrow" xml:space="preserve">
    <value>A throw statement with no arguments is not allowed outside of a catch clause</value>
  </data>
  <data name="ERR_BadFinallyLeave" xml:space="preserve">
    <value>Control cannot leave the body of a finally clause</value>
  </data>
  <data name="ERR_LabelShadow" xml:space="preserve">
    <value>The label '{0}' shadows another label by the same name in a contained scope</value>
  </data>
  <data name="ERR_LabelNotFound" xml:space="preserve">
    <value>No such label '{0}' within the scope of the goto statement</value>
  </data>
  <data name="ERR_UnreachableCatch" xml:space="preserve">
    <value>A previous catch clause already catches all exceptions of this or of a super type ('{0}')</value>
  </data>
  <data name="WRN_FilterIsConstantTrue" xml:space="preserve">
    <value>Filter expression is a constant 'true', consider removing the filter</value>
  </data>
  <data name="WRN_FilterIsConstantTrue_Title" xml:space="preserve">
    <value>Filter expression is a constant 'true'</value>
  </data>
  <data name="ERR_ReturnExpected" xml:space="preserve">
    <value>'{0}': not all code paths return a value</value>
  </data>
  <data name="WRN_UnreachableCode" xml:space="preserve">
    <value>Unreachable code detected</value>
  </data>
  <data name="WRN_UnreachableCode_Title" xml:space="preserve">
    <value>Unreachable code detected</value>
  </data>
  <data name="ERR_SwitchFallThrough" xml:space="preserve">
    <value>Control cannot fall through from one case label ('{0}') to another</value>
  </data>
  <data name="WRN_UnreferencedLabel" xml:space="preserve">
    <value>This label has not been referenced</value>
  </data>
  <data name="WRN_UnreferencedLabel_Title" xml:space="preserve">
    <value>This label has not been referenced</value>
  </data>
  <data name="ERR_UseDefViolation" xml:space="preserve">
    <value>Use of unassigned local variable '{0}'</value>
  </data>
  <data name="WRN_UnreferencedVar" xml:space="preserve">
    <value>The variable '{0}' is declared but never used</value>
  </data>
  <data name="WRN_UnreferencedVar_Title" xml:space="preserve">
    <value>Variable is declared but never used</value>
  </data>
  <data name="WRN_UnreferencedField" xml:space="preserve">
    <value>The field '{0}' is never used</value>
  </data>
  <data name="WRN_UnreferencedField_Title" xml:space="preserve">
    <value>Field is never used</value>
  </data>
  <data name="ERR_UseDefViolationField" xml:space="preserve">
    <value>Use of possibly unassigned field '{0}'</value>
  </data>
  <data name="ERR_UseDefViolationProperty" xml:space="preserve">
    <value>Use of possibly unassigned auto-implemented property '{0}'</value>
  </data>
  <data name="ERR_UnassignedThis" xml:space="preserve">
    <value>Field '{0}' must be fully assigned before control is returned to the caller</value>
  </data>
  <data name="ERR_AmbigQM" xml:space="preserve">
    <value>Type of conditional expression cannot be determined because '{0}' and '{1}' implicitly convert to one another</value>
  </data>
  <data name="ERR_InvalidQM" xml:space="preserve">
    <value>Type of conditional expression cannot be determined because there is no implicit conversion between '{0}' and '{1}'</value>
  </data>
  <data name="ERR_NoBaseClass" xml:space="preserve">
    <value>A base class is required for a 'base' reference</value>
  </data>
  <data name="ERR_BaseIllegal" xml:space="preserve">
    <value>Use of keyword 'base' is not valid in this context</value>
  </data>
  <data name="ERR_ObjectProhibited" xml:space="preserve">
    <value>Member '{0}' cannot be accessed with an instance reference; qualify it with a type name instead</value>
  </data>
  <data name="ERR_ParamUnassigned" xml:space="preserve">
    <value>The out parameter '{0}' must be assigned to before control leaves the current method</value>
  </data>
  <data name="ERR_InvalidArray" xml:space="preserve">
    <value>Invalid rank specifier: expected ',' or ']'</value>
  </data>
  <data name="ERR_ExternHasBody" xml:space="preserve">
    <value>'{0}' cannot be extern and declare a body</value>
  </data>
  <data name="ERR_ExternHasConstructorInitializer" xml:space="preserve">
    <value>'{0}' cannot be extern and have a constructor initializer</value>
  </data>
  <data name="ERR_AbstractAndExtern" xml:space="preserve">
    <value>'{0}' cannot be both extern and abstract</value>
  </data>
  <data name="ERR_BadAttributeParamType" xml:space="preserve">
    <value>Attribute constructor parameter '{0}' has type '{1}', which is not a valid attribute parameter type</value>
  </data>
  <data name="ERR_BadAttributeArgument" xml:space="preserve">
    <value>An attribute argument must be a constant expression, typeof expression or array creation expression of an attribute parameter type</value>
  </data>
  <data name="ERR_BadAttributeParamDefaultArgument" xml:space="preserve">
    <value>Attribute constructor parameter '{0}' is optional, but no default parameter value was specified.</value>
  </data>
  <data name="WRN_IsAlwaysTrue" xml:space="preserve">
    <value>The given expression is always of the provided ('{0}') type</value>
  </data>
  <data name="WRN_IsAlwaysTrue_Title" xml:space="preserve">
    <value>'is' expression's given expression is always of the provided type</value>
  </data>
  <data name="WRN_IsAlwaysFalse" xml:space="preserve">
    <value>The given expression is never of the provided ('{0}') type</value>
  </data>
  <data name="WRN_IsAlwaysFalse_Title" xml:space="preserve">
    <value>'is' expression's given expression is never of the provided type</value>
  </data>
  <data name="ERR_LockNeedsReference" xml:space="preserve">
    <value>'{0}' is not a reference type as required by the lock statement</value>
  </data>
  <data name="ERR_NullNotValid" xml:space="preserve">
    <value>Use of null is not valid in this context</value>
  </data>
  <data name="ERR_DefaultLiteralNotValid" xml:space="preserve">
    <value>Use of default literal is not valid in this context</value>
  </data>
  <data name="ERR_UseDefViolationThis" xml:space="preserve">
    <value>The 'this' object cannot be used before all of its fields are assigned to</value>
  </data>
  <data name="ERR_ArgsInvalid" xml:space="preserve">
    <value>The __arglist construct is valid only within a variable argument method</value>
  </data>
  <data name="ERR_PtrExpected" xml:space="preserve">
    <value>The * or -&gt; operator must be applied to a pointer</value>
  </data>
  <data name="ERR_PtrIndexSingle" xml:space="preserve">
    <value>A pointer must be indexed by only one value</value>
  </data>
  <data name="WRN_ByRefNonAgileField" xml:space="preserve">
    <value>Using '{0}' as a ref or out value or taking its address may cause a runtime exception because it is a field of a marshal-by-reference class</value>
  </data>
  <data name="WRN_ByRefNonAgileField_Title" xml:space="preserve">
    <value>Using a field of a marshal-by-reference class as a ref or out value or taking its address may cause a runtime exception</value>
  </data>
  <data name="ERR_AssgReadonlyStatic" xml:space="preserve">
    <value>A static readonly field cannot be assigned to (except in a static constructor or a variable initializer)</value>
  </data>
  <data name="ERR_RefReadonlyStatic" xml:space="preserve">
    <value>A static readonly field cannot be used as a ref or out value (except in a static constructor)</value>
  </data>
  <data name="ERR_AssgReadonlyProp" xml:space="preserve">
    <value>Property or indexer '{0}' cannot be assigned to -- it is read only</value>
  </data>
  <data name="ERR_IllegalStatement" xml:space="preserve">
    <value>Only assignment, call, increment, decrement, await, and new object expressions can be used as a statement</value>
  </data>
  <data name="ERR_BadGetEnumerator" xml:space="preserve">
    <value>foreach requires that the return type '{0}' of '{1}' must have a suitable public 'MoveNext' method and public 'Current' property</value>
  </data>
  <data name="ERR_BadGetAsyncEnumerator" xml:space="preserve">
    <value>Asynchronous foreach requires that the return type '{0}' of '{1}' must have a suitable public 'MoveNextAsync' method and public 'Current' property</value>
  </data>
  <data name="ERR_TooManyLocals" xml:space="preserve">
    <value>Only 65534 locals, including those generated by the compiler, are allowed</value>
  </data>
  <data name="ERR_AbstractBaseCall" xml:space="preserve">
    <value>Cannot call an abstract base member: '{0}'</value>
  </data>
  <data name="ERR_RefProperty" xml:space="preserve">
    <value>A property or indexer may not be passed as an out or ref parameter</value>
  </data>
  <data name="ERR_ManagedAddr" xml:space="preserve">
    <value>Cannot take the address of, get the size of, or declare a pointer to a managed type ('{0}')</value>
  </data>
  <data name="ERR_BadFixedInitType" xml:space="preserve">
    <value>The type of a local declared in a fixed statement must be a pointer type</value>
  </data>
  <data name="ERR_FixedMustInit" xml:space="preserve">
    <value>You must provide an initializer in a fixed or using statement declaration</value>
  </data>
  <data name="ERR_InvalidAddrOp" xml:space="preserve">
    <value>Cannot take the address of the given expression</value>
  </data>
  <data name="ERR_FixedNeeded" xml:space="preserve">
    <value>You can only take the address of an unfixed expression inside of a fixed statement initializer</value>
  </data>
  <data name="ERR_FixedNotNeeded" xml:space="preserve">
    <value>You cannot use the fixed statement to take the address of an already fixed expression</value>
  </data>
  <data name="ERR_ExprCannotBeFixed" xml:space="preserve">
    <value>The given expression cannot be used in a fixed statement</value>
  </data>
  <data name="ERR_UnsafeNeeded" xml:space="preserve">
    <value>Pointers and fixed size buffers may only be used in an unsafe context</value>
  </data>
  <data name="ERR_OpTFRetType" xml:space="preserve">
    <value>The return type of operator True or False must be bool</value>
  </data>
  <data name="ERR_OperatorNeedsMatch" xml:space="preserve">
    <value>The operator '{0}' requires a matching operator '{1}' to also be defined</value>
  </data>
  <data name="ERR_BadBoolOp" xml:space="preserve">
    <value>In order to be applicable as a short circuit operator a user-defined logical operator ('{0}') must have the same return type and parameter types</value>
  </data>
  <data name="ERR_MustHaveOpTF" xml:space="preserve">
    <value>In order for '{0}' to be applicable as a short circuit operator, its declaring type '{1}' must define operator true and operator false</value>
  </data>
  <data name="WRN_UnreferencedVarAssg" xml:space="preserve">
    <value>The variable '{0}' is assigned but its value is never used</value>
  </data>
  <data name="WRN_UnreferencedVarAssg_Title" xml:space="preserve">
    <value>Variable is assigned but its value is never used</value>
  </data>
  <data name="ERR_CheckedOverflow" xml:space="preserve">
    <value>The operation overflows at compile time in checked mode</value>
  </data>
  <data name="ERR_ConstOutOfRangeChecked" xml:space="preserve">
    <value>Constant value '{0}' cannot be converted to a '{1}' (use 'unchecked' syntax to override)</value>
  </data>
  <data name="ERR_BadVarargs" xml:space="preserve">
    <value>A method with vararg cannot be generic, be in a generic type, or have a params parameter</value>
  </data>
  <data name="ERR_ParamsMustBeArray" xml:space="preserve">
    <value>The params parameter must be a single dimensional array</value>
  </data>
  <data name="ERR_IllegalArglist" xml:space="preserve">
    <value>An __arglist expression may only appear inside of a call or new expression</value>
  </data>
  <data name="ERR_IllegalUnsafe" xml:space="preserve">
    <value>Unsafe code may only appear if compiling with /unsafe</value>
  </data>
  <data name="ERR_AmbigMember" xml:space="preserve">
    <value>Ambiguity between '{0}' and '{1}'</value>
  </data>
  <data name="ERR_BadForeachDecl" xml:space="preserve">
    <value>Type and identifier are both required in a foreach statement</value>
  </data>
  <data name="ERR_ParamsLast" xml:space="preserve">
    <value>A params parameter must be the last parameter in a formal parameter list</value>
  </data>
  <data name="ERR_SizeofUnsafe" xml:space="preserve">
    <value>'{0}' does not have a predefined size, therefore sizeof can only be used in an unsafe context</value>
  </data>
  <data name="ERR_DottedTypeNameNotFoundInNS" xml:space="preserve">
    <value>The type or namespace name '{0}' does not exist in the namespace '{1}' (are you missing an assembly reference?)</value>
  </data>
  <data name="ERR_FieldInitRefNonstatic" xml:space="preserve">
    <value>A field initializer cannot reference the non-static field, method, or property '{0}'</value>
  </data>
  <data name="ERR_SealedNonOverride" xml:space="preserve">
    <value>'{0}' cannot be sealed because it is not an override</value>
  </data>
  <data name="ERR_CantOverrideSealed" xml:space="preserve">
    <value>'{0}': cannot override inherited member '{1}' because it is sealed</value>
  </data>
  <data name="ERR_VoidError" xml:space="preserve">
    <value>The operation in question is undefined on void pointers</value>
  </data>
  <data name="ERR_ConditionalOnOverride" xml:space="preserve">
    <value>The Conditional attribute is not valid on '{0}' because it is an override method</value>
  </data>
  <data name="ERR_PointerInAsOrIs" xml:space="preserve">
    <value>Neither 'is' nor 'as' is valid on pointer types</value>
  </data>
  <data name="ERR_CallingFinalizeDeprecated" xml:space="preserve">
    <value>Destructors and object.Finalize cannot be called directly. Consider calling IDisposable.Dispose if available.</value>
  </data>
  <data name="ERR_SingleTypeNameNotFound" xml:space="preserve">
    <value>The type or namespace name '{0}' could not be found (are you missing a using directive or an assembly reference?)</value>
  </data>
  <data name="ERR_NegativeStackAllocSize" xml:space="preserve">
    <value>Cannot use a negative size with stackalloc</value>
  </data>
  <data name="ERR_NegativeArraySize" xml:space="preserve">
    <value>Cannot create an array with a negative size</value>
  </data>
  <data name="ERR_OverrideFinalizeDeprecated" xml:space="preserve">
    <value>Do not override object.Finalize. Instead, provide a destructor.</value>
  </data>
  <data name="ERR_CallingBaseFinalizeDeprecated" xml:space="preserve">
    <value>Do not directly call your base class Finalize method. It is called automatically from your destructor.</value>
  </data>
  <data name="WRN_NegativeArrayIndex" xml:space="preserve">
    <value>Indexing an array with a negative index (array indices always start at zero)</value>
  </data>
  <data name="WRN_NegativeArrayIndex_Title" xml:space="preserve">
    <value>Indexing an array with a negative index</value>
  </data>
  <data name="WRN_BadRefCompareLeft" xml:space="preserve">
    <value>Possible unintended reference comparison; to get a value comparison, cast the left hand side to type '{0}'</value>
  </data>
  <data name="WRN_BadRefCompareLeft_Title" xml:space="preserve">
    <value>Possible unintended reference comparison; left hand side needs cast</value>
  </data>
  <data name="WRN_BadRefCompareRight" xml:space="preserve">
    <value>Possible unintended reference comparison; to get a value comparison, cast the right hand side to type '{0}'</value>
  </data>
  <data name="WRN_BadRefCompareRight_Title" xml:space="preserve">
    <value>Possible unintended reference comparison; right hand side needs cast</value>
  </data>
  <data name="ERR_BadCastInFixed" xml:space="preserve">
    <value>The right hand side of a fixed statement assignment may not be a cast expression</value>
  </data>
  <data name="ERR_StackallocInCatchFinally" xml:space="preserve">
    <value>stackalloc may not be used in a catch or finally block</value>
  </data>
  <data name="ERR_VarargsLast" xml:space="preserve">
    <value>An __arglist parameter must be the last parameter in a formal parameter list</value>
  </data>
  <data name="ERR_MissingPartial" xml:space="preserve">
    <value>Missing partial modifier on declaration of type '{0}'; another partial declaration of this type exists</value>
  </data>
  <data name="ERR_PartialTypeKindConflict" xml:space="preserve">
    <value>Partial declarations of '{0}' must be all classes, all structs, or all interfaces</value>
  </data>
  <data name="ERR_PartialModifierConflict" xml:space="preserve">
    <value>Partial declarations of '{0}' have conflicting accessibility modifiers</value>
  </data>
  <data name="ERR_PartialMultipleBases" xml:space="preserve">
    <value>Partial declarations of '{0}' must not specify different base classes</value>
  </data>
  <data name="ERR_PartialWrongTypeParams" xml:space="preserve">
    <value>Partial declarations of '{0}' must have the same type parameter names in the same order</value>
  </data>
  <data name="ERR_PartialWrongConstraints" xml:space="preserve">
    <value>Partial declarations of '{0}' have inconsistent constraints for type parameter '{1}'</value>
  </data>
  <data name="ERR_NoImplicitConvCast" xml:space="preserve">
    <value>Cannot implicitly convert type '{0}' to '{1}'. An explicit conversion exists (are you missing a cast?)</value>
  </data>
  <data name="ERR_PartialMisplaced" xml:space="preserve">
    <value>The 'partial' modifier can only appear immediately before 'class', 'struct', 'interface', or 'void'</value>
  </data>
  <data name="ERR_ImportedCircularBase" xml:space="preserve">
    <value>Imported type '{0}' is invalid. It contains a circular base class dependency.</value>
  </data>
  <data name="ERR_UseDefViolationOut" xml:space="preserve">
    <value>Use of unassigned out parameter '{0}'</value>
  </data>
  <data name="ERR_ArraySizeInDeclaration" xml:space="preserve">
    <value>Array size cannot be specified in a variable declaration (try initializing with a 'new' expression)</value>
  </data>
  <data name="ERR_InaccessibleGetter" xml:space="preserve">
    <value>The property or indexer '{0}' cannot be used in this context because the get accessor is inaccessible</value>
  </data>
  <data name="ERR_InaccessibleSetter" xml:space="preserve">
    <value>The property or indexer '{0}' cannot be used in this context because the set accessor is inaccessible</value>
  </data>
  <data name="ERR_InvalidPropertyAccessMod" xml:space="preserve">
    <value>The accessibility modifier of the '{0}' accessor must be more restrictive than the property or indexer '{1}'</value>
  </data>
  <data name="ERR_DuplicatePropertyAccessMods" xml:space="preserve">
    <value>Cannot specify accessibility modifiers for both accessors of the property or indexer '{0}'</value>
  </data>
  <data name="ERR_AccessModMissingAccessor" xml:space="preserve">
    <value>'{0}': accessibility modifiers on accessors may only be used if the property or indexer has both a get and a set accessor</value>
  </data>
  <data name="ERR_UnimplementedInterfaceAccessor" xml:space="preserve">
    <value>'{0}' does not implement interface member '{1}'. '{2}' is not public.</value>
  </data>
  <data name="WRN_PatternIsAmbiguous" xml:space="preserve">
    <value>'{0}' does not implement the '{1}' pattern. '{2}' is ambiguous with '{3}'.</value>
  </data>
  <data name="WRN_PatternIsAmbiguous_Title" xml:space="preserve">
    <value>Type does not implement the collection pattern; members are ambiguous</value>
  </data>
  <data name="WRN_PatternStaticOrInaccessible" xml:space="preserve">
    <value>'{0}' does not implement the '{1}' pattern. '{2}' is either static or not public.</value>
  </data>
  <data name="WRN_PatternStaticOrInaccessible_Title" xml:space="preserve">
    <value>Type does not implement the collection pattern; member is either static or not public</value>
  </data>
  <data name="WRN_PatternBadSignature" xml:space="preserve">
    <value>'{0}' does not implement the '{1}' pattern. '{2}' has the wrong signature.</value>
  </data>
  <data name="WRN_PatternBadSignature_Title" xml:space="preserve">
    <value>Type does not implement the collection pattern; member has the wrong signature</value>
  </data>
  <data name="ERR_FriendRefNotEqualToThis" xml:space="preserve">
    <value>Friend access was granted by '{0}', but the public key of the output assembly ('{1}') does not match that specified by the InternalsVisibleTo attribute in the granting assembly.</value>
  </data>
  <data name="ERR_FriendRefSigningMismatch" xml:space="preserve">
    <value>Friend access was granted by '{0}', but the strong name signing state of the output assembly does not match that of the granting assembly.</value>
  </data>
  <data name="WRN_SequentialOnPartialClass" xml:space="preserve">
    <value>There is no defined ordering between fields in multiple declarations of partial struct '{0}'. To specify an ordering, all instance fields must be in the same declaration.</value>
  </data>
  <data name="WRN_SequentialOnPartialClass_Title" xml:space="preserve">
    <value>There is no defined ordering between fields in multiple declarations of partial struct</value>
  </data>
  <data name="ERR_BadConstType" xml:space="preserve">
    <value>The type '{0}' cannot be declared const</value>
  </data>
  <data name="ERR_NoNewTyvar" xml:space="preserve">
    <value>Cannot create an instance of the variable type '{0}' because it does not have the new() constraint</value>
  </data>
  <data name="ERR_BadArity" xml:space="preserve">
    <value>Using the generic {1} '{0}' requires {2} type arguments</value>
  </data>
  <data name="ERR_BadTypeArgument" xml:space="preserve">
    <value>The type '{0}' may not be used as a type argument</value>
  </data>
  <data name="ERR_TypeArgsNotAllowed" xml:space="preserve">
    <value>The {1} '{0}' cannot be used with type arguments</value>
  </data>
  <data name="ERR_HasNoTypeVars" xml:space="preserve">
    <value>The non-generic {1} '{0}' cannot be used with type arguments</value>
  </data>
  <data name="ERR_NewConstraintNotSatisfied" xml:space="preserve">
    <value>'{2}' must be a non-abstract type with a public parameterless constructor in order to use it as parameter '{1}' in the generic type or method '{0}'</value>
  </data>
  <data name="ERR_GenericConstraintNotSatisfiedRefType" xml:space="preserve">
    <value>The type '{3}' cannot be used as type parameter '{2}' in the generic type or method '{0}'. There is no implicit reference conversion from '{3}' to '{1}'.</value>
  </data>
  <data name="ERR_GenericConstraintNotSatisfiedNullableEnum" xml:space="preserve">
    <value>The type '{3}' cannot be used as type parameter '{2}' in the generic type or method '{0}'. The nullable type '{3}' does not satisfy the constraint of '{1}'.</value>
  </data>
  <data name="ERR_GenericConstraintNotSatisfiedNullableInterface" xml:space="preserve">
    <value>The type '{3}' cannot be used as type parameter '{2}' in the generic type or method '{0}'. The nullable type '{3}' does not satisfy the constraint of '{1}'. Nullable types can not satisfy any interface constraints.</value>
  </data>
  <data name="ERR_GenericConstraintNotSatisfiedTyVar" xml:space="preserve">
    <value>The type '{3}' cannot be used as type parameter '{2}' in the generic type or method '{0}'. There is no boxing conversion or type parameter conversion from '{3}' to '{1}'.</value>
  </data>
  <data name="ERR_GenericConstraintNotSatisfiedValType" xml:space="preserve">
    <value>The type '{3}' cannot be used as type parameter '{2}' in the generic type or method '{0}'. There is no boxing conversion from '{3}' to '{1}'.</value>
  </data>
  <data name="ERR_DuplicateGeneratedName" xml:space="preserve">
    <value>The parameter name '{0}' conflicts with an automatically-generated parameter name</value>
  </data>
  <data name="ERR_GlobalSingleTypeNameNotFound" xml:space="preserve">
    <value>The type or namespace name '{0}' could not be found in the global namespace (are you missing an assembly reference?)</value>
  </data>
  <data name="ERR_NewBoundMustBeLast" xml:space="preserve">
    <value>The new() constraint must be the last constraint specified</value>
  </data>
  <data name="WRN_MainCantBeGeneric" xml:space="preserve">
    <value>'{0}': an entry point cannot be generic or in a generic type</value>
  </data>
  <data name="WRN_MainCantBeGeneric_Title" xml:space="preserve">
    <value>An entry point cannot be generic or in a generic type</value>
  </data>
  <data name="ERR_TypeVarCantBeNull" xml:space="preserve">
    <value>Cannot convert null to type parameter '{0}' because it could be a non-nullable value type. Consider using 'default({0})' instead.</value>
  </data>
  <data name="ERR_AttributeCantBeGeneric" xml:space="preserve">
    <value>Cannot apply attribute class '{0}' because it is generic</value>
  </data>
  <data name="ERR_DuplicateBound" xml:space="preserve">
    <value>Duplicate constraint '{0}' for type parameter '{1}'</value>
  </data>
  <data name="ERR_ClassBoundNotFirst" xml:space="preserve">
    <value>The class type constraint '{0}' must come before any other constraints</value>
  </data>
  <data name="ERR_BadRetType" xml:space="preserve">
    <value>'{1} {0}' has the wrong return type</value>
  </data>
  <data name="ERR_DelegateRefMismatch" xml:space="preserve">
    <value>Ref mismatch between '{0}' and delegate '{1}'</value>
  </data>
  <data name="ERR_DuplicateConstraintClause" xml:space="preserve">
    <value>A constraint clause has already been specified for type parameter '{0}'. All of the constraints for a type parameter must be specified in a single where clause.</value>
  </data>
  <data name="ERR_CantInferMethTypeArgs" xml:space="preserve">
    <value>The type arguments for method '{0}' cannot be inferred from the usage. Try specifying the type arguments explicitly.</value>
  </data>
  <data name="ERR_LocalSameNameAsTypeParam" xml:space="preserve">
    <value>'{0}': a parameter, local variable, or local function cannot have the same name as a method type parameter</value>
  </data>
  <data name="ERR_AsWithTypeVar" xml:space="preserve">
    <value>The type parameter '{0}' cannot be used with the 'as' operator because it does not have a class type constraint nor a 'class' constraint</value>
  </data>
  <data name="WRN_UnreferencedFieldAssg" xml:space="preserve">
    <value>The field '{0}' is assigned but its value is never used</value>
  </data>
  <data name="WRN_UnreferencedFieldAssg_Title" xml:space="preserve">
    <value>Field is assigned but its value is never used</value>
  </data>
  <data name="ERR_BadIndexerNameAttr" xml:space="preserve">
    <value>The '{0}' attribute is valid only on an indexer that is not an explicit interface member declaration</value>
  </data>
  <data name="ERR_AttrArgWithTypeVars" xml:space="preserve">
    <value>'{0}': an attribute argument cannot use type parameters</value>
  </data>
  <data name="ERR_NewTyvarWithArgs" xml:space="preserve">
    <value>'{0}': cannot provide arguments when creating an instance of a variable type</value>
  </data>
  <data name="ERR_AbstractSealedStatic" xml:space="preserve">
    <value>'{0}': an abstract class cannot be sealed or static</value>
  </data>
  <data name="WRN_AmbiguousXMLReference" xml:space="preserve">
    <value>Ambiguous reference in cref attribute: '{0}'. Assuming '{1}', but could have also matched other overloads including '{2}'.</value>
  </data>
  <data name="WRN_AmbiguousXMLReference_Title" xml:space="preserve">
    <value>Ambiguous reference in cref attribute</value>
  </data>
  <data name="WRN_VolatileByRef" xml:space="preserve">
    <value>'{0}': a reference to a volatile field will not be treated as volatile</value>
  </data>
  <data name="WRN_VolatileByRef_Title" xml:space="preserve">
    <value>A reference to a volatile field will not be treated as volatile</value>
  </data>
  <data name="WRN_VolatileByRef_Description" xml:space="preserve">
    <value>A volatile field should not normally be used as a ref or out value, since it will not be treated as volatile. There are exceptions to this, such as when calling an interlocked API.</value>
  </data>
  <data name="ERR_ComImportWithImpl" xml:space="preserve">
    <value>Since '{1}' has the ComImport attribute, '{0}' must be extern or abstract</value>
  </data>
  <data name="ERR_ComImportWithBase" xml:space="preserve">
    <value>'{0}': a class with the ComImport attribute cannot specify a base class</value>
  </data>
  <data name="ERR_ImplBadConstraints" xml:space="preserve">
    <value>The constraints for type parameter '{0}' of method '{1}' must match the constraints for type parameter '{2}' of interface method '{3}'. Consider using an explicit interface implementation instead.</value>
  </data>
  <data name="ERR_ImplBadTupleNames" xml:space="preserve">
    <value>The tuple element names in the signature of method '{0}' must match the tuple element names of interface method '{1}' (including on the return type).</value>
  </data>
  <data name="ERR_DottedTypeNameNotFoundInAgg" xml:space="preserve">
    <value>The type name '{0}' does not exist in the type '{1}'</value>
  </data>
  <data name="ERR_MethGrpToNonDel" xml:space="preserve">
    <value>Cannot convert method group '{0}' to non-delegate type '{1}'. Did you intend to invoke the method?</value>
  </data>
  <data name="ERR_BadExternAlias" xml:space="preserve">
    <value>The extern alias '{0}' was not specified in a /reference option</value>
  </data>
  <data name="ERR_ColColWithTypeAlias" xml:space="preserve">
    <value>Cannot use alias '{0}' with '::' since the alias references a type. Use '.' instead.</value>
  </data>
  <data name="ERR_AliasNotFound" xml:space="preserve">
    <value>Alias '{0}' not found</value>
  </data>
  <data name="ERR_SameFullNameAggAgg" xml:space="preserve">
    <value>The type '{1}' exists in both '{0}' and '{2}'</value>
  </data>
  <data name="ERR_SameFullNameNsAgg" xml:space="preserve">
    <value>The namespace '{1}' in '{0}' conflicts with the type '{3}' in '{2}'</value>
  </data>
  <data name="WRN_SameFullNameThisNsAgg" xml:space="preserve">
    <value>The namespace '{1}' in '{0}' conflicts with the imported type '{3}' in '{2}'. Using the namespace defined in '{0}'.</value>
  </data>
  <data name="WRN_SameFullNameThisNsAgg_Title" xml:space="preserve">
    <value>Namespace conflicts with imported type</value>
  </data>
  <data name="WRN_SameFullNameThisAggAgg" xml:space="preserve">
    <value>The type '{1}' in '{0}' conflicts with the imported type '{3}' in '{2}'. Using the type defined in '{0}'.</value>
  </data>
  <data name="WRN_SameFullNameThisAggAgg_Title" xml:space="preserve">
    <value>Type conflicts with imported type</value>
  </data>
  <data name="WRN_SameFullNameThisAggNs" xml:space="preserve">
    <value>The type '{1}' in '{0}' conflicts with the imported namespace '{3}' in '{2}'. Using the type defined in '{0}'.</value>
  </data>
  <data name="WRN_SameFullNameThisAggNs_Title" xml:space="preserve">
    <value>Type conflicts with imported namespace</value>
  </data>
  <data name="ERR_SameFullNameThisAggThisNs" xml:space="preserve">
    <value>The type '{1}' in '{0}' conflicts with the namespace '{3}' in '{2}'</value>
  </data>
  <data name="ERR_ExternAfterElements" xml:space="preserve">
    <value>An extern alias declaration must precede all other elements defined in the namespace</value>
  </data>
  <data name="WRN_GlobalAliasDefn" xml:space="preserve">
    <value>Defining an alias named 'global' is ill-advised since 'global::' always references the global namespace and not an alias</value>
  </data>
  <data name="WRN_GlobalAliasDefn_Title" xml:space="preserve">
    <value>Defining an alias named 'global' is ill-advised</value>
  </data>
  <data name="ERR_SealedStaticClass" xml:space="preserve">
    <value>'{0}': a class cannot be both static and sealed</value>
  </data>
  <data name="ERR_PrivateAbstractAccessor" xml:space="preserve">
    <value>'{0}': abstract properties cannot have private accessors</value>
  </data>
  <data name="ERR_ValueExpected" xml:space="preserve">
    <value>Syntax error; value expected</value>
  </data>
  <data name="ERR_UnboxNotLValue" xml:space="preserve">
    <value>Cannot modify the result of an unboxing conversion</value>
  </data>
  <data name="ERR_AnonMethGrpInForEach" xml:space="preserve">
    <value>Foreach cannot operate on a '{0}'. Did you intend to invoke the '{0}'?</value>
  </data>
  <data name="ERR_BadIncDecRetType" xml:space="preserve">
    <value>The return type for ++ or -- operator must match the parameter type or be derived from the parameter type</value>
  </data>
  <data name="ERR_RefValBoundMustBeFirst" xml:space="preserve">
    <value>The 'class' or 'struct' constraint must come before any other constraints</value>
  </data>
  <data name="ERR_RefValBoundWithClass" xml:space="preserve">
    <value>'{0}': cannot specify both a constraint class and the 'class' or 'struct' constraint</value>
  </data>
  <data name="ERR_UnmanagedBoundWithClass" xml:space="preserve">
    <value>'{0}': cannot specify both a constraint class and the 'unmanaged' constraint</value>
  </data>
  <data name="ERR_NewBoundWithVal" xml:space="preserve">
    <value>The 'new()' constraint cannot be used with the 'struct' constraint</value>
  </data>
  <data name="ERR_RefConstraintNotSatisfied" xml:space="preserve">
    <value>The type '{2}' must be a reference type in order to use it as parameter '{1}' in the generic type or method '{0}'</value>
  </data>
  <data name="ERR_ValConstraintNotSatisfied" xml:space="preserve">
    <value>The type '{2}' must be a non-nullable value type in order to use it as parameter '{1}' in the generic type or method '{0}'</value>
  </data>
  <data name="ERR_CircularConstraint" xml:space="preserve">
    <value>Circular constraint dependency involving '{0}' and '{1}'</value>
  </data>
  <data name="ERR_BaseConstraintConflict" xml:space="preserve">
    <value>Type parameter '{0}' inherits conflicting constraints '{1}' and '{2}'</value>
  </data>
  <data name="ERR_ConWithValCon" xml:space="preserve">
    <value>Type parameter '{1}' has the 'struct' constraint so '{1}' cannot be used as a constraint for '{0}'</value>
  </data>
  <data name="ERR_AmbigUDConv" xml:space="preserve">
    <value>Ambiguous user defined conversions '{0}' and '{1}' when converting from '{2}' to '{3}'</value>
  </data>
  <data name="WRN_AlwaysNull" xml:space="preserve">
    <value>The result of the expression is always 'null' of type '{0}'</value>
  </data>
  <data name="WRN_AlwaysNull_Title" xml:space="preserve">
    <value>The result of the expression is always 'null'</value>
  </data>
  <data name="ERR_RefReturnThis" xml:space="preserve">
    <value>Cannot return 'this' by reference.</value>
  </data>
  <data name="ERR_AttributeCtorInParameter" xml:space="preserve">
    <value>Cannot use attribute constructor '{0}' because it is has 'in' parameters.</value>
  </data>
  <data name="ERR_OverrideWithConstraints" xml:space="preserve">
    <value>Constraints for override and explicit interface implementation methods are inherited from the base method, so they cannot be specified directly, except for either a 'class', or a 'struct' constraint.</value>
  </data>
  <data name="ERR_AmbigOverride" xml:space="preserve">
    <value>The inherited members '{0}' and '{1}' have the same signature in type '{2}', so they cannot be overridden</value>
  </data>
  <data name="ERR_DecConstError" xml:space="preserve">
    <value>Evaluation of the decimal constant expression failed</value>
  </data>
  <data name="WRN_CmpAlwaysFalse" xml:space="preserve">
    <value>Comparing with null of type '{0}' always produces 'false'</value>
  </data>
  <data name="WRN_CmpAlwaysFalse_Title" xml:space="preserve">
    <value>Comparing with null of struct type always produces 'false'</value>
  </data>
  <data name="WRN_FinalizeMethod" xml:space="preserve">
    <value>Introducing a 'Finalize' method can interfere with destructor invocation. Did you intend to declare a destructor?</value>
  </data>
  <data name="WRN_FinalizeMethod_Title" xml:space="preserve">
    <value>Introducing a 'Finalize' method can interfere with destructor invocation</value>
  </data>
  <data name="WRN_FinalizeMethod_Description" xml:space="preserve">
    <value>This warning occurs when you create a class with a method whose signature is public virtual void Finalize.

If such a class is used as a base class and if the deriving class defines a destructor, the destructor will override the base class Finalize method, not Finalize.</value>
  </data>
  <data name="ERR_ExplicitImplParams" xml:space="preserve">
    <value>'{0}' should not have a params parameter since '{1}' does not</value>
  </data>
  <data name="WRN_GotoCaseShouldConvert" xml:space="preserve">
    <value>The 'goto case' value is not implicitly convertible to type '{0}'</value>
  </data>
  <data name="WRN_GotoCaseShouldConvert_Title" xml:space="preserve">
    <value>The 'goto case' value is not implicitly convertible to the switch type</value>
  </data>
  <data name="ERR_MethodImplementingAccessor" xml:space="preserve">
    <value>Method '{0}' cannot implement interface accessor '{1}' for type '{2}'. Use an explicit interface implementation.</value>
  </data>
  <data name="WRN_NubExprIsConstBool" xml:space="preserve">
    <value>The result of the expression is always '{0}' since a value of type '{1}' is never equal to 'null' of type '{2}'</value>
  </data>
  <data name="WRN_NubExprIsConstBool_Title" xml:space="preserve">
    <value>The result of the expression is always the same since a value of this type is never equal to 'null'</value>
  </data>
  <data name="WRN_NubExprIsConstBool2" xml:space="preserve">
    <value>The result of the expression is always '{0}' since a value of type '{1}' is never equal to 'null' of type '{2}'</value>
  </data>
  <data name="WRN_NubExprIsConstBool2_Title" xml:space="preserve">
    <value>The result of the expression is always the same since a value of this type is never equal to 'null'</value>
  </data>
  <data name="WRN_ExplicitImplCollision" xml:space="preserve">
    <value>Explicit interface implementation '{0}' matches more than one interface member. Which interface member is actually chosen is implementation-dependent. Consider using a non-explicit implementation instead.</value>
  </data>
  <data name="WRN_ExplicitImplCollision_Title" xml:space="preserve">
    <value>Explicit interface implementation matches more than one interface member</value>
  </data>
  <data name="ERR_AbstractHasBody" xml:space="preserve">
    <value>'{0}' cannot declare a body because it is marked abstract</value>
  </data>
  <data name="ERR_ConcreteMissingBody" xml:space="preserve">
    <value>'{0}' must declare a body because it is not marked abstract, extern, or partial</value>
  </data>
  <data name="ERR_AbstractAndSealed" xml:space="preserve">
    <value>'{0}' cannot be both abstract and sealed</value>
  </data>
  <data name="ERR_AbstractNotVirtual" xml:space="preserve">
    <value>The abstract {0} '{1}' cannot be marked virtual</value>
  </data>
  <data name="ERR_StaticConstant" xml:space="preserve">
    <value>The constant '{0}' cannot be marked static</value>
  </data>
  <data name="ERR_CantOverrideNonFunction" xml:space="preserve">
    <value>'{0}': cannot override because '{1}' is not a function</value>
  </data>
  <data name="ERR_CantOverrideNonVirtual" xml:space="preserve">
    <value>'{0}': cannot override inherited member '{1}' because it is not marked virtual, abstract, or override</value>
  </data>
  <data name="ERR_CantChangeAccessOnOverride" xml:space="preserve">
    <value>'{0}': cannot change access modifiers when overriding '{1}' inherited member '{2}'</value>
  </data>
  <data name="ERR_CantChangeTupleNamesOnOverride" xml:space="preserve">
    <value>'{0}': cannot change tuple element names when overriding inherited member '{1}'</value>
  </data>
  <data name="ERR_CantChangeReturnTypeOnOverride" xml:space="preserve">
    <value>'{0}': return type must be '{2}' to match overridden member '{1}'</value>
  </data>
  <data name="ERR_CantDeriveFromSealedType" xml:space="preserve">
    <value>'{0}': cannot derive from sealed type '{1}'</value>
  </data>
  <data name="ERR_AbstractInConcreteClass" xml:space="preserve">
    <value>'{0}' is abstract but it is contained in non-abstract class '{1}'</value>
  </data>
  <data name="ERR_StaticConstructorWithExplicitConstructorCall" xml:space="preserve">
    <value>'{0}': static constructor cannot have an explicit 'this' or 'base' constructor call</value>
  </data>
  <data name="ERR_StaticConstructorWithAccessModifiers" xml:space="preserve">
    <value>'{0}': access modifiers are not allowed on static constructors</value>
  </data>
  <data name="ERR_RecursiveConstructorCall" xml:space="preserve">
    <value>Constructor '{0}' cannot call itself</value>
  </data>
  <data name="ERR_IndirectRecursiveConstructorCall" xml:space="preserve">
    <value>Constructor '{0}' cannot call itself through another constructor</value>
  </data>
  <data name="ERR_ObjectCallingBaseConstructor" xml:space="preserve">
    <value>'{0}' has no base class and cannot call a base constructor</value>
  </data>
  <data name="ERR_PredefinedTypeNotFound" xml:space="preserve">
    <value>Predefined type '{0}' is not defined or imported</value>
  </data>
  <data name="ERR_PredefinedValueTupleTypeNotFound" xml:space="preserve">
    <value>Predefined type '{0}' is not defined or imported</value>
  </data>
  <data name="ERR_PredefinedValueTupleTypeAmbiguous3" xml:space="preserve">
    <value>Predefined type '{0}' is declared in multiple referenced assemblies: '{1}' and '{2}'</value>
  </data>
  <data name="ERR_StructWithBaseConstructorCall" xml:space="preserve">
    <value>'{0}': structs cannot call base class constructors</value>
  </data>
  <data name="ERR_StructLayoutCycle" xml:space="preserve">
    <value>Struct member '{0}' of type '{1}' causes a cycle in the struct layout</value>
  </data>
  <data name="ERR_InterfacesCantContainFields" xml:space="preserve">
    <value>Interfaces cannot contain instance fields</value>
  </data>
  <data name="ERR_InterfacesCantContainConstructors" xml:space="preserve">
    <value>Interfaces cannot contain instance constructors</value>
  </data>
  <data name="ERR_NonInterfaceInInterfaceList" xml:space="preserve">
    <value>Type '{0}' in interface list is not an interface</value>
  </data>
  <data name="ERR_DuplicateInterfaceInBaseList" xml:space="preserve">
    <value>'{0}' is already listed in interface list</value>
  </data>
  <data name="ERR_DuplicateInterfaceWithTupleNamesInBaseList" xml:space="preserve">
    <value>'{0}' is already listed in the interface list on type '{2}' with different tuple element names, as '{1}'.</value>
  </data>
  <data name="ERR_CycleInInterfaceInheritance" xml:space="preserve">
    <value>Inherited interface '{1}' causes a cycle in the interface hierarchy of '{0}'</value>
  </data>
  <data name="ERR_HidingAbstractMethod" xml:space="preserve">
    <value>'{0}' hides inherited abstract member '{1}'</value>
  </data>
  <data name="ERR_UnimplementedAbstractMethod" xml:space="preserve">
    <value>'{0}' does not implement inherited abstract member '{1}'</value>
  </data>
  <data name="ERR_UnimplementedInterfaceMember" xml:space="preserve">
    <value>'{0}' does not implement interface member '{1}'</value>
  </data>
  <data name="ERR_ObjectCantHaveBases" xml:space="preserve">
    <value>The class System.Object cannot have a base class or implement an interface</value>
  </data>
  <data name="ERR_ExplicitInterfaceImplementationNotInterface" xml:space="preserve">
    <value>'{0}' in explicit interface declaration is not an interface</value>
  </data>
  <data name="ERR_InterfaceMemberNotFound" xml:space="preserve">
    <value>'{0}' in explicit interface declaration is not found among members of the interface that can be implemented</value>
  </data>
  <data name="ERR_ClassDoesntImplementInterface" xml:space="preserve">
    <value>'{0}': containing type does not implement interface '{1}'</value>
  </data>
  <data name="ERR_ExplicitInterfaceImplementationInNonClassOrStruct" xml:space="preserve">
    <value>'{0}': explicit interface declaration can only be declared in a class, struct or interface</value>
  </data>
  <data name="ERR_MemberNameSameAsType" xml:space="preserve">
    <value>'{0}': member names cannot be the same as their enclosing type</value>
  </data>
  <data name="ERR_EnumeratorOverflow" xml:space="preserve">
    <value>'{0}': the enumerator value is too large to fit in its type</value>
  </data>
  <data name="ERR_CantOverrideNonProperty" xml:space="preserve">
    <value>'{0}': cannot override because '{1}' is not a property</value>
  </data>
  <data name="ERR_NoGetToOverride" xml:space="preserve">
    <value>'{0}': cannot override because '{1}' does not have an overridable get accessor</value>
  </data>
  <data name="ERR_NoSetToOverride" xml:space="preserve">
    <value>'{0}': cannot override because '{1}' does not have an overridable set accessor</value>
  </data>
  <data name="ERR_PropertyCantHaveVoidType" xml:space="preserve">
    <value>'{0}': property or indexer cannot have void type</value>
  </data>
  <data name="ERR_PropertyWithNoAccessors" xml:space="preserve">
    <value>'{0}': property or indexer must have at least one accessor</value>
  </data>
  <data name="ERR_CantUseVoidInArglist" xml:space="preserve">
    <value>__arglist cannot have an argument of void type</value>
  </data>
  <data name="ERR_NewVirtualInSealed" xml:space="preserve">
    <value>'{0}' is a new virtual member in sealed class '{1}'</value>
  </data>
  <data name="ERR_ExplicitPropertyAddingAccessor" xml:space="preserve">
    <value>'{0}' adds an accessor not found in interface member '{1}'</value>
  </data>
  <data name="ERR_ExplicitPropertyMissingAccessor" xml:space="preserve">
    <value>Explicit interface implementation '{0}' is missing accessor '{1}'</value>
  </data>
  <data name="ERR_ConversionWithInterface" xml:space="preserve">
    <value>'{0}': user-defined conversions to or from an interface are not allowed</value>
  </data>
  <data name="ERR_ConversionWithBase" xml:space="preserve">
    <value>'{0}': user-defined conversions to or from a base class are not allowed</value>
  </data>
  <data name="ERR_ConversionWithDerived" xml:space="preserve">
    <value>'{0}': user-defined conversions to or from a derived class are not allowed</value>
  </data>
  <data name="ERR_IdentityConversion" xml:space="preserve">
    <value>User-defined operator cannot take an object of the enclosing type and convert to an object of the enclosing type</value>
  </data>
  <data name="ERR_ConversionNotInvolvingContainedType" xml:space="preserve">
    <value>User-defined conversion must convert to or from the enclosing type</value>
  </data>
  <data name="ERR_DuplicateConversionInClass" xml:space="preserve">
    <value>Duplicate user-defined conversion in type '{0}'</value>
  </data>
  <data name="ERR_OperatorsMustBeStatic" xml:space="preserve">
    <value>User-defined operator '{0}' must be declared static and public</value>
  </data>
  <data name="ERR_BadIncDecSignature" xml:space="preserve">
    <value>The parameter type for ++ or -- operator must be the containing type</value>
  </data>
  <data name="ERR_BadUnaryOperatorSignature" xml:space="preserve">
    <value>The parameter of a unary operator must be the containing type</value>
  </data>
  <data name="ERR_BadBinaryOperatorSignature" xml:space="preserve">
    <value>One of the parameters of a binary operator must be the containing type</value>
  </data>
  <data name="ERR_BadShiftOperatorSignature" xml:space="preserve">
    <value>The first operand of an overloaded shift operator must have the same type as the containing type, and the type of the second operand must be int</value>
  </data>
  <data name="ERR_InterfacesCantContainConversionOrEqualityOperators" xml:space="preserve">
    <value>Interfaces cannot contain conversion, equality, or inequality operators</value>
  </data>
  <data name="ERR_StructsCantContainDefaultConstructor" xml:space="preserve">
    <value>Structs cannot contain explicit parameterless constructors</value>
  </data>
  <data name="ERR_EnumsCantContainDefaultConstructor" xml:space="preserve">
    <value>Enums cannot contain explicit parameterless constructors</value>
  </data>
  <data name="ERR_CantOverrideBogusMethod" xml:space="preserve">
    <value>'{0}': cannot override '{1}' because it is not supported by the language</value>
  </data>
  <data name="ERR_BindToBogus" xml:space="preserve">
    <value>'{0}' is not supported by the language</value>
  </data>
  <data name="ERR_CantCallSpecialMethod" xml:space="preserve">
    <value>'{0}': cannot explicitly call operator or accessor</value>
  </data>
  <data name="ERR_BadTypeReference" xml:space="preserve">
    <value>'{0}': cannot reference a type through an expression; try '{1}' instead</value>
  </data>
  <data name="ERR_FieldInitializerInStruct" xml:space="preserve">
    <value>'{0}': cannot have instance property or field initializers in structs</value>
  </data>
  <data name="ERR_BadDestructorName" xml:space="preserve">
    <value>Name of destructor must match name of class</value>
  </data>
  <data name="ERR_OnlyClassesCanContainDestructors" xml:space="preserve">
    <value>Only class types can contain destructors</value>
  </data>
  <data name="ERR_ConflictAliasAndMember" xml:space="preserve">
    <value>Namespace '{1}' contains a definition conflicting with alias '{0}'</value>
  </data>
  <data name="ERR_ConflictingAliasAndDefinition" xml:space="preserve">
    <value>Alias '{0}' conflicts with {1} definition</value>
  </data>
  <data name="ERR_ConditionalOnSpecialMethod" xml:space="preserve">
    <value>The Conditional attribute is not valid on '{0}' because it is a constructor, destructor, operator, or explicit interface implementation</value>
  </data>
  <data name="ERR_ConditionalMustReturnVoid" xml:space="preserve">
    <value>The Conditional attribute is not valid on '{0}' because its return type is not void</value>
  </data>
  <data name="ERR_DuplicateAttribute" xml:space="preserve">
    <value>Duplicate '{0}' attribute</value>
  </data>
  <data name="ERR_DuplicateAttributeInNetModule" xml:space="preserve">
    <value>Duplicate '{0}' attribute in '{1}'</value>
  </data>
  <data name="ERR_ConditionalOnInterfaceMethod" xml:space="preserve">
    <value>The Conditional attribute is not valid on interface members</value>
  </data>
  <data name="ERR_OperatorCantReturnVoid" xml:space="preserve">
    <value>User-defined operators cannot return void</value>
  </data>
  <data name="ERR_BadDynamicConversion" xml:space="preserve">
    <value>'{0}': user-defined conversions to or from the dynamic type are not allowed</value>
  </data>
  <data name="ERR_InvalidAttributeArgument" xml:space="preserve">
    <value>Invalid value for argument to '{0}' attribute</value>
  </data>
  <data name="ERR_ParameterNotValidForType" xml:space="preserve">
    <value>Parameter not valid for the specified unmanaged type.</value>
  </data>
  <data name="ERR_AttributeParameterRequired1" xml:space="preserve">
    <value>Attribute parameter '{0}' must be specified.</value>
  </data>
  <data name="ERR_AttributeParameterRequired2" xml:space="preserve">
    <value>Attribute parameter '{0}' or '{1}' must be specified.</value>
  </data>
  <data name="ERR_MarshalUnmanagedTypeNotValidForFields" xml:space="preserve">
    <value>Unmanaged type '{0}' not valid for fields.</value>
  </data>
  <data name="ERR_MarshalUnmanagedTypeOnlyValidForFields" xml:space="preserve">
    <value>Unmanaged type '{0}' is only valid for fields.</value>
  </data>
  <data name="ERR_AttributeOnBadSymbolType" xml:space="preserve">
    <value>Attribute '{0}' is not valid on this declaration type. It is only valid on '{1}' declarations.</value>
  </data>
  <data name="ERR_FloatOverflow" xml:space="preserve">
    <value>Floating-point constant is outside the range of type '{0}'</value>
  </data>
  <data name="ERR_ComImportWithoutUuidAttribute" xml:space="preserve">
    <value>The Guid attribute must be specified with the ComImport attribute</value>
  </data>
  <data name="ERR_InvalidNamedArgument" xml:space="preserve">
    <value>Invalid value for named attribute argument '{0}'</value>
  </data>
  <data name="ERR_DllImportOnInvalidMethod" xml:space="preserve">
    <value>The DllImport attribute must be specified on a method marked 'static' and 'extern'</value>
  </data>
  <data name="ERR_EncUpdateFailedMissingAttribute" xml:space="preserve">
    <value>Cannot update '{0}'; attribute '{1}' is missing.</value>
  </data>
  <data name="ERR_DllImportOnGenericMethod" xml:space="preserve">
    <value>The DllImport attribute cannot be applied to a method that is generic or contained in a generic type.</value>
  </data>
  <data name="ERR_FieldCantBeRefAny" xml:space="preserve">
    <value>Field or property cannot be of type '{0}'</value>
  </data>
  <data name="ERR_FieldAutoPropCantBeByRefLike" xml:space="preserve">
    <value>Field or auto-implemented property cannot be of type '{0}' unless it is an instance member of a ref struct.</value>
  </data>
  <data name="ERR_ArrayElementCantBeRefAny" xml:space="preserve">
    <value>Array elements cannot be of type '{0}'</value>
  </data>
  <data name="WRN_DeprecatedSymbol" xml:space="preserve">
    <value>'{0}' is obsolete</value>
  </data>
  <data name="WRN_DeprecatedSymbol_Title" xml:space="preserve">
    <value>Type or member is obsolete</value>
  </data>
  <data name="ERR_NotAnAttributeClass" xml:space="preserve">
    <value>'{0}' is not an attribute class</value>
  </data>
  <data name="ERR_BadNamedAttributeArgument" xml:space="preserve">
    <value>'{0}' is not a valid named attribute argument. Named attribute arguments must be fields which are not readonly, static, or const, or read-write properties which are public and not static.</value>
  </data>
  <data name="WRN_DeprecatedSymbolStr" xml:space="preserve">
    <value>'{0}' is obsolete: '{1}'</value>
  </data>
  <data name="WRN_DeprecatedSymbolStr_Title" xml:space="preserve">
    <value>Type or member is obsolete</value>
  </data>
  <data name="ERR_DeprecatedSymbolStr" xml:space="preserve">
    <value>'{0}' is obsolete: '{1}'</value>
  </data>
  <data name="ERR_IndexerCantHaveVoidType" xml:space="preserve">
    <value>Indexers cannot have void type</value>
  </data>
  <data name="ERR_VirtualPrivate" xml:space="preserve">
    <value>'{0}': virtual or abstract members cannot be private</value>
  </data>
  <data name="ERR_ArrayInitToNonArrayType" xml:space="preserve">
    <value>Can only use array initializer expressions to assign to array types. Try using a new expression instead.</value>
  </data>
  <data name="ERR_ArrayInitInBadPlace" xml:space="preserve">
    <value>Array initializers can only be used in a variable or field initializer. Try using a new expression instead.</value>
  </data>
  <data name="ERR_MissingStructOffset" xml:space="preserve">
    <value>'{0}': instance field in types marked with StructLayout(LayoutKind.Explicit) must have a FieldOffset attribute</value>
  </data>
  <data name="WRN_ExternMethodNoImplementation" xml:space="preserve">
    <value>Method, operator, or accessor '{0}' is marked external and has no attributes on it. Consider adding a DllImport attribute to specify the external implementation.</value>
  </data>
  <data name="WRN_ExternMethodNoImplementation_Title" xml:space="preserve">
    <value>Method, operator, or accessor is marked external and has no attributes on it</value>
  </data>
  <data name="WRN_ProtectedInSealed" xml:space="preserve">
    <value>'{0}': new protected member declared in sealed class</value>
  </data>
  <data name="WRN_ProtectedInSealed_Title" xml:space="preserve">
    <value>New protected member declared in sealed class</value>
  </data>
  <data name="ERR_InterfaceImplementedByConditional" xml:space="preserve">
    <value>Conditional member '{0}' cannot implement interface member '{1}' in type '{2}'</value>
  </data>
  <data name="ERR_InterfaceImplementedImplicitlyByVariadic" xml:space="preserve">
    <value>'{0}' cannot implement interface member '{1}' in type '{2}' because it has an __arglist parameter</value>
  </data>
  <data name="ERR_IllegalRefParam" xml:space="preserve">
    <value>ref and out are not valid in this context</value>
  </data>
  <data name="ERR_BadArgumentToAttribute" xml:space="preserve">
    <value>The argument to the '{0}' attribute must be a valid identifier</value>
  </data>
  <data name="ERR_StructOffsetOnBadStruct" xml:space="preserve">
    <value>The FieldOffset attribute can only be placed on members of types marked with the StructLayout(LayoutKind.Explicit)</value>
  </data>
  <data name="ERR_StructOffsetOnBadField" xml:space="preserve">
    <value>The FieldOffset attribute is not allowed on static or const fields</value>
  </data>
  <data name="ERR_AttributeUsageOnNonAttributeClass" xml:space="preserve">
    <value>Attribute '{0}' is only valid on classes derived from System.Attribute</value>
  </data>
  <data name="WRN_PossibleMistakenNullStatement" xml:space="preserve">
    <value>Possible mistaken empty statement</value>
  </data>
  <data name="WRN_PossibleMistakenNullStatement_Title" xml:space="preserve">
    <value>Possible mistaken empty statement</value>
  </data>
  <data name="ERR_DuplicateNamedAttributeArgument" xml:space="preserve">
    <value>'{0}' duplicate named attribute argument</value>
  </data>
  <data name="ERR_DeriveFromEnumOrValueType" xml:space="preserve">
    <value>'{0}' cannot derive from special class '{1}'</value>
  </data>
  <data name="ERR_DefaultMemberOnIndexedType" xml:space="preserve">
    <value>Cannot specify the DefaultMember attribute on a type containing an indexer</value>
  </data>
  <data name="ERR_BogusType" xml:space="preserve">
    <value>'{0}' is a type not supported by the language</value>
  </data>
  <data name="WRN_UnassignedInternalField" xml:space="preserve">
    <value>Field '{0}' is never assigned to, and will always have its default value {1}</value>
  </data>
  <data name="WRN_UnassignedInternalField_Title" xml:space="preserve">
    <value>Field is never assigned to, and will always have its default value</value>
  </data>
  <data name="ERR_CStyleArray" xml:space="preserve">
    <value>Bad array declarator: To declare a managed array the rank specifier precedes the variable's identifier. To declare a fixed size buffer field, use the fixed keyword before the field type.</value>
  </data>
  <data name="WRN_VacuousIntegralComp" xml:space="preserve">
    <value>Comparison to integral constant is useless; the constant is outside the range of type '{0}'</value>
  </data>
  <data name="WRN_VacuousIntegralComp_Title" xml:space="preserve">
    <value>Comparison to integral constant is useless; the constant is outside the range of the type</value>
  </data>
  <data name="ERR_AbstractAttributeClass" xml:space="preserve">
    <value>Cannot apply attribute class '{0}' because it is abstract</value>
  </data>
  <data name="ERR_BadNamedAttributeArgumentType" xml:space="preserve">
    <value>'{0}' is not a valid named attribute argument because it is not a valid attribute parameter type</value>
  </data>
  <data name="ERR_MissingPredefinedMember" xml:space="preserve">
    <value>Missing compiler required member '{0}.{1}'</value>
  </data>
  <data name="WRN_AttributeLocationOnBadDeclaration" xml:space="preserve">
    <value>'{0}' is not a valid attribute location for this declaration. Valid attribute locations for this declaration are '{1}'. All attributes in this block will be ignored.</value>
  </data>
  <data name="WRN_AttributeLocationOnBadDeclaration_Title" xml:space="preserve">
    <value>Not a valid attribute location for this declaration</value>
  </data>
  <data name="WRN_InvalidAttributeLocation" xml:space="preserve">
    <value>'{0}' is not a recognized attribute location. Valid attribute locations for this declaration are '{1}'. All attributes in this block will be ignored.</value>
  </data>
  <data name="WRN_InvalidAttributeLocation_Title" xml:space="preserve">
    <value>Not a recognized attribute location</value>
  </data>
  <data name="WRN_EqualsWithoutGetHashCode" xml:space="preserve">
    <value>'{0}' overrides Object.Equals(object o) but does not override Object.GetHashCode()</value>
  </data>
  <data name="WRN_EqualsWithoutGetHashCode_Title" xml:space="preserve">
    <value>Type overrides Object.Equals(object o) but does not override Object.GetHashCode()</value>
  </data>
  <data name="WRN_EqualityOpWithoutEquals" xml:space="preserve">
    <value>'{0}' defines operator == or operator != but does not override Object.Equals(object o)</value>
  </data>
  <data name="WRN_EqualityOpWithoutEquals_Title" xml:space="preserve">
    <value>Type defines operator == or operator != but does not override Object.Equals(object o)</value>
  </data>
  <data name="WRN_EqualityOpWithoutGetHashCode" xml:space="preserve">
    <value>'{0}' defines operator == or operator != but does not override Object.GetHashCode()</value>
  </data>
  <data name="WRN_EqualityOpWithoutGetHashCode_Title" xml:space="preserve">
    <value>Type defines operator == or operator != but does not override Object.GetHashCode()</value>
  </data>
  <data name="ERR_OutAttrOnRefParam" xml:space="preserve">
    <value>Cannot specify the Out attribute on a ref parameter without also specifying the In attribute.</value>
  </data>
  <data name="ERR_OverloadRefKind" xml:space="preserve">
    <value>'{0}' cannot define an overloaded {1} that differs only on parameter modifiers '{2}' and '{3}'</value>
  </data>
  <data name="ERR_LiteralDoubleCast" xml:space="preserve">
    <value>Literal of type double cannot be implicitly converted to type '{1}'; use an '{0}' suffix to create a literal of this type</value>
  </data>
  <data name="WRN_IncorrectBooleanAssg" xml:space="preserve">
    <value>Assignment in conditional expression is always constant; did you mean to use == instead of = ?</value>
  </data>
  <data name="WRN_IncorrectBooleanAssg_Title" xml:space="preserve">
    <value>Assignment in conditional expression is always constant</value>
  </data>
  <data name="ERR_ProtectedInStruct" xml:space="preserve">
    <value>'{0}': new protected member declared in struct</value>
  </data>
  <data name="ERR_InconsistentIndexerNames" xml:space="preserve">
    <value>Two indexers have different names; the IndexerName attribute must be used with the same name on every indexer within a type</value>
  </data>
  <data name="ERR_ComImportWithUserCtor" xml:space="preserve">
    <value>A class with the ComImport attribute cannot have a user-defined constructor</value>
  </data>
  <data name="ERR_FieldCantHaveVoidType" xml:space="preserve">
    <value>Field cannot have void type</value>
  </data>
  <data name="WRN_NonObsoleteOverridingObsolete" xml:space="preserve">
    <value>Member '{0}' overrides obsolete member '{1}'. Add the Obsolete attribute to '{0}'.</value>
  </data>
  <data name="WRN_NonObsoleteOverridingObsolete_Title" xml:space="preserve">
    <value>Member overrides obsolete member</value>
  </data>
  <data name="ERR_SystemVoid" xml:space="preserve">
    <value>System.Void cannot be used from C# -- use typeof(void) to get the void type object</value>
  </data>
  <data name="ERR_ExplicitParamArray" xml:space="preserve">
    <value>Do not use 'System.ParamArrayAttribute'. Use the 'params' keyword instead.</value>
  </data>
  <data name="WRN_BitwiseOrSignExtend" xml:space="preserve">
    <value>Bitwise-or operator used on a sign-extended operand; consider casting to a smaller unsigned type first</value>
  </data>
  <data name="WRN_BitwiseOrSignExtend_Title" xml:space="preserve">
    <value>Bitwise-or operator used on a sign-extended operand</value>
  </data>
  <data name="WRN_BitwiseOrSignExtend_Description" xml:space="preserve">
    <value>The compiler implicitly widened and sign-extended a variable, and then used the resulting value in a bitwise OR operation. This can result in unexpected behavior.</value>
  </data>
  <data name="ERR_VolatileStruct" xml:space="preserve">
    <value>'{0}': a volatile field cannot be of the type '{1}'</value>
  </data>
  <data name="ERR_VolatileAndReadonly" xml:space="preserve">
    <value>'{0}': a field cannot be both volatile and readonly</value>
  </data>
  <data name="ERR_AbstractField" xml:space="preserve">
    <value>The modifier 'abstract' is not valid on fields. Try using a property instead.</value>
  </data>
  <data name="ERR_BogusExplicitImpl" xml:space="preserve">
    <value>'{0}' cannot implement '{1}' because it is not supported by the language</value>
  </data>
  <data name="ERR_ExplicitMethodImplAccessor" xml:space="preserve">
    <value>'{0}' explicit method implementation cannot implement '{1}' because it is an accessor</value>
  </data>
  <data name="WRN_CoClassWithoutComImport" xml:space="preserve">
    <value>'{0}' interface marked with 'CoClassAttribute' not marked with 'ComImportAttribute'</value>
  </data>
  <data name="WRN_CoClassWithoutComImport_Title" xml:space="preserve">
    <value>Interface marked with 'CoClassAttribute' not marked with 'ComImportAttribute'</value>
  </data>
  <data name="ERR_ConditionalWithOutParam" xml:space="preserve">
    <value>Conditional member '{0}' cannot have an out parameter</value>
  </data>
  <data name="ERR_AccessorImplementingMethod" xml:space="preserve">
    <value>Accessor '{0}' cannot implement interface member '{1}' for type '{2}'. Use an explicit interface implementation.</value>
  </data>
  <data name="ERR_AliasQualAsExpression" xml:space="preserve">
    <value>The namespace alias qualifier '::' always resolves to a type or namespace so is illegal here. Consider using '.' instead.</value>
  </data>
  <data name="ERR_DerivingFromATyVar" xml:space="preserve">
    <value>Cannot derive from '{0}' because it is a type parameter</value>
  </data>
  <data name="ERR_DuplicateTypeParameter" xml:space="preserve">
    <value>Duplicate type parameter '{0}'</value>
  </data>
  <data name="WRN_TypeParameterSameAsOuterTypeParameter" xml:space="preserve">
    <value>Type parameter '{0}' has the same name as the type parameter from outer type '{1}'</value>
  </data>
  <data name="WRN_TypeParameterSameAsOuterTypeParameter_Title" xml:space="preserve">
    <value>Type parameter has the same name as the type parameter from outer type</value>
  </data>
  <data name="WRN_TypeParameterSameAsOuterMethodTypeParameter" xml:space="preserve">
    <value>Type parameter '{0}' has the same name as the type parameter from outer method '{1}'</value>
  </data>
  <data name="WRN_TypeParameterSameAsOuterMethodTypeParameter_Title" xml:space="preserve">
    <value>Type parameter has the same type as the type parameter from outer method.</value>
  </data>
  <data name="ERR_TypeVariableSameAsParent" xml:space="preserve">
    <value>Type parameter '{0}' has the same name as the containing type, or method</value>
  </data>
  <data name="ERR_UnifyingInterfaceInstantiations" xml:space="preserve">
    <value>'{0}' cannot implement both '{1}' and '{2}' because they may unify for some type parameter substitutions</value>
  </data>
  <data name="ERR_GenericDerivingFromAttribute" xml:space="preserve">
    <value>A generic type cannot derive from '{0}' because it is an attribute class</value>
  </data>
  <data name="ERR_TyVarNotFoundInConstraint" xml:space="preserve">
    <value>'{1}' does not define type parameter '{0}'</value>
  </data>
  <data name="ERR_BadBoundType" xml:space="preserve">
    <value>'{0}' is not a valid constraint. A type used as a constraint must be an interface, a non-sealed class or a type parameter.</value>
  </data>
  <data name="ERR_SpecialTypeAsBound" xml:space="preserve">
    <value>Constraint cannot be special class '{0}'</value>
  </data>
  <data name="ERR_BadVisBound" xml:space="preserve">
    <value>Inconsistent accessibility: constraint type '{1}' is less accessible than '{0}'</value>
  </data>
  <data name="ERR_LookupInTypeVariable" xml:space="preserve">
    <value>Cannot do member lookup in '{0}' because it is a type parameter</value>
  </data>
  <data name="ERR_BadConstraintType" xml:space="preserve">
    <value>Invalid constraint type. A type used as a constraint must be an interface, a non-sealed class or a type parameter.</value>
  </data>
  <data name="ERR_InstanceMemberInStaticClass" xml:space="preserve">
    <value>'{0}': cannot declare instance members in a static class</value>
  </data>
  <data name="ERR_StaticBaseClass" xml:space="preserve">
    <value>'{1}': cannot derive from static class '{0}'</value>
  </data>
  <data name="ERR_ConstructorInStaticClass" xml:space="preserve">
    <value>Static classes cannot have instance constructors</value>
  </data>
  <data name="ERR_DestructorInStaticClass" xml:space="preserve">
    <value>Static classes cannot contain destructors</value>
  </data>
  <data name="ERR_InstantiatingStaticClass" xml:space="preserve">
    <value>Cannot create an instance of the static class '{0}'</value>
  </data>
  <data name="ERR_StaticDerivedFromNonObject" xml:space="preserve">
    <value>Static class '{0}' cannot derive from type '{1}'. Static classes must derive from object.</value>
  </data>
  <data name="ERR_StaticClassInterfaceImpl" xml:space="preserve">
    <value>'{0}': static classes cannot implement interfaces</value>
  </data>
  <data name="ERR_RefStructInterfaceImpl" xml:space="preserve">
    <value>'{0}': ref structs cannot implement interfaces</value>
  </data>
  <data name="ERR_OperatorInStaticClass" xml:space="preserve">
    <value>'{0}': static classes cannot contain user-defined operators</value>
  </data>
  <data name="ERR_ConvertToStaticClass" xml:space="preserve">
    <value>Cannot convert to static type '{0}'</value>
  </data>
  <data name="ERR_ConstraintIsStaticClass" xml:space="preserve">
    <value>'{0}': static classes cannot be used as constraints</value>
  </data>
  <data name="ERR_GenericArgIsStaticClass" xml:space="preserve">
    <value>'{0}': static types cannot be used as type arguments</value>
  </data>
  <data name="ERR_ArrayOfStaticClass" xml:space="preserve">
    <value>'{0}': array elements cannot be of static type</value>
  </data>
  <data name="ERR_IndexerInStaticClass" xml:space="preserve">
    <value>'{0}': cannot declare indexers in a static class</value>
  </data>
  <data name="ERR_ParameterIsStaticClass" xml:space="preserve">
    <value>'{0}': static types cannot be used as parameters</value>
  </data>
  <data name="ERR_ReturnTypeIsStaticClass" xml:space="preserve">
    <value>'{0}': static types cannot be used as return types</value>
  </data>
  <data name="ERR_VarDeclIsStaticClass" xml:space="preserve">
    <value>Cannot declare a variable of static type '{0}'</value>
  </data>
  <data name="ERR_BadEmptyThrowInFinally" xml:space="preserve">
    <value>A throw statement with no arguments is not allowed in a finally clause that is nested inside the nearest enclosing catch clause</value>
  </data>
  <data name="ERR_InvalidSpecifier" xml:space="preserve">
    <value>'{0}' is not a valid format specifier</value>
  </data>
  <data name="WRN_AssignmentToLockOrDispose" xml:space="preserve">
    <value>Possibly incorrect assignment to local '{0}' which is the argument to a using or lock statement. The Dispose call or unlocking will happen on the original value of the local.</value>
  </data>
  <data name="WRN_AssignmentToLockOrDispose_Title" xml:space="preserve">
    <value>Possibly incorrect assignment to local which is the argument to a using or lock statement</value>
  </data>
  <data name="ERR_ForwardedTypeInThisAssembly" xml:space="preserve">
    <value>Type '{0}' is defined in this assembly, but a type forwarder is specified for it</value>
  </data>
  <data name="ERR_ForwardedTypeIsNested" xml:space="preserve">
    <value>Cannot forward type '{0}' because it is a nested type of '{1}'</value>
  </data>
  <data name="ERR_CycleInTypeForwarder" xml:space="preserve">
    <value>The type forwarder for type '{0}' in assembly '{1}' causes a cycle</value>
  </data>
  <data name="ERR_AssemblyNameOnNonModule" xml:space="preserve">
    <value>The /moduleassemblyname option may only be specified when building a target type of 'module'</value>
  </data>
  <data name="ERR_InvalidAssemblyName" xml:space="preserve">
    <value>Assembly reference '{0}' is invalid and cannot be resolved</value>
  </data>
  <data name="ERR_InvalidFwdType" xml:space="preserve">
    <value>Invalid type specified as an argument for TypeForwardedTo attribute</value>
  </data>
  <data name="ERR_CloseUnimplementedInterfaceMemberStatic" xml:space="preserve">
    <value>'{0}' does not implement interface member '{1}'. '{2}' cannot implement an interface member because it is static.</value>
  </data>
  <data name="ERR_CloseUnimplementedInterfaceMemberNotPublic" xml:space="preserve">
    <value>'{0}' does not implement interface member '{1}'. '{2}' cannot implement an interface member because it is not public.</value>
  </data>
  <data name="ERR_CloseUnimplementedInterfaceMemberWrongReturnType" xml:space="preserve">
    <value>'{0}' does not implement interface member '{1}'. '{2}' cannot implement '{1}' because it does not have the matching return type of '{3}'.</value>
  </data>
  <data name="ERR_DuplicateTypeForwarder" xml:space="preserve">
    <value>'{0}' duplicate TypeForwardedToAttribute</value>
  </data>
  <data name="ERR_ExpectedSelectOrGroup" xml:space="preserve">
    <value>A query body must end with a select clause or a group clause</value>
  </data>
  <data name="ERR_ExpectedContextualKeywordOn" xml:space="preserve">
    <value>Expected contextual keyword 'on'</value>
  </data>
  <data name="ERR_ExpectedContextualKeywordEquals" xml:space="preserve">
    <value>Expected contextual keyword 'equals'</value>
  </data>
  <data name="ERR_ExpectedContextualKeywordBy" xml:space="preserve">
    <value>Expected contextual keyword 'by'</value>
  </data>
  <data name="ERR_InvalidAnonymousTypeMemberDeclarator" xml:space="preserve">
    <value>Invalid anonymous type member declarator. Anonymous type members must be declared with a member assignment, simple name or member access.</value>
  </data>
  <data name="ERR_InvalidInitializerElementInitializer" xml:space="preserve">
    <value>Invalid initializer member declarator</value>
  </data>
  <data name="ERR_InconsistentLambdaParameterUsage" xml:space="preserve">
    <value>Inconsistent lambda parameter usage; parameter types must be all explicit or all implicit</value>
  </data>
  <data name="ERR_PartialMethodInvalidModifier" xml:space="preserve">
    <value>A partial method cannot have access modifiers or the virtual, abstract, override, new, sealed, or extern modifiers</value>
  </data>
  <data name="ERR_PartialMethodOnlyInPartialClass" xml:space="preserve">
    <value>A partial method must be declared within a partial class, partial struct, or partial interface</value>
  </data>
  <data name="ERR_PartialMethodCannotHaveOutParameters" xml:space="preserve">
    <value>A partial method cannot have out parameters</value>
  </data>
  <data name="ERR_PartialMethodNotExplicit" xml:space="preserve">
    <value>A partial method may not explicitly implement an interface method</value>
  </data>
  <data name="ERR_PartialMethodExtensionDifference" xml:space="preserve">
    <value>Both partial method declarations must be extension methods or neither may be an extension method</value>
  </data>
  <data name="ERR_PartialMethodOnlyOneLatent" xml:space="preserve">
    <value>A partial method may not have multiple defining declarations</value>
  </data>
  <data name="ERR_PartialMethodOnlyOneActual" xml:space="preserve">
    <value>A partial method may not have multiple implementing declarations</value>
  </data>
  <data name="ERR_PartialMethodParamsDifference" xml:space="preserve">
    <value>Both partial method declarations must use a params parameter or neither may use a params parameter</value>
  </data>
  <data name="ERR_PartialMethodMustHaveLatent" xml:space="preserve">
    <value>No defining declaration found for implementing declaration of partial method '{0}'</value>
  </data>
  <data name="ERR_PartialMethodInconsistentTupleNames" xml:space="preserve">
    <value>Both partial method declarations, '{0}' and '{1}', must use the same tuple element names.</value>
  </data>
  <data name="ERR_PartialMethodInconsistentConstraints" xml:space="preserve">
    <value>Partial method declarations of '{0}' have inconsistent constraints for type parameter '{1}'</value>
  </data>
  <data name="ERR_PartialMethodToDelegate" xml:space="preserve">
    <value>Cannot create delegate from method '{0}' because it is a partial method without an implementing declaration</value>
  </data>
  <data name="ERR_PartialMethodStaticDifference" xml:space="preserve">
    <value>Both partial method declarations must be static or neither may be static</value>
  </data>
  <data name="ERR_PartialMethodUnsafeDifference" xml:space="preserve">
    <value>Both partial method declarations must be unsafe or neither may be unsafe</value>
  </data>
  <data name="ERR_PartialMethodInExpressionTree" xml:space="preserve">
    <value>Partial methods with only a defining declaration or removed conditional methods cannot be used in expression trees</value>
  </data>
  <data name="ERR_PartialMethodMustReturnVoid" xml:space="preserve">
    <value>Partial methods must have a void return type</value>
  </data>
  <data name="WRN_ObsoleteOverridingNonObsolete" xml:space="preserve">
    <value>Obsolete member '{0}' overrides non-obsolete member '{1}'</value>
  </data>
  <data name="WRN_ObsoleteOverridingNonObsolete_Title" xml:space="preserve">
    <value>Obsolete member overrides non-obsolete member</value>
  </data>
  <data name="WRN_DebugFullNameTooLong" xml:space="preserve">
    <value>The fully qualified name for '{0}' is too long for debug information. Compile without '/debug' option.</value>
  </data>
  <data name="WRN_DebugFullNameTooLong_Title" xml:space="preserve">
    <value>Fully qualified name is too long for debug information</value>
  </data>
  <data name="ERR_ImplicitlyTypedVariableAssignedBadValue" xml:space="preserve">
    <value>Cannot assign {0} to an implicitly-typed variable</value>
  </data>
  <data name="ERR_ImplicitlyTypedVariableWithNoInitializer" xml:space="preserve">
    <value>Implicitly-typed variables must be initialized</value>
  </data>
  <data name="ERR_ImplicitlyTypedVariableMultipleDeclarator" xml:space="preserve">
    <value>Implicitly-typed variables cannot have multiple declarators</value>
  </data>
  <data name="ERR_ImplicitlyTypedVariableAssignedArrayInitializer" xml:space="preserve">
    <value>Cannot initialize an implicitly-typed variable with an array initializer</value>
  </data>
  <data name="ERR_ImplicitlyTypedLocalCannotBeFixed" xml:space="preserve">
    <value>Implicitly-typed local variables cannot be fixed</value>
  </data>
  <data name="ERR_ImplicitlyTypedVariableCannotBeConst" xml:space="preserve">
    <value>Implicitly-typed variables cannot be constant</value>
  </data>
  <data name="WRN_ExternCtorNoImplementation" xml:space="preserve">
    <value>Constructor '{0}' is marked external</value>
  </data>
  <data name="WRN_ExternCtorNoImplementation_Title" xml:space="preserve">
    <value>Constructor is marked external</value>
  </data>
  <data name="ERR_TypeVarNotFound" xml:space="preserve">
    <value>The contextual keyword 'var' may only appear within a local variable declaration or in script code</value>
  </data>
  <data name="ERR_ImplicitlyTypedArrayNoBestType" xml:space="preserve">
    <value>No best type found for implicitly-typed array</value>
  </data>
  <data name="ERR_AnonymousTypePropertyAssignedBadValue" xml:space="preserve">
    <value>Cannot assign '{0}' to anonymous type property</value>
  </data>
  <data name="ERR_ExpressionTreeContainsBaseAccess" xml:space="preserve">
    <value>An expression tree may not contain a base access</value>
  </data>
  <data name="ERR_ExpressionTreeContainsTupleBinOp" xml:space="preserve">
    <value>An expression tree may not contain a tuple == or != operator</value>
  </data>
  <data name="ERR_ExpressionTreeContainsAssignment" xml:space="preserve">
    <value>An expression tree may not contain an assignment operator</value>
  </data>
  <data name="ERR_AnonymousTypeDuplicatePropertyName" xml:space="preserve">
    <value>An anonymous type cannot have multiple properties with the same name</value>
  </data>
  <data name="ERR_StatementLambdaToExpressionTree" xml:space="preserve">
    <value>A lambda expression with a statement body cannot be converted to an expression tree</value>
  </data>
  <data name="ERR_ExpressionTreeMustHaveDelegate" xml:space="preserve">
    <value>Cannot convert lambda to an expression tree whose type argument '{0}' is not a delegate type</value>
  </data>
  <data name="ERR_AnonymousTypeNotAvailable" xml:space="preserve">
    <value>Cannot use anonymous type in a constant expression</value>
  </data>
  <data name="ERR_LambdaInIsAs" xml:space="preserve">
    <value>The first operand of an 'is' or 'as' operator may not be a lambda expression, anonymous method, or method group.</value>
  </data>
  <data name="ERR_TypelessTupleInAs" xml:space="preserve">
    <value>The first operand of an 'as' operator may not be a tuple literal without a natural type.</value>
  </data>
  <data name="ERR_ExpressionTreeContainsMultiDimensionalArrayInitializer" xml:space="preserve">
    <value>An expression tree may not contain a multidimensional array initializer</value>
  </data>
  <data name="ERR_MissingArgument" xml:space="preserve">
    <value>Argument missing</value>
  </data>
  <data name="ERR_VariableUsedBeforeDeclaration" xml:space="preserve">
    <value>Cannot use local variable '{0}' before it is declared</value>
  </data>
  <data name="ERR_RecursivelyTypedVariable" xml:space="preserve">
    <value>Type of '{0}' cannot be inferred since its initializer directly or indirectly refers to the definition.</value>
  </data>
  <data name="ERR_UnassignedThisAutoProperty" xml:space="preserve">
    <value>Auto-implemented property '{0}' must be fully assigned before control is returned to the caller.</value>
  </data>
  <data name="ERR_VariableUsedBeforeDeclarationAndHidesField" xml:space="preserve">
    <value>Cannot use local variable '{0}' before it is declared. The declaration of the local variable hides the field '{1}'.</value>
  </data>
  <data name="ERR_ExpressionTreeContainsBadCoalesce" xml:space="preserve">
    <value>An expression tree lambda may not contain a coalescing operator with a null or default literal left-hand side</value>
  </data>
  <data name="ERR_IdentifierExpected" xml:space="preserve">
    <value>Identifier expected</value>
  </data>
  <data name="ERR_SemicolonExpected" xml:space="preserve">
    <value>; expected</value>
  </data>
  <data name="ERR_SyntaxError" xml:space="preserve">
    <value>Syntax error, '{0}' expected</value>
  </data>
  <data name="ERR_DuplicateModifier" xml:space="preserve">
    <value>Duplicate '{0}' modifier</value>
  </data>
  <data name="ERR_DuplicateAccessor" xml:space="preserve">
    <value>Property accessor already defined</value>
  </data>
  <data name="ERR_IntegralTypeExpected" xml:space="preserve">
    <value>Type byte, sbyte, short, ushort, int, uint, long, or ulong expected</value>
  </data>
  <data name="ERR_IllegalEscape" xml:space="preserve">
    <value>Unrecognized escape sequence</value>
  </data>
  <data name="ERR_NewlineInConst" xml:space="preserve">
    <value>Newline in constant</value>
  </data>
  <data name="ERR_EmptyCharConst" xml:space="preserve">
    <value>Empty character literal</value>
  </data>
  <data name="ERR_TooManyCharsInConst" xml:space="preserve">
    <value>Too many characters in character literal</value>
  </data>
  <data name="ERR_InvalidNumber" xml:space="preserve">
    <value>Invalid number</value>
  </data>
  <data name="ERR_GetOrSetExpected" xml:space="preserve">
    <value>A get or set accessor expected</value>
  </data>
  <data name="ERR_ClassTypeExpected" xml:space="preserve">
    <value>An object, string, or class type expected</value>
  </data>
  <data name="ERR_NamedArgumentExpected" xml:space="preserve">
    <value>Named attribute argument expected</value>
  </data>
  <data name="ERR_TooManyCatches" xml:space="preserve">
    <value>Catch clauses cannot follow the general catch clause of a try statement</value>
  </data>
  <data name="ERR_ThisOrBaseExpected" xml:space="preserve">
    <value>Keyword 'this' or 'base' expected</value>
  </data>
  <data name="ERR_OvlUnaryOperatorExpected" xml:space="preserve">
    <value>Overloadable unary operator expected</value>
  </data>
  <data name="ERR_OvlBinaryOperatorExpected" xml:space="preserve">
    <value>Overloadable binary operator expected</value>
  </data>
  <data name="ERR_IntOverflow" xml:space="preserve">
    <value>Integral constant is too large</value>
  </data>
  <data name="ERR_EOFExpected" xml:space="preserve">
    <value>Type or namespace definition, or end-of-file expected</value>
  </data>
  <data name="ERR_GlobalDefinitionOrStatementExpected" xml:space="preserve">
    <value>Member definition, statement, or end-of-file expected</value>
  </data>
  <data name="ERR_BadEmbeddedStmt" xml:space="preserve">
    <value>Embedded statement cannot be a declaration or labeled statement</value>
  </data>
  <data name="ERR_PPDirectiveExpected" xml:space="preserve">
    <value>Preprocessor directive expected</value>
  </data>
  <data name="ERR_EndOfPPLineExpected" xml:space="preserve">
    <value>Single-line comment or end-of-line expected</value>
  </data>
  <data name="ERR_CloseParenExpected" xml:space="preserve">
    <value>) expected</value>
  </data>
  <data name="ERR_EndifDirectiveExpected" xml:space="preserve">
    <value>#endif directive expected</value>
  </data>
  <data name="ERR_UnexpectedDirective" xml:space="preserve">
    <value>Unexpected preprocessor directive</value>
  </data>
  <data name="ERR_ErrorDirective" xml:space="preserve">
    <value>#error: '{0}'</value>
  </data>
  <data name="WRN_WarningDirective" xml:space="preserve">
    <value>#warning: '{0}'</value>
  </data>
  <data name="WRN_WarningDirective_Title" xml:space="preserve">
    <value>#warning directive</value>
  </data>
  <data name="ERR_TypeExpected" xml:space="preserve">
    <value>Type expected</value>
  </data>
  <data name="ERR_PPDefFollowsToken" xml:space="preserve">
    <value>Cannot define/undefine preprocessor symbols after first token in file</value>
  </data>
  <data name="ERR_PPReferenceFollowsToken" xml:space="preserve">
    <value>Cannot use #r after first token in file</value>
  </data>
  <data name="ERR_OpenEndedComment" xml:space="preserve">
    <value>End-of-file found, '*/' expected</value>
  </data>
  <data name="ERR_Merge_conflict_marker_encountered" xml:space="preserve">
    <value>Merge conflict marker encountered</value>
  </data>
  <data name="ERR_NoRefOutWhenRefOnly" xml:space="preserve">
    <value>Do not use refout when using refonly.</value>
  </data>
  <data name="ERR_NoNetModuleOutputWhenRefOutOrRefOnly" xml:space="preserve">
    <value>Cannot compile net modules when using /refout or /refonly.</value>
  </data>
  <data name="ERR_OvlOperatorExpected" xml:space="preserve">
    <value>Overloadable operator expected</value>
  </data>
  <data name="ERR_EndRegionDirectiveExpected" xml:space="preserve">
    <value>#endregion directive expected</value>
  </data>
  <data name="ERR_UnterminatedStringLit" xml:space="preserve">
    <value>Unterminated string literal</value>
  </data>
  <data name="ERR_BadDirectivePlacement" xml:space="preserve">
    <value>Preprocessor directives must appear as the first non-whitespace character on a line</value>
  </data>
  <data name="ERR_IdentifierExpectedKW" xml:space="preserve">
    <value>Identifier expected; '{1}' is a keyword</value>
  </data>
  <data name="ERR_SemiOrLBraceExpected" xml:space="preserve">
    <value>{ or ; expected</value>
  </data>
  <data name="ERR_MultiTypeInDeclaration" xml:space="preserve">
    <value>Cannot use more than one type in a for, using, fixed, or declaration statement</value>
  </data>
  <data name="ERR_AddOrRemoveExpected" xml:space="preserve">
    <value>An add or remove accessor expected</value>
  </data>
  <data name="ERR_UnexpectedCharacter" xml:space="preserve">
    <value>Unexpected character '{0}'</value>
  </data>
  <data name="ERR_UnexpectedToken" xml:space="preserve">
    <value>Unexpected token '{0}'</value>
  </data>
  <data name="ERR_ProtectedInStatic" xml:space="preserve">
    <value>'{0}': static classes cannot contain protected members</value>
  </data>
  <data name="WRN_UnreachableGeneralCatch" xml:space="preserve">
    <value>A previous catch clause already catches all exceptions. All non-exceptions thrown will be wrapped in a System.Runtime.CompilerServices.RuntimeWrappedException.</value>
  </data>
  <data name="WRN_UnreachableGeneralCatch_Title" xml:space="preserve">
    <value>A previous catch clause already catches all exceptions</value>
  </data>
  <data name="WRN_UnreachableGeneralCatch_Description" xml:space="preserve">
    <value>This warning is caused when a catch() block has no specified exception type after a catch (System.Exception e) block. The warning advises that the catch() block will not catch any exceptions.

A catch() block after a catch (System.Exception e) block can catch non-CLS exceptions if the RuntimeCompatibilityAttribute is set to false in the AssemblyInfo.cs file: [assembly: RuntimeCompatibilityAttribute(WrapNonExceptionThrows = false)]. If this attribute is not set explicitly to false, all thrown non-CLS exceptions are wrapped as Exceptions and the catch (System.Exception e) block catches them.</value>
  </data>
  <data name="ERR_IncrementLvalueExpected" xml:space="preserve">
    <value>The operand of an increment or decrement operator must be a variable, property or indexer</value>
  </data>
  <data name="ERR_NoSuchMemberOrExtension" xml:space="preserve">
    <value>'{0}' does not contain a definition for '{1}' and no accessible extension method '{1}' accepting a first argument of type '{0}' could be found (are you missing a using directive or an assembly reference?)</value>
  </data>
  <data name="ERR_NoSuchMemberOrExtensionNeedUsing" xml:space="preserve">
    <value>'{0}' does not contain a definition for '{1}' and no extension method '{1}' accepting a first argument of type '{0}' could be found (are you missing a using directive for '{2}'?)</value>
  </data>
  <data name="ERR_BadThisParam" xml:space="preserve">
    <value>Method '{0}' has a parameter modifier 'this' which is not on the first parameter</value>
  </data>
  <data name="ERR_BadParameterModifiers" xml:space="preserve">
    <value> The parameter modifier '{0}' cannot be used with '{1}'</value>
  </data>
  <data name="ERR_BadTypeforThis" xml:space="preserve">
    <value>The first parameter of an extension method cannot be of type '{0}'</value>
  </data>
  <data name="ERR_BadParamModThis" xml:space="preserve">
    <value>A parameter array cannot be used with 'this' modifier on an extension method</value>
  </data>
  <data name="ERR_BadExtensionMeth" xml:space="preserve">
    <value>Extension method must be static</value>
  </data>
  <data name="ERR_BadExtensionAgg" xml:space="preserve">
    <value>Extension method must be defined in a non-generic static class</value>
  </data>
  <data name="ERR_DupParamMod" xml:space="preserve">
    <value>A parameter can only have one '{0}' modifier</value>
  </data>
  <data name="ERR_ExtensionMethodsDecl" xml:space="preserve">
    <value>Extension methods must be defined in a top level static class; {0} is a nested class</value>
  </data>
  <data name="ERR_ExtensionAttrNotFound" xml:space="preserve">
    <value>Cannot define a new extension method because the compiler required type '{0}' cannot be found. Are you missing a reference to System.Core.dll?</value>
  </data>
  <data name="ERR_ExplicitExtension" xml:space="preserve">
    <value>Do not use 'System.Runtime.CompilerServices.ExtensionAttribute'. Use the 'this' keyword instead.</value>
  </data>
  <data name="ERR_ExplicitDynamicAttr" xml:space="preserve">
    <value>Do not use 'System.Runtime.CompilerServices.DynamicAttribute'. Use the 'dynamic' keyword instead.</value>
  </data>
  <data name="ERR_NoDynamicPhantomOnBaseCtor" xml:space="preserve">
    <value>The constructor call needs to be dynamically dispatched, but cannot be because it is part of a constructor initializer. Consider casting the dynamic arguments.</value>
  </data>
  <data name="ERR_ValueTypeExtDelegate" xml:space="preserve">
    <value>Extension method '{0}' defined on value type '{1}' cannot be used to create delegates</value>
  </data>
  <data name="ERR_BadArgCount" xml:space="preserve">
    <value>No overload for method '{0}' takes {1} arguments</value>
  </data>
  <data name="ERR_BadArgType" xml:space="preserve">
    <value>Argument {0}: cannot convert from '{1}' to '{2}'</value>
  </data>
  <data name="ERR_NoSourceFile" xml:space="preserve">
    <value>Source file '{0}' could not be opened -- {1}</value>
  </data>
  <data name="ERR_CantRefResource" xml:space="preserve">
    <value>Cannot link resource files when building a module</value>
  </data>
  <data name="ERR_ResourceNotUnique" xml:space="preserve">
    <value>Resource identifier '{0}' has already been used in this assembly</value>
  </data>
  <data name="ERR_ResourceFileNameNotUnique" xml:space="preserve">
    <value>Each linked resource and module must have a unique filename. Filename '{0}' is specified more than once in this assembly</value>
  </data>
  <data name="ERR_ImportNonAssembly" xml:space="preserve">
    <value>The referenced file '{0}' is not an assembly</value>
  </data>
  <data name="ERR_RefLvalueExpected" xml:space="preserve">
    <value>A ref or out value must be an assignable variable</value>
  </data>
  <data name="ERR_BaseInStaticMeth" xml:space="preserve">
    <value>Keyword 'base' is not available in a static method</value>
  </data>
  <data name="ERR_BaseInBadContext" xml:space="preserve">
    <value>Keyword 'base' is not available in the current context</value>
  </data>
  <data name="ERR_RbraceExpected" xml:space="preserve">
    <value>} expected</value>
  </data>
  <data name="ERR_LbraceExpected" xml:space="preserve">
    <value>{ expected</value>
  </data>
  <data name="ERR_InExpected" xml:space="preserve">
    <value>'in' expected</value>
  </data>
  <data name="ERR_InvalidPreprocExpr" xml:space="preserve">
    <value>Invalid preprocessor expression</value>
  </data>
  <data name="ERR_InvalidMemberDecl" xml:space="preserve">
    <value>Invalid token '{0}' in class, struct, or interface member declaration</value>
  </data>
  <data name="ERR_MemberNeedsType" xml:space="preserve">
    <value>Method must have a return type</value>
  </data>
  <data name="ERR_BadBaseType" xml:space="preserve">
    <value>Invalid base type</value>
  </data>
  <data name="WRN_EmptySwitch" xml:space="preserve">
    <value>Empty switch block</value>
  </data>
  <data name="WRN_EmptySwitch_Title" xml:space="preserve">
    <value>Empty switch block</value>
  </data>
  <data name="ERR_ExpectedEndTry" xml:space="preserve">
    <value>Expected catch or finally</value>
  </data>
  <data name="ERR_InvalidExprTerm" xml:space="preserve">
    <value>Invalid expression term '{0}'</value>
  </data>
  <data name="ERR_BadNewExpr" xml:space="preserve">
    <value>A new expression requires (), [], or {} after type</value>
  </data>
  <data name="ERR_NoNamespacePrivate" xml:space="preserve">
    <value>Elements defined in a namespace cannot be explicitly declared as private, protected, protected internal, or private protected</value>
  </data>
  <data name="ERR_BadVarDecl" xml:space="preserve">
    <value>Expected ; or = (cannot specify constructor arguments in declaration)</value>
  </data>
  <data name="ERR_UsingAfterElements" xml:space="preserve">
    <value>A using clause must precede all other elements defined in the namespace except extern alias declarations</value>
  </data>
  <data name="ERR_BadBinOpArgs" xml:space="preserve">
    <value>Overloaded binary operator '{0}' takes two parameters</value>
  </data>
  <data name="ERR_BadUnOpArgs" xml:space="preserve">
    <value>Overloaded unary operator '{0}' takes one parameter</value>
  </data>
  <data name="ERR_NoVoidParameter" xml:space="preserve">
    <value>Invalid parameter type 'void'</value>
  </data>
  <data name="ERR_DuplicateAlias" xml:space="preserve">
    <value>The using alias '{0}' appeared previously in this namespace</value>
  </data>
  <data name="ERR_BadProtectedAccess" xml:space="preserve">
    <value>Cannot access protected member '{0}' via a qualifier of type '{1}'; the qualifier must be of type '{2}' (or derived from it)</value>
  </data>
  <data name="ERR_AddModuleAssembly" xml:space="preserve">
    <value>'{0}' cannot be added to this assembly because it already is an assembly</value>
  </data>
  <data name="ERR_BindToBogusProp2" xml:space="preserve">
    <value>Property, indexer, or event '{0}' is not supported by the language; try directly calling accessor methods '{1}' or '{2}'</value>
  </data>
  <data name="ERR_BindToBogusProp1" xml:space="preserve">
    <value>Property, indexer, or event '{0}' is not supported by the language; try directly calling accessor method '{1}'</value>
  </data>
  <data name="ERR_NoVoidHere" xml:space="preserve">
    <value>Keyword 'void' cannot be used in this context</value>
  </data>
  <data name="ERR_IndexerNeedsParam" xml:space="preserve">
    <value>Indexers must have at least one parameter</value>
  </data>
  <data name="ERR_BadArraySyntax" xml:space="preserve">
    <value>Array type specifier, [], must appear before parameter name</value>
  </data>
  <data name="ERR_BadOperatorSyntax" xml:space="preserve">
    <value>Declaration is not valid; use '{0} operator &lt;dest-type&gt; (...' instead</value>
  </data>
  <data name="ERR_MainClassNotFound" xml:space="preserve">
    <value>Could not find '{0}' specified for Main method</value>
  </data>
  <data name="ERR_MainClassNotClass" xml:space="preserve">
    <value>'{0}' specified for Main method must be a non-generic class, struct, or interface</value>
  </data>
  <data name="ERR_NoMainInClass" xml:space="preserve">
    <value>'{0}' does not have a suitable static 'Main' method</value>
  </data>
  <data name="ERR_MainClassIsImport" xml:space="preserve">
    <value>Cannot use '{0}' for Main method because it is imported</value>
  </data>
  <data name="ERR_OutputNeedsName" xml:space="preserve">
    <value>Outputs without source must have the /out option specified</value>
  </data>
  <data name="ERR_CantHaveWin32ResAndManifest" xml:space="preserve">
    <value>Conflicting options specified: Win32 resource file; Win32 manifest</value>
  </data>
  <data name="ERR_CantHaveWin32ResAndIcon" xml:space="preserve">
    <value>Conflicting options specified: Win32 resource file; Win32 icon</value>
  </data>
  <data name="ERR_CantReadResource" xml:space="preserve">
    <value>Error reading resource '{0}' -- '{1}'</value>
  </data>
  <data name="ERR_DocFileGen" xml:space="preserve">
    <value>Error writing to XML documentation file: {0}</value>
  </data>
  <data name="WRN_XMLParseError" xml:space="preserve">
    <value>XML comment has badly formed XML -- '{0}'</value>
  </data>
  <data name="WRN_XMLParseError_Title" xml:space="preserve">
    <value>XML comment has badly formed XML</value>
  </data>
  <data name="WRN_DuplicateParamTag" xml:space="preserve">
    <value>XML comment has a duplicate param tag for '{0}'</value>
  </data>
  <data name="WRN_DuplicateParamTag_Title" xml:space="preserve">
    <value>XML comment has a duplicate param tag</value>
  </data>
  <data name="WRN_UnmatchedParamTag" xml:space="preserve">
    <value>XML comment has a param tag for '{0}', but there is no parameter by that name</value>
  </data>
  <data name="WRN_UnmatchedParamTag_Title" xml:space="preserve">
    <value>XML comment has a param tag, but there is no parameter by that name</value>
  </data>
  <data name="WRN_UnmatchedParamRefTag" xml:space="preserve">
    <value>XML comment on '{1}' has a paramref tag for '{0}', but there is no parameter by that name</value>
  </data>
  <data name="WRN_UnmatchedParamRefTag_Title" xml:space="preserve">
    <value>XML comment has a paramref tag, but there is no parameter by that name</value>
  </data>
  <data name="WRN_MissingParamTag" xml:space="preserve">
    <value>Parameter '{0}' has no matching param tag in the XML comment for '{1}' (but other parameters do)</value>
  </data>
  <data name="WRN_MissingParamTag_Title" xml:space="preserve">
    <value>Parameter has no matching param tag in the XML comment (but other parameters do)</value>
  </data>
  <data name="WRN_BadXMLRef" xml:space="preserve">
    <value>XML comment has cref attribute '{0}' that could not be resolved</value>
  </data>
  <data name="WRN_BadXMLRef_Title" xml:space="preserve">
    <value>XML comment has cref attribute that could not be resolved</value>
  </data>
  <data name="ERR_BadStackAllocExpr" xml:space="preserve">
    <value>A stackalloc expression requires [] after type</value>
  </data>
  <data name="ERR_InvalidLineNumber" xml:space="preserve">
    <value>The line number specified for #line directive is missing or invalid</value>
  </data>
  <data name="ERR_MissingPPFile" xml:space="preserve">
    <value>Quoted file name, single-line comment or end-of-line expected</value>
  </data>
  <data name="ERR_ExpectedPPFile" xml:space="preserve">
    <value>Quoted file name expected</value>
  </data>
  <data name="ERR_ReferenceDirectiveOnlyAllowedInScripts" xml:space="preserve">
    <value>#r is only allowed in scripts</value>
  </data>
  <data name="ERR_ForEachMissingMember" xml:space="preserve">
    <value>foreach statement cannot operate on variables of type '{0}' because '{0}' does not contain a public instance definition for '{1}'</value>
  </data>
  <data name="ERR_AwaitForEachMissingMember" xml:space="preserve">
    <value>Asynchronous foreach statement cannot operate on variables of type '{0}' because '{0}' does not contain a suitable public instance definition for '{1}'</value>
  </data>
  <data name="ERR_ForEachMissingMemberWrongAsync" xml:space="preserve">
    <value>foreach statement cannot operate on variables of type '{0}' because '{0}' does not contain a public instance definition for '{1}'. Did you mean 'await foreach' rather than 'foreach'?</value>
  </data>
  <data name="ERR_AwaitForEachMissingMemberWrongAsync" xml:space="preserve">
    <value>Asynchronous foreach statement cannot operate on variables of type '{0}' because '{0}' does not contain a public instance definition for '{1}'. Did you mean 'foreach' rather than 'await foreach'?</value>
  </data>
  <data name="ERR_PossibleAsyncIteratorWithoutYield" xml:space="preserve">
    <value>The body of an async-iterator method must contain a 'yield' statement.</value>
  </data>
  <data name="ERR_PossibleAsyncIteratorWithoutYieldOrAwait" xml:space="preserve">
    <value>The body of an async-iterator method must contain a 'yield' statement. Consider removing 'async' from the method declaration or adding a 'yield' statement.</value>
  </data>
  <data name="ERR_StaticLocalFunctionCannotCaptureVariable" xml:space="preserve">
    <value>A static local function cannot contain a reference to '{0}'.</value>
  </data>
  <data name="ERR_StaticLocalFunctionCannotCaptureThis" xml:space="preserve">
    <value>A static local function cannot contain a reference to 'this' or 'base'.</value>
  </data>
  <data name="WRN_BadXMLRefParamType" xml:space="preserve">
    <value>Invalid type for parameter {0} in XML comment cref attribute: '{1}'</value>
  </data>
  <data name="WRN_BadXMLRefParamType_Title" xml:space="preserve">
    <value>Invalid type for parameter in XML comment cref attribute</value>
  </data>
  <data name="WRN_BadXMLRefReturnType" xml:space="preserve">
    <value>Invalid return type in XML comment cref attribute</value>
  </data>
  <data name="WRN_BadXMLRefReturnType_Title" xml:space="preserve">
    <value>Invalid return type in XML comment cref attribute</value>
  </data>
  <data name="ERR_BadWin32Res" xml:space="preserve">
    <value>Error reading Win32 resources -- {0}</value>
  </data>
  <data name="WRN_BadXMLRefSyntax" xml:space="preserve">
    <value>XML comment has syntactically incorrect cref attribute '{0}'</value>
  </data>
  <data name="WRN_BadXMLRefSyntax_Title" xml:space="preserve">
    <value>XML comment has syntactically incorrect cref attribute</value>
  </data>
  <data name="ERR_BadModifierLocation" xml:space="preserve">
    <value>Member modifier '{0}' must precede the member type and name</value>
  </data>
  <data name="ERR_MissingArraySize" xml:space="preserve">
    <value>Array creation must have array size or array initializer</value>
  </data>
  <data name="WRN_UnprocessedXMLComment" xml:space="preserve">
    <value>XML comment is not placed on a valid language element</value>
  </data>
  <data name="WRN_UnprocessedXMLComment_Title" xml:space="preserve">
    <value>XML comment is not placed on a valid language element</value>
  </data>
  <data name="WRN_FailedInclude" xml:space="preserve">
    <value>Unable to include XML fragment '{1}' of file '{0}' -- {2}</value>
  </data>
  <data name="WRN_FailedInclude_Title" xml:space="preserve">
    <value>Unable to include XML fragment</value>
  </data>
  <data name="WRN_InvalidInclude" xml:space="preserve">
    <value>Invalid XML include element -- {0}</value>
  </data>
  <data name="WRN_InvalidInclude_Title" xml:space="preserve">
    <value>Invalid XML include element</value>
  </data>
  <data name="WRN_MissingXMLComment" xml:space="preserve">
    <value>Missing XML comment for publicly visible type or member '{0}'</value>
  </data>
  <data name="WRN_MissingXMLComment_Title" xml:space="preserve">
    <value>Missing XML comment for publicly visible type or member</value>
  </data>
  <data name="WRN_MissingXMLComment_Description" xml:space="preserve">
    <value>The /doc compiler option was specified, but one or more constructs did not have comments.</value>
  </data>
  <data name="WRN_XMLParseIncludeError" xml:space="preserve">
    <value>Badly formed XML in included comments file -- '{0}'</value>
  </data>
  <data name="WRN_XMLParseIncludeError_Title" xml:space="preserve">
    <value>Badly formed XML in included comments file</value>
  </data>
  <data name="ERR_BadDelArgCount" xml:space="preserve">
    <value>Delegate '{0}' does not take {1} arguments</value>
  </data>
  <data name="ERR_UnexpectedSemicolon" xml:space="preserve">
    <value>Semicolon after method or accessor block is not valid</value>
  </data>
  <data name="ERR_MethodReturnCantBeRefAny" xml:space="preserve">
    <value>Method or delegate cannot return type '{0}'</value>
  </data>
  <data name="ERR_CompileCancelled" xml:space="preserve">
    <value>Compilation cancelled by user</value>
  </data>
  <data name="ERR_MethodArgCantBeRefAny" xml:space="preserve">
    <value>Cannot make reference to variable of type '{0}'</value>
  </data>
  <data name="ERR_AssgReadonlyLocal" xml:space="preserve">
    <value>Cannot assign to '{0}' because it is read-only</value>
  </data>
  <data name="ERR_RefReadonlyLocal" xml:space="preserve">
    <value>Cannot use '{0}' as a ref or out value because it is read-only</value>
  </data>
  <data name="ERR_CantUseRequiredAttribute" xml:space="preserve">
    <value>The RequiredAttribute attribute is not permitted on C# types</value>
  </data>
  <data name="ERR_NoModifiersOnAccessor" xml:space="preserve">
    <value>Modifiers cannot be placed on event accessor declarations</value>
  </data>
  <data name="ERR_ParamsCantBeWithModifier" xml:space="preserve">
    <value>The params parameter cannot be declared as {0}</value>
  </data>
  <data name="ERR_ReturnNotLValue" xml:space="preserve">
    <value>Cannot modify the return value of '{0}' because it is not a variable</value>
  </data>
  <data name="ERR_MissingCoClass" xml:space="preserve">
    <value>The managed coclass wrapper class '{0}' for interface '{1}' cannot be found (are you missing an assembly reference?)</value>
  </data>
  <data name="ERR_AmbiguousAttribute" xml:space="preserve">
    <value>'{0}' is ambiguous between '{1}' and '{2}'; use either '@{0}' or '{0}Attribute'</value>
  </data>
  <data name="ERR_BadArgExtraRef" xml:space="preserve">
    <value>Argument {0} may not be passed with the '{1}' keyword</value>
  </data>
  <data name="WRN_CmdOptionConflictsSource" xml:space="preserve">
    <value>Option '{0}' overrides attribute '{1}' given in a source file or added module</value>
  </data>
  <data name="WRN_CmdOptionConflictsSource_Title" xml:space="preserve">
    <value>Option overrides attribute given in a source file or added module</value>
  </data>
  <data name="WRN_CmdOptionConflictsSource_Description" xml:space="preserve">
    <value>This warning occurs if the assembly attributes AssemblyKeyFileAttribute or AssemblyKeyNameAttribute found in source conflict with the /keyfile or /keycontainer command line option or key file name or key container specified in the Project Properties.</value>
  </data>
  <data name="ERR_BadCompatMode" xml:space="preserve">
    <value>Invalid option '{0}' for /langversion. Use '/langversion:?' to list supported values.</value>
  </data>
  <data name="ERR_DelegateOnConditional" xml:space="preserve">
    <value>Cannot create delegate with '{0}' because it or a method it overrides has a Conditional attribute</value>
  </data>
  <data name="ERR_CantMakeTempFile" xml:space="preserve">
    <value>Cannot create temporary file -- {0}</value>
  </data>
  <data name="ERR_BadArgRef" xml:space="preserve">
    <value>Argument {0} must be passed with the '{1}' keyword</value>
  </data>
  <data name="ERR_YieldInAnonMeth" xml:space="preserve">
    <value>The yield statement cannot be used inside an anonymous method or lambda expression</value>
  </data>
  <data name="ERR_ReturnInIterator" xml:space="preserve">
    <value>Cannot return a value from an iterator. Use the yield return statement to return a value, or yield break to end the iteration.</value>
  </data>
  <data name="ERR_BadIteratorArgType" xml:space="preserve">
    <value>Iterators cannot have ref, in or out parameters</value>
  </data>
  <data name="ERR_BadIteratorReturn" xml:space="preserve">
    <value>The body of '{0}' cannot be an iterator block because '{1}' is not an iterator interface type</value>
  </data>
  <data name="ERR_BadYieldInFinally" xml:space="preserve">
    <value>Cannot yield in the body of a finally clause</value>
  </data>
  <data name="ERR_IteratorMustBeAsync" xml:space="preserve">
    <value>Method '{0}' with an iterator block must be 'async' to return '{1}'</value>
  </data>
  <data name="ERR_BadYieldInTryOfCatch" xml:space="preserve">
    <value>Cannot yield a value in the body of a try block with a catch clause</value>
  </data>
  <data name="ERR_EmptyYield" xml:space="preserve">
    <value>Expression expected after yield return</value>
  </data>
  <data name="ERR_AnonDelegateCantUse" xml:space="preserve">
    <value>Cannot use ref, out, or in parameter '{0}' inside an anonymous method, lambda expression, query expression, or local function</value>
  </data>
  <data name="ERR_IllegalInnerUnsafe" xml:space="preserve">
    <value>Unsafe code may not appear in iterators</value>
  </data>
  <data name="ERR_BadYieldInCatch" xml:space="preserve">
    <value>Cannot yield a value in the body of a catch clause</value>
  </data>
  <data name="ERR_BadDelegateLeave" xml:space="preserve">
    <value>Control cannot leave the body of an anonymous method or lambda expression</value>
  </data>
  <data name="ERR_IllegalSuppression" xml:space="preserve">
    <value>The suppression operator is not allowed in this context</value>
  </data>
  <data name="WRN_IllegalPragma" xml:space="preserve">
    <value>Unrecognized #pragma directive</value>
  </data>
  <data name="WRN_IllegalPragma_Title" xml:space="preserve">
    <value>Unrecognized #pragma directive</value>
  </data>
  <data name="WRN_IllegalPPWarning" xml:space="preserve">
    <value>Expected 'disable' or 'restore'</value>
  </data>
  <data name="WRN_IllegalPPWarning_Title" xml:space="preserve">
    <value>Expected 'disable' or 'restore' after #pragma warning</value>
  </data>
  <data name="WRN_BadRestoreNumber" xml:space="preserve">
    <value>Cannot restore warning 'CS{0}' because it was disabled globally</value>
  </data>
  <data name="WRN_BadRestoreNumber_Title" xml:space="preserve">
    <value>Cannot restore warning because it was disabled globally</value>
  </data>
  <data name="ERR_VarargsIterator" xml:space="preserve">
    <value>__arglist is not allowed in the parameter list of iterators</value>
  </data>
  <data name="ERR_UnsafeIteratorArgType" xml:space="preserve">
    <value>Iterators cannot have unsafe parameters or yield types</value>
  </data>
  <data name="ERR_BadCoClassSig" xml:space="preserve">
    <value>The managed coclass wrapper class signature '{0}' for interface '{1}' is not a valid class name signature</value>
  </data>
  <data name="ERR_MultipleIEnumOfT" xml:space="preserve">
    <value>foreach statement cannot operate on variables of type '{0}' because it implements multiple instantiations of '{1}'; try casting to a specific interface instantiation</value>
  </data>
  <data name="ERR_MultipleIAsyncEnumOfT" xml:space="preserve">
    <value>Asynchronous foreach statement cannot operate on variables of type '{0}' because it implements multiple instantiations of '{1}'; try casting to a specific interface instantiation</value>
  </data>
  <data name="ERR_FixedDimsRequired" xml:space="preserve">
    <value>A fixed size buffer field must have the array size specifier after the field name</value>
  </data>
  <data name="ERR_FixedNotInStruct" xml:space="preserve">
    <value>Fixed size buffer fields may only be members of structs</value>
  </data>
  <data name="ERR_AnonymousReturnExpected" xml:space="preserve">
    <value>Not all code paths return a value in {0} of type '{1}'</value>
  </data>
  <data name="WRN_NonECMAFeature" xml:space="preserve">
    <value>Feature '{0}' is not part of the standardized ISO C# language specification, and may not be accepted by other compilers</value>
  </data>
  <data name="WRN_NonECMAFeature_Title" xml:space="preserve">
    <value>Feature is not part of the standardized ISO C# language specification, and may not be accepted by other compilers</value>
  </data>
  <data name="ERR_ExpectedVerbatimLiteral" xml:space="preserve">
    <value>Keyword, identifier, or string expected after verbatim specifier: @</value>
  </data>
  <data name="ERR_RefReadonly" xml:space="preserve">
    <value>A readonly field cannot be used as a ref or out value (except in a constructor)</value>
  </data>
  <data name="ERR_RefReadonly2" xml:space="preserve">
    <value>Members of readonly field '{0}' cannot be used as a ref or out value (except in a constructor)</value>
  </data>
  <data name="ERR_AssgReadonly" xml:space="preserve">
    <value>A readonly field cannot be assigned to (except in a constructor or a variable initializer)</value>
  </data>
  <data name="ERR_AssgReadonly2" xml:space="preserve">
    <value>Members of readonly field '{0}' cannot be modified (except in a constructor or a variable initializer)</value>
  </data>
  <data name="ERR_RefReadonlyNotField" xml:space="preserve">
    <value>Cannot use {0} '{1}' as a ref or out value because it is a readonly variable</value>
  </data>
  <data name="ERR_RefReadonlyNotField2" xml:space="preserve">
    <value>Members of {0} '{1}' cannot be used as a ref or out value because it is a readonly variable</value>
  </data>
  <data name="ERR_AssignReadonlyNotField" xml:space="preserve">
    <value>Cannot assign to {0} '{1}' because it is a readonly variable</value>
  </data>
  <data name="ERR_AssignReadonlyNotField2" xml:space="preserve">
    <value>Cannot assign to a member of {0} '{1}' because it is a readonly variable</value>
  </data>
  <data name="ERR_RefReturnReadonlyNotField" xml:space="preserve">
    <value>Cannot return {0} '{1}' by writable reference because it is a readonly variable</value>
  </data>
  <data name="ERR_RefReturnReadonlyNotField2" xml:space="preserve">
    <value>Members of {0} '{1}' cannot be returned by writable reference because it is a readonly variable</value>
  </data>
  <data name="ERR_AssgReadonlyStatic2" xml:space="preserve">
    <value>Fields of static readonly field '{0}' cannot be assigned to (except in a static constructor or a variable initializer)</value>
  </data>
  <data name="ERR_RefReadonlyStatic2" xml:space="preserve">
    <value>Fields of static readonly field '{0}' cannot be used as a ref or out value (except in a static constructor)</value>
  </data>
  <data name="ERR_AssgReadonlyLocal2Cause" xml:space="preserve">
    <value>Cannot modify members of '{0}' because it is a '{1}'</value>
  </data>
  <data name="ERR_RefReadonlyLocal2Cause" xml:space="preserve">
    <value>Cannot use fields of '{0}' as a ref or out value because it is a '{1}'</value>
  </data>
  <data name="ERR_AssgReadonlyLocalCause" xml:space="preserve">
    <value>Cannot assign to '{0}' because it is a '{1}'</value>
  </data>
  <data name="ERR_RefReadonlyLocalCause" xml:space="preserve">
    <value>Cannot use '{0}' as a ref or out value because it is a '{1}'</value>
  </data>
  <data name="WRN_ErrorOverride" xml:space="preserve">
    <value>{0}. See also error CS{1}.</value>
  </data>
  <data name="WRN_ErrorOverride_Title" xml:space="preserve">
    <value>Warning is overriding an error</value>
  </data>
  <data name="WRN_ErrorOverride_Description" xml:space="preserve">
    <value>The compiler emits this warning when it overrides an error with a warning. For information about the problem, search for the error code mentioned.</value>
  </data>
  <data name="ERR_AnonMethToNonDel" xml:space="preserve">
    <value>Cannot convert {0} to type '{1}' because it is not a delegate type</value>
  </data>
  <data name="ERR_CantConvAnonMethParams" xml:space="preserve">
    <value>Cannot convert {0} to type '{1}' because the parameter types do not match the delegate parameter types</value>
  </data>
  <data name="ERR_CantConvAnonMethReturns" xml:space="preserve">
    <value>Cannot convert {0} to intended delegate type because some of the return types in the block are not implicitly convertible to the delegate return type</value>
  </data>
  <data name="ERR_BadAsyncReturnExpression" xml:space="preserve">
    <value>Since this is an async method, the return expression must be of type '{0}' rather than 'Task&lt;{0}&gt;'</value>
  </data>
  <data name="ERR_CantConvAsyncAnonFuncReturns" xml:space="preserve">
    <value>Cannot convert async {0} to delegate type '{1}'. An async {0} may return void, Task or Task&lt;T&gt;, none of which are convertible to '{1}'.</value>
  </data>
  <data name="ERR_IllegalFixedType" xml:space="preserve">
    <value>Fixed size buffer type must be one of the following: bool, byte, short, int, long, char, sbyte, ushort, uint, ulong, float or double</value>
  </data>
  <data name="ERR_FixedOverflow" xml:space="preserve">
    <value>Fixed size buffer of length {0} and type '{1}' is too big</value>
  </data>
  <data name="ERR_InvalidFixedArraySize" xml:space="preserve">
    <value>Fixed size buffers must have a length greater than zero</value>
  </data>
  <data name="ERR_FixedBufferNotFixed" xml:space="preserve">
    <value>You cannot use fixed size buffers contained in unfixed expressions. Try using the fixed statement.</value>
  </data>
  <data name="ERR_AttributeNotOnAccessor" xml:space="preserve">
    <value>Attribute '{0}' is not valid on property or event accessors. It is only valid on '{1}' declarations.</value>
  </data>
  <data name="WRN_InvalidSearchPathDir" xml:space="preserve">
    <value>Invalid search path '{0}' specified in '{1}' -- '{2}'</value>
  </data>
  <data name="WRN_InvalidSearchPathDir_Title" xml:space="preserve">
    <value>Invalid search path specified</value>
  </data>
  <data name="ERR_IllegalVarArgs" xml:space="preserve">
    <value>__arglist is not valid in this context</value>
  </data>
  <data name="ERR_IllegalParams" xml:space="preserve">
    <value>params is not valid in this context</value>
  </data>
  <data name="ERR_BadModifiersOnNamespace" xml:space="preserve">
    <value>A namespace declaration cannot have modifiers or attributes</value>
  </data>
  <data name="ERR_BadPlatformType" xml:space="preserve">
    <value>Invalid option '{0}' for /platform; must be anycpu, x86, Itanium, arm, arm64 or x64</value>
  </data>
  <data name="ERR_ThisStructNotInAnonMeth" xml:space="preserve">
    <value>Anonymous methods, lambda expressions, and query expressions inside structs cannot access instance members of 'this'. Consider copying 'this' to a local variable outside the anonymous method, lambda expression or query expression and using the local instead.</value>
  </data>
  <data name="ERR_NoConvToIDisp" xml:space="preserve">
    <value>'{0}': type used in a using statement must be implicitly convertible to 'System.IDisposable' or implement a suitable 'Dispose' method.</value>
  </data>
  <data name="ERR_NoConvToIDispWrongAsync" xml:space="preserve">
    <value>'{0}': type used in a using statement must be implicitly convertible to 'System.IDisposable' or implement a suitable 'Dispose' method. Did you mean 'await using' rather than 'using'?</value>
  </data>
  <data name="ERR_NoConvToIAsyncDisp" xml:space="preserve">
    <value>'{0}': type used in an async using statement must be implicitly convertible to 'System.IAsyncDisposable' or implement a suitable 'DisposeAsync' method.</value>
  </data>
  <data name="ERR_NoConvToIAsyncDispWrongAsync" xml:space="preserve">
    <value>'{0}': type used in an async using statement must be implicitly convertible to 'System.IAsyncDisposable' or implement a suitable 'DisposeAsync' method. Did you mean 'using' rather than 'await using'?</value>
  </data>
  <data name="ERR_BadParamRef" xml:space="preserve">
    <value>Parameter {0} must be declared with the '{1}' keyword</value>
  </data>
  <data name="ERR_BadParamExtraRef" xml:space="preserve">
    <value>Parameter {0} should not be declared with the '{1}' keyword</value>
  </data>
  <data name="ERR_BadParamType" xml:space="preserve">
    <value>Parameter {0} is declared as type '{1}{2}' but should be '{3}{4}'</value>
  </data>
  <data name="ERR_BadExternIdentifier" xml:space="preserve">
    <value>Invalid extern alias for '/reference'; '{0}' is not a valid identifier</value>
  </data>
  <data name="ERR_AliasMissingFile" xml:space="preserve">
    <value>Invalid reference alias option: '{0}=' -- missing filename</value>
  </data>
  <data name="ERR_GlobalExternAlias" xml:space="preserve">
    <value>You cannot redefine the global extern alias</value>
  </data>
  <data name="ERR_MissingTypeInSource" xml:space="preserve">
    <value>Reference to type '{0}' claims it is defined in this assembly, but it is not defined in source or any added modules</value>
  </data>
  <data name="ERR_MissingTypeInAssembly" xml:space="preserve">
    <value>Reference to type '{0}' claims it is defined in '{1}', but it could not be found</value>
  </data>
  <data name="WRN_MultiplePredefTypes" xml:space="preserve">
    <value>The predefined type '{0}' is defined in multiple assemblies in the global alias; using definition from '{1}'</value>
  </data>
  <data name="WRN_MultiplePredefTypes_Title" xml:space="preserve">
    <value>Predefined type is defined in multiple assemblies in the global alias</value>
  </data>
  <data name="WRN_MultiplePredefTypes_Description" xml:space="preserve">
    <value>This error occurs when a predefined system type such as System.Int32 is found in two assemblies. One way this can happen is if you are referencing mscorlib or System.Runtime.dll from two different places, such as trying to run two versions of the .NET Framework side-by-side.</value>
  </data>
  <data name="ERR_LocalCantBeFixedAndHoisted" xml:space="preserve">
    <value>Local '{0}' or its members cannot have their address taken and be used inside an anonymous method or lambda expression</value>
  </data>
  <data name="WRN_TooManyLinesForDebugger" xml:space="preserve">
    <value>Source file has exceeded the limit of 16,707,565 lines representable in the PDB; debug information will be incorrect</value>
  </data>
  <data name="WRN_TooManyLinesForDebugger_Title" xml:space="preserve">
    <value>Source file has exceeded the limit of 16,707,565 lines representable in the PDB; debug information will be incorrect</value>
  </data>
  <data name="ERR_CantConvAnonMethNoParams" xml:space="preserve">
    <value>Cannot convert anonymous method block without a parameter list to delegate type '{0}' because it has one or more out parameters</value>
  </data>
  <data name="ERR_ConditionalOnNonAttributeClass" xml:space="preserve">
    <value>Attribute '{0}' is only valid on methods or attribute classes</value>
  </data>
  <data name="WRN_CallOnNonAgileField" xml:space="preserve">
    <value>Accessing a member on '{0}' may cause a runtime exception because it is a field of a marshal-by-reference class</value>
  </data>
  <data name="WRN_CallOnNonAgileField_Title" xml:space="preserve">
    <value>Accessing a member on a field of a marshal-by-reference class may cause a runtime exception</value>
  </data>
  <data name="WRN_CallOnNonAgileField_Description" xml:space="preserve">
    <value>This warning occurs when you try to call a method, property, or indexer on a member of a class that derives from MarshalByRefObject, and the member is a value type. Objects that inherit from MarshalByRefObject are typically intended to be marshaled by reference across an application domain. If any code ever attempts to directly access the value-type member of such an object across an application domain, a runtime exception will occur. To resolve the warning, first copy the member into a local variable and call the method on that variable.</value>
  </data>
  <data name="WRN_BadWarningNumber" xml:space="preserve">
    <value>'{0}' is not a valid warning number</value>
  </data>
  <data name="WRN_BadWarningNumber_Title" xml:space="preserve">
    <value>Not a valid warning number</value>
  </data>
  <data name="WRN_BadWarningNumber_Description" xml:space="preserve">
    <value>A number that was passed to the #pragma warning preprocessor directive was not a valid warning number. Verify that the number represents a warning, not an error.</value>
  </data>
  <data name="WRN_InvalidNumber" xml:space="preserve">
    <value>Invalid number</value>
  </data>
  <data name="WRN_InvalidNumber_Title" xml:space="preserve">
    <value>Invalid number</value>
  </data>
  <data name="WRN_FileNameTooLong" xml:space="preserve">
    <value>Invalid filename specified for preprocessor directive. Filename is too long or not a valid filename.</value>
  </data>
  <data name="WRN_FileNameTooLong_Title" xml:space="preserve">
    <value>Invalid filename specified for preprocessor directive</value>
  </data>
  <data name="WRN_IllegalPPChecksum" xml:space="preserve">
    <value>Invalid #pragma checksum syntax; should be #pragma checksum "filename" "{XXXXXXXX-XXXX-XXXX-XXXX-XXXXXXXXXXXX}" "XXXX..."</value>
  </data>
  <data name="WRN_IllegalPPChecksum_Title" xml:space="preserve">
    <value>Invalid #pragma checksum syntax</value>
  </data>
  <data name="WRN_EndOfPPLineExpected" xml:space="preserve">
    <value>Single-line comment or end-of-line expected</value>
  </data>
  <data name="WRN_EndOfPPLineExpected_Title" xml:space="preserve">
    <value>Single-line comment or end-of-line expected after #pragma directive</value>
  </data>
  <data name="WRN_ConflictingChecksum" xml:space="preserve">
    <value>Different checksum values given for '{0}'</value>
  </data>
  <data name="WRN_ConflictingChecksum_Title" xml:space="preserve">
    <value>Different #pragma checksum values given</value>
  </data>
  <data name="WRN_InvalidAssemblyName" xml:space="preserve">
    <value>Assembly reference '{0}' is invalid and cannot be resolved</value>
  </data>
  <data name="WRN_InvalidAssemblyName_Title" xml:space="preserve">
    <value>Assembly reference is invalid and cannot be resolved</value>
  </data>
  <data name="WRN_InvalidAssemblyName_Description" xml:space="preserve">
    <value>This warning indicates that an attribute, such as InternalsVisibleToAttribute, was not specified correctly.</value>
  </data>
  <data name="WRN_UnifyReferenceMajMin" xml:space="preserve">
    <value>Assuming assembly reference '{0}' used by '{1}' matches identity '{2}' of '{3}', you may need to supply runtime policy</value>
  </data>
  <data name="WRN_UnifyReferenceMajMin_Title" xml:space="preserve">
    <value>Assuming assembly reference matches identity</value>
  </data>
  <data name="WRN_UnifyReferenceMajMin_Description" xml:space="preserve">
    <value>The two assemblies differ in release and/or version number. For unification to occur, you must specify directives in the application's .config file, and you must provide the correct strong name of an assembly.</value>
  </data>
  <data name="WRN_UnifyReferenceBldRev" xml:space="preserve">
    <value>Assuming assembly reference '{0}' used by '{1}' matches identity '{2}' of '{3}', you may need to supply runtime policy</value>
  </data>
  <data name="WRN_UnifyReferenceBldRev_Title" xml:space="preserve">
    <value>Assuming assembly reference matches identity</value>
  </data>
  <data name="WRN_UnifyReferenceBldRev_Description" xml:space="preserve">
    <value>The two assemblies differ in release and/or version number. For unification to occur, you must specify directives in the application's .config file, and you must provide the correct strong name of an assembly.</value>
  </data>
  <data name="ERR_DuplicateImport" xml:space="preserve">
    <value>Multiple assemblies with equivalent identity have been imported: '{0}' and '{1}'. Remove one of the duplicate references.</value>
  </data>
  <data name="ERR_DuplicateImportSimple" xml:space="preserve">
    <value>An assembly with the same simple name '{0}' has already been imported. Try removing one of the references (e.g. '{1}') or sign them to enable side-by-side.</value>
  </data>
  <data name="ERR_AssemblyMatchBadVersion" xml:space="preserve">
    <value>Assembly '{0}' with identity '{1}' uses '{2}' which has a higher version than referenced assembly '{3}' with identity '{4}'</value>
  </data>
  <data name="ERR_FixedNeedsLvalue" xml:space="preserve">
    <value>Fixed size buffers can only be accessed through locals or fields</value>
  </data>
  <data name="WRN_DuplicateTypeParamTag" xml:space="preserve">
    <value>XML comment has a duplicate typeparam tag for '{0}'</value>
  </data>
  <data name="WRN_DuplicateTypeParamTag_Title" xml:space="preserve">
    <value>XML comment has a duplicate typeparam tag</value>
  </data>
  <data name="WRN_UnmatchedTypeParamTag" xml:space="preserve">
    <value>XML comment has a typeparam tag for '{0}', but there is no type parameter by that name</value>
  </data>
  <data name="WRN_UnmatchedTypeParamTag_Title" xml:space="preserve">
    <value>XML comment has a typeparam tag, but there is no type parameter by that name</value>
  </data>
  <data name="WRN_UnmatchedTypeParamRefTag" xml:space="preserve">
    <value>XML comment on '{1}' has a typeparamref tag for '{0}', but there is no type parameter by that name</value>
  </data>
  <data name="WRN_UnmatchedTypeParamRefTag_Title" xml:space="preserve">
    <value>XML comment has a typeparamref tag, but there is no type parameter by that name</value>
  </data>
  <data name="WRN_MissingTypeParamTag" xml:space="preserve">
    <value>Type parameter '{0}' has no matching typeparam tag in the XML comment on '{1}' (but other type parameters do)</value>
  </data>
  <data name="WRN_MissingTypeParamTag_Title" xml:space="preserve">
    <value>Type parameter has no matching typeparam tag in the XML comment (but other type parameters do)</value>
  </data>
  <data name="ERR_CantChangeTypeOnOverride" xml:space="preserve">
    <value>'{0}': type must be '{2}' to match overridden member '{1}'</value>
  </data>
  <data name="ERR_DoNotUseFixedBufferAttr" xml:space="preserve">
    <value>Do not use 'System.Runtime.CompilerServices.FixedBuffer' attribute. Use the 'fixed' field modifier instead.</value>
  </data>
  <data name="ERR_DoNotUseFixedBufferAttrOnProperty" xml:space="preserve">
    <value>Do not use 'System.Runtime.CompilerServices.FixedBuffer' attribute on a property</value>
  </data>
  <data name="WRN_AssignmentToSelf" xml:space="preserve">
    <value>Assignment made to same variable; did you mean to assign something else?</value>
  </data>
  <data name="WRN_AssignmentToSelf_Title" xml:space="preserve">
    <value>Assignment made to same variable</value>
  </data>
  <data name="WRN_ComparisonToSelf" xml:space="preserve">
    <value>Comparison made to same variable; did you mean to compare something else?</value>
  </data>
  <data name="WRN_ComparisonToSelf_Title" xml:space="preserve">
    <value>Comparison made to same variable</value>
  </data>
  <data name="ERR_CantOpenWin32Res" xml:space="preserve">
    <value>Error opening Win32 resource file '{0}' -- '{1}'</value>
  </data>
  <data name="WRN_DotOnDefault" xml:space="preserve">
    <value>Expression will always cause a System.NullReferenceException because the default value of '{0}' is null</value>
  </data>
  <data name="WRN_DotOnDefault_Title" xml:space="preserve">
    <value>Expression will always cause a System.NullReferenceException because the type's default value is null</value>
  </data>
  <data name="ERR_NoMultipleInheritance" xml:space="preserve">
    <value>Class '{0}' cannot have multiple base classes: '{1}' and '{2}'</value>
  </data>
  <data name="ERR_BaseClassMustBeFirst" xml:space="preserve">
    <value>Base class '{0}' must come before any interfaces</value>
  </data>
  <data name="WRN_BadXMLRefTypeVar" xml:space="preserve">
    <value>XML comment has cref attribute '{0}' that refers to a type parameter</value>
  </data>
  <data name="WRN_BadXMLRefTypeVar_Title" xml:space="preserve">
    <value>XML comment has cref attribute that refers to a type parameter</value>
  </data>
  <data name="ERR_FriendAssemblyBadArgs" xml:space="preserve">
    <value>Friend assembly reference '{0}' is invalid. InternalsVisibleTo declarations cannot have a version, culture, public key token, or processor architecture specified.</value>
  </data>
  <data name="ERR_FriendAssemblySNReq" xml:space="preserve">
    <value>Friend assembly reference '{0}' is invalid. Strong-name signed assemblies must specify a public key in their InternalsVisibleTo declarations.</value>
  </data>
  <data name="ERR_DelegateOnNullable" xml:space="preserve">
    <value>Cannot bind delegate to '{0}' because it is a member of 'System.Nullable&lt;T&gt;'</value>
  </data>
  <data name="ERR_BadCtorArgCount" xml:space="preserve">
    <value>'{0}' does not contain a constructor that takes {1} arguments</value>
  </data>
  <data name="ERR_GlobalAttributesNotFirst" xml:space="preserve">
    <value>Assembly and module attributes must precede all other elements defined in a file except using clauses and extern alias declarations</value>
  </data>
  <data name="ERR_ExpressionExpected" xml:space="preserve">
    <value>Expected expression</value>
  </data>
  <data name="ERR_InvalidSubsystemVersion" xml:space="preserve">
    <value>Invalid version {0} for /subsystemversion. The version must be 6.02 or greater for ARM or AppContainerExe, and 4.00 or greater otherwise</value>
  </data>
  <data name="ERR_InteropMethodWithBody" xml:space="preserve">
    <value>Embedded interop method '{0}' contains a body.</value>
  </data>
  <data name="ERR_BadWarningLevel" xml:space="preserve">
    <value>Warning level must be in the range 0-4</value>
  </data>
  <data name="ERR_BadDebugType" xml:space="preserve">
    <value>Invalid option '{0}' for /debug; must be 'portable', 'embedded', 'full' or 'pdbonly'</value>
  </data>
  <data name="ERR_BadResourceVis" xml:space="preserve">
    <value>Invalid option '{0}'; Resource visibility must be either 'public' or 'private'</value>
  </data>
  <data name="ERR_DefaultValueTypeMustMatch" xml:space="preserve">
    <value>The type of the argument to the DefaultParameterValue attribute must match the parameter type</value>
  </data>
  <data name="ERR_DefaultValueBadValueType" xml:space="preserve">
    <value>Argument of type '{0}' is not applicable for the DefaultParameterValue attribute</value>
  </data>
  <data name="ERR_MemberAlreadyInitialized" xml:space="preserve">
    <value>Duplicate initialization of member '{0}'</value>
  </data>
  <data name="ERR_MemberCannotBeInitialized" xml:space="preserve">
    <value>Member '{0}' cannot be initialized. It is not a field or property.</value>
  </data>
  <data name="ERR_StaticMemberInObjectInitializer" xml:space="preserve">
    <value>Static field or property '{0}' cannot be assigned in an object initializer</value>
  </data>
  <data name="ERR_ReadonlyValueTypeInObjectInitializer" xml:space="preserve">
    <value>Members of readonly field '{0}' of type '{1}' cannot be assigned with an object initializer because it is of a value type</value>
  </data>
  <data name="ERR_ValueTypePropertyInObjectInitializer" xml:space="preserve">
    <value>Members of property '{0}' of type '{1}' cannot be assigned with an object initializer because it is of a value type</value>
  </data>
  <data name="ERR_UnsafeTypeInObjectCreation" xml:space="preserve">
    <value>Unsafe type '{0}' cannot be used in object creation</value>
  </data>
  <data name="ERR_EmptyElementInitializer" xml:space="preserve">
    <value>Element initializer cannot be empty</value>
  </data>
  <data name="ERR_InitializerAddHasWrongSignature" xml:space="preserve">
    <value>The best overloaded method match for '{0}' has wrong signature for the initializer element. The initializable Add must be an accessible instance method.</value>
  </data>
  <data name="ERR_CollectionInitRequiresIEnumerable" xml:space="preserve">
    <value>Cannot initialize type '{0}' with a collection initializer because it does not implement 'System.Collections.IEnumerable'</value>
  </data>
  <data name="ERR_CantSetWin32Manifest" xml:space="preserve">
    <value>Error reading Win32 manifest file '{0}' -- '{1}'</value>
  </data>
  <data name="WRN_CantHaveManifestForModule" xml:space="preserve">
    <value>Ignoring /win32manifest for module because it only applies to assemblies</value>
  </data>
  <data name="WRN_CantHaveManifestForModule_Title" xml:space="preserve">
    <value>Ignoring /win32manifest for module because it only applies to assemblies</value>
  </data>
  <data name="ERR_BadInstanceArgType" xml:space="preserve">
    <value>'{0}' does not contain a definition for '{1}' and the best extension method overload '{2}' requires a receiver of type '{3}'</value>
  </data>
  <data name="ERR_QueryDuplicateRangeVariable" xml:space="preserve">
    <value>The range variable '{0}' has already been declared</value>
  </data>
  <data name="ERR_QueryRangeVariableOverrides" xml:space="preserve">
    <value>The range variable '{0}' conflicts with a previous declaration of '{0}'</value>
  </data>
  <data name="ERR_QueryRangeVariableAssignedBadValue" xml:space="preserve">
    <value>Cannot assign {0} to a range variable</value>
  </data>
  <data name="ERR_QueryNoProviderCastable" xml:space="preserve">
    <value>Could not find an implementation of the query pattern for source type '{0}'.  '{1}' not found.  Consider explicitly specifying the type of the range variable '{2}'.</value>
  </data>
  <data name="ERR_QueryNoProviderStandard" xml:space="preserve">
    <value>Could not find an implementation of the query pattern for source type '{0}'.  '{1}' not found.  Are you missing a reference to 'System.Core.dll' or a using directive for 'System.Linq'?</value>
  </data>
  <data name="ERR_QueryNoProvider" xml:space="preserve">
    <value>Could not find an implementation of the query pattern for source type '{0}'.  '{1}' not found.</value>
  </data>
  <data name="ERR_QueryOuterKey" xml:space="preserve">
    <value>The name '{0}' is not in scope on the left side of 'equals'.  Consider swapping the expressions on either side of 'equals'.</value>
  </data>
  <data name="ERR_QueryInnerKey" xml:space="preserve">
    <value>The name '{0}' is not in scope on the right side of 'equals'.  Consider swapping the expressions on either side of 'equals'.</value>
  </data>
  <data name="ERR_QueryOutRefRangeVariable" xml:space="preserve">
    <value>Cannot pass the range variable '{0}' as an out or ref parameter</value>
  </data>
  <data name="ERR_QueryMultipleProviders" xml:space="preserve">
    <value>Multiple implementations of the query pattern were found for source type '{0}'.  Ambiguous call to '{1}'.</value>
  </data>
  <data name="ERR_QueryTypeInferenceFailedMulti" xml:space="preserve">
    <value>The type of one of the expressions in the {0} clause is incorrect.  Type inference failed in the call to '{1}'.</value>
  </data>
  <data name="ERR_QueryTypeInferenceFailed" xml:space="preserve">
    <value>The type of the expression in the {0} clause is incorrect.  Type inference failed in the call to '{1}'.</value>
  </data>
  <data name="ERR_QueryTypeInferenceFailedSelectMany" xml:space="preserve">
    <value>An expression of type '{0}' is not allowed in a subsequent from clause in a query expression with source type '{1}'.  Type inference failed in the call to '{2}'.</value>
  </data>
  <data name="ERR_ExpressionTreeContainsPointerOp" xml:space="preserve">
    <value>An expression tree may not contain an unsafe pointer operation</value>
  </data>
  <data name="ERR_ExpressionTreeContainsAnonymousMethod" xml:space="preserve">
    <value>An expression tree may not contain an anonymous method expression</value>
  </data>
  <data name="ERR_AnonymousMethodToExpressionTree" xml:space="preserve">
    <value>An anonymous method expression cannot be converted to an expression tree</value>
  </data>
  <data name="ERR_QueryRangeVariableReadOnly" xml:space="preserve">
    <value>Range variable '{0}' cannot be assigned to -- it is read only</value>
  </data>
  <data name="ERR_QueryRangeVariableSameAsTypeParam" xml:space="preserve">
    <value>The range variable '{0}' cannot have the same name as a method type parameter</value>
  </data>
  <data name="ERR_TypeVarNotFoundRangeVariable" xml:space="preserve">
    <value>The contextual keyword 'var' cannot be used in a range variable declaration</value>
  </data>
  <data name="ERR_BadArgTypesForCollectionAdd" xml:space="preserve">
    <value>The best overloaded Add method '{0}' for the collection initializer has some invalid arguments</value>
  </data>
  <data name="ERR_ByRefParameterInExpressionTree" xml:space="preserve">
    <value>An expression tree lambda may not contain a ref, in or out parameter</value>
  </data>
  <data name="ERR_VarArgsInExpressionTree" xml:space="preserve">
    <value>An expression tree lambda may not contain a method with variable arguments</value>
  </data>
  <data name="ERR_MemGroupInExpressionTree" xml:space="preserve">
    <value>An expression tree lambda may not contain a method group</value>
  </data>
  <data name="ERR_InitializerAddHasParamModifiers" xml:space="preserve">
    <value>The best overloaded method match '{0}' for the collection initializer element cannot be used. Collection initializer 'Add' methods cannot have ref or out parameters.</value>
  </data>
  <data name="ERR_NonInvocableMemberCalled" xml:space="preserve">
    <value>Non-invocable member '{0}' cannot be used like a method.</value>
  </data>
  <data name="WRN_MultipleRuntimeImplementationMatches" xml:space="preserve">
    <value>Member '{0}' implements interface member '{1}' in type '{2}'. There are multiple matches for the interface member at run-time. It is implementation dependent which method will be called.</value>
  </data>
  <data name="WRN_MultipleRuntimeImplementationMatches_Title" xml:space="preserve">
    <value>Member implements interface member with multiple matches at run-time</value>
  </data>
  <data name="WRN_MultipleRuntimeImplementationMatches_Description" xml:space="preserve">
    <value>This warning can be generated when two interface methods are differentiated only by whether a particular parameter is marked with ref or with out. It is best to change your code to avoid this warning because it is not obvious or guaranteed which method is called at runtime.

Although C# distinguishes between out and ref, the CLR sees them as the same. When deciding which method implements the interface, the CLR just picks one.

Give the compiler some way to differentiate the methods. For example, you can give them different names or provide an additional parameter on one of them.</value>
  </data>
  <data name="WRN_MultipleRuntimeOverrideMatches" xml:space="preserve">
    <value>Member '{1}' overrides '{0}'. There are multiple override candidates at run-time. It is implementation dependent which method will be called.</value>
  </data>
  <data name="WRN_MultipleRuntimeOverrideMatches_Title" xml:space="preserve">
    <value>Member overrides base member with multiple override candidates at run-time</value>
  </data>
  <data name="ERR_ObjectOrCollectionInitializerWithDelegateCreation" xml:space="preserve">
    <value>Object and collection initializer expressions may not be applied to a delegate creation expression</value>
  </data>
  <data name="ERR_InvalidConstantDeclarationType" xml:space="preserve">
    <value>'{0}' is of type '{1}'. The type specified in a constant declaration must be sbyte, byte, short, ushort, int, uint, long, ulong, char, float, double, decimal, bool, string, an enum-type, or a reference-type.</value>
  </data>
  <data name="ERR_FileNotFound" xml:space="preserve">
    <value>Source file '{0}' could not be found.</value>
  </data>
  <data name="WRN_FileAlreadyIncluded" xml:space="preserve">
    <value>Source file '{0}' specified multiple times</value>
  </data>
  <data name="WRN_FileAlreadyIncluded_Title" xml:space="preserve">
    <value>Source file specified multiple times</value>
  </data>
  <data name="ERR_NoFileSpec" xml:space="preserve">
    <value>Missing file specification for '{0}' option</value>
  </data>
  <data name="ERR_SwitchNeedsString" xml:space="preserve">
    <value>Command-line syntax error: Missing '{0}' for '{1}' option</value>
  </data>
  <data name="ERR_BadSwitch" xml:space="preserve">
    <value>Unrecognized option: '{0}'</value>
  </data>
  <data name="WRN_NoSources" xml:space="preserve">
    <value>No source files specified.</value>
  </data>
  <data name="WRN_NoSources_Title" xml:space="preserve">
    <value>No source files specified</value>
  </data>
  <data name="ERR_ExpectedSingleScript" xml:space="preserve">
    <value>Expected a script (.csx file) but none specified</value>
  </data>
  <data name="ERR_OpenResponseFile" xml:space="preserve">
    <value>Error opening response file '{0}'</value>
  </data>
  <data name="ERR_CantOpenFileWrite" xml:space="preserve">
    <value>Cannot open '{0}' for writing -- '{1}'</value>
  </data>
  <data name="ERR_BadBaseNumber" xml:space="preserve">
    <value>Invalid image base number '{0}'</value>
  </data>
  <data name="ERR_BinaryFile" xml:space="preserve">
    <value>'{0}' is a binary file instead of a text file</value>
  </data>
  <data name="FTL_BadCodepage" xml:space="preserve">
    <value>Code page '{0}' is invalid or not installed</value>
  </data>
  <data name="FTL_BadChecksumAlgorithm" xml:space="preserve">
    <value>Algorithm '{0}' is not supported</value>
  </data>
  <data name="ERR_NoMainOnDLL" xml:space="preserve">
    <value>Cannot specify /main if building a module or library</value>
  </data>
  <data name="FTL_InvalidTarget" xml:space="preserve">
    <value>Invalid target type for /target: must specify 'exe', 'winexe', 'library', or 'module'</value>
  </data>
  <data name="FTL_InvalidInputFileName" xml:space="preserve">
    <value>File name '{0}' is empty, contains invalid characters, has a drive specification without an absolute path, or is too long</value>
  </data>
  <data name="WRN_NoConfigNotOnCommandLine" xml:space="preserve">
    <value>Ignoring /noconfig option because it was specified in a response file</value>
  </data>
  <data name="WRN_NoConfigNotOnCommandLine_Title" xml:space="preserve">
    <value>Ignoring /noconfig option because it was specified in a response file</value>
  </data>
  <data name="ERR_InvalidFileAlignment" xml:space="preserve">
    <value>Invalid file section alignment '{0}'</value>
  </data>
  <data name="ERR_InvalidOutputName" xml:space="preserve">
    <value>Invalid output name: {0}</value>
  </data>
  <data name="ERR_InvalidDebugInformationFormat" xml:space="preserve">
    <value>Invalid debug information format: {0}</value>
  </data>
  <data name="ERR_LegacyObjectIdSyntax" xml:space="preserve">
    <value>'id#' syntax is no longer supported. Use '$id' instead.</value>
  </data>
  <data name="WRN_DefineIdentifierRequired" xml:space="preserve">
    <value>Invalid name for a preprocessing symbol; '{0}' is not a valid identifier</value>
  </data>
  <data name="WRN_DefineIdentifierRequired_Title" xml:space="preserve">
    <value>Invalid name for a preprocessing symbol; not a valid identifier</value>
  </data>
  <data name="FTL_OutputFileExists" xml:space="preserve">
    <value>Cannot create short filename '{0}' when a long filename with the same short filename already exists</value>
  </data>
  <data name="ERR_OneAliasPerReference" xml:space="preserve">
    <value>A /reference option that declares an extern alias can only have one filename. To specify multiple aliases or filenames, use multiple /reference options.</value>
  </data>
  <data name="ERR_SwitchNeedsNumber" xml:space="preserve">
    <value>Command-line syntax error: Missing ':&lt;number&gt;' for '{0}' option</value>
  </data>
  <data name="ERR_MissingDebugSwitch" xml:space="preserve">
    <value>The /pdb option requires that the /debug option also be used</value>
  </data>
  <data name="ERR_ComRefCallInExpressionTree" xml:space="preserve">
    <value>An expression tree lambda may not contain a COM call with ref omitted on arguments</value>
  </data>
  <data name="ERR_InvalidFormatForGuidForOption" xml:space="preserve">
    <value>Command-line syntax error: Invalid Guid format '{0}' for option '{1}'</value>
  </data>
  <data name="ERR_MissingGuidForOption" xml:space="preserve">
    <value>Command-line syntax error: Missing Guid for option '{1}'</value>
  </data>
  <data name="WRN_CLS_NoVarArgs" xml:space="preserve">
    <value>Methods with variable arguments are not CLS-compliant</value>
  </data>
  <data name="WRN_CLS_NoVarArgs_Title" xml:space="preserve">
    <value>Methods with variable arguments are not CLS-compliant</value>
  </data>
  <data name="WRN_CLS_BadArgType" xml:space="preserve">
    <value>Argument type '{0}' is not CLS-compliant</value>
  </data>
  <data name="WRN_CLS_BadArgType_Title" xml:space="preserve">
    <value>Argument type is not CLS-compliant</value>
  </data>
  <data name="WRN_CLS_BadReturnType" xml:space="preserve">
    <value>Return type of '{0}' is not CLS-compliant</value>
  </data>
  <data name="WRN_CLS_BadReturnType_Title" xml:space="preserve">
    <value>Return type is not CLS-compliant</value>
  </data>
  <data name="WRN_CLS_BadFieldPropType" xml:space="preserve">
    <value>Type of '{0}' is not CLS-compliant</value>
  </data>
  <data name="WRN_CLS_BadFieldPropType_Title" xml:space="preserve">
    <value>Type is not CLS-compliant</value>
  </data>
  <data name="WRN_CLS_BadFieldPropType_Description" xml:space="preserve">
    <value>A public, protected, or protected internal variable must be of a type that is compliant with the Common Language Specification (CLS).</value>
  </data>
  <data name="WRN_CLS_BadIdentifierCase" xml:space="preserve">
    <value>Identifier '{0}' differing only in case is not CLS-compliant</value>
  </data>
  <data name="WRN_CLS_BadIdentifierCase_Title" xml:space="preserve">
    <value>Identifier differing only in case is not CLS-compliant</value>
  </data>
  <data name="WRN_CLS_OverloadRefOut" xml:space="preserve">
    <value>Overloaded method '{0}' differing only in ref or out, or in array rank, is not CLS-compliant</value>
  </data>
  <data name="WRN_CLS_OverloadRefOut_Title" xml:space="preserve">
    <value>Overloaded method differing only in ref or out, or in array rank, is not CLS-compliant</value>
  </data>
  <data name="WRN_CLS_OverloadUnnamed" xml:space="preserve">
    <value>Overloaded method '{0}' differing only by unnamed array types is not CLS-compliant</value>
  </data>
  <data name="WRN_CLS_OverloadUnnamed_Title" xml:space="preserve">
    <value>Overloaded method differing only by unnamed array types is not CLS-compliant</value>
  </data>
  <data name="WRN_CLS_OverloadUnnamed_Description" xml:space="preserve">
    <value>This error occurs if you have an overloaded method that takes a jagged array and the only difference between the method signatures is the element type of the array. To avoid this error, consider using a rectangular array rather than a jagged array; use an additional parameter to disambiguate the function call; rename one or more of the overloaded methods; or, if CLS Compliance is not needed, remove the CLSCompliantAttribute attribute.</value>
  </data>
  <data name="WRN_CLS_BadIdentifier" xml:space="preserve">
    <value>Identifier '{0}' is not CLS-compliant</value>
  </data>
  <data name="WRN_CLS_BadIdentifier_Title" xml:space="preserve">
    <value>Identifier is not CLS-compliant</value>
  </data>
  <data name="WRN_CLS_BadBase" xml:space="preserve">
    <value>'{0}': base type '{1}' is not CLS-compliant</value>
  </data>
  <data name="WRN_CLS_BadBase_Title" xml:space="preserve">
    <value>Base type is not CLS-compliant</value>
  </data>
  <data name="WRN_CLS_BadBase_Description" xml:space="preserve">
    <value>A base type was marked as not having to be compliant with the Common Language Specification (CLS) in an assembly that was marked as being CLS compliant. Either remove the attribute that specifies the assembly is CLS compliant or remove the attribute that indicates the type is not CLS compliant.</value>
  </data>
  <data name="WRN_CLS_BadInterfaceMember" xml:space="preserve">
    <value>'{0}': CLS-compliant interfaces must have only CLS-compliant members</value>
  </data>
  <data name="WRN_CLS_BadInterfaceMember_Title" xml:space="preserve">
    <value>CLS-compliant interfaces must have only CLS-compliant members</value>
  </data>
  <data name="WRN_CLS_NoAbstractMembers" xml:space="preserve">
    <value>'{0}': only CLS-compliant members can be abstract</value>
  </data>
  <data name="WRN_CLS_NoAbstractMembers_Title" xml:space="preserve">
    <value>Only CLS-compliant members can be abstract</value>
  </data>
  <data name="WRN_CLS_NotOnModules" xml:space="preserve">
    <value>You must specify the CLSCompliant attribute on the assembly, not the module, to enable CLS compliance checking</value>
  </data>
  <data name="WRN_CLS_NotOnModules_Title" xml:space="preserve">
    <value>You must specify the CLSCompliant attribute on the assembly, not the module, to enable CLS compliance checking</value>
  </data>
  <data name="WRN_CLS_ModuleMissingCLS" xml:space="preserve">
    <value>Added modules must be marked with the CLSCompliant attribute to match the assembly</value>
  </data>
  <data name="WRN_CLS_ModuleMissingCLS_Title" xml:space="preserve">
    <value>Added modules must be marked with the CLSCompliant attribute to match the assembly</value>
  </data>
  <data name="WRN_CLS_AssemblyNotCLS" xml:space="preserve">
    <value>'{0}' cannot be marked as CLS-compliant because the assembly does not have a CLSCompliant attribute</value>
  </data>
  <data name="WRN_CLS_AssemblyNotCLS_Title" xml:space="preserve">
    <value>Type or member cannot be marked as CLS-compliant because the assembly does not have a CLSCompliant attribute</value>
  </data>
  <data name="WRN_CLS_BadAttributeType" xml:space="preserve">
    <value>'{0}' has no accessible constructors which use only CLS-compliant types</value>
  </data>
  <data name="WRN_CLS_BadAttributeType_Title" xml:space="preserve">
    <value>Type has no accessible constructors which use only CLS-compliant types</value>
  </data>
  <data name="WRN_CLS_ArrayArgumentToAttribute" xml:space="preserve">
    <value>Arrays as attribute arguments is not CLS-compliant</value>
  </data>
  <data name="WRN_CLS_ArrayArgumentToAttribute_Title" xml:space="preserve">
    <value>Arrays as attribute arguments is not CLS-compliant</value>
  </data>
  <data name="WRN_CLS_NotOnModules2" xml:space="preserve">
    <value>You cannot specify the CLSCompliant attribute on a module that differs from the CLSCompliant attribute on the assembly</value>
  </data>
  <data name="WRN_CLS_NotOnModules2_Title" xml:space="preserve">
    <value>You cannot specify the CLSCompliant attribute on a module that differs from the CLSCompliant attribute on the assembly</value>
  </data>
  <data name="WRN_CLS_IllegalTrueInFalse" xml:space="preserve">
    <value>'{0}' cannot be marked as CLS-compliant because it is a member of non-CLS-compliant type '{1}'</value>
  </data>
  <data name="WRN_CLS_IllegalTrueInFalse_Title" xml:space="preserve">
    <value>Type cannot be marked as CLS-compliant because it is a member of non-CLS-compliant type</value>
  </data>
  <data name="WRN_CLS_MeaninglessOnPrivateType" xml:space="preserve">
    <value>CLS compliance checking will not be performed on '{0}' because it is not visible from outside this assembly</value>
  </data>
  <data name="WRN_CLS_MeaninglessOnPrivateType_Title" xml:space="preserve">
    <value>CLS compliance checking will not be performed because it is not visible from outside this assembly</value>
  </data>
  <data name="WRN_CLS_AssemblyNotCLS2" xml:space="preserve">
    <value>'{0}' does not need a CLSCompliant attribute because the assembly does not have a CLSCompliant attribute</value>
  </data>
  <data name="WRN_CLS_AssemblyNotCLS2_Title" xml:space="preserve">
    <value>Type or member does not need a CLSCompliant attribute because the assembly does not have a CLSCompliant attribute</value>
  </data>
  <data name="WRN_CLS_MeaninglessOnParam" xml:space="preserve">
    <value>CLSCompliant attribute has no meaning when applied to parameters. Try putting it on the method instead.</value>
  </data>
  <data name="WRN_CLS_MeaninglessOnParam_Title" xml:space="preserve">
    <value>CLSCompliant attribute has no meaning when applied to parameters</value>
  </data>
  <data name="WRN_CLS_MeaninglessOnReturn" xml:space="preserve">
    <value>CLSCompliant attribute has no meaning when applied to return types. Try putting it on the method instead.</value>
  </data>
  <data name="WRN_CLS_MeaninglessOnReturn_Title" xml:space="preserve">
    <value>CLSCompliant attribute has no meaning when applied to return types</value>
  </data>
  <data name="WRN_CLS_BadTypeVar" xml:space="preserve">
    <value>Constraint type '{0}' is not CLS-compliant</value>
  </data>
  <data name="WRN_CLS_BadTypeVar_Title" xml:space="preserve">
    <value>Constraint type is not CLS-compliant</value>
  </data>
  <data name="WRN_CLS_VolatileField" xml:space="preserve">
    <value>CLS-compliant field '{0}' cannot be volatile</value>
  </data>
  <data name="WRN_CLS_VolatileField_Title" xml:space="preserve">
    <value>CLS-compliant field cannot be volatile</value>
  </data>
  <data name="WRN_CLS_BadInterface" xml:space="preserve">
    <value>'{0}' is not CLS-compliant because base interface '{1}' is not CLS-compliant</value>
  </data>
  <data name="WRN_CLS_BadInterface_Title" xml:space="preserve">
    <value>Type is not CLS-compliant because base interface is not CLS-compliant</value>
  </data>
  <data name="ERR_BadAwaitArg" xml:space="preserve">
    <value>'await' requires that the type {0} have a suitable 'GetAwaiter' method</value>
  </data>
  <data name="ERR_BadAwaitArgIntrinsic" xml:space="preserve">
    <value>Cannot await '{0}'</value>
  </data>
  <data name="ERR_BadAwaiterPattern" xml:space="preserve">
    <value>'await' requires that the return type '{0}' of '{1}.GetAwaiter()' have suitable 'IsCompleted', 'OnCompleted', and 'GetResult' members, and implement 'INotifyCompletion' or 'ICriticalNotifyCompletion'</value>
  </data>
  <data name="ERR_BadAwaitArg_NeedSystem" xml:space="preserve">
    <value>'await' requires that the type '{0}' have a suitable 'GetAwaiter' method. Are you missing a using directive for 'System'?</value>
  </data>
  <data name="ERR_BadAwaitArgVoidCall" xml:space="preserve">
    <value>Cannot await 'void'</value>
  </data>
  <data name="ERR_BadAwaitAsIdentifier" xml:space="preserve">
    <value>'await' cannot be used as an identifier within an async method or lambda expression</value>
  </data>
  <data name="ERR_DoesntImplementAwaitInterface" xml:space="preserve">
    <value>'{0}' does not implement '{1}'</value>
  </data>
  <data name="ERR_TaskRetNoObjectRequired" xml:space="preserve">
    <value>Since '{0}' is an async method that returns 'Task', a return keyword must not be followed by an object expression. Did you intend to return 'Task&lt;T&gt;'?</value>
  </data>
  <data name="ERR_BadAsyncReturn" xml:space="preserve">
    <value>The return type of an async method must be void, Task, Task&lt;T&gt;, a task-like type, IAsyncEnumerable&lt;T&gt;, or IAsyncEnumerator&lt;T&gt;</value>
  </data>
  <data name="ERR_CantReturnVoid" xml:space="preserve">
    <value>Cannot return an expression of type 'void'</value>
  </data>
  <data name="ERR_VarargsAsync" xml:space="preserve">
    <value>__arglist is not allowed in the parameter list of async methods</value>
  </data>
  <data name="ERR_ByRefTypeAndAwait" xml:space="preserve">
    <value>'await' cannot be used in an expression containing the type '{0}'</value>
  </data>
  <data name="ERR_UnsafeAsyncArgType" xml:space="preserve">
    <value>Async methods cannot have unsafe parameters or return types</value>
  </data>
  <data name="ERR_BadAsyncArgType" xml:space="preserve">
    <value>Async methods cannot have ref, in or out parameters</value>
  </data>
  <data name="ERR_BadAwaitWithoutAsync" xml:space="preserve">
    <value>The 'await' operator can only be used when contained within a method or lambda expression marked with the 'async' modifier</value>
  </data>
  <data name="ERR_BadAwaitWithoutAsyncLambda" xml:space="preserve">
    <value>The 'await' operator can only be used within an async {0}. Consider marking this {0} with the 'async' modifier.</value>
  </data>
  <data name="ERR_BadAwaitWithoutAsyncMethod" xml:space="preserve">
    <value>The 'await' operator can only be used within an async method. Consider marking this method with the 'async' modifier and changing its return type to 'Task&lt;{0}&gt;'.</value>
  </data>
  <data name="ERR_BadAwaitWithoutVoidAsyncMethod" xml:space="preserve">
    <value>The 'await' operator can only be used within an async method. Consider marking this method with the 'async' modifier and changing its return type to 'Task'.</value>
  </data>
  <data name="ERR_BadAwaitInFinally" xml:space="preserve">
    <value>Cannot await in the body of a finally clause</value>
  </data>
  <data name="ERR_BadAwaitInCatch" xml:space="preserve">
    <value>Cannot await in a catch clause</value>
  </data>
  <data name="ERR_BadAwaitInCatchFilter" xml:space="preserve">
    <value>Cannot await in the filter expression of a catch clause</value>
  </data>
  <data name="ERR_BadAwaitInLock" xml:space="preserve">
    <value>Cannot await in the body of a lock statement</value>
  </data>
  <data name="ERR_BadAwaitInStaticVariableInitializer" xml:space="preserve">
    <value>The 'await' operator cannot be used in a static script variable initializer.</value>
  </data>
  <data name="ERR_AwaitInUnsafeContext" xml:space="preserve">
    <value>Cannot await in an unsafe context</value>
  </data>
  <data name="ERR_BadAsyncLacksBody" xml:space="preserve">
    <value>The 'async' modifier can only be used in methods that have a body.</value>
  </data>
  <data name="ERR_BadSpecialByRefLocal" xml:space="preserve">
    <value>Parameters or locals of type '{0}' cannot be declared in async methods or lambda expressions.</value>
  </data>
  <data name="ERR_BadSpecialByRefIterator" xml:space="preserve">
    <value>foreach statement cannot operate on enumerators of type '{0}' in async or iterator methods because '{0}' is a ref struct.</value>
  </data>
  <data name="ERR_SecurityCriticalOrSecuritySafeCriticalOnAsync" xml:space="preserve">
    <value>Security attribute '{0}' cannot be applied to an Async method.</value>
  </data>
  <data name="ERR_SecurityCriticalOrSecuritySafeCriticalOnAsyncInClassOrStruct" xml:space="preserve">
    <value>Async methods are not allowed in an Interface, Class, or Structure which has the 'SecurityCritical' or 'SecuritySafeCritical' attribute.</value>
  </data>
  <data name="ERR_BadAwaitInQuery" xml:space="preserve">
    <value>The 'await' operator may only be used in a query expression within the first collection expression of the initial 'from' clause or within the collection expression of a 'join' clause</value>
  </data>
  <data name="WRN_AsyncLacksAwaits" xml:space="preserve">
    <value>This async method lacks 'await' operators and will run synchronously. Consider using the 'await' operator to await non-blocking API calls, or 'await Task.Run(...)' to do CPU-bound work on a background thread.</value>
  </data>
  <data name="WRN_AsyncLacksAwaits_Title" xml:space="preserve">
    <value>Async method lacks 'await' operators and will run synchronously</value>
  </data>
  <data name="WRN_UnobservedAwaitableExpression" xml:space="preserve">
    <value>Because this call is not awaited, execution of the current method continues before the call is completed. Consider applying the 'await' operator to the result of the call.</value>
  </data>
  <data name="WRN_UnobservedAwaitableExpression_Title" xml:space="preserve">
    <value>Because this call is not awaited, execution of the current method continues before the call is completed</value>
  </data>
  <data name="WRN_UnobservedAwaitableExpression_Description" xml:space="preserve">
    <value>The current method calls an async method that returns a Task or a Task&lt;TResult&gt; and doesn't apply the await operator to the result. The call to the async method starts an asynchronous task. However, because no await operator is applied, the program continues without waiting for the task to complete. In most cases, that behavior isn't what you expect. Usually other aspects of the calling method depend on the results of the call or, minimally, the called method is expected to complete before you return from the method that contains the call.

An equally important issue is what happens to exceptions that are raised in the called async method. An exception that's raised in a method that returns a Task or Task&lt;TResult&gt; is stored in the returned task. If you don't await the task or explicitly check for exceptions, the exception is lost. If you await the task, its exception is rethrown.

As a best practice, you should always await the call.

You should consider suppressing the warning only if you're sure that you don't want to wait for the asynchronous call to complete and that the called method won't raise any exceptions. In that case, you can suppress the warning by assigning the task result of the call to a variable.</value>
  </data>
  <data name="ERR_SynchronizedAsyncMethod" xml:space="preserve">
    <value>'MethodImplOptions.Synchronized' cannot be applied to an async method</value>
  </data>
  <data name="ERR_NoConversionForCallerLineNumberParam" xml:space="preserve">
    <value>CallerLineNumberAttribute cannot be applied because there are no standard conversions from type '{0}' to type '{1}'</value>
  </data>
  <data name="ERR_NoConversionForCallerFilePathParam" xml:space="preserve">
    <value>CallerFilePathAttribute cannot be applied because there are no standard conversions from type '{0}' to type '{1}'</value>
  </data>
  <data name="ERR_NoConversionForCallerMemberNameParam" xml:space="preserve">
    <value>CallerMemberNameAttribute cannot be applied because there are no standard conversions from type '{0}' to type '{1}'</value>
  </data>
  <data name="ERR_BadCallerLineNumberParamWithoutDefaultValue" xml:space="preserve">
    <value>The CallerLineNumberAttribute may only be applied to parameters with default values</value>
  </data>
  <data name="ERR_BadCallerFilePathParamWithoutDefaultValue" xml:space="preserve">
    <value>The CallerFilePathAttribute may only be applied to parameters with default values</value>
  </data>
  <data name="ERR_BadCallerMemberNameParamWithoutDefaultValue" xml:space="preserve">
    <value>The CallerMemberNameAttribute may only be applied to parameters with default values</value>
  </data>
  <data name="WRN_CallerLineNumberParamForUnconsumedLocation" xml:space="preserve">
    <value>The CallerLineNumberAttribute applied to parameter '{0}' will have no effect because it applies to a member that is used in contexts that do not allow optional arguments</value>
  </data>
  <data name="WRN_CallerLineNumberParamForUnconsumedLocation_Title" xml:space="preserve">
    <value>The CallerLineNumberAttribute will have no effect because it applies to a member that is used in contexts that do not allow optional arguments</value>
  </data>
  <data name="WRN_CallerFilePathParamForUnconsumedLocation" xml:space="preserve">
    <value>The CallerFilePathAttribute applied to parameter '{0}' will have no effect because it applies to a member that is used in contexts that do not allow optional arguments</value>
  </data>
  <data name="WRN_CallerFilePathParamForUnconsumedLocation_Title" xml:space="preserve">
    <value>The CallerFilePathAttribute will have no effect because it applies to a member that is used in contexts that do not allow optional arguments</value>
  </data>
  <data name="WRN_CallerMemberNameParamForUnconsumedLocation" xml:space="preserve">
    <value>The CallerMemberNameAttribute applied to parameter '{0}' will have no effect because it applies to a member that is used in contexts that do not allow optional arguments</value>
  </data>
  <data name="WRN_CallerMemberNameParamForUnconsumedLocation_Title" xml:space="preserve">
    <value>The CallerMemberNameAttribute will have no effect because it applies to a member that is used in contexts that do not allow optional arguments</value>
  </data>
  <data name="ERR_NoEntryPoint" xml:space="preserve">
    <value>Program does not contain a static 'Main' method suitable for an entry point</value>
  </data>
  <data name="ERR_ArrayInitializerIncorrectLength" xml:space="preserve">
    <value>An array initializer of length '{0}' is expected</value>
  </data>
  <data name="ERR_ArrayInitializerExpected" xml:space="preserve">
    <value>A nested array initializer is expected</value>
  </data>
  <data name="ERR_IllegalVarianceSyntax" xml:space="preserve">
    <value>Invalid variance modifier. Only interface and delegate type parameters can be specified as variant.</value>
  </data>
  <data name="ERR_UnexpectedAliasedName" xml:space="preserve">
    <value>Unexpected use of an aliased name</value>
  </data>
  <data name="ERR_UnexpectedGenericName" xml:space="preserve">
    <value>Unexpected use of a generic name</value>
  </data>
  <data name="ERR_UnexpectedUnboundGenericName" xml:space="preserve">
    <value>Unexpected use of an unbound generic name</value>
  </data>
  <data name="ERR_GlobalStatement" xml:space="preserve">
    <value>Expressions and statements can only occur in a method body</value>
  </data>
  <data name="ERR_NamedArgumentForArray" xml:space="preserve">
    <value>An array access may not have a named argument specifier</value>
  </data>
  <data name="ERR_NotYetImplementedInRoslyn" xml:space="preserve">
    <value>This language feature ('{0}') is not yet implemented.</value>
  </data>
  <data name="ERR_DefaultValueNotAllowed" xml:space="preserve">
    <value>Default values are not valid in this context.</value>
  </data>
  <data name="ERR_CantOpenIcon" xml:space="preserve">
    <value>Error opening icon file {0} -- {1}</value>
  </data>
  <data name="ERR_CantOpenWin32Manifest" xml:space="preserve">
    <value>Error opening Win32 manifest file {0} -- {1}</value>
  </data>
  <data name="ERR_ErrorBuildingWin32Resources" xml:space="preserve">
    <value>Error building Win32 resources -- {0}</value>
  </data>
  <data name="ERR_DefaultValueBeforeRequiredValue" xml:space="preserve">
    <value>Optional parameters must appear after all required parameters</value>
  </data>
  <data name="ERR_ExplicitImplCollisionOnRefOut" xml:space="preserve">
    <value>Cannot inherit interface '{0}' with the specified type parameters because it causes method '{1}' to contain overloads which differ only on ref and out</value>
  </data>
  <data name="ERR_PartialWrongTypeParamsVariance" xml:space="preserve">
    <value>Partial declarations of '{0}' must have the same type parameter names and variance modifiers in the same order</value>
  </data>
  <data name="ERR_UnexpectedVariance" xml:space="preserve">
    <value>Invalid variance: The type parameter '{1}' must be {3} valid on '{0}'. '{1}' is {2}.</value>
  </data>
  <data name="ERR_DeriveFromDynamic" xml:space="preserve">
    <value>'{0}': cannot derive from the dynamic type</value>
  </data>
  <data name="ERR_DeriveFromConstructedDynamic" xml:space="preserve">
    <value>'{0}': cannot implement a dynamic interface '{1}'</value>
  </data>
  <data name="ERR_DynamicTypeAsBound" xml:space="preserve">
    <value>Constraint cannot be the dynamic type</value>
  </data>
  <data name="ERR_ConstructedDynamicTypeAsBound" xml:space="preserve">
    <value>Constraint cannot be a dynamic type '{0}'</value>
  </data>
  <data name="ERR_DynamicRequiredTypesMissing" xml:space="preserve">
    <value>One or more types required to compile a dynamic expression cannot be found. Are you missing a reference?</value>
  </data>
  <data name="ERR_MetadataNameTooLong" xml:space="preserve">
    <value>Name '{0}' exceeds the maximum length allowed in metadata.</value>
  </data>
  <data name="ERR_AttributesNotAllowed" xml:space="preserve">
    <value>Attributes are not valid in this context.</value>
  </data>
  <data name="ERR_ExternAliasNotAllowed" xml:space="preserve">
    <value>'extern alias' is not valid in this context</value>
  </data>
  <data name="WRN_IsDynamicIsConfusing" xml:space="preserve">
    <value>Using '{0}' to test compatibility with '{1}' is essentially identical to testing compatibility with '{2}' and will succeed for all non-null values</value>
  </data>
  <data name="WRN_IsDynamicIsConfusing_Title" xml:space="preserve">
    <value>Using 'is' to test compatibility with 'dynamic' is essentially identical to testing compatibility with 'Object'</value>
  </data>
  <data name="ERR_YieldNotAllowedInScript" xml:space="preserve">
    <value>Cannot use 'yield' in top-level script code</value>
  </data>
  <data name="ERR_NamespaceNotAllowedInScript" xml:space="preserve">
    <value>Cannot declare namespace in script code</value>
  </data>
  <data name="ERR_GlobalAttributesNotAllowed" xml:space="preserve">
    <value>Assembly and module attributes are not allowed in this context</value>
  </data>
  <data name="ERR_InvalidDelegateType" xml:space="preserve">
    <value>Delegate '{0}' has no invoke method or an invoke method with a return type or parameter types that are not supported.</value>
  </data>
  <data name="WRN_MainIgnored" xml:space="preserve">
    <value>The entry point of the program is global script code; ignoring '{0}' entry point.</value>
  </data>
  <data name="WRN_MainIgnored_Title" xml:space="preserve">
    <value>The entry point of the program is global script code; ignoring entry point</value>
  </data>
  <data name="ERR_StaticInAsOrIs" xml:space="preserve">
    <value>The second operand of an 'is' or 'as' operator may not be static type '{0}'</value>
  </data>
  <data name="ERR_BadVisEventType" xml:space="preserve">
    <value>Inconsistent accessibility: event type '{1}' is less accessible than event '{0}'</value>
  </data>
  <data name="ERR_NamedArgumentSpecificationBeforeFixedArgument" xml:space="preserve">
    <value>Named argument specifications must appear after all fixed arguments have been specified. Please use language version {0} or greater to allow non-trailing named arguments.</value>
  </data>
  <data name="ERR_NamedArgumentSpecificationBeforeFixedArgumentInDynamicInvocation" xml:space="preserve">
    <value>Named argument specifications must appear after all fixed arguments have been specified in a dynamic invocation.</value>
  </data>
  <data name="ERR_BadNamedArgument" xml:space="preserve">
    <value>The best overload for '{0}' does not have a parameter named '{1}'</value>
  </data>
  <data name="ERR_BadNamedArgumentForDelegateInvoke" xml:space="preserve">
    <value>The delegate '{0}' does not have a parameter named '{1}'</value>
  </data>
  <data name="ERR_DuplicateNamedArgument" xml:space="preserve">
    <value>Named argument '{0}' cannot be specified multiple times</value>
  </data>
  <data name="ERR_NamedArgumentUsedInPositional" xml:space="preserve">
    <value>Named argument '{0}' specifies a parameter for which a positional argument has already been given</value>
  </data>
  <data name="ERR_BadNonTrailingNamedArgument" xml:space="preserve">
    <value>Named argument '{0}' is used out-of-position but is followed by an unnamed argument</value>
  </data>
  <data name="ERR_DefaultValueUsedWithAttributes" xml:space="preserve">
    <value>Cannot specify default parameter value in conjunction with DefaultParameterAttribute or OptionalAttribute</value>
  </data>
  <data name="ERR_DefaultValueMustBeConstant" xml:space="preserve">
    <value>Default parameter value for '{0}' must be a compile-time constant</value>
  </data>
  <data name="ERR_RefOutDefaultValue" xml:space="preserve">
    <value>A ref or out parameter cannot have a default value</value>
  </data>
  <data name="ERR_DefaultValueForExtensionParameter" xml:space="preserve">
    <value>Cannot specify a default value for the 'this' parameter</value>
  </data>
  <data name="ERR_DefaultValueForParamsParameter" xml:space="preserve">
    <value>Cannot specify a default value for a parameter array</value>
  </data>
  <data name="ERR_NoConversionForDefaultParam" xml:space="preserve">
    <value>A value of type '{0}' cannot be used as a default parameter because there are no standard conversions to type '{1}'</value>
  </data>
  <data name="ERR_NoConversionForNubDefaultParam" xml:space="preserve">
    <value>A value of type '{0}' cannot be used as default parameter for nullable parameter '{1}' because '{0}' is not a simple type</value>
  </data>
  <data name="ERR_NotNullRefDefaultParameter" xml:space="preserve">
    <value>'{0}' is of type '{1}'. A default parameter value of a reference type other than string can only be initialized with null</value>
  </data>
  <data name="WRN_DefaultValueForUnconsumedLocation" xml:space="preserve">
    <value>The default value specified for parameter '{0}' will have no effect because it applies to a member that is used in contexts that do not allow optional arguments</value>
  </data>
  <data name="WRN_DefaultValueForUnconsumedLocation_Title" xml:space="preserve">
    <value>The default value specified will have no effect because it applies to a member that is used in contexts that do not allow optional arguments</value>
  </data>
  <data name="ERR_PublicKeyFileFailure" xml:space="preserve">
    <value>Error signing output with public key from file '{0}' -- {1}</value>
  </data>
  <data name="ERR_PublicKeyContainerFailure" xml:space="preserve">
    <value>Error signing output with public key from container '{0}' -- {1}</value>
  </data>
  <data name="ERR_BadDynamicTypeof" xml:space="preserve">
    <value>The typeof operator cannot be used on the dynamic type</value>
  </data>
  <data name="ERR_BadNullableTypeof" xml:space="preserve">
    <value>The typeof operator cannot be used on a nullable reference type</value>
  </data>
  <data name="ERR_ExpressionTreeContainsDynamicOperation" xml:space="preserve">
    <value>An expression tree may not contain a dynamic operation</value>
  </data>
  <data name="ERR_BadAsyncExpressionTree" xml:space="preserve">
    <value>Async lambda expressions cannot be converted to expression trees</value>
  </data>
  <data name="ERR_DynamicAttributeMissing" xml:space="preserve">
    <value>Cannot define a class or member that utilizes 'dynamic' because the compiler required type '{0}' cannot be found. Are you missing a reference?</value>
  </data>
  <data name="ERR_CannotPassNullForFriendAssembly" xml:space="preserve">
    <value>Cannot pass null for friend assembly name</value>
  </data>
  <data name="ERR_SignButNoPrivateKey" xml:space="preserve">
    <value>Key file '{0}' is missing the private key needed for signing</value>
  </data>
  <data name="ERR_PublicSignButNoKey" xml:space="preserve">
    <value>Public signing was specified and requires a public key, but no public key was specified.</value>
  </data>
  <data name="ERR_PublicSignNetModule" xml:space="preserve">
    <value>Public signing is not supported for netmodules.</value>
  </data>
  <data name="WRN_DelaySignButNoKey" xml:space="preserve">
    <value>Delay signing was specified and requires a public key, but no public key was specified</value>
  </data>
  <data name="WRN_DelaySignButNoKey_Title" xml:space="preserve">
    <value>Delay signing was specified and requires a public key, but no public key was specified</value>
  </data>
  <data name="ERR_InvalidVersionFormat" xml:space="preserve">
    <value>The specified version string does not conform to the required format - major[.minor[.build[.revision]]]</value>
  </data>
  <data name="ERR_InvalidVersionFormatDeterministic" xml:space="preserve">
    <value>The specified version string contains wildcards, which are not compatible with determinism. Either remove wildcards from the version string, or disable determinism for this compilation</value>
  </data>
  <data name="ERR_InvalidVersionFormat2" xml:space="preserve">
    <value>The specified version string does not conform to the required format - major.minor.build.revision (without wildcards)</value>
  </data>
  <data name="WRN_InvalidVersionFormat" xml:space="preserve">
    <value>The specified version string does not conform to the recommended format - major.minor.build.revision</value>
  </data>
  <data name="WRN_InvalidVersionFormat_Title" xml:space="preserve">
    <value>The specified version string does not conform to the recommended format - major.minor.build.revision</value>
  </data>
  <data name="ERR_InvalidAssemblyCultureForExe" xml:space="preserve">
    <value>Executables cannot be satellite assemblies; culture should always be empty</value>
  </data>
  <data name="ERR_NoCorrespondingArgument" xml:space="preserve">
    <value>There is no argument given that corresponds to the required formal parameter '{0}' of '{1}'</value>
  </data>
  <data name="WRN_UnimplementedCommandLineSwitch" xml:space="preserve">
    <value>The command line switch '{0}' is not yet implemented and was ignored.</value>
  </data>
  <data name="WRN_UnimplementedCommandLineSwitch_Title" xml:space="preserve">
    <value>Command line switch is not yet implemented</value>
  </data>
  <data name="ERR_ModuleEmitFailure" xml:space="preserve">
    <value>Failed to emit module '{0}'.</value>
  </data>
  <data name="ERR_FixedLocalInLambda" xml:space="preserve">
    <value>Cannot use fixed local '{0}' inside an anonymous method, lambda expression, or query expression</value>
  </data>
  <data name="ERR_ExpressionTreeContainsNamedArgument" xml:space="preserve">
    <value>An expression tree may not contain a named argument specification</value>
  </data>
  <data name="ERR_ExpressionTreeContainsOptionalArgument" xml:space="preserve">
    <value>An expression tree may not contain a call or invocation that uses optional arguments</value>
  </data>
  <data name="ERR_ExpressionTreeContainsIndexedProperty" xml:space="preserve">
    <value>An expression tree may not contain an indexed property</value>
  </data>
  <data name="ERR_IndexedPropertyRequiresParams" xml:space="preserve">
    <value>Indexed property '{0}' has non-optional arguments which must be provided</value>
  </data>
  <data name="ERR_IndexedPropertyMustHaveAllOptionalParams" xml:space="preserve">
    <value>Indexed property '{0}' must have all arguments optional</value>
  </data>
  <data name="ERR_SpecialByRefInLambda" xml:space="preserve">
    <value>Instance of type '{0}' cannot be used inside a nested function, query expression, iterator block or async method</value>
  </data>
  <data name="ERR_SecurityAttributeMissingAction" xml:space="preserve">
    <value>First argument to a security attribute must be a valid SecurityAction</value>
  </data>
  <data name="ERR_SecurityAttributeInvalidAction" xml:space="preserve">
    <value>Security attribute '{0}' has an invalid SecurityAction value '{1}'</value>
  </data>
  <data name="ERR_SecurityAttributeInvalidActionAssembly" xml:space="preserve">
    <value>SecurityAction value '{0}' is invalid for security attributes applied to an assembly</value>
  </data>
  <data name="ERR_SecurityAttributeInvalidActionTypeOrMethod" xml:space="preserve">
    <value>SecurityAction value '{0}' is invalid for security attributes applied to a type or a method</value>
  </data>
  <data name="ERR_PrincipalPermissionInvalidAction" xml:space="preserve">
    <value>SecurityAction value '{0}' is invalid for PrincipalPermission attribute</value>
  </data>
  <data name="ERR_FeatureNotValidInExpressionTree" xml:space="preserve">
    <value>An expression tree may not contain '{0}'</value>
  </data>
  <data name="ERR_PermissionSetAttributeInvalidFile" xml:space="preserve">
    <value>Unable to resolve file path '{0}' specified for the named argument '{1}' for PermissionSet attribute</value>
  </data>
  <data name="ERR_PermissionSetAttributeFileReadError" xml:space="preserve">
    <value>Error reading file '{0}' specified for the named argument '{1}' for PermissionSet attribute: '{2}'</value>
  </data>
  <data name="ERR_GlobalSingleTypeNameNotFoundFwd" xml:space="preserve">
    <value>The type name '{0}' could not be found in the global namespace. This type has been forwarded to assembly '{1}' Consider adding a reference to that assembly.</value>
  </data>
  <data name="ERR_DottedTypeNameNotFoundInNSFwd" xml:space="preserve">
    <value>The type name '{0}' could not be found in the namespace '{1}'. This type has been forwarded to assembly '{2}' Consider adding a reference to that assembly.</value>
  </data>
  <data name="ERR_SingleTypeNameNotFoundFwd" xml:space="preserve">
    <value>The type name '{0}' could not be found. This type has been forwarded to assembly '{1}'. Consider adding a reference to that assembly.</value>
  </data>
  <data name="ERR_AssemblySpecifiedForLinkAndRef" xml:space="preserve">
    <value>Assemblies '{0}' and '{1}' refer to the same metadata but only one is a linked reference (specified using /link option); consider removing one of the references.</value>
  </data>
  <data name="WRN_DeprecatedCollectionInitAdd" xml:space="preserve">
    <value>The best overloaded Add method '{0}' for the collection initializer element is obsolete.</value>
  </data>
  <data name="WRN_DeprecatedCollectionInitAdd_Title" xml:space="preserve">
    <value>The best overloaded Add method for the collection initializer element is obsolete</value>
  </data>
  <data name="WRN_DeprecatedCollectionInitAddStr" xml:space="preserve">
    <value>The best overloaded Add method '{0}' for the collection initializer element is obsolete. {1}</value>
  </data>
  <data name="WRN_DeprecatedCollectionInitAddStr_Title" xml:space="preserve">
    <value>The best overloaded Add method for the collection initializer element is obsolete</value>
  </data>
  <data name="ERR_DeprecatedCollectionInitAddStr" xml:space="preserve">
    <value>The best overloaded Add method '{0}' for the collection initializer element is obsolete. {1}</value>
  </data>
  <data name="ERR_IteratorInInteractive" xml:space="preserve">
    <value>Yield statements may not appear at the top level in interactive code.</value>
  </data>
  <data name="ERR_SecurityAttributeInvalidTarget" xml:space="preserve">
    <value>Security attribute '{0}' is not valid on this declaration type. Security attributes are only valid on assembly, type and method declarations.</value>
  </data>
  <data name="ERR_BadDynamicMethodArg" xml:space="preserve">
    <value>Cannot use an expression of type '{0}' as an argument to a dynamically dispatched operation.</value>
  </data>
  <data name="ERR_BadDynamicMethodArgLambda" xml:space="preserve">
    <value>Cannot use a lambda expression as an argument to a dynamically dispatched operation without first casting it to a delegate or expression tree type.</value>
  </data>
  <data name="ERR_BadDynamicMethodArgMemgrp" xml:space="preserve">
    <value>Cannot use a method group as an argument to a dynamically dispatched operation. Did you intend to invoke the method?</value>
  </data>
  <data name="ERR_NoDynamicPhantomOnBase" xml:space="preserve">
    <value>The call to method '{0}' needs to be dynamically dispatched, but cannot be because it is part of a base access expression. Consider casting the dynamic arguments or eliminating the base access.</value>
  </data>
  <data name="ERR_BadDynamicQuery" xml:space="preserve">
    <value>Query expressions over source type 'dynamic' or with a join sequence of type 'dynamic' are not allowed</value>
  </data>
  <data name="ERR_NoDynamicPhantomOnBaseIndexer" xml:space="preserve">
    <value>The indexer access needs to be dynamically dispatched, but cannot be because it is part of a base access expression. Consider casting the dynamic arguments or eliminating the base access.</value>
  </data>
  <data name="WRN_DynamicDispatchToConditionalMethod" xml:space="preserve">
    <value>The dynamically dispatched call to method '{0}' may fail at runtime because one or more applicable overloads are conditional methods.</value>
  </data>
  <data name="WRN_DynamicDispatchToConditionalMethod_Title" xml:space="preserve">
    <value>Dynamically dispatched call may fail at runtime because one or more applicable overloads are conditional methods</value>
  </data>
  <data name="ERR_BadArgTypeDynamicExtension" xml:space="preserve">
    <value>'{0}' has no applicable method named '{1}' but appears to have an extension method by that name. Extension methods cannot be dynamically dispatched. Consider casting the dynamic arguments or calling the extension method without the extension method syntax.</value>
  </data>
  <data name="WRN_CallerFilePathPreferredOverCallerMemberName" xml:space="preserve">
    <value>The CallerMemberNameAttribute applied to parameter '{0}' will have no effect. It is overridden by the CallerFilePathAttribute.</value>
  </data>
  <data name="WRN_CallerFilePathPreferredOverCallerMemberName_Title" xml:space="preserve">
    <value>The CallerMemberNameAttribute will have no effect; it is overridden by the CallerFilePathAttribute</value>
  </data>
  <data name="WRN_CallerLineNumberPreferredOverCallerMemberName" xml:space="preserve">
    <value>The CallerMemberNameAttribute applied to parameter '{0}' will have no effect. It is overridden by the CallerLineNumberAttribute.</value>
  </data>
  <data name="WRN_CallerLineNumberPreferredOverCallerMemberName_Title" xml:space="preserve">
    <value>The CallerMemberNameAttribute will have no effect; it is overridden by the CallerLineNumberAttribute</value>
  </data>
  <data name="WRN_CallerLineNumberPreferredOverCallerFilePath" xml:space="preserve">
    <value>The CallerFilePathAttribute applied to parameter '{0}' will have no effect. It is overridden by the CallerLineNumberAttribute.</value>
  </data>
  <data name="WRN_CallerLineNumberPreferredOverCallerFilePath_Title" xml:space="preserve">
    <value>The CallerFilePathAttribute will have no effect; it is overridden by the CallerLineNumberAttribute</value>
  </data>
  <data name="ERR_InvalidDynamicCondition" xml:space="preserve">
    <value>Expression must be implicitly convertible to Boolean or its type '{0}' must define operator '{1}'.</value>
  </data>
  <data name="ERR_MixingWinRTEventWithRegular" xml:space="preserve">
    <value>'{0}' cannot implement '{1}' because '{2}' is a Windows Runtime event and '{3}' is a regular .NET event.</value>
  </data>
  <data name="WRN_CA2000_DisposeObjectsBeforeLosingScope1" xml:space="preserve">
    <value>Call System.IDisposable.Dispose() on allocated instance of {0} before all references to it are out of scope.</value>
  </data>
  <data name="WRN_CA2000_DisposeObjectsBeforeLosingScope1_Title" xml:space="preserve">
    <value>Call System.IDisposable.Dispose() on allocated instance before all references to it are out of scope</value>
  </data>
  <data name="WRN_CA2000_DisposeObjectsBeforeLosingScope2" xml:space="preserve">
    <value>Allocated instance of {0} is not disposed along all exception paths.  Call System.IDisposable.Dispose() before all references to it are out of scope.</value>
  </data>
  <data name="WRN_CA2000_DisposeObjectsBeforeLosingScope2_Title" xml:space="preserve">
    <value>Allocated instance is not disposed along all exception paths</value>
  </data>
  <data name="WRN_CA2202_DoNotDisposeObjectsMultipleTimes" xml:space="preserve">
    <value>Object '{0}' can be disposed more than once.</value>
  </data>
  <data name="WRN_CA2202_DoNotDisposeObjectsMultipleTimes_Title" xml:space="preserve">
    <value>Object can be disposed more than once</value>
  </data>
  <data name="ERR_NewCoClassOnLink" xml:space="preserve">
    <value>Interop type '{0}' cannot be embedded. Use the applicable interface instead.</value>
  </data>
  <data name="ERR_NoPIANestedType" xml:space="preserve">
    <value>Type '{0}' cannot be embedded because it is a nested type. Consider setting the 'Embed Interop Types' property to false.</value>
  </data>
  <data name="ERR_GenericsUsedInNoPIAType" xml:space="preserve">
    <value>Type '{0}' cannot be embedded because it has a generic argument. Consider setting the 'Embed Interop Types' property to false.</value>
  </data>
  <data name="ERR_InteropStructContainsMethods" xml:space="preserve">
    <value>Embedded interop struct '{0}' can contain only public instance fields.</value>
  </data>
  <data name="ERR_WinRtEventPassedByRef" xml:space="preserve">
    <value>A Windows Runtime event may not be passed as an out or ref parameter.</value>
  </data>
  <data name="ERR_MissingMethodOnSourceInterface" xml:space="preserve">
    <value>Source interface '{0}' is missing method '{1}' which is required to embed event '{2}'.</value>
  </data>
  <data name="ERR_MissingSourceInterface" xml:space="preserve">
    <value>Interface '{0}' has an invalid source interface which is required to embed event '{1}'.</value>
  </data>
  <data name="ERR_InteropTypeMissingAttribute" xml:space="preserve">
    <value>Interop type '{0}' cannot be embedded because it is missing the required '{1}' attribute.</value>
  </data>
  <data name="ERR_NoPIAAssemblyMissingAttribute" xml:space="preserve">
    <value>Cannot embed interop types from assembly '{0}' because it is missing the '{1}' attribute.</value>
  </data>
  <data name="ERR_NoPIAAssemblyMissingAttributes" xml:space="preserve">
    <value>Cannot embed interop types from assembly '{0}' because it is missing either the '{1}' attribute or the '{2}' attribute.</value>
  </data>
  <data name="ERR_InteropTypesWithSameNameAndGuid" xml:space="preserve">
    <value>Cannot embed interop type '{0}' found in both assembly '{1}' and '{2}'. Consider setting the 'Embed Interop Types' property to false.</value>
  </data>
  <data name="ERR_LocalTypeNameClash" xml:space="preserve">
    <value>Embedding the interop type '{0}' from assembly '{1}' causes a name clash in the current assembly. Consider setting the 'Embed Interop Types' property to false.</value>
  </data>
  <data name="WRN_ReferencedAssemblyReferencesLinkedPIA" xml:space="preserve">
    <value>A reference was created to embedded interop assembly '{0}' because of an indirect reference to that assembly created by assembly '{1}'. Consider changing the 'Embed Interop Types' property on either assembly.</value>
  </data>
  <data name="WRN_ReferencedAssemblyReferencesLinkedPIA_Title" xml:space="preserve">
    <value>A reference was created to embedded interop assembly because of an indirect assembly reference</value>
  </data>
  <data name="WRN_ReferencedAssemblyReferencesLinkedPIA_Description" xml:space="preserve">
    <value>You have added a reference to an assembly using /link (Embed Interop Types property set to True). This instructs the compiler to embed interop type information from that assembly. However, the compiler cannot embed interop type information from that assembly because another assembly that you have referenced also references that assembly using /reference (Embed Interop Types property set to False).

To embed interop type information for both assemblies, use /link for references to each assembly (set the Embed Interop Types property to True).

To remove the warning, you can use /reference instead (set the Embed Interop Types property to False). In this case, a primary interop assembly (PIA) provides interop type information.</value>
  </data>
  <data name="ERR_GenericsUsedAcrossAssemblies" xml:space="preserve">
    <value>Type '{0}' from assembly '{1}' cannot be used across assembly boundaries because it has a generic type argument that is an embedded interop type.</value>
  </data>
  <data name="ERR_NoCanonicalView" xml:space="preserve">
    <value>Cannot find the interop type that matches the embedded interop type '{0}'. Are you missing an assembly reference?</value>
  </data>
  <data name="ERR_ByRefReturnUnsupported" xml:space="preserve">
    <value>By-reference return type 'ref {0}' is not supported.</value>
  </data>
  <data name="ERR_NetModuleNameMismatch" xml:space="preserve">
    <value>Module name '{0}' stored in '{1}' must match its filename.</value>
  </data>
  <data name="ERR_BadModuleName" xml:space="preserve">
    <value>Invalid module name: {0}</value>
  </data>
  <data name="ERR_BadCompilationOptionValue" xml:space="preserve">
    <value>Invalid '{0}' value: '{1}'.</value>
  </data>
  <data name="ERR_BadAppConfigPath" xml:space="preserve">
    <value>AppConfigPath must be absolute.</value>
  </data>
  <data name="WRN_AssemblyAttributeFromModuleIsOverridden" xml:space="preserve">
    <value>Attribute '{0}' from module '{1}' will be ignored in favor of the instance appearing in source</value>
  </data>
  <data name="WRN_AssemblyAttributeFromModuleIsOverridden_Title" xml:space="preserve">
    <value>Attribute will be ignored in favor of the instance appearing in source</value>
  </data>
  <data name="ERR_CmdOptionConflictsSource" xml:space="preserve">
    <value>Attribute '{0}' given in a source file conflicts with option '{1}'.</value>
  </data>
  <data name="ERR_FixedBufferTooManyDimensions" xml:space="preserve">
    <value>A fixed buffer may only have one dimension.</value>
  </data>
  <data name="WRN_ReferencedAssemblyDoesNotHaveStrongName" xml:space="preserve">
    <value>Referenced assembly '{0}' does not have a strong name.</value>
  </data>
  <data name="WRN_ReferencedAssemblyDoesNotHaveStrongName_Title" xml:space="preserve">
    <value>Referenced assembly does not have a strong name</value>
  </data>
  <data name="ERR_InvalidSignaturePublicKey" xml:space="preserve">
    <value>Invalid signature public key specified in AssemblySignatureKeyAttribute.</value>
  </data>
  <data name="ERR_ExportedTypeConflictsWithDeclaration" xml:space="preserve">
    <value>Type '{0}' exported from module '{1}' conflicts with type declared in primary module of this assembly.</value>
  </data>
  <data name="ERR_ExportedTypesConflict" xml:space="preserve">
    <value>Type '{0}' exported from module '{1}' conflicts with type '{2}' exported from module '{3}'.</value>
  </data>
  <data name="ERR_ForwardedTypeConflictsWithDeclaration" xml:space="preserve">
    <value>Forwarded type '{0}' conflicts with type declared in primary module of this assembly.</value>
  </data>
  <data name="ERR_ForwardedTypesConflict" xml:space="preserve">
    <value>Type '{0}' forwarded to assembly '{1}' conflicts with type '{2}' forwarded to assembly '{3}'.</value>
  </data>
  <data name="ERR_ForwardedTypeConflictsWithExportedType" xml:space="preserve">
    <value>Type '{0}' forwarded to assembly '{1}' conflicts with type '{2}' exported from module '{3}'.</value>
  </data>
  <data name="WRN_RefCultureMismatch" xml:space="preserve">
    <value>Referenced assembly '{0}' has different culture setting of '{1}'.</value>
  </data>
  <data name="WRN_RefCultureMismatch_Title" xml:space="preserve">
    <value>Referenced assembly has different culture setting</value>
  </data>
  <data name="ERR_AgnosticToMachineModule" xml:space="preserve">
    <value>Agnostic assembly cannot have a processor specific module '{0}'.</value>
  </data>
  <data name="ERR_ConflictingMachineModule" xml:space="preserve">
    <value>Assembly and module '{0}' cannot target different processors.</value>
  </data>
  <data name="WRN_ConflictingMachineAssembly" xml:space="preserve">
    <value>Referenced assembly '{0}' targets a different processor.</value>
  </data>
  <data name="WRN_ConflictingMachineAssembly_Title" xml:space="preserve">
    <value>Referenced assembly targets a different processor</value>
  </data>
  <data name="ERR_CryptoHashFailed" xml:space="preserve">
    <value>Cryptographic failure while creating hashes.</value>
  </data>
  <data name="ERR_MissingNetModuleReference" xml:space="preserve">
    <value>Reference to '{0}' netmodule missing.</value>
  </data>
  <data name="ERR_NetModuleNameMustBeUnique" xml:space="preserve">
    <value>Module '{0}' is already defined in this assembly. Each module must have a unique filename.</value>
  </data>
  <data name="ERR_CantReadConfigFile" xml:space="preserve">
    <value>Cannot read config file '{0}' -- '{1}'</value>
  </data>
  <data name="ERR_EncNoPIAReference" xml:space="preserve">
    <value>Cannot continue since the edit includes a reference to an embedded type: '{0}'.</value>
  </data>
  <data name="ERR_EncReferenceToAddedMember" xml:space="preserve">
    <value>Member '{0}' added during the current debug session can only be accessed from within its declaring assembly '{1}'.</value>
  </data>
  <data name="ERR_MutuallyExclusiveOptions" xml:space="preserve">
    <value>Compilation options '{0}' and '{1}' can't both be specified at the same time.</value>
  </data>
  <data name="ERR_LinkedNetmoduleMetadataMustProvideFullPEImage" xml:space="preserve">
    <value>Linked netmodule metadata must provide a full PE image: '{0}'.</value>
  </data>
  <data name="ERR_BadPrefer32OnLib" xml:space="preserve">
    <value>/platform:anycpu32bitpreferred can only be used with /t:exe, /t:winexe and /t:appcontainerexe</value>
  </data>
  <data name="IDS_PathList" xml:space="preserve">
    <value>&lt;path list&gt;</value>
  </data>
  <data name="IDS_Text" xml:space="preserve">
    <value>&lt;text&gt;</value>
  </data>
  <data name="IDS_FeatureNullPropagatingOperator" xml:space="preserve">
    <value>null propagating operator</value>
  </data>
  <data name="IDS_FeatureExpressionBodiedMethod" xml:space="preserve">
    <value>expression-bodied method</value>
  </data>
  <data name="IDS_FeatureExpressionBodiedProperty" xml:space="preserve">
    <value>expression-bodied property</value>
  </data>
  <data name="IDS_FeatureExpressionBodiedIndexer" xml:space="preserve">
    <value>expression-bodied indexer</value>
  </data>
  <data name="IDS_FeatureAutoPropertyInitializer" xml:space="preserve">
    <value>auto property initializer</value>
  </data>
  <data name="IDS_Namespace1" xml:space="preserve">
    <value>&lt;namespace&gt;</value>
  </data>
  <data name="IDS_FeatureRefLocalsReturns" xml:space="preserve">
    <value>byref locals and returns</value>
  </data>
  <data name="IDS_FeatureReadOnlyReferences" xml:space="preserve">
    <value>readonly references</value>
  </data>
  <data name="IDS_FeatureRefStructs" xml:space="preserve">
    <value>ref structs</value>
  </data>
  <data name="IDS_FeatureRefConditional" xml:space="preserve">
    <value>ref conditional expression</value>
  </data>
  <data name="IDS_FeatureRefReassignment" xml:space="preserve">
    <value>ref reassignment</value>
  </data>
  <data name="IDS_FeatureRefFor" xml:space="preserve">
    <value>ref for-loop variables</value>
  </data>
  <data name="IDS_FeatureRefForEach" xml:space="preserve">
    <value>ref foreach iteration variables</value>
  </data>
  <data name="IDS_FeatureExtensibleFixedStatement" xml:space="preserve">
    <value>extensible fixed statement</value>
  </data>
  <data name="CompilationC" xml:space="preserve">
    <value>Compilation (C#): </value>
  </data>
  <data name="SyntaxNodeIsNotWithinSynt" xml:space="preserve">
    <value>Syntax node is not within syntax tree</value>
  </data>
  <data name="LocationMustBeProvided" xml:space="preserve">
    <value>Location must be provided in order to provide minimal type qualification.</value>
  </data>
  <data name="SyntaxTreeSemanticModelMust" xml:space="preserve">
    <value>SyntaxTreeSemanticModel must be provided in order to provide minimal type qualification.</value>
  </data>
  <data name="CantReferenceCompilationOf" xml:space="preserve">
    <value>Can't reference compilation of type '{0}' from {1} compilation.</value>
  </data>
  <data name="SyntaxTreeAlreadyPresent" xml:space="preserve">
    <value>Syntax tree already present</value>
  </data>
  <data name="SubmissionCanOnlyInclude" xml:space="preserve">
    <value>Submission can only include script code.</value>
  </data>
  <data name="SubmissionCanHaveAtMostOne" xml:space="preserve">
    <value>Submission can have at most one syntax tree.</value>
  </data>
  <data name="SyntaxTreeNotFoundToRemove" xml:space="preserve">
    <value>SyntaxTree is not part of the compilation, so it cannot be removed</value>
  </data>
  <data name="TreeMustHaveARootNodeWith" xml:space="preserve">
    <value>tree must have a root node with SyntaxKind.CompilationUnit</value>
  </data>
  <data name="TypeArgumentCannotBeNull" xml:space="preserve">
    <value>Type argument cannot be null</value>
  </data>
  <data name="WrongNumberOfTypeArguments" xml:space="preserve">
    <value>Wrong number of type arguments</value>
  </data>
  <data name="NameConflictForName" xml:space="preserve">
    <value>Name conflict for name {0}</value>
  </data>
  <data name="LookupOptionsHasInvalidCombo" xml:space="preserve">
    <value>LookupOptions has an invalid combination of options</value>
  </data>
  <data name="ItemsMustBeNonEmpty" xml:space="preserve">
    <value>items: must be non-empty</value>
  </data>
  <data name="UseVerbatimIdentifier" xml:space="preserve">
    <value>Use Microsoft.CodeAnalysis.CSharp.SyntaxFactory.Identifier or Microsoft.CodeAnalysis.CSharp.SyntaxFactory.VerbatimIdentifier to create identifier tokens.</value>
  </data>
  <data name="UseLiteralForTokens" xml:space="preserve">
    <value>Use Microsoft.CodeAnalysis.CSharp.SyntaxFactory.Literal to create character literal tokens.</value>
  </data>
  <data name="UseLiteralForNumeric" xml:space="preserve">
    <value>Use Microsoft.CodeAnalysis.CSharp.SyntaxFactory.Literal to create numeric literal tokens.</value>
  </data>
  <data name="ThisMethodCanOnlyBeUsedToCreateTokens" xml:space="preserve">
    <value>This method can only be used to create tokens - {0} is not a token kind.</value>
  </data>
  <data name="GenericParameterDefinition" xml:space="preserve">
    <value>Generic parameter is definition when expected to be reference {0}</value>
  </data>
  <data name="InvalidGetDeclarationNameMultipleDeclarators" xml:space="preserve">
    <value>Called GetDeclarationName for a declaration node that can possibly contain multiple variable declarators.</value>
  </data>
  <data name="TreeNotPartOfCompilation" xml:space="preserve">
    <value>tree not part of compilation</value>
  </data>
  <data name="PositionIsNotWithinSyntax" xml:space="preserve">
    <value>Position is not within syntax tree with full span {0}</value>
  </data>
  <data name="WRN_BadUILang" xml:space="preserve">
    <value>The language name '{0}' is invalid.</value>
  </data>
  <data name="WRN_BadUILang_Title" xml:space="preserve">
    <value>The language name is invalid</value>
  </data>
  <data name="ERR_UnsupportedTransparentIdentifierAccess" xml:space="preserve">
    <value>Transparent identifier member access failed for field '{0}' of '{1}'.  Does the data being queried implement the query pattern?</value>
  </data>
  <data name="ERR_ParamDefaultValueDiffersFromAttribute" xml:space="preserve">
    <value>The parameter has multiple distinct default values.</value>
  </data>
  <data name="ERR_FieldHasMultipleDistinctConstantValues" xml:space="preserve">
    <value>The field has multiple distinct constant values.</value>
  </data>
  <data name="WRN_UnqualifiedNestedTypeInCref" xml:space="preserve">
    <value>Within cref attributes, nested types of generic types should be qualified.</value>
  </data>
  <data name="WRN_UnqualifiedNestedTypeInCref_Title" xml:space="preserve">
    <value>Within cref attributes, nested types of generic types should be qualified</value>
  </data>
  <data name="NotACSharpSymbol" xml:space="preserve">
    <value>Not a C# symbol.</value>
  </data>
  <data name="HDN_UnusedUsingDirective" xml:space="preserve">
    <value>Unnecessary using directive.</value>
  </data>
  <data name="HDN_UnusedExternAlias" xml:space="preserve">
    <value>Unused extern alias.</value>
  </data>
  <data name="ElementsCannotBeNull" xml:space="preserve">
    <value>Elements cannot be null.</value>
  </data>
  <data name="IDS_LIB_ENV" xml:space="preserve">
    <value>LIB environment variable</value>
  </data>
  <data name="IDS_LIB_OPTION" xml:space="preserve">
    <value>/LIB option</value>
  </data>
  <data name="IDS_REFERENCEPATH_OPTION" xml:space="preserve">
    <value>/REFERENCEPATH option</value>
  </data>
  <data name="IDS_DirectoryDoesNotExist" xml:space="preserve">
    <value>directory does not exist</value>
  </data>
  <data name="IDS_DirectoryHasInvalidPath" xml:space="preserve">
    <value>path is too long or invalid</value>
  </data>
  <data name="WRN_NoRuntimeMetadataVersion" xml:space="preserve">
    <value>No value for RuntimeMetadataVersion found. No assembly containing System.Object was found nor was a value for RuntimeMetadataVersion specified through options.</value>
  </data>
  <data name="WRN_NoRuntimeMetadataVersion_Title" xml:space="preserve">
    <value>No value for RuntimeMetadataVersion found</value>
  </data>
  <data name="WrongSemanticModelType" xml:space="preserve">
    <value>Expected a {0} SemanticModel.</value>
  </data>
  <data name="IDS_FeatureLambda" xml:space="preserve">
    <value>lambda expression</value>
  </data>
  <data name="ERR_FeatureNotAvailableInVersion1" xml:space="preserve">
    <value>Feature '{0}' is not available in C# 1. Please use language version {1} or greater.</value>
  </data>
  <data name="ERR_FeatureNotAvailableInVersion2" xml:space="preserve">
    <value>Feature '{0}' is not available in C# 2. Please use language version {1} or greater.</value>
  </data>
  <data name="ERR_FeatureNotAvailableInVersion3" xml:space="preserve">
    <value>Feature '{0}' is not available in C# 3. Please use language version {1} or greater.</value>
  </data>
  <data name="ERR_FeatureNotAvailableInVersion4" xml:space="preserve">
    <value>Feature '{0}' is not available in C# 4. Please use language version {1} or greater.</value>
  </data>
  <data name="ERR_FeatureNotAvailableInVersion5" xml:space="preserve">
    <value>Feature '{0}' is not available in C# 5. Please use language version {1} or greater.</value>
  </data>
  <data name="ERR_FeatureNotAvailableInVersion6" xml:space="preserve">
    <value>Feature '{0}' is not available in C# 6. Please use language version {1} or greater.</value>
  </data>
  <data name="ERR_FeatureNotAvailableInVersion7" xml:space="preserve">
    <value>Feature '{0}' is not available in C# 7.0. Please use language version {1} or greater.</value>
  </data>
  <data name="ERR_FeatureIsExperimental" xml:space="preserve">
    <value>Feature '{0}' is experimental and unsupported; use '/features:{1}' to enable.</value>
  </data>
  <data name="ERR_FeatureIsUnimplemented" xml:space="preserve">
    <value>Feature '{0}' is not implemented in this compiler.</value>
  </data>
  <data name="IDS_VersionExperimental" xml:space="preserve">
    <value>'experimental'</value>
  </data>
  <data name="PositionNotWithinTree" xml:space="preserve">
    <value>Position must be within span of the syntax tree.</value>
  </data>
  <data name="SpeculatedSyntaxNodeCannotBelongToCurrentCompilation" xml:space="preserve">
    <value>Syntax node to be speculated cannot belong to a syntax tree from the current compilation.</value>
  </data>
  <data name="ChainingSpeculativeModelIsNotSupported" xml:space="preserve">
    <value>Chaining speculative semantic model is not supported. You should create a speculative model from the non-speculative ParentModel.</value>
  </data>
  <data name="IDS_ToolName" xml:space="preserve">
    <value>Microsoft (R) Visual C# Compiler</value>
  </data>
  <data name="IDS_LogoLine1" xml:space="preserve">
    <value>{0} version {1}</value>
  </data>
  <data name="IDS_LogoLine2" xml:space="preserve">
    <value>Copyright (C) Microsoft Corporation. All rights reserved.</value>
  </data>
  <data name="IDS_LangVersions" xml:space="preserve">
    <value>Supported language versions:</value>
  </data>
  <data name="IDS_CSCHelp" xml:space="preserve">
    <value>
                             Visual C# Compiler Options

                       - OUTPUT FILES -
-out:&lt;file&gt;                   Specify output file name (default: base name of
                              file with main class or first file)
-target:exe                   Build a console executable (default) (Short
                              form: -t:exe)
-target:winexe                Build a Windows executable (Short form:
                              -t:winexe)
-target:library               Build a library (Short form: -t:library)
-target:module                Build a module that can be added to another
                              assembly (Short form: -t:module)
-target:appcontainerexe       Build an Appcontainer executable (Short form:
                              -t:appcontainerexe)
-target:winmdobj              Build a Windows Runtime intermediate file that
                              is consumed by WinMDExp (Short form: -t:winmdobj)
-doc:&lt;file&gt;                   XML Documentation file to generate
-refout:&lt;file&gt;                Reference assembly output to generate
-platform:&lt;string&gt;            Limit which platforms this code can run on: x86,
                              Itanium, x64, arm, arm64, anycpu32bitpreferred, or
                              anycpu. The default is anycpu.

                       - INPUT FILES -
-recurse:&lt;wildcard&gt;           Include all files in the current directory and
                              subdirectories according to the wildcard
                              specifications
-reference:&lt;alias&gt;=&lt;file&gt;     Reference metadata from the specified assembly
                              file using the given alias (Short form: -r)
-reference:&lt;file list&gt;        Reference metadata from the specified assembly
                              files (Short form: -r)
-addmodule:&lt;file list&gt;        Link the specified modules into this assembly
-link:&lt;file list&gt;             Embed metadata from the specified interop
                              assembly files (Short form: -l)
-analyzer:&lt;file list&gt;         Run the analyzers from this assembly
                              (Short form: -a)
-additionalfile:&lt;file list&gt;   Additional files that don't directly affect code
                              generation but may be used by analyzers for producing
                              errors or warnings.
-embed                        Embed all source files in the PDB.
-embed:&lt;file list&gt;            Embed specific files in the PDB.

                       - RESOURCES -
-win32res:&lt;file&gt;              Specify a Win32 resource file (.res)
-win32icon:&lt;file&gt;             Use this icon for the output
-win32manifest:&lt;file&gt;         Specify a Win32 manifest file (.xml)
-nowin32manifest              Do not include the default Win32 manifest
-resource:&lt;resinfo&gt;           Embed the specified resource (Short form: -res)
-linkresource:&lt;resinfo&gt;       Link the specified resource to this assembly
                              (Short form: -linkres) Where the resinfo format
                              is &lt;file&gt;[,&lt;string name&gt;[,public|private]]

                       - CODE GENERATION -
-debug[+|-]                   Emit debugging information
-debug:{full|pdbonly|portable|embedded}
                              Specify debugging type ('full' is default,
                              'portable' is a cross-platform format,
                              'embedded' is a cross-platform format embedded into
                              the target .dll or .exe)
-optimize[+|-]                Enable optimizations (Short form: -o)
-deterministic                Produce a deterministic assembly
                              (including module version GUID and timestamp)
-refonly                      Produce a reference assembly in place of the main output
-instrument:TestCoverage      Produce an assembly instrumented to collect
                              coverage information
-sourcelink:&lt;file&gt;            Source link info to embed into PDB.

                       - ERRORS AND WARNINGS -
-warnaserror[+|-]             Report all warnings as errors
-warnaserror[+|-]:&lt;warn list&gt; Report specific warnings as errors
-warn:&lt;n&gt;                     Set warning level (0-4) (Short form: -w)
-nowarn:&lt;warn list&gt;           Disable specific warning messages
-ruleset:&lt;file&gt;               Specify a ruleset file that disables specific
                              diagnostics.
-errorlog:&lt;file&gt;[,version=&lt;sarif_version&gt;]
                              Specify a file to log all compiler and analyzer
                              diagnostics.
                              sarif_version:{1|1.0|1.0.0|2|2.1|2.1.0} Default is 1.
-reportanalyzer               Report additional analyzer information, such as
                              execution time.

                       - LANGUAGE -
-checked[+|-]                 Generate overflow checks
-unsafe[+|-]                  Allow 'unsafe' code
-define:&lt;symbol list&gt;         Define conditional compilation symbol(s) (Short
                              form: -d)
-langversion:?                Display the allowed values for language version
-langversion:&lt;string&gt;         Specify language version such as
                              `latest` (latest version, including minor versions),
                              `default` (same as `latest`),
                              `latestmajor` (latest version, excluding minor versions),
                              `preview` (latest version, including features in unsupported preview),
                              or specific versions like `6` or `7.1`
-nullable[+|-]                Specify nullable context option enable|disable.
-nullable:{enable|disable|warnings|annotations}
                              Specify nullable context option enable|disable|warnings|annotations.

                       - SECURITY -
-delaysign[+|-]               Delay-sign the assembly using only the public
                              portion of the strong name key
-publicsign[+|-]              Public-sign the assembly using only the public
                              portion of the strong name key
-keyfile:&lt;file&gt;               Specify a strong name key file
-keycontainer:&lt;string&gt;        Specify a strong name key container
-highentropyva[+|-]           Enable high-entropy ASLR

                       - MISCELLANEOUS -
@&lt;file&gt;                       Read response file for more options
-help                         Display this usage message (Short form: -?)
-nologo                       Suppress compiler copyright message
-noconfig                     Do not auto include CSC.RSP file
-parallel[+|-]                Concurrent build.
-version                      Display the compiler version number and exit.

                       - ADVANCED -
-baseaddress:&lt;address&gt;        Base address for the library to be built
-checksumalgorithm:&lt;alg&gt;      Specify algorithm for calculating source file
                              checksum stored in PDB. Supported values are:
                              SHA1 or SHA256 (default).
-codepage:&lt;n&gt;                 Specify the codepage to use when opening source
                              files
-utf8output                   Output compiler messages in UTF-8 encoding
-main:&lt;type&gt;                  Specify the type that contains the entry point
                              (ignore all other possible entry points) (Short
                              form: -m)
-fullpaths                    Compiler generates fully qualified paths
-filealign:&lt;n&gt;                Specify the alignment used for output file
                              sections
-pathmap:&lt;K1&gt;=&lt;V1&gt;,&lt;K2&gt;=&lt;V2&gt;,...
                              Specify a mapping for source path names output by
                              the compiler.
-pdb:&lt;file&gt;                   Specify debug information file name (default:
                              output file name with .pdb extension)
-errorendlocation             Output line and column of the end location of
                              each error
-preferreduilang              Specify the preferred output language name.
-nosdkpath                    Disable searching the default SDK path for standard library assemblies.
-nostdlib[+|-]                Do not reference standard library (mscorlib.dll)
-subsystemversion:&lt;string&gt;    Specify subsystem version of this assembly
-lib:&lt;file list&gt;              Specify additional directories to search in for
                              references
-errorreport:&lt;string&gt;         Specify how to handle internal compiler errors:
                              prompt, send, queue, or none. The default is
                              queue.
-appconfig:&lt;file&gt;             Specify an application configuration file
                              containing assembly binding settings
-moduleassemblyname:&lt;string&gt;  Name of the assembly which this module will be
                              a part of
-modulename:&lt;string&gt;          Specify the name of the source module
</value>
    <comment>Visual C# Compiler Options</comment>
  </data>
  <data name="ERR_ComImportWithInitializers" xml:space="preserve">
    <value>'{0}': a class with the ComImport attribute cannot specify field initializers.</value>
  </data>
  <data name="WRN_PdbLocalNameTooLong" xml:space="preserve">
    <value>Local name '{0}' is too long for PDB.  Consider shortening or compiling without /debug.</value>
  </data>
  <data name="WRN_PdbLocalNameTooLong_Title" xml:space="preserve">
    <value>Local name is too long for PDB</value>
  </data>
  <data name="ERR_RetNoObjectRequiredLambda" xml:space="preserve">
    <value>Anonymous function converted to a void returning delegate cannot return a value</value>
  </data>
  <data name="ERR_TaskRetNoObjectRequiredLambda" xml:space="preserve">
    <value>Async lambda expression converted to a 'Task' returning delegate cannot return a value. Did you intend to return 'Task&lt;T&gt;'?</value>
  </data>
  <data name="WRN_AnalyzerCannotBeCreated" xml:space="preserve">
    <value>An instance of analyzer {0} cannot be created from {1} : {2}.</value>
  </data>
  <data name="WRN_AnalyzerCannotBeCreated_Title" xml:space="preserve">
    <value>An analyzer instance cannot be created</value>
  </data>
  <data name="WRN_NoAnalyzerInAssembly" xml:space="preserve">
    <value>The assembly {0} does not contain any analyzers.</value>
  </data>
  <data name="WRN_NoAnalyzerInAssembly_Title" xml:space="preserve">
    <value>Assembly does not contain any analyzers</value>
  </data>
  <data name="WRN_UnableToLoadAnalyzer" xml:space="preserve">
    <value>Unable to load Analyzer assembly {0} : {1}</value>
  </data>
  <data name="WRN_UnableToLoadAnalyzer_Title" xml:space="preserve">
    <value>Unable to load Analyzer assembly</value>
  </data>
  <data name="INF_UnableToLoadSomeTypesInAnalyzer" xml:space="preserve">
    <value>Skipping some types in analyzer assembly {0} due to a ReflectionTypeLoadException : {1}.</value>
  </data>
  <data name="ERR_CantReadRulesetFile" xml:space="preserve">
    <value>Error reading ruleset file {0} - {1}</value>
  </data>
  <data name="ERR_BadPdbData" xml:space="preserve">
    <value>Error reading debug information for '{0}'</value>
  </data>
  <data name="IDS_OperationCausedStackOverflow" xml:space="preserve">
    <value>Operation caused a stack overflow.</value>
  </data>
  <data name="WRN_IdentifierOrNumericLiteralExpected" xml:space="preserve">
    <value>Expected identifier or numeric literal.</value>
  </data>
  <data name="WRN_IdentifierOrNumericLiteralExpected_Title" xml:space="preserve">
    <value>Expected identifier or numeric literal</value>
  </data>
  <data name="ERR_InitializerOnNonAutoProperty" xml:space="preserve">
    <value>Only auto-implemented properties can have initializers.</value>
  </data>
  <data name="ERR_AutoPropertyMustHaveGetAccessor" xml:space="preserve">
    <value>Auto-implemented properties must have get accessors.</value>
  </data>
  <data name="ERR_AutoPropertyMustOverrideSet" xml:space="preserve">
    <value>Auto-implemented properties must override all accessors of the overridden property.</value>
  </data>
  <data name="ERR_InitializerInStructWithoutExplicitConstructor" xml:space="preserve">
    <value>Structs without explicit constructors cannot contain members with initializers.</value>
  </data>
  <data name="ERR_EncodinglessSyntaxTree" xml:space="preserve">
    <value>Cannot emit debug information for a source text without encoding.</value>
  </data>
  <data name="ERR_BlockBodyAndExpressionBody" xml:space="preserve">
    <value>Block bodies and expression bodies cannot both be provided.</value>
  </data>
  <data name="ERR_SwitchFallOut" xml:space="preserve">
    <value>Control cannot fall out of switch from final case label ('{0}')</value>
  </data>
  <data name="ERR_UnexpectedBoundGenericName" xml:space="preserve">
    <value>Type arguments are not allowed in the nameof operator.</value>
  </data>
  <data name="ERR_NullPropagatingOpInExpressionTree" xml:space="preserve">
    <value>An expression tree lambda may not contain a null propagating operator.</value>
  </data>
  <data name="ERR_DictionaryInitializerInExpressionTree" xml:space="preserve">
    <value>An expression tree lambda may not contain a dictionary initializer.</value>
  </data>
  <data name="ERR_ExtensionCollectionElementInitializerInExpressionTree" xml:space="preserve">
    <value>An extension Add method is not supported for a collection initializer in an expression lambda.</value>
  </data>
  <data name="IDS_FeatureNameof" xml:space="preserve">
    <value>nameof operator</value>
  </data>
  <data name="IDS_FeatureDictionaryInitializer" xml:space="preserve">
    <value>dictionary initializer</value>
  </data>
  <data name="ERR_UnclosedExpressionHole" xml:space="preserve">
    <value>Missing close delimiter '}' for interpolated expression started with '{'.</value>
  </data>
  <data name="ERR_SingleLineCommentInExpressionHole" xml:space="preserve">
    <value>A single-line comment may not be used in an interpolated string.</value>
  </data>
  <data name="ERR_InsufficientStack" xml:space="preserve">
    <value>An expression is too long or complex to compile</value>
  </data>
  <data name="ERR_ExpressionHasNoName" xml:space="preserve">
    <value>Expression does not have a name.</value>
  </data>
  <data name="ERR_SubexpressionNotInNameof" xml:space="preserve">
    <value>Sub-expression cannot be used in an argument to nameof.</value>
  </data>
  <data name="ERR_AliasQualifiedNameNotAnExpression" xml:space="preserve">
    <value>An alias-qualified name is not an expression.</value>
  </data>
  <data name="ERR_NameofMethodGroupWithTypeParameters" xml:space="preserve">
    <value>Type parameters are not allowed on a method group as an argument to 'nameof'.</value>
  </data>
  <data name="NoNoneSearchCriteria" xml:space="preserve">
    <value>SearchCriteria is expected.</value>
  </data>
  <data name="ERR_InvalidAssemblyCulture" xml:space="preserve">
    <value>Assembly culture strings may not contain embedded NUL characters.</value>
  </data>
  <data name="IDS_FeatureUsingStatic" xml:space="preserve">
    <value>using static</value>
  </data>
  <data name="IDS_FeatureInterpolatedStrings" xml:space="preserve">
    <value>interpolated strings</value>
  </data>
  <data name="IDS_FeatureAltInterpolatedVerbatimStrings" xml:space="preserve">
    <value>alternative interpolated verbatim strings</value>
  </data>
  <data name="IDS_AwaitInCatchAndFinally" xml:space="preserve">
    <value>await in catch blocks and finally blocks</value>
  </data>
  <data name="IDS_FeatureBinaryLiteral" xml:space="preserve">
    <value>binary literals</value>
  </data>
  <data name="IDS_FeatureDigitSeparator" xml:space="preserve">
    <value>digit separators</value>
  </data>
  <data name="IDS_FeatureLocalFunctions" xml:space="preserve">
    <value>local functions</value>
  </data>
  <data name="ERR_UnescapedCurly" xml:space="preserve">
    <value>A '{0}' character must be escaped (by doubling) in an interpolated string.</value>
  </data>
  <data name="ERR_EscapedCurly" xml:space="preserve">
    <value>A '{0}' character may only be escaped by doubling '{0}{0}' in an interpolated string.</value>
  </data>
  <data name="ERR_TrailingWhitespaceInFormatSpecifier" xml:space="preserve">
    <value>A format specifier may not contain trailing whitespace.</value>
  </data>
  <data name="ERR_EmptyFormatSpecifier" xml:space="preserve">
    <value>Empty format specifier.</value>
  </data>
  <data name="ERR_ErrorInReferencedAssembly" xml:space="preserve">
    <value>There is an error in a referenced assembly '{0}'.</value>
  </data>
  <data name="ERR_ExpressionOrDeclarationExpected" xml:space="preserve">
    <value>Expression or declaration statement expected.</value>
  </data>
  <data name="ERR_NameofExtensionMethod" xml:space="preserve">
    <value>Extension method groups are not allowed as an argument to 'nameof'.</value>
  </data>
  <data name="WRN_AlignmentMagnitude" xml:space="preserve">
    <value>Alignment value {0} has a magnitude greater than {1} and may result in a large formatted string.</value>
  </data>
  <data name="HDN_UnusedExternAlias_Title" xml:space="preserve">
    <value>Unused extern alias</value>
  </data>
  <data name="HDN_UnusedUsingDirective_Title" xml:space="preserve">
    <value>Unnecessary using directive</value>
  </data>
  <data name="INF_UnableToLoadSomeTypesInAnalyzer_Title" xml:space="preserve">
    <value>Skip loading types in analyzer assembly that fail due to a ReflectionTypeLoadException</value>
  </data>
  <data name="WRN_AlignmentMagnitude_Title" xml:space="preserve">
    <value>Alignment value has a magnitude that may result in a large formatted string</value>
  </data>
  <data name="ERR_ConstantStringTooLong" xml:space="preserve">
    <value>Length of String constant resulting from concatenation exceeds System.Int32.MaxValue.  Try splitting the string into multiple constants.</value>
  </data>
  <data name="ERR_TupleTooFewElements" xml:space="preserve">
    <value>Tuple must contain at least two elements.</value>
  </data>
  <data name="ERR_DebugEntryPointNotSourceMethodDefinition" xml:space="preserve">
    <value>Debug entry point must be a definition of a method declared in the current compilation.</value>
  </data>
  <data name="ERR_LoadDirectiveOnlyAllowedInScripts" xml:space="preserve">
    <value>#load is only allowed in scripts</value>
  </data>
  <data name="ERR_PPLoadFollowsToken" xml:space="preserve">
    <value>Cannot use #load after first token in file</value>
  </data>
  <data name="CouldNotFindFile" xml:space="preserve">
    <value>Could not find file.</value>
    <comment>File path referenced in source (#load) could not be resolved.</comment>
  </data>
  <data name="SyntaxTreeFromLoadNoRemoveReplace" xml:space="preserve">
    <value>SyntaxTree resulted from a #load directive and cannot be removed or replaced directly.</value>
  </data>
  <data name="ERR_SourceFileReferencesNotSupported" xml:space="preserve">
    <value>Source file references are not supported.</value>
  </data>
  <data name="ERR_InvalidPathMap" xml:space="preserve">
    <value>The pathmap option was incorrectly formatted.</value>
  </data>
  <data name="ERR_InvalidReal" xml:space="preserve">
    <value>Invalid real literal.</value>
  </data>
  <data name="ERR_AutoPropertyCannotBeRefReturning" xml:space="preserve">
    <value>Auto-implemented properties cannot return by reference</value>
  </data>
  <data name="ERR_RefPropertyMustHaveGetAccessor" xml:space="preserve">
    <value>Properties which return by reference must have a get accessor</value>
  </data>
  <data name="ERR_RefPropertyCannotHaveSetAccessor" xml:space="preserve">
    <value>Properties which return by reference cannot have set accessors</value>
  </data>
  <data name="ERR_CantChangeRefReturnOnOverride" xml:space="preserve">
    <value>'{0}' must match by reference return of overridden member '{1}'</value>
  </data>
  <data name="ERR_MustNotHaveRefReturn" xml:space="preserve">
    <value>By-reference returns may only be used in methods that return by reference</value>
  </data>
  <data name="ERR_MustHaveRefReturn" xml:space="preserve">
    <value>By-value returns may only be used in methods that return by value</value>
  </data>
  <data name="ERR_RefReturnMustHaveIdentityConversion" xml:space="preserve">
    <value>The return expression must be of type '{0}' because this method returns by reference</value>
  </data>
  <data name="ERR_CloseUnimplementedInterfaceMemberWrongRefReturn" xml:space="preserve">
    <value>'{0}' does not implement interface member '{1}'. '{2}' cannot implement '{1}' because it does not have matching return by reference.</value>
  </data>
  <data name="ERR_BadIteratorReturnRef" xml:space="preserve">
    <value>The body of '{0}' cannot be an iterator block because '{0}' returns by reference</value>
  </data>
  <data name="ERR_BadRefReturnExpressionTree" xml:space="preserve">
    <value>Lambda expressions that return by reference cannot be converted to expression trees</value>
  </data>
  <data name="ERR_RefReturningCallInExpressionTree" xml:space="preserve">
    <value>An expression tree lambda may not contain a call to a method, property, or indexer that returns by reference</value>
  </data>
  <data name="ERR_RefReturnLvalueExpected" xml:space="preserve">
    <value>An expression cannot be used in this context because it may not be passed or returned by reference</value>
  </data>
  <data name="ERR_RefReturnNonreturnableLocal" xml:space="preserve">
    <value>Cannot return '{0}' by reference because it was initialized to a value that cannot be returned by reference</value>
  </data>
  <data name="ERR_RefReturnNonreturnableLocal2" xml:space="preserve">
    <value>Cannot return by reference a member of '{0}' because it was initialized to a value that cannot be returned by reference</value>
  </data>
  <data name="ERR_RefReturnReadonlyLocal" xml:space="preserve">
    <value>Cannot return '{0}' by reference because it is read-only</value>
  </data>
  <data name="ERR_RefReturnRangeVariable" xml:space="preserve">
    <value>Cannot return the range variable '{0}' by reference</value>
  </data>
  <data name="ERR_RefReturnReadonlyLocalCause" xml:space="preserve">
    <value>Cannot return '{0}' by reference because it is a '{1}'</value>
  </data>
  <data name="ERR_RefReturnReadonlyLocal2Cause" xml:space="preserve">
    <value>Cannot return fields of '{0}' by reference because it is a '{1}'</value>
  </data>
  <data name="ERR_RefReturnReadonly" xml:space="preserve">
    <value>A readonly field cannot be returned by writable reference</value>
  </data>
  <data name="ERR_RefReturnReadonlyStatic" xml:space="preserve">
    <value>A static readonly field cannot be returned by writable reference</value>
  </data>
  <data name="ERR_RefReturnReadonly2" xml:space="preserve">
    <value>Members of readonly field '{0}' cannot be returned by writable reference</value>
  </data>
  <data name="ERR_RefReturnReadonlyStatic2" xml:space="preserve">
    <value>Fields of static readonly field '{0}' cannot be returned by writable reference</value>
  </data>
  <data name="ERR_RefReturnParameter" xml:space="preserve">
    <value>Cannot return a parameter by reference '{0}' because it is not a ref or out parameter</value>
  </data>
  <data name="ERR_RefReturnParameter2" xml:space="preserve">
    <value>Cannot return by reference a member of parameter '{0}' because it is not a ref or out parameter</value>
  </data>
  <data name="ERR_RefReturnLocal" xml:space="preserve">
    <value>Cannot return local '{0}' by reference because it is not a ref local</value>
  </data>
  <data name="ERR_RefReturnLocal2" xml:space="preserve">
    <value>Cannot return a member of local '{0}' by reference because it is not a ref local</value>
  </data>
  <data name="ERR_RefReturnStructThis" xml:space="preserve">
    <value>Struct members cannot return 'this' or other instance members by reference</value>
  </data>
  <data name="ERR_EscapeOther" xml:space="preserve">
    <value>Expression cannot be used in this context because it may indirectly expose variables outside of their declaration scope</value>
  </data>
  <data name="ERR_EscapeLocal" xml:space="preserve">
    <value>Cannot use local '{0}' in this context because it may expose referenced variables outside of their declaration scope</value>
  </data>
  <data name="ERR_EscapeCall" xml:space="preserve">
    <value>Cannot use a result of '{0}' in this context because it may expose variables referenced by parameter '{1}' outside of their declaration scope</value>
  </data>
  <data name="ERR_EscapeCall2" xml:space="preserve">
    <value>Cannot use a member of result of '{0}' in this context because it may expose variables referenced by parameter '{1}' outside of their declaration scope</value>
  </data>
  <data name="ERR_CallArgMixing" xml:space="preserve">
    <value>This combination of arguments to '{0}' is disallowed because it may expose variables referenced by parameter '{1}' outside of their declaration scope</value>
  </data>
  <data name="ERR_MismatchedRefEscapeInTernary" xml:space="preserve">
    <value>Branches of a ref conditional operator cannot refer to variables with incompatible declaration scopes</value>
  </data>
  <data name="ERR_EscapeStackAlloc" xml:space="preserve">
    <value>A result of a stackalloc expression of type '{0}' cannot be used in this context because it may be exposed outside of the containing method</value>
  </data>
  <data name="ERR_InitializeByValueVariableWithReference" xml:space="preserve">
    <value>Cannot initialize a by-value variable with a reference</value>
  </data>
  <data name="ERR_InitializeByReferenceVariableWithValue" xml:space="preserve">
    <value>Cannot initialize a by-reference variable with a value</value>
  </data>
  <data name="ERR_RefAssignmentMustHaveIdentityConversion" xml:space="preserve">
    <value>The expression must be of type '{0}' because it is being assigned by reference</value>
  </data>
  <data name="ERR_ByReferenceVariableMustBeInitialized" xml:space="preserve">
    <value>A declaration of a by-reference variable must have an initializer</value>
  </data>
  <data name="ERR_AnonDelegateCantUseLocal" xml:space="preserve">
    <value>Cannot use ref local '{0}' inside an anonymous method, lambda expression, or query expression</value>
  </data>
  <data name="ERR_BadIteratorLocalType" xml:space="preserve">
    <value>Iterators cannot have by-reference locals</value>
  </data>
  <data name="ERR_BadAsyncLocalType" xml:space="preserve">
    <value>Async methods cannot have by-reference locals</value>
  </data>
  <data name="ERR_RefReturningCallAndAwait" xml:space="preserve">
    <value>'await' cannot be used in an expression containing a call to '{0}' because it returns by reference</value>
  </data>
  <data name="ERR_RefConditionalAndAwait" xml:space="preserve">
    <value>'await' cannot be used in an expression containing a ref conditional operator</value>
  </data>
  <data name="ERR_RefConditionalNeedsTwoRefs" xml:space="preserve">
    <value>Both conditional operator values must be ref values or neither may be a ref value</value>
  </data>
  <data name="ERR_RefConditionalDifferentTypes" xml:space="preserve">
    <value>The expression must be of type '{0}' to match the alternative ref value</value>
  </data>
  <data name="ERR_ExpressionTreeContainsLocalFunction" xml:space="preserve">
    <value>An expression tree may not contain a reference to a local function</value>
  </data>
  <data name="ERR_DynamicLocalFunctionParamsParameter" xml:space="preserve">
    <value>Cannot pass argument with dynamic type to params parameter '{0}' of local function '{1}'.</value>
  </data>
  <data name="SyntaxTreeIsNotASubmission" xml:space="preserve">
    <value>Syntax tree should be created from a submission.</value>
  </data>
  <data name="ERR_TooManyUserStrings" xml:space="preserve">
    <value>Combined length of user strings used by the program exceeds allowed limit. Try to decrease use of string literals.</value>
  </data>
  <data name="ERR_PatternNullableType" xml:space="preserve">
    <value>It is not legal to use nullable type '{0}' in a pattern; use the underlying type '{1}' instead.</value>
  </data>
  <data name="ERR_IsNullableType" xml:space="preserve">
    <value>It is not legal to use nullable reference type '{0}?' in an is-type expression; use the underlying type '{0}' instead.</value>
  </data>
  <data name="ERR_AsNullableType" xml:space="preserve">
    <value>It is not legal to use nullable reference type '{0}?' in an as expression; use the underlying type '{0}' instead.</value>
  </data>
  <data name="ERR_BadPatternExpression" xml:space="preserve">
    <value>Invalid operand for pattern match; value required, but found '{0}'.</value>
  </data>
  <data name="ERR_PeWritingFailure" xml:space="preserve">
    <value>An error occurred while writing the output file: {0}.</value>
  </data>
  <data name="ERR_TupleDuplicateElementName" xml:space="preserve">
    <value>Tuple element names must be unique.</value>
  </data>
  <data name="ERR_TupleReservedElementName" xml:space="preserve">
    <value>Tuple element name '{0}' is only allowed at position {1}.</value>
  </data>
  <data name="ERR_TupleReservedElementNameAnyPosition" xml:space="preserve">
    <value>Tuple element name '{0}' is disallowed at any position.</value>
  </data>
  <data name="ERR_PredefinedTypeMemberNotFoundInAssembly" xml:space="preserve">
    <value>Member '{0}' was not found on type '{1}' from assembly '{2}'.</value>
  </data>
  <data name="IDS_FeatureTuples" xml:space="preserve">
    <value>tuples</value>
  </data>
  <data name="ERR_MissingDeconstruct" xml:space="preserve">
    <value>No suitable 'Deconstruct' instance or extension method was found for type '{0}', with {1} out parameters and a void return type.</value>
  </data>
  <data name="ERR_DeconstructRequiresExpression" xml:space="preserve">
    <value>Deconstruct assignment requires an expression with a type on the right-hand-side.</value>
  </data>
  <data name="ERR_SwitchExpressionValueExpected" xml:space="preserve">
    <value>The switch expression must be a value; found '{0}'.</value>
  </data>
  <data name="ERR_SwitchCaseSubsumed" xml:space="preserve">
    <value>The switch case has already been handled by a previous case.</value>
  </data>
  <data name="ERR_SwitchArmSubsumed" xml:space="preserve">
    <value>The pattern has already been handled by a previous arm of the switch expression.</value>
  </data>
  <data name="ERR_PatternWrongType" xml:space="preserve">
    <value>An expression of type '{0}' cannot be handled by a pattern of type '{1}'.</value>
  </data>
  <data name="ERR_ConstantPatternVsOpenType" xml:space="preserve">
    <value>An expression of type '{0}' cannot be handled by a pattern of type '{1}'. Please use language version '{2}' or greater to match an open type with a constant pattern.</value>
  </data>
  <data name="WRN_AttributeIgnoredWhenPublicSigning" xml:space="preserve">
    <value>Attribute '{0}' is ignored when public signing is specified.</value>
  </data>
  <data name="WRN_AttributeIgnoredWhenPublicSigning_Title" xml:space="preserve">
    <value>Attribute is ignored when public signing is specified.</value>
  </data>
  <data name="ERR_OptionMustBeAbsolutePath" xml:space="preserve">
    <value>Option '{0}' must be an absolute path.</value>
  </data>
  <data name="ERR_ConversionNotTupleCompatible" xml:space="preserve">
    <value>Tuple with {0} elements cannot be converted to type '{1}'.</value>
  </data>
  <data name="IDS_FeatureOutVar" xml:space="preserve">
    <value>out variable declaration</value>
  </data>
  <data name="ERR_ImplicitlyTypedOutVariableUsedInTheSameArgumentList" xml:space="preserve">
    <value>Reference to an implicitly-typed out variable '{0}' is not permitted in the same argument list.</value>
  </data>
  <data name="ERR_TypeInferenceFailedForImplicitlyTypedOutVariable" xml:space="preserve">
    <value>Cannot infer the type of implicitly-typed out variable '{0}'.</value>
  </data>
  <data name="ERR_TypeInferenceFailedForImplicitlyTypedDeconstructionVariable" xml:space="preserve">
    <value>Cannot infer the type of implicitly-typed deconstruction variable '{0}'.</value>
  </data>
  <data name="ERR_DiscardTypeInferenceFailed" xml:space="preserve">
    <value>Cannot infer the type of implicitly-typed discard.</value>
  </data>
  <data name="ERR_DeconstructWrongCardinality" xml:space="preserve">
    <value>Cannot deconstruct a tuple of '{0}' elements into '{1}' variables.</value>
  </data>
  <data name="ERR_CannotDeconstructDynamic" xml:space="preserve">
    <value>Cannot deconstruct dynamic objects.</value>
  </data>
  <data name="ERR_DeconstructTooFewElements" xml:space="preserve">
    <value>Deconstruction must contain at least two variables.</value>
  </data>
  <data name="WRN_TupleLiteralNameMismatch" xml:space="preserve">
    <value>The tuple element name '{0}' is ignored because a different name or no name is specified by the target type '{1}'.</value>
  </data>
  <data name="WRN_TupleLiteralNameMismatch_Title" xml:space="preserve">
    <value>The tuple element name is ignored because a different name or no name is specified by the assignment target.</value>
  </data>
  <data name="WRN_TupleBinopLiteralNameMismatch" xml:space="preserve">
    <value>The tuple element name '{0}' is ignored because a different name or no name is specified on the other side of the tuple == or != operator.</value>
  </data>
  <data name="WRN_TupleBinopLiteralNameMismatch_Title" xml:space="preserve">
    <value>The tuple element name is ignored because a different name or no name is specified on the other side of the tuple == or != operator.</value>
  </data>
  <data name="ERR_PredefinedValueTupleTypeMustBeStruct" xml:space="preserve">
    <value>Predefined type '{0}' must be a struct.</value>
  </data>
  <data name="ERR_NewWithTupleTypeSyntax" xml:space="preserve">
    <value>'new' cannot be used with tuple type. Use a tuple literal expression instead.</value>
  </data>
  <data name="ERR_DeconstructionVarFormDisallowsSpecificType" xml:space="preserve">
    <value>Deconstruction 'var (...)' form disallows a specific type for 'var'.</value>
  </data>
  <data name="ERR_TupleElementNamesAttributeMissing" xml:space="preserve">
    <value>Cannot define a class or member that utilizes tuples because the compiler required type '{0}' cannot be found. Are you missing a reference?</value>
  </data>
  <data name="ERR_ExplicitTupleElementNamesAttribute" xml:space="preserve">
    <value>Cannot reference 'System.Runtime.CompilerServices.TupleElementNamesAttribute' explicitly. Use the tuple syntax to define tuple names.</value>
  </data>
  <data name="ERR_ExpressionTreeContainsOutVariable" xml:space="preserve">
    <value>An expression tree may not contain an out argument variable declaration.</value>
  </data>
  <data name="ERR_ExpressionTreeContainsDiscard" xml:space="preserve">
    <value>An expression tree may not contain a discard.</value>
  </data>
  <data name="ERR_ExpressionTreeContainsIsMatch" xml:space="preserve">
    <value>An expression tree may not contain an 'is' pattern-matching operator.</value>
  </data>
  <data name="ERR_ExpressionTreeContainsTupleLiteral" xml:space="preserve">
    <value>An expression tree may not contain a tuple literal.</value>
  </data>
  <data name="ERR_ExpressionTreeContainsTupleConversion" xml:space="preserve">
    <value>An expression tree may not contain a tuple conversion.</value>
  </data>
  <data name="ERR_SourceLinkRequiresPdb" xml:space="preserve">
    <value>/sourcelink switch is only supported when emitting PDB.</value>
  </data>
  <data name="ERR_CannotEmbedWithoutPdb" xml:space="preserve">
    <value>/embed switch is only supported when emitting a PDB.</value>
  </data>
  <data name="ERR_InvalidInstrumentationKind" xml:space="preserve">
    <value>Invalid instrumentation kind: {0}</value>
  </data>
  <data name="ERR_InvalidHashAlgorithmName" xml:space="preserve">
    <value>Invalid hash algorithm name: '{0}'</value>
  </data>
  <data name="ERR_VarInvocationLvalueReserved" xml:space="preserve">
    <value>The syntax 'var (...)' as an lvalue is reserved.</value>
  </data>
  <data name="ERR_SemiOrLBraceOrArrowExpected" xml:space="preserve">
    <value>{ or ; or =&gt; expected</value>
  </data>
  <data name="ERR_ThrowMisplaced" xml:space="preserve">
    <value>A throw expression is not allowed in this context.</value>
  </data>
  <data name="ERR_MixedDeconstructionUnsupported" xml:space="preserve">
    <value>A deconstruction cannot mix declarations and expressions on the left-hand-side.</value>
  </data>
  <data name="ERR_DeclarationExpressionNotPermitted" xml:space="preserve">
    <value>A declaration is not allowed in this context.</value>
  </data>
  <data name="ERR_MustDeclareForeachIteration" xml:space="preserve">
    <value>A foreach loop must declare its iteration variables.</value>
  </data>
  <data name="ERR_TupleElementNamesInDeconstruction" xml:space="preserve">
    <value>Tuple element names are not permitted on the left of a deconstruction.</value>
  </data>
  <data name="ERR_PossibleBadNegCast" xml:space="preserve">
    <value>To cast a negative value, you must enclose the value in parentheses.</value>
  </data>
  <data name="ERR_ExpressionTreeContainsThrowExpression" xml:space="preserve">
    <value>An expression tree may not contain a throw-expression.</value>
  </data>
  <data name="ERR_BadAssemblyName" xml:space="preserve">
    <value>Invalid assembly name: {0}</value>
  </data>
  <data name="ERR_BadAsyncMethodBuilderTaskProperty" xml:space="preserve">
    <value>For type '{0}' to be used as an AsyncMethodBuilder for type '{1}', its Task property should return type '{1}' instead of type '{2}'.</value>
  </data>
  <data name="ERR_AttributesInLocalFuncDecl" xml:space="preserve">
    <value>Attributes are not allowed on local function parameters or type parameters</value>
  </data>
  <data name="ERR_TypeForwardedToMultipleAssemblies" xml:space="preserve">
    <value>Module '{0}' in assembly '{1}' is forwarding the type '{2}' to multiple assemblies: '{3}' and '{4}'.</value>
  </data>
  <data name="ERR_PatternDynamicType" xml:space="preserve">
    <value>It is not legal to use the type 'dynamic' in a pattern.</value>
  </data>
  <data name="ERR_BadDocumentationMode" xml:space="preserve">
    <value>Provided documentation mode is unsupported or invalid: '{0}'.</value>
  </data>
  <data name="ERR_BadSourceCodeKind" xml:space="preserve">
    <value>Provided source code kind is unsupported or invalid: '{0}'</value>
  </data>
  <data name="ERR_BadLanguageVersion" xml:space="preserve">
    <value>Provided language version is unsupported or invalid: '{0}'.</value>
  </data>
  <data name="ERR_InvalidPreprocessingSymbol" xml:space="preserve">
    <value>Invalid name for a preprocessing symbol; '{0}' is not a valid identifier</value>
  </data>
  <data name="ERR_FeatureNotAvailableInVersion7_1" xml:space="preserve">
    <value>Feature '{0}' is not available in C# 7.1. Please use language version {1} or greater.</value>
  </data>
  <data name="ERR_FeatureNotAvailableInVersion7_2" xml:space="preserve">
    <value>Feature '{0}' is not available in C# 7.2. Please use language version {1} or greater.</value>
  </data>
  <data name="ERR_FeatureNotAvailableInVersion7_3" xml:space="preserve">
    <value>Feature '{0}' is not available in C# 7.3. Please use language version {1} or greater.</value>
  </data>
  <data name="ERR_FeatureNotAvailableInVersion8" xml:space="preserve">
    <value>Feature '{0}' is not available in C# 8.0. Please use language version {1} or greater.</value>
  </data>
  <data name="ERR_LanguageVersionCannotHaveLeadingZeroes" xml:space="preserve">
    <value>Specified language version '{0}' cannot have leading zeroes</value>
  </data>
  <data name="ERR_VoidAssignment" xml:space="preserve">
    <value>A value of type 'void' may not be assigned.</value>
  </data>
  <data name="WRN_Experimental" xml:space="preserve">
    <value>'{0}' is for evaluation purposes only and is subject to change or removal in future updates.</value>
  </data>
  <data name="WRN_Experimental_Title" xml:space="preserve">
    <value>Type is for evaluation purposes only and is subject to change or removal in future updates.</value>
  </data>
  <data name="ERR_CompilerAndLanguageVersion" xml:space="preserve">
    <value>Compiler version: '{0}'. Language version: {1}.</value>
  </data>
  <data name="IDS_FeatureAsyncMain" xml:space="preserve">
    <value>async main</value>
  </data>
  <data name="ERR_TupleInferredNamesNotAvailable" xml:space="preserve">
    <value>Tuple element name '{0}' is inferred. Please use language version {1} or greater to access an element by its inferred name.</value>
  </data>
  <data name="ERR_AltInterpolatedVerbatimStringsNotAvailable" xml:space="preserve">
    <value>To use '@$' instead of '$@' for an interpolated verbatim string, please use language version '{0}' or greater.</value>
  </data>
  <data name="WRN_AttributesOnBackingFieldsNotAvailable" xml:space="preserve">
    <value>Field-targeted attributes on auto-properties are not supported in language version {0}. Please use language version {1} or greater.</value>
  </data>
  <data name="WRN_AttributesOnBackingFieldsNotAvailable_Title" xml:space="preserve">
    <value>Field-targeted attributes on auto-properties are not supported in this version of the language.</value>
  </data>
  <data name="ERR_VoidInTuple" xml:space="preserve">
    <value>A tuple may not contain a value of type 'void'.</value>
  </data>
  <data name="IDS_FeatureNullableReferenceTypes" xml:space="preserve">
    <value>nullable reference types</value>
  </data>
  <data name="IDS_FeaturePragmaWarningEnable" xml:space="preserve">
    <value>warning action enable</value>
  </data>
  <data name="WRN_ConvertingNullableToNonNullable" xml:space="preserve">
    <value>Converting null literal or possible null value to non-nullable type.</value>
  </data>
  <data name="WRN_ConvertingNullableToNonNullable_Title" xml:space="preserve">
    <value>Converting null literal or possible null value to non-nullable type.</value>
  </data>
  <data name="WRN_NullReferenceAssignment" xml:space="preserve">
    <value>Possible null reference assignment.</value>
  </data>
  <data name="WRN_NullReferenceAssignment_Title" xml:space="preserve">
    <value>Possible null reference assignment.</value>
  </data>
  <data name="WRN_NullReferenceReceiver" xml:space="preserve">
    <value>Dereference of a possibly null reference.</value>
  </data>
  <data name="WRN_NullReferenceReceiver_Title" xml:space="preserve">
    <value>Dereference of a possibly null reference.</value>
  </data>
  <data name="WRN_NullReferenceReturn" xml:space="preserve">
    <value>Possible null reference return.</value>
  </data>
  <data name="WRN_NullReferenceReturn_Title" xml:space="preserve">
    <value>Possible null reference return.</value>
  </data>
  <data name="WRN_NullReferenceArgument" xml:space="preserve">
    <value>Possible null reference argument for parameter '{0}' in '{1}'.</value>
  </data>
  <data name="WRN_NullReferenceArgument_Title" xml:space="preserve">
    <value>Possible null reference argument.</value>
  </data>
  <data name="WRN_ThrowPossibleNull" xml:space="preserve">
    <value>Thrown value may be null.</value>
  </data>
  <data name="WRN_ThrowPossibleNull_Title" xml:space="preserve">
    <value>Thrown value may be null.</value>
  </data>
  <data name="WRN_UnboxPossibleNull" xml:space="preserve">
    <value>Unboxing a possibly null value.</value>
  </data>
  <data name="WRN_UnboxPossibleNull_Title" xml:space="preserve">
    <value>Unboxing a possibly null value.</value>
  </data>
  <data name="WRN_NullabilityMismatchInTypeOnOverride" xml:space="preserve">
    <value>Nullability of reference types in type doesn't match overridden member.</value>
  </data>
  <data name="WRN_NullabilityMismatchInTypeOnOverride_Title" xml:space="preserve">
    <value>Nullability of reference types in type doesn't match overridden member.</value>
  </data>
  <data name="WRN_NullabilityMismatchInReturnTypeOnOverride" xml:space="preserve">
    <value>Nullability of reference types in return type doesn't match overridden member.</value>
  </data>
  <data name="WRN_NullabilityMismatchInReturnTypeOnOverride_Title" xml:space="preserve">
    <value>Nullability of reference types in return type doesn't match overridden member.</value>
  </data>
  <data name="WRN_NullabilityMismatchInParameterTypeOnOverride" xml:space="preserve">
    <value>Nullability of reference types in type of parameter '{0}' doesn't match overridden member.</value>
  </data>
  <data name="WRN_NullabilityMismatchInParameterTypeOnOverride_Title" xml:space="preserve">
    <value>Nullability of reference types in type of parameter doesn't match overridden member.</value>
  </data>
  <data name="WRN_NullabilityMismatchInParameterTypeOnPartial" xml:space="preserve">
    <value>Nullability of reference types in type of parameter '{0}' doesn't match partial method declaration.</value>
  </data>
  <data name="WRN_NullabilityMismatchInParameterTypeOnPartial_Title" xml:space="preserve">
    <value>Nullability of reference types in type of parameter doesn't match partial method declaration.</value>
  </data>
  <data name="WRN_NullabilityMismatchInTypeOnImplicitImplementation" xml:space="preserve">
    <value>Nullability of reference types in type of '{0}' doesn't match implicitly implemented member '{1}'.</value>
  </data>
  <data name="WRN_NullabilityMismatchInTypeOnImplicitImplementation_Title" xml:space="preserve">
    <value>Nullability of reference types in type doesn't match implicitly implemented member.</value>
  </data>
  <data name="WRN_NullabilityMismatchInReturnTypeOnImplicitImplementation" xml:space="preserve">
    <value>Nullability of reference types in return type of '{0}' doesn't match implicitly implemented member '{1}'.</value>
  </data>
  <data name="WRN_NullabilityMismatchInReturnTypeOnImplicitImplementation_Title" xml:space="preserve">
    <value>Nullability of reference types in return type doesn't match implicitly implemented member.</value>
  </data>
  <data name="WRN_NullabilityMismatchInParameterTypeOnImplicitImplementation" xml:space="preserve">
    <value>Nullability of reference types in type of parameter '{0}' of '{1}' doesn't match implicitly implemented member '{2}'.</value>
  </data>
  <data name="WRN_NullabilityMismatchInParameterTypeOnImplicitImplementation_Title" xml:space="preserve">
    <value>Nullability of reference types in type of parameter doesn't match implicitly implemented member.</value>
  </data>
  <data name="WRN_NullabilityMismatchInTypeOnExplicitImplementation" xml:space="preserve">
    <value>Nullability of reference types in type doesn't match implemented member '{0}'.</value>
  </data>
  <data name="WRN_NullabilityMismatchInTypeOnExplicitImplementation_Title" xml:space="preserve">
    <value>Nullability of reference types in type doesn't match implemented member.</value>
  </data>
  <data name="WRN_NullabilityMismatchInReturnTypeOnExplicitImplementation" xml:space="preserve">
    <value>Nullability of reference types in return type doesn't match implemented member '{0}'.</value>
  </data>
  <data name="WRN_NullabilityMismatchInReturnTypeOnExplicitImplementation_Title" xml:space="preserve">
    <value>Nullability of reference types in return type doesn't match implemented member.</value>
  </data>
  <data name="WRN_NullabilityMismatchInParameterTypeOnExplicitImplementation" xml:space="preserve">
    <value>Nullability of reference types in type of parameter '{0}' doesn't match implemented member '{1}'.</value>
  </data>
  <data name="WRN_NullabilityMismatchInParameterTypeOnExplicitImplementation_Title" xml:space="preserve">
    <value>Nullability of reference types in type of parameter doesn't match implemented member.</value>
  </data>
  <data name="WRN_UninitializedNonNullableField" xml:space="preserve">
    <value>Non-nullable {0} '{1}' is uninitialized. Consider declaring the {0} as nullable.</value>
  </data>
  <data name="WRN_UninitializedNonNullableField_Title" xml:space="preserve">
    <value>Non-nullable field is uninitialized. Consider declaring as nullable.</value>
  </data>
  <data name="WRN_NullabilityMismatchInAssignment" xml:space="preserve">
    <value>Nullability of reference types in value of type '{0}' doesn't match target type '{1}'.</value>
  </data>
  <data name="WRN_NullabilityMismatchInAssignment_Title" xml:space="preserve">
    <value>Nullability of reference types in value doesn't match target type.</value>
  </data>
  <data name="WRN_ConditionalAccessMayReturnNull" xml:space="preserve">
    <value>Conditional access may produce a null value when '{0}' is a non-nullable reference type.</value>
  </data>
  <data name="WRN_ConditionalAccessMayReturnNull_Title" xml:space="preserve">
    <value>Conditional access may produce a null value for a type parameter.</value>
  </data>
  <data name="WRN_AsOperatorMayReturnNull" xml:space="preserve">
    <value>The 'as' operator may produce a null value when '{0}' is a non-nullable reference type.</value>
  </data>
  <data name="WRN_AsOperatorMayReturnNull_Title" xml:space="preserve">
    <value>The 'as' operator may produce a null value for a type parameter.</value>
  </data>
  <data name="WRN_DefaultExpressionMayIntroduceNullT" xml:space="preserve">
    <value>A default expression introduces a null value when '{0}' is a non-nullable reference type.</value>
  </data>
  <data name="WRN_DefaultExpressionMayIntroduceNullT_Title" xml:space="preserve">
    <value>A default expression introduces a null value for a type parameter.</value>
  </data>
  <data name="WRN_NullLiteralMayIntroduceNullT" xml:space="preserve">
    <value>A null literal introduces a null value when '{0}' is a non-nullable reference type.</value>
  </data>
  <data name="WRN_NullLiteralMayIntroduceNullT_Title" xml:space="preserve">
    <value>A null literal introduces a null value for a type parameter.</value>
  </data>
  <data name="WRN_ImplicitCopyInReadOnlyMember" xml:space="preserve">
    <value>Call to non-readonly member '{0}' from a 'readonly' member results in an implicit copy of '{1}'.</value>
  </data>
  <data name="WRN_ImplicitCopyInReadOnlyMember_Title" xml:space="preserve">
    <value>Call to non-readonly member from a 'readonly' member results in an implicit copy.</value>
  </data>
  <data name="ERR_StaticMemberCantBeReadOnly" xml:space="preserve">
    <value>Static member '{0}' cannot be marked 'readonly'.</value>
  </data>
  <data name="ERR_AutoSetterCantBeReadOnly" xml:space="preserve">
    <value>Auto-implemented 'set' accessor '{0}' cannot be marked 'readonly'.</value>
  </data>
  <data name="ERR_AutoPropertyWithSetterCantBeReadOnly" xml:space="preserve">
    <value>Auto-implemented property '{0}' cannot be marked 'readonly' because it has a 'set' accessor.</value>
  </data>
  <data name="ERR_InvalidPropertyReadOnlyMods" xml:space="preserve">
    <value>Cannot specify 'readonly' modifiers on both property or indexer '{0}' and its accessor. Remove one of them.</value>
  </data>
  <data name="ERR_DuplicatePropertyReadOnlyMods" xml:space="preserve">
    <value>Cannot specify 'readonly' modifiers on both accessors of property or indexer '{0}'. Instead, put a 'readonly' modifier on the property itself.</value>
  </data>
  <data name="ERR_FieldLikeEventCantBeReadOnly" xml:space="preserve">
    <value>Field-like event '{0}' cannot be 'readonly'.</value>
  </data>
  <data name="ERR_PartialMethodReadOnlyDifference" xml:space="preserve">
    <value>Both partial method declarations must be readonly or neither may be readonly</value>
  </data>
  <data name="ERR_ReadOnlyModMissingAccessor" xml:space="preserve">
    <value>'{0}': 'readonly' can only be used on accessors if the property or indexer has both a get and a set accessor</value>
  </data>
  <data name="WRN_NullabilityMismatchInArgument" xml:space="preserve">
    <value>Argument of type '{0}' cannot be used for parameter '{2}' of type '{1}' in '{3}' due to differences in the nullability of reference types.</value>
  </data>
  <data name="WRN_NullabilityMismatchInArgument_Title" xml:space="preserve">
    <value>Argument cannot be used for parameter due to differences in the nullability of reference types.</value>
  </data>
  <data name="WRN_NullabilityMismatchInArgumentForOutput" xml:space="preserve">
    <value>Argument of type '{0}' cannot be used as an output of type '{1}' for parameter '{2}' in '{3}' due to differences in the nullability of reference types.</value>
  </data>
  <data name="WRN_NullabilityMismatchInArgumentForOutput_Title" xml:space="preserve">
    <value>Argument cannot be used as an output for parameter due to differences in the nullability of reference types.</value>
  </data>
  <data name="WRN_DisallowNullAttributeForbidsMaybeNullAssignment" xml:space="preserve">
    <value>A possible null value may not be passed to a target marked with the [DisallowNull] attribute</value>
  </data>
  <data name="WRN_DisallowNullAttributeForbidsMaybeNullAssignment_Title" xml:space="preserve">
    <value>A possible null value may not be passed to a target marked with the [DisallowNull] attribute</value>
  </data>
  <data name="WRN_NullabilityMismatchInReturnTypeOfTargetDelegate" xml:space="preserve">
    <value>Nullability of reference types in return type of '{0}' doesn't match the target delegate '{1}'.</value>
  </data>
  <data name="WRN_NullabilityMismatchInReturnTypeOfTargetDelegate_Title" xml:space="preserve">
    <value>Nullability of reference types in return type doesn't match the target delegate.</value>
  </data>
  <data name="WRN_NullabilityMismatchInParameterTypeOfTargetDelegate" xml:space="preserve">
    <value>Nullability of reference types in type of parameter '{0}' of '{1}' doesn't match the target delegate '{2}'.</value>
  </data>
  <data name="WRN_NullabilityMismatchInParameterTypeOfTargetDelegate_Title" xml:space="preserve">
    <value>Nullability of reference types in type of parameter doesn't match the target delegate.</value>
  </data>
  <data name="WRN_NullAsNonNullable" xml:space="preserve">
    <value>Cannot convert null literal to non-nullable reference type.</value>
  </data>
  <data name="WRN_NullAsNonNullable_Title" xml:space="preserve">
    <value>Cannot convert null literal to non-nullable reference type.</value>
  </data>
  <data name="ERR_AnnotationDisallowedInObjectCreation" xml:space="preserve">
    <value>Cannot use a nullable reference type in object creation.</value>
  </data>
  <data name="WRN_NullableValueTypeMayBeNull" xml:space="preserve">
    <value>Nullable value type may be null.</value>
  </data>
  <data name="WRN_NullableValueTypeMayBeNull_Title" xml:space="preserve">
    <value>Nullable value type may be null.</value>
  </data>
  <data name="WRN_NullabilityMismatchInTypeParameterConstraint" xml:space="preserve">
    <value>The type '{3}' cannot be used as type parameter '{2}' in the generic type or method '{0}'. Nullability of type argument '{3}' doesn't match constraint type '{1}'.</value>
  </data>
  <data name="WRN_NullabilityMismatchInTypeParameterConstraint_Title" xml:space="preserve">
    <value>The type cannot be used as type parameter in the generic type or method. Nullability of type argument doesn't match constraint type.</value>
  </data>
  <data name="WRN_MissingNonNullTypesContextForAnnotation" xml:space="preserve">
    <value>The annotation for nullable reference types should only be used in code within a '#nullable' annotations context.</value>
  </data>
  <data name="WRN_MissingNonNullTypesContextForAnnotation_Title" xml:space="preserve">
    <value>The annotation for nullable reference types should only be used in code within a '#nullable' annotations context.</value>
  </data>
  <data name="ERR_ExplicitNullableAttribute" xml:space="preserve">
    <value>Explicit application of 'System.Runtime.CompilerServices.NullableAttribute' is not allowed.</value>
  </data>
  <data name="ERR_NullableUnconstrainedTypeParameter" xml:space="preserve">
    <value>A nullable type parameter must be known to be a value type or non-nullable reference type. Consider adding a 'class', 'struct', or type constraint.</value>
  </data>
  <data name="ERR_NullableOptionNotAvailable" xml:space="preserve">
    <value>Invalid '{0}' value: '{1}' for C# {2}. Please use language version '{3}' or greater.</value>
  </data>
  <data name="ERR_NonTaskMainCantBeAsync" xml:space="preserve">
    <value>A void or int returning entry point cannot be async</value>
  </data>
  <data name="ERR_PatternWrongGenericTypeInVersion" xml:space="preserve">
    <value>An expression of type '{0}' cannot be handled by a pattern of type '{1}' in C# {2}. Please use language version {3} or greater.</value>
  </data>
  <data name="WRN_UnreferencedLocalFunction" xml:space="preserve">
    <value>The local function '{0}' is declared but never used</value>
  </data>
  <data name="WRN_UnreferencedLocalFunction_Title" xml:space="preserve">
    <value>Local function is declared but never used</value>
  </data>
  <data name="ERR_LocalFunctionMissingBody" xml:space="preserve">
    <value>'{0}' is a local function and must therefore always have a body.</value>
  </data>
  <data name="ERR_InvalidDebugInfo" xml:space="preserve">
    <value>Unable to read debug information of method '{0}' (token 0x{1:X8}) from assembly '{2}'</value>
  </data>
  <data name="IConversionExpressionIsNotCSharpConversion" xml:space="preserve">
    <value>{0} is not a valid C# conversion expression</value>
  </data>
  <data name="ERR_DynamicLocalFunctionTypeParameter" xml:space="preserve">
    <value>Cannot pass argument with dynamic type to generic local function '{0}' with inferred type arguments.</value>
  </data>
  <data name="IDS_FeatureLeadingDigitSeparator" xml:space="preserve">
    <value>leading digit separator</value>
  </data>
  <data name="ERR_ExplicitReservedAttr" xml:space="preserve">
    <value>Do not use '{0}'. This is reserved for compiler usage.</value>
  </data>
  <data name="ERR_TypeReserved" xml:space="preserve">
    <value>The type name '{0}' is reserved to be used by the compiler.</value>
  </data>
  <data name="ERR_InExtensionMustBeValueType" xml:space="preserve">
    <value>The first parameter of the 'in' extension method '{0}' must be a concrete (non-generic) value type.</value>
  </data>
  <data name="ERR_FieldsInRoStruct" xml:space="preserve">
    <value>Instance fields of readonly structs must be readonly.</value>
  </data>
  <data name="ERR_AutoPropsInRoStruct" xml:space="preserve">
    <value>Auto-implemented instance properties in readonly structs must be readonly.</value>
  </data>
  <data name="ERR_FieldlikeEventsInRoStruct" xml:space="preserve">
    <value>Field-like events are not allowed in readonly structs.</value>
  </data>
  <data name="IDS_FeatureRefExtensionMethods" xml:space="preserve">
    <value>ref extension methods</value>
  </data>
  <data name="ERR_StackAllocConversionNotPossible" xml:space="preserve">
    <value>Conversion of a stackalloc expression of type '{0}' to type '{1}' is not possible.</value>
  </data>
  <data name="ERR_RefExtensionMustBeValueTypeOrConstrainedToOne" xml:space="preserve">
    <value>The first parameter of a 'ref' extension method '{0}' must be a value type or a generic type constrained to struct.</value>
  </data>
  <data name="ERR_OutAttrOnInParam" xml:space="preserve">
    <value>An in parameter cannot have the Out attribute.</value>
  </data>
  <data name="ICompoundAssignmentOperationIsNotCSharpCompoundAssignment" xml:space="preserve">
    <value>{0} is not a valid C# compound assignment operation</value>
  </data>
  <data name="WRN_FilterIsConstantFalse" xml:space="preserve">
    <value>Filter expression is a constant 'false', consider removing the catch clause</value>
  </data>
  <data name="WRN_FilterIsConstantFalse_Title" xml:space="preserve">
    <value>Filter expression is a constant 'false'</value>
  </data>
  <data name="WRN_FilterIsConstantFalseRedundantTryCatch" xml:space="preserve">
    <value>Filter expression is a constant 'false', consider removing the try-catch block</value>
  </data>
  <data name="WRN_FilterIsConstantFalseRedundantTryCatch_Title" xml:space="preserve">
    <value>Filter expression is a constant 'false'. </value>
  </data>
  <data name="ERR_ConditionalInInterpolation" xml:space="preserve">
    <value>A conditional expression cannot be used directly in a string interpolation because the ':' ends the interpolation. Parenthesize the conditional expression.</value>
  </data>
  <data name="ERR_InDynamicMethodArg" xml:space="preserve">
    <value>Arguments with 'in' modifier cannot be used in dynamically dispatched expressions.</value>
  </data>
  <data name="ERR_TupleSizesMismatchForBinOps" xml:space="preserve">
    <value>Tuple types used as operands of an == or != operator must have matching cardinalities. But this operator has tuple types of cardinality {0} on the left and {1} on the right.</value>
  </data>
  <data name="ERR_RefLocalOrParamExpected" xml:space="preserve">
    <value>The left-hand side of a ref assignment must be a ref local or parameter.</value>
  </data>
  <data name="ERR_RefAssignNarrower" xml:space="preserve">
    <value>Cannot ref-assign '{1}' to '{0}' because '{1}' has a narrower escape scope than '{0}'.</value>
  </data>
  <data name="IDS_FeatureEnumGenericTypeConstraint" xml:space="preserve">
    <value>enum generic type constraints</value>
  </data>
  <data name="IDS_FeatureDelegateGenericTypeConstraint" xml:space="preserve">
    <value>delegate generic type constraints</value>
  </data>
  <data name="IDS_FeatureUnmanagedGenericTypeConstraint" xml:space="preserve">
    <value>unmanaged generic type constraints</value>
  </data>
  <data name="ERR_NewBoundWithUnmanaged" xml:space="preserve">
    <value>The 'new()' constraint cannot be used with the 'unmanaged' constraint</value>
  </data>
  <data name="ERR_UnmanagedConstraintMustBeFirst" xml:space="preserve">
    <value>The 'unmanaged' constraint must come before any other constraints</value>
  </data>
  <data name="ERR_UnmanagedConstraintNotSatisfied" xml:space="preserve">
    <value>The type '{2}' must be a non-nullable value type, along with all fields at any level of nesting, in order to use it as parameter '{1}' in the generic type or method '{0}'</value>
  </data>
  <data name="ERR_ConWithUnmanagedCon" xml:space="preserve">
    <value>Type parameter '{1}' has the 'unmanaged' constraint so '{1}' cannot be used as a constraint for '{0}'</value>
  </data>
  <data name="IDS_FeatureStackAllocInitializer" xml:space="preserve">
    <value>stackalloc initializer</value>
  </data>
  <data name="ERR_InvalidStackAllocArray" xml:space="preserve">
    <value>"Invalid rank specifier: expected ']'</value>
  </data>
  <data name="IDS_FeatureExpressionVariablesInQueriesAndInitializers" xml:space="preserve">
    <value>declaration of expression variables in member initializers and queries</value>
  </data>
  <data name="ERR_MissingPattern" xml:space="preserve">
    <value>Pattern missing</value>
  </data>
  <data name="IDS_FeatureRecursivePatterns" xml:space="preserve">
    <value>recursive patterns</value>
  </data>
  <data name="ERR_WrongNumberOfSubpatterns" xml:space="preserve">
    <value>Matching the tuple type '{0}' requires '{1}' subpatterns, but '{2}' subpatterns are present.</value>
  </data>
  <data name="ERR_PropertyPatternNameMissing" xml:space="preserve">
    <value>A property subpattern requires a reference to the property or field to be matched, e.g. '{{ Name: {0} }}'</value>
  </data>
  <data name="ERR_DefaultPattern" xml:space="preserve">
    <value>A default literal 'default' is not valid as a pattern. Use another literal (e.g. '0' or 'null') as appropriate. To match everything, use a discard pattern '_'.</value>
  </data>
  <data name="ERR_SwitchExpressionNoBestType" xml:space="preserve">
    <value>No best type was found for the switch expression.</value>
  </data>
  <data name="ERR_DefaultLiteralNoTargetType" xml:space="preserve">
    <value>There is no target type for the default literal.</value>
  </data>
  <data name="ERR_SingleElementPositionalPatternRequiresDisambiguation" xml:space="preserve">
    <value>A single-element deconstruct pattern requires some other syntax for disambiguation. It is recommended to add a discard designator '_' after the close paren ')'.</value>
  </data>
  <data name="ERR_VarMayNotBindToType" xml:space="preserve">
    <value>The syntax 'var' for a pattern is not permitted to refer to a type, but '{0}' is in scope here.</value>
  </data>
  <data name="WRN_SwitchExpressionNotExhaustive" xml:space="preserve">
    <value>The switch expression does not handle all possible inputs (it is not exhaustive).</value>
  </data>
  <data name="WRN_SwitchExpressionNotExhaustive_Title" xml:space="preserve">
    <value>The switch expression does not handle all possible inputs (it is not exhaustive).</value>
  </data>
  <data name="WRN_CaseConstantNamedUnderscore" xml:space="preserve">
    <value>The name '_' refers to the constant, not the discard pattern. Use 'var _' to discard the value, or '@_' to refer to a constant by that name.</value>
  </data>
  <data name="WRN_CaseConstantNamedUnderscore_Title" xml:space="preserve">
    <value>Do not use '_' for a case constant.</value>
  </data>
  <data name="WRN_IsTypeNamedUnderscore" xml:space="preserve">
    <value>The name '_' refers to the type '{0}', not the discard pattern. Use '@_' for the type, or 'var _' to discard.</value>
  </data>
  <data name="WRN_IsTypeNamedUnderscore_Title" xml:space="preserve">
    <value>Do not use '_' to refer to the type in an is-type expression.</value>
  </data>
  <data name="ERR_ExpressionTreeContainsSwitchExpression" xml:space="preserve">
    <value>An expression tree may not contain a switch expression.</value>
  </data>
  <data name="ERR_InvalidObjectCreation" xml:space="preserve">
    <value>Invalid object creation</value>
  </data>
  <data name="IDS_FeatureIndexingMovableFixedBuffers" xml:space="preserve">
    <value>indexing movable fixed buffers</value>
  </data>
  <data name="ERR_CantUseInOrOutInArglist" xml:space="preserve">
    <value>__arglist cannot have an argument passed by 'in' or 'out'</value>
  </data>
  <data name="SyntaxTreeNotFound" xml:space="preserve">
    <value>SyntaxTree is not part of the compilation</value>
  </data>
  <data name="ERR_OutVariableCannotBeByRef" xml:space="preserve">
    <value>An out variable cannot be declared as a ref local</value>
  </data>
  <data name="ERR_MultipleAnalyzerConfigsInSameDir" xml:space="preserve">
    <value>Multiple analyzer config files cannot be in the same directory ('{0}').</value>
  </data>
  <data name="IDS_FeatureCoalesceAssignmentExpression" xml:space="preserve">
    <value>coalescing assignment</value>
  </data>
  <data name="CannotCreateConstructedFromConstructed" xml:space="preserve">
    <value>Cannot create constructed generic type from another constructed generic type.</value>
  </data>
  <data name="CannotCreateConstructedFromNongeneric" xml:space="preserve">
    <value>Cannot create constructed generic type from non-generic type.</value>
  </data>
  <data name="IDS_FeatureUnconstrainedTypeParameterInNullCoalescingOperator" xml:space="preserve">
    <value>unconstrained type parameters in null coalescing operator</value>
  </data>
  <data name="WRN_NullabilityMismatchInConstraintsOnImplicitImplementation" xml:space="preserve">
    <value>Nullability in constraints for type parameter '{0}' of method '{1}' doesn't match the constraints for type parameter '{2}' of interface method '{3}'. Consider using an explicit interface implementation instead.</value>
  </data>
  <data name="WRN_NullabilityMismatchInConstraintsOnImplicitImplementation_Title" xml:space="preserve">
    <value>Nullability in constraints for type parameter doesn't match the constraints for type parameter in implicitly implemented interface method'.</value>
  </data>
  <data name="WRN_NullabilityMismatchInTypeParameterReferenceTypeConstraint" xml:space="preserve">
    <value>The type '{2}' cannot be used as type parameter '{1}' in the generic type or method '{0}'. Nullability of type argument '{2}' doesn't match 'class' constraint.</value>
  </data>
  <data name="WRN_NullabilityMismatchInTypeParameterReferenceTypeConstraint_Title" xml:space="preserve">
    <value>The type cannot be used as type parameter in the generic type or method. Nullability of type argument doesn't match 'class' constraint.</value>
  </data>
  <data name="ERR_TripleDotNotAllowed" xml:space="preserve">
    <value>Unexpected character sequence '...'</value>
  </data>
  <data name="IDS_FeatureIndexOperator" xml:space="preserve">
    <value>index operator</value>
  </data>
  <data name="IDS_FeatureRangeOperator" xml:space="preserve">
    <value>range operator</value>
  </data>
  <data name="IDS_FeatureStaticLocalFunctions" xml:space="preserve">
    <value>static local functions</value>
  </data>
  <data name="IDS_FeatureNameShadowingInNestedFunctions" xml:space="preserve">
    <value>name shadowing in nested functions</value>
  </data>
  <data name="ERR_BadDynamicAwaitForEach" xml:space="preserve">
    <value>Cannot use a collection of dynamic type in an asynchronous foreach</value>
  </data>
  <data name="ERR_NullableDirectiveQualifierExpected" xml:space="preserve">
    <value>Expected 'enable', 'disable', or 'restore'</value>
  </data>
  <data name="ERR_NullableDirectiveTargetExpected" xml:space="preserve">
    <value>Expected 'warnings', 'annotations', or end of directive</value>
  </data>
  <data name="WRN_MissingNonNullTypesContextForAnnotationInGeneratedCode" xml:space="preserve">
    <value>The annotation for nullable reference types should only be used in code within a '#nullable' annotations context. Auto-generated code requires an explicit '#nullable' directive in source.</value>
  </data>
  <data name="WRN_MissingNonNullTypesContextForAnnotationInGeneratedCode_Title" xml:space="preserve">
    <value>The annotation for nullable reference types should only be used in code within a '#nullable' annotations context. Auto-generated code requires an explicit '#nullable' directive in source.</value>
  </data>
  <data name="ERR_ExpressionTreeCantContainRefStruct" xml:space="preserve">
    <value>Expression tree cannot contain value of ref struct or restricted type '{0}'.</value>
  </data>
  <data name="ERR_ElseCannotStartStatement" xml:space="preserve">
    <value>'else' cannot start a statement.</value>
  </data>
  <data name="ERR_ExpressionTreeCantContainNullCoalescingAssignment" xml:space="preserve">
    <value>An expression tree may not contain a null coalescing assignment</value>
  </data>
  <data name="ERR_BadNullableContextOption" xml:space="preserve">
    <value>Invalid option '{0}' for /nullable; must be 'disable', 'enable', 'warnings' or 'annotations'</value>
  </data>
  <data name="ERR_SwitchGoverningExpressionRequiresParens" xml:space="preserve">
    <value>Parentheses are required around the switch governing expression.</value>
  </data>
  <data name="ERR_TupleElementNameMismatch" xml:space="preserve">
    <value>The name '{0}' does not identify tuple element '{1}'.</value>
  </data>
  <data name="ERR_DeconstructParameterNameMismatch" xml:space="preserve">
    <value>The name '{0}' does not match the corresponding 'Deconstruct' parameter '{1}'.</value>
  </data>
  <data name="ERR_IsPatternImpossible" xml:space="preserve">
    <value>An expression of type '{0}' can never match the provided pattern.</value>
  </data>
  <data name="WRN_GivenExpressionNeverMatchesPattern" xml:space="preserve">
    <value>The given expression never matches the provided pattern.</value>
  </data>
  <data name="WRN_GivenExpressionNeverMatchesPattern_Title" xml:space="preserve">
    <value>The given expression never matches the provided pattern.</value>
  </data>
  <data name="WRN_GivenExpressionAlwaysMatchesConstant" xml:space="preserve">
    <value>The given expression always matches the provided constant.</value>
  </data>
  <data name="WRN_GivenExpressionAlwaysMatchesConstant_Title" xml:space="preserve">
    <value>The given expression always matches the provided constant.</value>
  </data>
  <data name="ERR_FeatureNotAvailableInVersion8_0" xml:space="preserve">
    <value>Feature '{0}' is not available in C# 8.0. Please use language version {1} or greater.</value>
  </data>
  <data name="ERR_PointerTypeInPatternMatching" xml:space="preserve">
    <value>Pattern-matching is not permitted for pointer types.</value>
  </data>
  <data name="ERR_ArgumentNameInITuplePattern" xml:space="preserve">
    <value>Element names are not permitted when pattern-matching via 'System.Runtime.CompilerServices.ITuple'.</value>
  </data>
  <data name="ERR_DiscardPatternInSwitchStatement" xml:space="preserve">
    <value>The discard pattern is not permitted as a case label in a switch statement. Use 'case var _:' for a discard pattern, or 'case @_:' for a constant named '_'.</value>
  </data>
  <data name="WRN_NullabilityMismatchInExplicitlyImplementedInterface" xml:space="preserve">
    <value>Nullability of reference types in explicit interface specifier doesn't match interface implemented by the type.</value>
  </data>
  <data name="WRN_NullabilityMismatchInExplicitlyImplementedInterface_Title" xml:space="preserve">
    <value>Nullability of reference types in explicit interface specifier doesn't match interface implemented by the type.</value>
  </data>
  <data name="WRN_NullabilityMismatchInInterfaceImplementedByBase" xml:space="preserve">
    <value>'{0}' does not implement interface member '{1}'. Nullability of reference types in interface implemented by the base type doesn't match.</value>
  </data>
  <data name="WRN_NullabilityMismatchInInterfaceImplementedByBase_Title" xml:space="preserve">
    <value>Type does not implement interface member. Nullability of reference types in interface implemented by the base type doesn't match.</value>
  </data>
  <data name="WRN_DuplicateInterfaceWithNullabilityMismatchInBaseList" xml:space="preserve">
    <value>'{0}' is already listed in the interface list on type '{1}' with different nullability of reference types.</value>
  </data>
  <data name="WRN_DuplicateInterfaceWithNullabilityMismatchInBaseList_Title" xml:space="preserve">
    <value>Interface is already listed in the interface list with different nullability of reference types.</value>
  </data>
  <data name="ERR_DuplicateExplicitImpl" xml:space="preserve">
    <value>'{0}' is explicitly implemented more than once.</value>
  </data>
  <data name="ERR_UsingVarInSwitchCase" xml:space="preserve">
    <value>A using variable cannot be used directly within a switch section (consider using braces). </value>
  </data>
  <data name="ERR_GoToForwardJumpOverUsingVar" xml:space="preserve">
    <value>A goto cannot jump to a location after a using declaration.</value>
  </data>
  <data name="ERR_GoToBackwardJumpOverUsingVar" xml:space="preserve">
    <value>A goto cannot jump to a location before a using declaration within the same block.</value>
  </data>
  <data name="IDS_FeatureUsingDeclarations" xml:space="preserve">
    <value>using declarations</value>
  </data>
  <data name="ERR_FeatureInPreview" xml:space="preserve">
    <value>The feature '{0}' is currently in Preview and *unsupported*. To use Preview features, use the 'preview' language version.</value>
  </data>
  <data name="IDS_DefaultInterfaceImplementation" xml:space="preserve">
    <value>default interface implementation</value>
  </data>
  <data name="ERR_RuntimeDoesNotSupportDefaultInterfaceImplementation" xml:space="preserve">
    <value>Target runtime doesn't support default interface implementation.</value>
  </data>
  <data name="ERR_RuntimeDoesNotSupportDefaultInterfaceImplementationForMember" xml:space="preserve">
    <value>'{0}' cannot implement interface member '{1}' in type '{2}' because the target runtime doesn't support default interface implementation.</value>
  </data>
  <data name="ERR_DefaultInterfaceImplementationModifier" xml:space="preserve">
    <value>The modifier '{0}' is not valid for this item in C# {1}. Please use language version '{2}' or greater.</value>
  </data>
  <data name="ERR_ImplicitImplementationOfNonPublicInterfaceMember" xml:space="preserve">
    <value>'{0}' does not implement interface member '{1}'. '{2}' cannot implicitly implement a non-public member.</value>
  </data>
  <data name="ERR_MostSpecificImplementationIsNotFound" xml:space="preserve">
    <value>Interface member '{0}' does not have a most specific implementation. Neither '{1}', nor '{2}' are most specific.</value>
  </data>
  <data name="ERR_LanguageVersionDoesNotSupportDefaultInterfaceImplementationForMember" xml:space="preserve">
    <value>'{0}' cannot implement interface member '{1}' in type '{2}' because feature '{3}' is not available in C# {4}. Please use language version '{5}' or greater.</value>
  </data>
  <data name="ERR_RuntimeDoesNotSupportProtectedAccessForInterfaceMember" xml:space="preserve">
    <value>Target runtime doesn't support 'protected', 'protected internal', or 'private protected' accessibility for a member of an interface.</value>
  </data>
  <data name="ERR_DefaultInterfaceImplementationInNoPIAType" xml:space="preserve">
    <value>Type '{0}' cannot be embedded because it has a non-abstract member. Consider setting the 'Embed Interop Types' property to false.</value>
  </data>
  <data name="WRN_SwitchExpressionNotExhaustiveForNull" xml:space="preserve">
    <value>The switch expression does not handle some null inputs (it is not exhaustive).</value>
  </data>
  <data name="WRN_SwitchExpressionNotExhaustiveForNull_Title" xml:space="preserve">
    <value>The switch expression does not handle some null inputs.</value>
  </data>
  <data name="ERR_AttributeNotOnEventAccessor" xml:space="preserve">
    <value>Attribute '{0}' is not valid on event accessors. It is only valid on '{1}' declarations.</value>
  </data>
  <data name="IDS_FeatureObsoleteOnPropertyAccessor" xml:space="preserve">
    <value>obsolete on property accessor</value>
  </data>
  <data name="WRN_NullReferenceIterationVariable" xml:space="preserve">
    <value>Possible null reference assignment to iteration variable</value>
  </data>
  <data name="WRN_NullReferenceIterationVariable_Title" xml:space="preserve">
    <value>Possible null reference assignment to iteration variable</value>
  </data>
  <data name="WRN_UnconsumedEnumeratorCancellationAttributeUsage" xml:space="preserve">
    <value>The EnumeratorCancellationAttribute applied to parameter '{0}' will have no effect. The attribute is only effective on a parameter of type CancellationToken in an async-iterator method returning IAsyncEnumerable</value>
  </data>
  <data name="WRN_UnconsumedEnumeratorCancellationAttributeUsage_Title" xml:space="preserve">
    <value>The EnumeratorCancellationAttribute will have no effect. The attribute is only effective on a parameter of type CancellationToken in an async-iterator method returning IAsyncEnumerable</value>
  </data>
  <data name="WRN_UndecoratedCancellationTokenParameter" xml:space="preserve">
    <value>Async-iterator '{0}' has one or more parameters of type 'CancellationToken' but none of them is decorated with the 'EnumeratorCancellation' attribute, so the cancellation token parameter from the generated 'IAsyncEnumerable&lt;&gt;.GetAsyncEnumerator' will be unconsumed</value>
  </data>
  <data name="WRN_UndecoratedCancellationTokenParameter_Title" xml:space="preserve">
    <value>Async-iterator member has one or more parameters of type 'CancellationToken' but none of them is decorated with the 'EnumeratorCancellation' attribute, so the cancellation token parameter from the generated 'IAsyncEnumerable&lt;&gt;.GetAsyncEnumerator' will be unconsumed</value>
  </data>
  <data name="ERR_MultipleEnumeratorCancellationAttributes" xml:space="preserve">
    <value>The attribute [EnumeratorCancellation] cannot be used on multiple parameters</value>
  </data>
  <data name="ERR_OverrideRefConstraintNotSatisfied" xml:space="preserve">
    <value>Method '{0}' specifies a 'class' constraint for type parameter '{1}', but corresponding type parameter '{2}' of overridden or explicitly implemented method '{3}' is not a reference type.</value>
  </data>
  <data name="ERR_OverrideValConstraintNotSatisfied" xml:space="preserve">
    <value>Method '{0}' specifies a 'struct' constraint for type parameter '{1}', but corresponding type parameter '{2}' of overridden or explicitly implemented method '{3}' is not a non-nullable value type.</value>
  </data>
  <data name="IDS_OverrideWithConstraints" xml:space="preserve">
    <value>constraints for override and explicit interface implementation methods</value>
  </data>
  <data name="WRN_NullabilityMismatchInConstraintsOnPartialImplementation" xml:space="preserve">
    <value>Partial method declarations of '{0}' have inconsistent nullability in constraints for type parameter '{1}'</value>
  </data>
  <data name="WRN_NullabilityMismatchInConstraintsOnPartialImplementation_Title" xml:space="preserve">
    <value>Partial method declarations have inconsistent nullability in constraints for type parameter</value>
  </data>
  <data name="IDS_FeatureNestedStackalloc" xml:space="preserve">
    <value>stackalloc in nested expressions</value>
  </data>
  <data name="ERR_NotNullConstraintMustBeFirst" xml:space="preserve">
    <value>The 'notnull' constraint must come before any other constraints</value>
  </data>
  <data name="WRN_NullabilityMismatchInTypeParameterNotNullConstraint" xml:space="preserve">
    <value>The type '{2}' cannot be used as type parameter '{1}' in the generic type or method '{0}'. Nullability of type argument '{2}' doesn't match 'notnull' constraint.</value>
  </data>
  <data name="WRN_NullabilityMismatchInTypeParameterNotNullConstraint_Title" xml:space="preserve">
    <value>The type cannot be used as type parameter in the generic type or method. Nullability of type argument doesn't match 'notnull' constraint.</value>
  </data>
  <data name="IDS_FeatureNotNullGenericTypeConstraint" xml:space="preserve">
    <value>notnull generic type constraint</value>
  </data>
  <data name="ERR_DuplicateNullSuppression" xml:space="preserve">
    <value>Duplicate null suppression operator ('!')</value>
  </data>
  <data name="ERR_ReAbstractionInNoPIAType" xml:space="preserve">
    <value>Type '{0}' cannot be embedded because it has a re-abstraction of a member from base interface. Consider setting the 'Embed Interop Types' property to false.</value>
  </data>
<<<<<<< HEAD
  <data name="ERR_BadSwitchValue" xml:space="preserve">
    <value>Command-line syntax error: '{0}' is not a valid value for the '{1}' option. The value must be of the form '{2}'.</value>
=======
  <data name="ERR_InternalError" xml:space="preserve">
    <value>Internal error in the C# compiler.</value>
>>>>>>> e782801c
  </data>
</root><|MERGE_RESOLUTION|>--- conflicted
+++ resolved
@@ -5932,12 +5932,10 @@
   <data name="ERR_ReAbstractionInNoPIAType" xml:space="preserve">
     <value>Type '{0}' cannot be embedded because it has a re-abstraction of a member from base interface. Consider setting the 'Embed Interop Types' property to false.</value>
   </data>
-<<<<<<< HEAD
   <data name="ERR_BadSwitchValue" xml:space="preserve">
     <value>Command-line syntax error: '{0}' is not a valid value for the '{1}' option. The value must be of the form '{2}'.</value>
-=======
+  </data>
   <data name="ERR_InternalError" xml:space="preserve">
     <value>Internal error in the C# compiler.</value>
->>>>>>> e782801c
   </data>
 </root>