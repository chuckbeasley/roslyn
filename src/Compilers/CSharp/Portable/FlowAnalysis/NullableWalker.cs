﻿// Copyright (c) Microsoft.  All Rights Reserved.  Licensed under the Apache License, Version 2.0.  See License.txt in the project root for license information.

#if DEBUG
// See comment in DefiniteAssignment.
#define REFERENCE_STATE
#endif

using System;
using System.Collections.Generic;
using System.Collections.Immutable;
using System.Diagnostics;
using System.Linq;
using System.Runtime.CompilerServices;
using Microsoft.CodeAnalysis.CSharp.Symbols;
using Microsoft.CodeAnalysis.CSharp.Syntax;
using Microsoft.CodeAnalysis.PooledObjects;
using Roslyn.Utilities;

namespace Microsoft.CodeAnalysis.CSharp
{
    /// <summary>
    /// Nullability flow analysis.
    /// </summary>
    [DebuggerDisplay("{GetDebuggerDisplay(), nq}")]
    internal sealed partial class NullableWalker : LocalDataFlowPass<NullableWalker.LocalState>
    {
        /// <summary>
        /// Used to copy variable slots and types from the NullableWalker for the containing method
        /// or lambda to the NullableWalker created for a nested lambda or local function.
        /// </summary>
        internal sealed class VariableState
        {
            // Consider referencing the collections directly from the original NullableWalker
            // rather than copying the collections. (Items are added to the collections
            // but never replaced so the collections are lazily populated but otherwise immutable.)
            internal readonly ImmutableDictionary<VariableIdentifier, int> VariableSlot;
            internal readonly ImmutableArray<VariableIdentifier> VariableBySlot;
            internal readonly ImmutableDictionary<Symbol, TypeWithAnnotations> VariableTypes;

            internal VariableState(
                ImmutableDictionary<VariableIdentifier, int> variableSlot,
                ImmutableArray<VariableIdentifier> variableBySlot,
                ImmutableDictionary<Symbol, TypeWithAnnotations> variableTypes)
            {
                VariableSlot = variableSlot;
                VariableBySlot = variableBySlot;
                VariableTypes = variableTypes;
            }
        }

        /// <summary>
        /// Represents the result of visiting an expression.
        /// Contains a result type which tells us whether the expression may be null,
        /// and an l-value type which tells us whether we can assign null to the expression.
        /// </summary>
        private readonly struct VisitResult
        {
            public readonly TypeWithState RValueType;
            public readonly TypeWithAnnotations LValueType;

            public VisitResult(TypeWithState resultType, TypeWithAnnotations lValueType)
            {
                RValueType = resultType;
                LValueType = lValueType;
            }
        }

        /// <summary>
        /// The inferred type at the point of declaration of var locals and parameters.
        /// </summary>
        private readonly PooledDictionary<Symbol, TypeWithAnnotations> _variableTypes = PooledDictionary<Symbol, TypeWithAnnotations>.GetInstance();

        private readonly Binder _binder;

        /// <summary>
        /// Conversions with nullability and unknown matching any.
        /// </summary>
        private readonly Conversions _conversions;

        /// <summary>
        /// Use the return type and nullability from _methodSignatureOpt to calculate return
        /// expression conversions. If false, the signature of _member is used instead.
        /// </summary>
        private readonly bool _useMethodSignatureReturnType;

        /// <summary>
        /// Use the the parameter types and nullability from _methodSignatureOpt for initial
        /// parameter state. If false, the signature of _member is used instead.
        /// </summary>
        private readonly bool _useMethodSignatureParameterTypes;

        /// <summary>
        /// Method signature used for return type or parameter types. Distinct from _member
        /// signature when _member is a lambda and type is inferred from MethodTypeInferrer.
        /// </summary>
        private readonly MethodSymbol _methodSignatureOpt;

        /// <summary>
        /// Return statements and the result types from analyzing the returned expressions. Used when inferring lambda return type in MethodTypeInferrer.
        /// </summary>
        private readonly ArrayBuilder<(BoundReturnStatement, TypeWithAnnotations)> _returnTypesOpt;

        /// <summary>
        /// An optional callback for callers to receive notification of the inferred type and nullability
        /// of each expression in the method. Since the walker may require multiple passes, the callback
        /// may be invoked multiple times for a single expression, potentially with different nullability
        /// each time. The last call for each expression will include the final inferred type and nullability.
        /// </summary>
        private readonly Action<BoundExpression, TypeWithAnnotations> _callbackOpt;

        /// <summary>
        /// Invalid type, used only to catch Visit methods that do not set
        /// _result.Type. See VisitExpressionWithoutStackGuard.
        /// </summary>
        private static readonly TypeWithState _invalidType = new TypeWithState(ErrorTypeSymbol.UnknownResultType, NullableFlowState.NotNull);

        /// <summary>
        /// The result and l-value type of the last visited expression.
        /// </summary>
        private VisitResult _visitResult;

        /// <summary>
        /// The visit result of the receiver for the current conditional access.
        ///
        /// For example: A conditional invocation uses a placeholder as a receiver. By storing the
        /// visit result from the actual receiver ahead of time, we can give this placeholder a correct result.
        /// </summary>
        private VisitResult _currentConditionalReceiverVisitResult;

        /// <summary>
        /// The result type represents the state of the last visited expression.
        /// </summary>
        private TypeWithState ResultType
        {
            get => _visitResult.RValueType;
            set
            {
                SetResult(resultType: value, lvalueType: value.ToTypeWithAnnotations());
            }
        }

        /// <summary>
        /// Force the inference of the LValueResultType from ResultType.
        /// </summary>
        private void UseRvalueOnly()
        {
            ResultType = ResultType;
        }

        private TypeWithAnnotations LvalueResultType
        {
            get => _visitResult.LValueType;
            set
            {
                SetResult(resultType: value.ToTypeWithState(), lvalueType: value);
            }
        }

        /// <summary>
        /// Force the inference of the ResultType from LValueResultType.
        /// </summary>
        private void UseLvalueOnly()
        {
            LvalueResultType = LvalueResultType;
        }

        private void SetResult(TypeWithState resultType, TypeWithAnnotations lvalueType)
        {
            _visitResult = new VisitResult(resultType, lvalueType);
        }

        /// <summary>
        /// Instances being constructed.
        /// </summary>
        private PooledDictionary<BoundExpression, ObjectCreationPlaceholderLocal> _placeholderLocalsOpt;

        /// <summary>
        /// For methods with annotations, we'll need to visit the arguments twice.
        /// Once for diagnostics and once for result state (but disabling diagnostics).
        /// </summary>
        private bool _disableDiagnostics = false;

        /// <summary>
        /// Used to allow <see cref="MakeSlot(BoundExpression)"/> to substitute the correct slot for a <see cref="BoundConditionalReceiver"/> when
        /// it's encountered.
        /// </summary>
        private int _lastConditionalAccessSlot = -1;

        protected override void Free()
        {
            _variableTypes.Free();
            _placeholderLocalsOpt?.Free();
            base.Free();
        }

        private NullableWalker(
            CSharpCompilation compilation,
            MethodSymbol method,
            bool useMethodSignatureReturnType,
            bool useMethodSignatureParameterTypes,
            MethodSymbol methodSignatureOpt,
            BoundNode node,
            ArrayBuilder<(BoundReturnStatement, TypeWithAnnotations)> returnTypesOpt,
            VariableState initialState,
            Action<BoundExpression, TypeWithAnnotations> callbackOpt)
            : base(compilation, method, node, new EmptyStructTypeCache(compilation, dev12CompilerCompatibility: false), trackUnassignments: true)
        {
            _callbackOpt = callbackOpt;
            _binder = compilation.GetBinderFactory(node.SyntaxTree).GetBinder(node.Syntax);
            Debug.Assert(!_binder.Conversions.IncludeNullability);
            _conversions = (Conversions)_binder.Conversions.WithNullability(true);
            _useMethodSignatureReturnType = (object)methodSignatureOpt != null && useMethodSignatureReturnType;
            _useMethodSignatureParameterTypes = (object)methodSignatureOpt != null && useMethodSignatureParameterTypes;
            _methodSignatureOpt = methodSignatureOpt;
            _returnTypesOpt = returnTypesOpt;
            if (initialState != null)
            {
                var variableBySlot = initialState.VariableBySlot;
                nextVariableSlot = variableBySlot.Length;
                foreach (var (variable, slot) in initialState.VariableSlot)
                {
                    Debug.Assert(slot < nextVariableSlot);
                    _variableSlot.Add(variable, slot);
                }
                this.variableBySlot = variableBySlot.ToArray();
                foreach (var pair in initialState.VariableTypes)
                {
                    _variableTypes.Add(pair.Key, pair.Value);
                }
            }
        }

        public string GetDebuggerDisplay()
        {
            if (this.IsConditionalState)
            {
                return $"{{{GetType().Name} WhenTrue:{Dump(StateWhenTrue)} WhenFalse:{Dump(StateWhenFalse)}{"}"}";
            }
            else
            {
                return $"{{{GetType().Name} {Dump(State)}{"}"}";
            }
        }

        // For purpose of nullability analysis, awaits create pending branches, so async usings and foreachs do too
        public sealed override bool AwaitUsingAndForeachAddsPendingBranch => true;

        protected override bool ConvertInsufficientExecutionStackExceptionToCancelledByStackGuardException()
        {
            return true;
        }

        protected override ImmutableArray<PendingBranch> Scan(ref bool badRegion)
        {
            if (_returnTypesOpt != null)
            {
                _returnTypesOpt.Clear();
            }
            this.Diagnostics.Clear();
            ParameterSymbol methodThisParameter = MethodThisParameter;
            this.State = TopState();                   // entry point is reachable
            this.regionPlace = RegionPlace.Before;
            EnterParameters();                               // with parameters assigned
            if ((object)methodThisParameter != null)
            {
                EnterParameter(methodThisParameter, methodThisParameter.TypeWithAnnotations);
            }

            ImmutableArray<PendingBranch> pendingReturns = base.Scan(ref badRegion);
            return pendingReturns;
        }

        internal static void Analyze(
            CSharpCompilation compilation,
            MethodSymbol method,
            BoundNode node,
            DiagnosticBag diagnostics,
            Action<BoundExpression, TypeWithAnnotations> callbackOpt = null)
        {
            if (method.IsImplicitlyDeclared && (!method.IsImplicitConstructor || method.ContainingType.IsImplicitlyDeclared))
            {
                return;
            }
            Analyze(compilation, method, node, diagnostics, useMethodSignatureReturnType: false, useMethodSignatureParameterTypes: false, methodSignatureOpt: null, returnTypes: null, initialState: null, callbackOpt);
        }

        internal static void Analyze(
            CSharpCompilation compilation,
            BoundLambda lambda,
            DiagnosticBag diagnostics,
            MethodSymbol delegateInvokeMethod,
            ArrayBuilder<(BoundReturnStatement, TypeWithAnnotations)> returnTypes,
            VariableState initialState)
        {
            Analyze(
                compilation,
                lambda.Symbol,
                lambda.Body,
                diagnostics,
                useMethodSignatureReturnType: true,
                useMethodSignatureParameterTypes: !lambda.UnboundLambda.HasExplicitlyTypedParameterList,
                methodSignatureOpt: delegateInvokeMethod,
                returnTypes, initialState,
                callbackOpt: null);
        }

        private static void Analyze(
            CSharpCompilation compilation,
            MethodSymbol method,
            BoundNode node,
            DiagnosticBag diagnostics,
            bool useMethodSignatureReturnType,
            bool useMethodSignatureParameterTypes,
            MethodSymbol methodSignatureOpt,
            ArrayBuilder<(BoundReturnStatement, TypeWithAnnotations)> returnTypes,
            VariableState initialState,
            Action<BoundExpression, TypeWithAnnotations> callbackOpt)
        {
            Debug.Assert(diagnostics != null);
            var walker = new NullableWalker(compilation, method, useMethodSignatureReturnType, useMethodSignatureParameterTypes, methodSignatureOpt, node, returnTypes, initialState, callbackOpt);
            try
            {
                bool badRegion = false;
                ImmutableArray<PendingBranch> returns = walker.Analyze(ref badRegion);
                diagnostics.AddRange(walker.Diagnostics);
                Debug.Assert(!badRegion);
            }
            catch (BoundTreeVisitor.CancelledByStackGuardException ex) when (diagnostics != null)
            {
                ex.AddAnError(diagnostics);
            }
            finally
            {
                walker.Free();
            }
        }

        protected override void Normalize(ref LocalState state)
        {
            if (!state.Reachable)
                return;

            int oldNext = state.Capacity;
            state.EnsureCapacity(nextVariableSlot);
            Populate(ref state, oldNext);
        }

        private void Populate(ref LocalState state, int start)
        {
            int capacity = state.Capacity;
            for (int slot = start; slot < capacity; slot++)
            {
                state[slot] = GetDefaultState(ref state, slot);
            }
        }

        private NullableFlowState GetDefaultState(ref LocalState state, int slot)
        {
            if (!state.Reachable)
                return NullableFlowState.NotNull;

            if (slot == 0)
                return NullableFlowState.MaybeNull;

            var variable = variableBySlot[slot];
            var symbol = variable.Symbol;

            switch (symbol.Kind)
            {
                case SymbolKind.Local:
                    return NullableFlowState.NotNull;
                case SymbolKind.Parameter:
                    {
                        var parameter = (ParameterSymbol)symbol;
                        if (parameter.RefKind == RefKind.Out)
                        {
                            return NullableFlowState.NotNull;
                        }

                        if (!_variableTypes.TryGetValue(parameter, out TypeWithAnnotations parameterType))
                        {
                            parameterType = parameter.TypeWithAnnotations;
                        }

                        return parameterType.ToTypeWithState().State;
                    }
                case SymbolKind.Field:
                case SymbolKind.Property:
                case SymbolKind.Event:
                    return symbol.GetTypeOrReturnType().ToTypeWithState().State;
                default:
                    throw ExceptionUtilities.UnexpectedValue(symbol.Kind);
            }
        }

        protected override bool TryGetReceiverAndMember(BoundExpression expr, out BoundExpression receiver, out Symbol member)
        {
            receiver = null;
            member = null;

            switch (expr.Kind)
            {
                case BoundKind.FieldAccess:
                    {
                        var fieldAccess = (BoundFieldAccess)expr;
                        var fieldSymbol = fieldAccess.FieldSymbol;
                        member = fieldSymbol;
                        if (fieldSymbol.IsFixedSizeBuffer)
                        {
                            return false;
                        }
                        if (fieldSymbol.IsStatic)
                        {
                            return true;
                        }
                        receiver = fieldAccess.ReceiverOpt;
                        break;
                    }
                case BoundKind.EventAccess:
                    {
                        var eventAccess = (BoundEventAccess)expr;
                        var eventSymbol = eventAccess.EventSymbol;
                        // https://github.com/dotnet/roslyn/issues/29901 Use AssociatedField for field-like events?
                        member = eventSymbol;
                        if (eventSymbol.IsStatic)
                        {
                            return true;
                        }
                        receiver = eventAccess.ReceiverOpt;
                        break;
                    }
                case BoundKind.PropertyAccess:
                    {
                        var propAccess = (BoundPropertyAccess)expr;
                        var propSymbol = propAccess.PropertySymbol;
                        member = GetBackingFieldIfStructProperty(propSymbol);
                        if (member is null)
                        {
                            return false;
                        }
                        if (propSymbol.IsStatic)
                        {
                            return true;
                        }
                        receiver = propAccess.ReceiverOpt;
                        break;
                    }
            }

            Debug.Assert(member?.IsStatic != true);

            return (object)member != null &&
                (object)receiver != null &&
                receiver.Kind != BoundKind.TypeExpression &&
                (object)receiver.Type != null;
        }

        // https://github.com/dotnet/roslyn/issues/29619 Use backing field for struct property
        // for now, to avoid cycles if the struct type contains a property of the struct type.
        // Remove this and populate struct members lazily to match classes.
        private Symbol GetBackingFieldIfStructProperty(Symbol symbol)
        {
            if (symbol.Kind == SymbolKind.Property && !symbol.ContainingType.IsNullableType())
            {
                var property = (PropertySymbol)symbol;
                var containingType = property.ContainingType;
                if (containingType.TypeKind == TypeKind.Struct)
                {
                    // https://github.com/dotnet/roslyn/issues/29619 Relying on field name
                    // will not work for properties declared in other languages.
                    var fieldName = GeneratedNames.MakeBackingFieldName(property.Name);
                    return _emptyStructTypeCache.GetStructFields(containingType, includeStatic: symbol.IsStatic).FirstOrDefault(f => f.Name == fieldName);
                }
            }
            return symbol;
        }

        // https://github.com/dotnet/roslyn/issues/29619 Temporary, until we're using
        // properties on structs directly.
        protected override int GetOrCreateSlot(Symbol symbol, int containingSlot = 0)
        {
            symbol = GetBackingFieldIfStructProperty(symbol);
            if (symbol is null)
            {
                return -1;
            }
            return base.GetOrCreateSlot(symbol, containingSlot);
        }

        protected override int MakeSlot(BoundExpression node)
        {
            switch (node.Kind)
            {
                case BoundKind.ThisReference:
                case BoundKind.BaseReference:
                    {
                        var method = getTopLevelMethod(_symbol as MethodSymbol);
                        var thisParameter = method?.ThisParameter;
                        return (object)thisParameter != null ? GetOrCreateSlot(thisParameter) : -1;
                    }
                case BoundKind.Conversion:
                    {
                        var conv = (BoundConversion)node;
                        switch (conv.Conversion.Kind)
                        {
                            case ConversionKind.ExplicitNullable:
                                {
                                    var operand = conv.Operand;
                                    var operandType = operand.Type;
                                    var convertedType = conv.Type;
                                    if (AreNullableAndUnderlyingTypes(operandType, convertedType, out _))
                                    {
                                        // Explicit conversion of Nullable<T> to T is equivalent to Nullable<T>.Value.
                                        // For instance, in the following, when evaluating `((A)a).B` we need to recognize
                                        // the nullability of `(A)a` (not nullable) and the slot (the slot for `a.Value`).
                                        //   struct A { B? B; }
                                        //   struct B { }
                                        //   if (a?.B != null) _ = ((A)a).B.Value; // no warning
                                        int containingSlot = MakeSlot(operand);
                                        return containingSlot < 0 ? -1 : GetNullableOfTValueSlot(operandType, containingSlot, out _);
                                    }
                                    else if (AreNullableAndUnderlyingTypes(convertedType, operandType, out _))
                                    {
                                        // Explicit conversion of T to Nullable<T> is equivalent to new Nullable<T>(t).
                                        return getPlaceholderSlot(node);
                                    }
                                }
                                break;
                            case ConversionKind.ImplicitNullable:
                                // Implicit conversion of T to Nullable<T> is equivalent to new Nullable<T>(t).
                                if (AreNullableAndUnderlyingTypes(conv.Type, conv.Operand.Type, out _))
                                {
                                    return getPlaceholderSlot(node);
                                }
                                break;
                            case ConversionKind.Identity:
                            case ConversionKind.ImplicitTupleLiteral:
                            case ConversionKind.ImplicitTuple:
                                if (isSupportedConversion(conv.Conversion, conv.Operand))
                                {
                                    return MakeSlot(conv.Operand);
                                }
                                break;
                        }
                    }
                    break;
                case BoundKind.DefaultExpression:
                case BoundKind.ObjectCreationExpression:
                case BoundKind.DynamicObjectCreationExpression:
                case BoundKind.AnonymousObjectCreationExpression:
                case BoundKind.TupleLiteral:
                case BoundKind.ConvertedTupleLiteral:
                    return getPlaceholderSlot(node);
                case BoundKind.ConditionalReceiver:
                    {
                        return _lastConditionalAccessSlot;
                    }
                default:
                    // If there was a placeholder local for this node, we should
                    // use the placeholder for the slot. See other cases above.
                    Debug.Assert(_placeholderLocalsOpt?.TryGetValue(node, out _) != true);
                    return base.MakeSlot(node);
            }

            return -1;

            int getPlaceholderSlot(BoundExpression expr)
            {
                if (_placeholderLocalsOpt != null && _placeholderLocalsOpt.TryGetValue(expr, out ObjectCreationPlaceholderLocal placeholder))
                {
                    return GetOrCreateSlot(placeholder);
                }
                return -1;
            }

            MethodSymbol getTopLevelMethod(MethodSymbol method)
            {
                while ((object)method != null)
                {
                    var container = method.ContainingSymbol;
                    if (container.Kind == SymbolKind.NamedType)
                    {
                        return method;
                    }
                    method = container as MethodSymbol;
                }
                return null;
            }

            // Returns true if the nullable state from the operand of the conversion
            // can be used as is, and we can create a slot from the conversion.
            bool isSupportedConversion(Conversion conversion, BoundExpression operandOpt)
            {
                // https://github.com/dotnet/roslyn/issues/32599: Allow implicit and explicit
                // conversions where the nullable state of the operand remains valid.
                switch (conversion.Kind)
                {
                    case ConversionKind.Identity:
                    case ConversionKind.DefaultOrNullLiteral:
                    case ConversionKind.ImplicitReference:
                        return true;
                    case ConversionKind.ImplicitTupleLiteral:
                        {
                            var arguments = ((BoundConvertedTupleLiteral)operandOpt).Arguments;
                            var conversions = conversion.UnderlyingConversions;
                            for (int i = 0; i < arguments.Length; i++)
                            {
                                // https://github.com/dotnet/roslyn/issues/32600: Copy nullable
                                // state of tuple elements independently.
                                if (!isSupportedConversion(conversions[i], (arguments[i] as BoundConversion)?.Operand))
                                {
                                    return false;
                                }
                            }
                            return true;
                        }
                    case ConversionKind.ImplicitTuple:
                        // https://github.com/dotnet/roslyn/issues/32600: Copy nullable
                        // state of tuple elements independently.
                        return conversion.UnderlyingConversions.All(c => isSupportedConversion(c, null));
                    default:
                        return false;
                }
            }
        }

        protected override void VisitRvalue(BoundExpression node)
        {
            Visit(node);
            VisitRvalueEpilogue();
        }

        /// <summary>
        /// The contents of this method, particularly <see cref="UseRvalueOnly"/>, are problematic when 
        /// inlined. The methods themselves are small but they end up allocating significantly larger 
        /// frames due to the use of biggish value types within them. The <see cref="VisitRvalue"/> method
        /// is used on a hot path for fluent calls and this size change is enough that it causes us
        /// to exceed our thresholds in EndToEndTests.OverflowOnFluentCall.
        /// </summary>
        [MethodImpl(MethodImplOptions.NoInlining)]
        private void VisitRvalueEpilogue()
        {
            Unsplit();
            UseRvalueOnly(); // drop lvalue part
        }

        private TypeWithState VisitRvalueWithState(BoundExpression node)
        {
            VisitRvalue(node);
            return ResultType;
        }

        private TypeWithAnnotations VisitLvalueWithAnnotations(BoundExpression node)
        {
            Visit(node);
            Unsplit();
            return LvalueResultType;
        }

        private static object GetTypeAsDiagnosticArgument(TypeSymbol typeOpt)
        {
            return typeOpt ?? (object)"<null>";
        }

        private enum AssignmentKind
        {
            Assignment,
            Return,
            Argument
        }

        /// <summary>
        /// Reports top-level nullability problem in assignment.
        /// </summary>
        private bool ReportNullableAssignmentIfNecessary(
            BoundExpression value,
            TypeWithAnnotations targetType,
            TypeWithState valueType,
            bool useLegacyWarnings,
            AssignmentKind assignmentKind = AssignmentKind.Assignment,
            Symbol target = null,
            Conversion conversion = default)
        {
            Debug.Assert((object)target != null || assignmentKind != AssignmentKind.Argument);

            if (value == null ||
                !targetType.HasType ||
                targetType.Type.IsValueType ||
                targetType.CanBeAssignedNull ||
                valueType.IsNotNull)
            {
                return false;
            }

            var unwrappedValue = SkipReferenceConversions(value);
            if (unwrappedValue.IsSuppressed)
            {
                return false;
            }

            HashSet<DiagnosticInfo> useSiteDiagnostics = null;
            if (RequiresSafetyWarningWhenNullIntroduced(targetType.Type))
            {
                if (conversion.Kind == ConversionKind.UnsetConversionKind)
                    conversion = this._conversions.ClassifyImplicitConversionFromType(valueType.Type, targetType.Type, ref useSiteDiagnostics);

                if (conversion.IsImplicit && !conversion.IsDynamic)
                {
                    // For type parameters that cannot be annotated, the analysis must report those
                    // places where null values first sneak in, like `default`, `null`, and `GetFirstOrDefault`,
                    // as a safety diagnostic.  This is NOT one of those places.
                    return false;
                }

                useLegacyWarnings = false;
            }

            if (reportNullLiteralAssignmentIfNecessary(value))
            {
                return true;
            }

            if (assignmentKind == AssignmentKind.Argument)
            {
                ReportSafetyDiagnostic(ErrorCode.WRN_NullReferenceArgument, value.Syntax,
                    new FormattedSymbol(target, SymbolDisplayFormat.ShortFormat),
                    new FormattedSymbol(target.ContainingSymbol, SymbolDisplayFormat.MinimallyQualifiedFormat));
            }
            else if (useLegacyWarnings)
            {
                ReportNonSafetyDiagnostic(value.Syntax);
            }
            else
            {
                ReportSafetyDiagnostic(assignmentKind == AssignmentKind.Return ? ErrorCode.WRN_NullReferenceReturn : ErrorCode.WRN_NullReferenceAssignment, value.Syntax);
            }

            return true;

            // Report warning converting null literal to non-nullable reference type.
            // target (e.g.: `object x = null;` or calling `void F(object y)` with `F(null)`).
            bool reportNullLiteralAssignmentIfNecessary(BoundExpression expr)
            {
                if (expr.ConstantValue?.IsNull != true)
                {
                    return false;
                }

                // For type parameters that cannot be annotated, the analysis must report those
                // places where null values first sneak in, like `default`, `null`, and `GetFirstOrDefault`,
                // as a safety diagnostic.  This is one of those places.
                if (useLegacyWarnings && !RequiresSafetyWarningWhenNullIntroduced(expr.Type))
                {
                    ReportNonSafetyDiagnostic(expr.Syntax);
                }
                else
                {
                    ReportSafetyDiagnostic(assignmentKind == AssignmentKind.Return ? ErrorCode.WRN_NullReferenceReturn : ErrorCode.WRN_NullAsNonNullable, expr.Syntax);
                }
                return true;
            }
        }

        private static bool IsDefaultValue(BoundExpression expr)
        {
            switch (expr.Kind)
            {
                case BoundKind.Conversion:
                    {
                        var conversion = (BoundConversion)expr;
                        return conversion.Conversion.Kind == ConversionKind.DefaultOrNullLiteral &&
                            IsDefaultValue(conversion.Operand);
                    }
                case BoundKind.DefaultExpression:
                    return true;
                default:
                    return false;
            }
        }

        // Maybe this method can be replaced by VisitOptionalImplicitConversion or ApplyConversion
        private void ReportAssignmentWarnings(
            BoundExpression value,
            TypeWithAnnotations targetType,
            TypeWithState valueType,
            bool useLegacyWarnings)
        {
            Debug.Assert(value != null);

            if (this.State.Reachable)
            {
                if (!targetType.HasType || valueType.HasNullType)
                {
                    return;
                }

                // Report top-level nullability issues
                ReportNullableAssignmentIfNecessary(value, targetType, valueType, useLegacyWarnings, AssignmentKind.Assignment);

                // Report nested nullability issues
                var sourceType = valueType.Type;
                var destinationType = targetType.Type;
                if ((object)sourceType != null && IsNullabilityMismatch(destinationType, sourceType))
                {
                    ReportNullabilityMismatchInAssignment(value.Syntax, sourceType, destinationType);
                }
            }
        }

        private void ReportNullabilityMismatchInAssignment(SyntaxNode syntaxNode, object sourceType, object destinationType)
        {
            ReportSafetyDiagnostic(ErrorCode.WRN_NullabilityMismatchInAssignment, syntaxNode, sourceType, destinationType);
        }

        /// <summary>
        /// Update tracked value on assignment.
        /// </summary>
        private void TrackNullableStateForAssignment(
            BoundExpression value,
            TypeWithAnnotations targetType,
            int targetSlot,
            TypeWithState valueType,
            int valueSlot = -1)
        {
            Debug.Assert(value != null);
            Debug.Assert(!IsConditionalState);

            if (this.State.Reachable)
            {
                if (!targetType.HasType)
                {
                    return;
                }

                if (targetSlot <= 0 || targetSlot == valueSlot)
                {
                    return;
                }

                if (targetSlot >= this.State.Capacity) Normalize(ref this.State);

                var newState = valueType.State;
                this.State[targetSlot] = newState;
                if (newState == NullableFlowState.MaybeNull && _tryState.HasValue)
                {
                    var state = _tryState.Value;
                    state[targetSlot] = NullableFlowState.MaybeNull;
                    _tryState = state;
                }

                InheritDefaultState(targetSlot);

                // https://github.com/dotnet/roslyn/issues/33428: Can the areEquivalentTypes check be removed
                // if InheritNullableStateOfMember asserts the member is valid for target and value?
                if (areEquivalentTypes(targetType, valueType)) // https://github.com/dotnet/roslyn/issues/29968 Allow assignment to base type.
                {
                    // https://github.com/dotnet/roslyn/issues/31395: We should copy all tracked state from `value` regardless of
                    // BoundNode type but we'll need to handle cycles (see NullableReferenceTypesTests.Members_FieldCycle_07).
                    // For now, we copy a limited set of BoundNode types that shouldn't contain cycles.
                    if ((targetType.Type.IsReferenceType && (value.Kind == BoundKind.ObjectCreationExpression || value.Kind == BoundKind.AnonymousObjectCreationExpression || value.Kind == BoundKind.DynamicObjectCreationExpression || targetType.Type.IsAnonymousType)) ||
                        targetType.IsNullableType())
                    {
                        // Nullable<T> is handled here rather than in InheritNullableStateOfTrackableStruct since that
                        // method only clones auto-properties (see https://github.com/dotnet/roslyn/issues/29619).
                        // When that issue is fixed, Nullable<T> should be handled there instead.
                        if (valueSlot > 0)
                        {
                            InheritNullableStateOfTrackableType(targetSlot, valueSlot, skipSlot: targetSlot);
                        }
                    }
                    else if (EmptyStructTypeCache.IsTrackableStructType(targetType.Type))
                    {
                        InheritNullableStateOfTrackableStruct(targetType.Type, targetSlot, valueSlot, isDefaultValue: IsDefaultValue(value), skipSlot: targetSlot);
                    }
                }
            }

            bool areEquivalentTypes(TypeWithAnnotations target, TypeWithState assignedValue) =>
                target.Type.Equals(assignedValue.Type, TypeCompareKind.AllIgnoreOptions);
        }

        private void ReportNonSafetyDiagnostic(SyntaxNode syntax)
        {
            ReportNonSafetyDiagnostic(ErrorCode.WRN_ConvertingNullableToNonNullable, syntax);
        }

        private void ReportNonSafetyDiagnostic(ErrorCode errorCode, SyntaxNode syntax)
        {
            // All warnings should be in the `#pragma warning ... nullable` set.
            Debug.Assert(!ErrorFacts.NullableFlowAnalysisSafetyWarnings.Contains(MessageProvider.Instance.GetIdForErrorCode((int)errorCode)));
            Debug.Assert(ErrorFacts.NullableFlowAnalysisNonSafetyWarnings.Contains(MessageProvider.Instance.GetIdForErrorCode((int)errorCode)));
#pragma warning disable CS0618
            ReportDiagnostic(errorCode, syntax);
#pragma warning restore CS0618
        }

        private void ReportSafetyDiagnostic(ErrorCode errorCode, SyntaxNode syntaxNode, params object[] arguments)
        {
            // All warnings should be in the `#pragma warning ... nullable` set.
            Debug.Assert(ErrorFacts.NullableFlowAnalysisSafetyWarnings.Contains(MessageProvider.Instance.GetIdForErrorCode((int)errorCode)));
            Debug.Assert(!ErrorFacts.NullableFlowAnalysisNonSafetyWarnings.Contains(MessageProvider.Instance.GetIdForErrorCode((int)errorCode)));
#pragma warning disable CS0618
            ReportDiagnostic(errorCode, syntaxNode, arguments);
#pragma warning restore CS0618
        }

        [Obsolete("Use ReportSafetyDiagnostic/ReportNonSafetyDiagnostic instead", error: false)]
        private void ReportDiagnostic(ErrorCode errorCode, SyntaxNode syntaxNode, params object[] arguments)
        {
            Debug.Assert(!IsConditionalState);
            if (this.State.Reachable && !_disableDiagnostics)
            {
                Diagnostics.Add(errorCode, syntaxNode.GetLocation(), arguments);
            }
        }

        private void InheritNullableStateOfTrackableStruct(TypeSymbol targetType, int targetSlot, int valueSlot, bool isDefaultValue, int skipSlot = -1)
        {
            Debug.Assert(targetSlot > 0);
            Debug.Assert(EmptyStructTypeCache.IsTrackableStructType(targetType));

            if (skipSlot < 0)
            {
                skipSlot = targetSlot;
            }

            // https://github.com/dotnet/roslyn/issues/29619 Handle properties not backed by fields.
            // See ModifyMembers_StructPropertyNoBackingField and PropertyCycle_Struct tests.
            foreach (var field in _emptyStructTypeCache.GetStructInstanceFields(targetType))
            {
                InheritNullableStateOfMember(targetSlot, valueSlot, field, isDefaultValue: isDefaultValue, skipSlot);
            }
        }

        // 'skipSlot' is the original target slot that should be skipped in case of cycles.
        private void InheritNullableStateOfMember(int targetContainerSlot, int valueContainerSlot, Symbol member, bool isDefaultValue, int skipSlot)
        {
            Debug.Assert(targetContainerSlot > 0);
            Debug.Assert(skipSlot > 0);
            // https://github.com/dotnet/roslyn/issues/33428: Ensure member is valid for target and value.

            TypeWithAnnotations fieldOrPropertyType = member.GetTypeOrReturnType();

            // Nullable<T> is handled here rather than in InheritNullableStateOfTrackableStruct since that
            // method only clones auto-properties (see https://github.com/dotnet/roslyn/issues/29619).
            // When that issue is fixed, Nullable<T> should be handled there instead.
            if (fieldOrPropertyType.Type.CanContainNull())
            {
                int targetMemberSlot = GetOrCreateSlot(member, targetContainerSlot);
                Debug.Assert(targetMemberSlot > 0);

                NullableFlowState value = isDefaultValue ? NullableFlowState.MaybeNull : fieldOrPropertyType.ToTypeWithState().State;
                int valueMemberSlot = -1;

                if (valueContainerSlot > 0)
                {
                    valueMemberSlot = VariableSlot(member, valueContainerSlot);
                    if (valueMemberSlot == skipSlot)
                    {
                        return;
                    }
                    value = valueMemberSlot > 0 && valueMemberSlot < this.State.Capacity ?
                        this.State[valueMemberSlot] :
                        NullableFlowState.NotNull;
                }

                this.State[targetMemberSlot] = value;

                if (valueMemberSlot > 0)
                {
                    InheritNullableStateOfTrackableType(targetMemberSlot, valueMemberSlot, skipSlot);
                }
            }
            else if (EmptyStructTypeCache.IsTrackableStructType(fieldOrPropertyType.Type))
            {
                int targetMemberSlot = GetOrCreateSlot(member, targetContainerSlot);
                if (targetMemberSlot > 0)
                {
                    int valueMemberSlot = (valueContainerSlot > 0) ? GetOrCreateSlot(member, valueContainerSlot) : -1;
                    if (valueMemberSlot == skipSlot)
                    {
                        return;
                    }
                    InheritNullableStateOfTrackableStruct(fieldOrPropertyType.Type, targetMemberSlot, valueMemberSlot, isDefaultValue: isDefaultValue, skipSlot);
                }
            }
        }

        private void InheritDefaultState(int targetSlot)
        {
            Debug.Assert(targetSlot > 0);

            // Reset the state of any members of the target.
            for (int slot = targetSlot + 1; slot < nextVariableSlot; slot++)
            {
                var variable = variableBySlot[slot];
                if (variable.ContainingSlot != targetSlot)
                {
                    continue;
                }
                this.State[slot] = variable.Symbol.GetTypeOrReturnType().ToTypeWithState().State;
                InheritDefaultState(slot);
            }
        }

        private void InheritNullableStateOfTrackableType(int targetSlot, int valueSlot, int skipSlot)
        {
            Debug.Assert(targetSlot > 0);
            Debug.Assert(valueSlot > 0);

            // Clone the state for members that have been set on the value.
            for (int slot = valueSlot + 1; slot < nextVariableSlot; slot++)
            {
                var variable = variableBySlot[slot];
                if (variable.ContainingSlot != valueSlot)
                {
                    continue;
                }
                var member = variable.Symbol;
                Debug.Assert(member.Kind == SymbolKind.Field || member.Kind == SymbolKind.Property || member.Kind == SymbolKind.Event);
                InheritNullableStateOfMember(targetSlot, valueSlot, member, isDefaultValue: false, skipSlot);
            }
        }

        private TypeSymbol GetSlotType(int slot)
        {
            return VariableTypeWithAnnotations(variableBySlot[slot].Symbol).Type;
        }

        protected override LocalState TopState()
        {
            var state = new LocalState(reachable: true, new ArrayBuilder<NullableFlowState>(nextVariableSlot));
            Populate(ref state, start: 0);
            return state;
        }

        protected override LocalState UnreachableState()
        {
            return new LocalState(reachable: false, null);
        }

        protected override LocalState ReachableBottomState()
        {
            // Create a reachable state in which all variables are known to be non-null.
            var builder = new ArrayBuilder<NullableFlowState>(nextVariableSlot);
            builder.AddMany(NullableFlowState.NotNull, nextVariableSlot);
            return new LocalState(reachable: true, builder);
        }

        private void EnterParameters()
        {
            var methodParameters = ((MethodSymbol)_symbol).Parameters;
            var signatureParameters = _useMethodSignatureParameterTypes ? _methodSignatureOpt.Parameters : methodParameters;
            Debug.Assert(signatureParameters.Length == methodParameters.Length);
            int n = methodParameters.Length;
            for (int i = 0; i < n; i++)
            {
                var parameter = methodParameters[i];
                var parameterType = signatureParameters[i].TypeWithAnnotations;
                EnterParameter(parameter, parameterType);
            }
        }

        private void EnterParameter(ParameterSymbol parameter, TypeWithAnnotations parameterType)
        {
            _variableTypes[parameter] = parameterType;
            int slot = GetOrCreateSlot(parameter);

            Debug.Assert(!IsConditionalState);
            if (slot > 0 && parameter.RefKind != RefKind.Out)
            {
                if (EmptyStructTypeCache.IsTrackableStructType(parameterType.Type))
                {
                    InheritNullableStateOfTrackableStruct(
                        parameterType.Type,
                        slot,
                        valueSlot: -1,
                        isDefaultValue: parameter.ExplicitDefaultConstantValue?.IsNull == true);
                }
            }
        }

        public override BoundNode VisitIsPatternExpression(BoundIsPatternExpression node)
        {
            var resultType = VisitRvalueWithState(node.Expression);
            VisitPattern(node.Expression, resultType, node.Pattern);
            SetNotNullResult(node);
            return node;
        }

        /// <summary>
        /// Examples:
        /// `x is Point p`
        /// `switch (x) ... case Point p:` // https://github.com/dotnet/roslyn/issues/29873 not yet handled
        ///
        /// If the expression is trackable, we'll return with different null-states for that expression in the two conditional states.
        /// If the pattern is a `var` pattern, we'll also have re-inferred the `var` type with nullability and
        /// updated the state for that declared local.
        /// </summary>
        private void VisitPattern(BoundExpression expression, TypeWithState expressionResultType, BoundPattern pattern)
        {
            NullableFlowState whenTrue = expressionResultType.State;
            NullableFlowState whenFalse = expressionResultType.State;

            switch (pattern.Kind)
            {
                case BoundKind.ConstantPattern:
                    // If the constant is null, the pattern tells us the expression is null.
                    // If the constant is not null, the pattern tells us the expression is not null.
                    // If there is no constant, we don't know.
                    switch (((BoundConstantPattern)pattern).ConstantValue?.IsNull)
                    {
                        case true:
                            whenTrue = NullableFlowState.MaybeNull;
                            whenFalse = NullableFlowState.NotNull;
                            break;
                        case false:
                            whenTrue = NullableFlowState.NotNull;
                            whenFalse = NullableFlowState.MaybeNull;
                            break;
                    }
                    break;
                case BoundKind.DeclarationPattern:
                    var declarationPattern = (BoundDeclarationPattern)pattern;
                    if (declarationPattern.IsVar)
                    {
                        // The result type and state of the expression carry into the variable declared by var pattern
                        Symbol variable = declarationPattern.Variable;
                        // No variable declared for discard (`i is var _`)
                        if ((object)variable != null)
                        {
                            var variableType = expressionResultType.ToTypeWithAnnotations();
                            _variableTypes[variable] = variableType;
                            TrackNullableStateForAssignment(expression, variableType, GetOrCreateSlot(variable), expressionResultType);
                        }

                        whenFalse = NullableFlowState.NotNull; // whenFalse is unreachable
                    }
                    else
                    {
                        whenTrue = NullableFlowState.NotNull; // the pattern tells us the expression is not null
                    }
                    break;
                default:
                    // https://github.com/dotnet/roslyn/issues/29909 : handle other kinds of patterns
                    break;
            }

            Debug.Assert(!IsConditionalState);

            // Create slot since EnsureCapacity should be
            // called on all fields and that is simpler if state is limited to this.State.
            int mainSlot = MakeSlot(expression);

            base.VisitPattern(pattern);
            Debug.Assert(IsConditionalState);

            if (mainSlot > 0)
            {
                this.StateWhenTrue[mainSlot] = whenTrue;
                this.StateWhenFalse[mainSlot] = whenFalse;
            }

            if (whenTrue.IsNotNull() || whenFalse.IsNotNull())
            {
                var slotBuilder = ArrayBuilder<int>.GetInstance();
                GetSlotsToMarkAsNotNullable(expression, slotBuilder);

                // Set all nested conditional slots. For example in a?.b?.c we'll set a, b, and c.
                if (whenTrue.IsNotNull())
                {
                    MarkSlotsAsNotNull(slotBuilder, ref StateWhenTrue);
                }
                else if (whenFalse.IsNotNull())
                {
                    MarkSlotsAsNotNull(slotBuilder, ref StateWhenFalse);
                }

                slotBuilder.Free();
            }
        }

        protected override BoundNode VisitReturnStatementNoAdjust(BoundReturnStatement node)
        {
            Debug.Assert(!IsConditionalState);

            BoundExpression expr = node.ExpressionOpt;
            if (expr == null)
            {
                return null;
            }

            // Should not convert to method return type when inferring return type (when _returnTypesOpt != null).
            if (_returnTypesOpt == null &&
                TryGetReturnType(out TypeWithAnnotations returnType))
            {
                if (node.RefKind == RefKind.None)
                {
                    VisitOptionalImplicitConversion(expr, returnType, useLegacyWarnings: false, AssignmentKind.Return);
                }
                else
                {
                    // return ref expr;
                    VisitRefExpression(expr, returnType);
                }
            }
            else
            {
                var result = VisitRvalueWithState(expr);
                if (_returnTypesOpt != null)
                {
                    _returnTypesOpt.Add((node, result.ToTypeWithAnnotations()));
                }
            }

            return null;
        }

        private TypeWithState VisitRefExpression(BoundExpression expr, TypeWithAnnotations destinationType)
        {
            Visit(expr);
            TypeWithState resultType = ResultType;
            if (!expr.IsSuppressed && RemoveConversion(expr, includeExplicitConversions: false).expression.Kind != BoundKind.ThrowExpression)
            {
                var lvalueResultType = LvalueResultType;
                if (IsNullabilityMismatch(lvalueResultType, destinationType))
                {
                    // declared types must match
                    ReportNullabilityMismatchInAssignment(expr.Syntax, lvalueResultType, destinationType);
                }
                else
                {
                    // types match, but state would let a null in
                    ReportNullableAssignmentIfNecessary(expr, destinationType, resultType, useLegacyWarnings: false);
                }
            }

            return resultType;
        }

        private bool TryGetReturnType(out TypeWithAnnotations type)
        {
            var method = (MethodSymbol)_symbol;
            var returnType = (_useMethodSignatureReturnType ? _methodSignatureOpt : method).ReturnTypeWithAnnotations;
            Debug.Assert((object)returnType != LambdaSymbol.ReturnTypeIsBeingInferred);

            if (returnType.SpecialType == SpecialType.System_Void)
            {
                type = default;
                return false;
            }

            if (!method.IsAsync)
            {
                type = returnType;
                return true;
            }

            if (method.IsGenericTaskReturningAsync(compilation))
            {
                type = ((NamedTypeSymbol)returnType.Type).TypeArgumentsWithAnnotationsNoUseSiteDiagnostics.Single();
                return true;
            }

            type = default;
            return false;
        }

        private static bool RequiresSafetyWarningWhenNullIntroduced(TypeSymbol typeOpt)
        {
            return typeOpt?.IsTypeParameterDisallowingAnnotation() == true && !typeOpt.IsNullableTypeOrTypeParameter();
        }

        public override BoundNode VisitLocal(BoundLocal node)
        {
            var local = node.LocalSymbol;
            int slot = GetOrCreateSlot(local);
            var type = GetDeclaredLocalResult(local);
            SetResult(GetAdjustedResult(type, slot), type);
            return null;
        }

        public override BoundNode VisitLocalDeclaration(BoundLocalDeclaration node)
        {
            var local = node.LocalSymbol;
            int slot = GetOrCreateSlot(local);

            var initializer = node.InitializerOpt;
            if (initializer is null)
            {
                return null;
            }

            bool inferredType = node.DeclaredType.InferredType;
            TypeWithAnnotations type = local.TypeWithAnnotations;
            TypeWithState valueType;
            if (local.IsRef)
            {
                valueType = VisitRefExpression(initializer, type);
            }
            else
            {
                valueType = VisitOptionalImplicitConversion(initializer, targetTypeOpt: inferredType ? default : type, useLegacyWarnings: true, AssignmentKind.Assignment);

                if (inferredType)
                {
                    if (valueType.HasNullType)
                    {
                        Debug.Assert(type.Type.IsErrorType());
                        valueType = type.ToTypeWithState();
                    }

                    type = valueType.ToTypeWithAnnotations();
                    _variableTypes[local] = type;
                }
            }

            TrackNullableStateForAssignment(initializer, type, slot, valueType, MakeSlot(initializer));
            return null;
        }

        protected override BoundExpression VisitExpressionWithoutStackGuard(BoundExpression node)
        {
            Debug.Assert(!IsConditionalState);
            bool wasReachable = this.State.Reachable;
            ResultType = _invalidType;
            _ = base.VisitExpressionWithoutStackGuard(node);
            TypeWithState resultType = ResultType;

#if DEBUG
            // Verify Visit method set _result.
            Debug.Assert((object)resultType.Type != _invalidType.Type);
            Debug.Assert(AreCloseEnough(resultType.Type, node.Type));
#endif
<<<<<<< HEAD
            _callbackOpt?.Invoke(node, resultType.ToTypeWithAnnotations());

=======
>>>>>>> 8fc6a345
            if (node.IsSuppressed || node.HasAnyErrors || !wasReachable)
            {
                resultType = resultType.WithNotNullState();
                SetResult(resultType, LvalueResultType);
            }

            _callbackOpt?.Invoke(node, resultType.ToTypeSymbolWithAnnotations());
            return null;
        }

#if DEBUG
        // For asserts only.
        private static bool AreCloseEnough(TypeSymbol typeA, TypeSymbol typeB)
        {
            if ((object)typeA == typeB)
            {
                return true;
            }
            if (typeA is null || typeB is null)
            {
                return typeA?.IsErrorType() != false && typeB?.IsErrorType() != false;
            }
            return canIgnoreAnyType(typeA) ||
                canIgnoreAnyType(typeB) ||
                typeA.Equals(typeB, TypeCompareKind.IgnoreCustomModifiersAndArraySizesAndLowerBounds | TypeCompareKind.IgnoreNullableModifiersForReferenceTypes | TypeCompareKind.IgnoreDynamicAndTupleNames); // Ignore TupleElementNames (see https://github.com/dotnet/roslyn/issues/23651).

            bool canIgnoreAnyType(TypeSymbol type)
            {
                return (object)type.VisitType((t, unused1, unused2) => canIgnoreType(t), (object)null) != null;
            }
            bool canIgnoreType(TypeSymbol type)
            {
                return type.IsErrorType() || type.IsDynamic() || type.HasUseSiteError || (type.IsAnonymousType && canIgnoreAnonymousType((NamedTypeSymbol)type));
            }
            bool canIgnoreAnonymousType(NamedTypeSymbol type)
            {
                return AnonymousTypeManager.GetAnonymousTypePropertyTypesWithAnnotations(type).Any(t => canIgnoreAnyType(t.Type));
            }
        }
#endif

        protected override void VisitStatement(BoundStatement statement)
        {
            ResultType = _invalidType;
            base.VisitStatement(statement);
            ResultType = _invalidType;
        }

        public override BoundNode VisitObjectCreationExpression(BoundObjectCreationExpression node)
        {
            Debug.Assert(!IsConditionalState);
            var arguments = node.Arguments;
            var argumentResults = VisitArguments(node, arguments, node.ArgumentRefKindsOpt, node.Constructor, node.ArgsToParamsOpt, node.Expanded);
            VisitObjectOrDynamicObjectCreation(node, arguments, argumentResults, node.InitializerExpressionOpt);
            return null;
        }

        private void VisitObjectOrDynamicObjectCreation(
            BoundExpression node,
            ImmutableArray<BoundExpression> arguments,
            ImmutableArray<VisitResult> argumentResults,
            BoundExpression initializerOpt)
        {
            Debug.Assert(node.Kind == BoundKind.ObjectCreationExpression || node.Kind == BoundKind.DynamicObjectCreationExpression);
            var argumentTypes = argumentResults.SelectAsArray(ar => ar.RValueType);

            int slot = -1;
            TypeSymbol type = node.Type;
            NullableFlowState resultState = NullableFlowState.NotNull;
            if ((object)type != null)
            {
                bool isTrackableStructType = EmptyStructTypeCache.IsTrackableStructType(type);
                var constructor = (node as BoundObjectCreationExpression)?.Constructor;
                bool isDefaultValueTypeConstructor = constructor?.IsDefaultValueTypeConstructor() == true;

                if (!type.IsValueType || isTrackableStructType)
                {
                    slot = GetOrCreateObjectCreationPlaceholderSlot(node);
                    if (slot > 0 && isTrackableStructType)
                    {
                        this.State[slot] = NullableFlowState.NotNull;
                        var tupleType = constructor?.ContainingType as TupleTypeSymbol;
                        if ((object)tupleType != null && !isDefaultValueTypeConstructor)
                        {
                            // new System.ValueTuple<T1, ..., TN>(e1, ..., eN)
                            TrackNullableStateOfTupleElements(slot, tupleType, arguments, argumentTypes, useRestField: true);
                        }
                        else
                        {
                            InheritNullableStateOfTrackableStruct(
                                type,
                                slot,
                                valueSlot: -1,
                                isDefaultValue: isDefaultValueTypeConstructor);
                        }
                    }
                }
                else if (type.IsNullableType())
                {
                    if (isDefaultValueTypeConstructor)
                    {
                        // a nullable value type created with its default constructor is by definition null
                        resultState = NullableFlowState.MaybeNull;
                    }
                    else if (constructor.ParameterCount == 1)
                    {
                        // if we deal with one-parameter ctor that takes underlying, then Value state is inferred from the argument.
                        var parameterType = constructor.ParameterTypes[0];
                        if (AreNullableAndUnderlyingTypes(type, parameterType.TypeSymbol, out TypeSymbolWithAnnotations underlyingType))
                        {
                            TrackNullableStateOfNullableValue(node, arguments[0], type, underlyingType);
                        }
                    }
                }
            }

            if (initializerOpt != null)
            {
                VisitObjectCreationInitializer(null, slot, initializerOpt);
            }

            ResultType = new TypeWithState(type, resultState);
        }

        private void VisitObjectCreationInitializer(Symbol containingSymbol, int containingSlot, BoundExpression node)
        {
            switch (node.Kind)
            {
                case BoundKind.ObjectInitializerExpression:
                    foreach (var initializer in ((BoundObjectInitializerExpression)node).Initializers)
                    {
                        switch (initializer.Kind)
                        {
                            case BoundKind.AssignmentOperator:
                                VisitObjectElementInitializer(containingSlot, (BoundAssignmentOperator)initializer);
                                break;
                            default:
                                VisitRvalue(initializer);
                                break;
                        }
                    }
                    break;
                case BoundKind.CollectionInitializerExpression:
                    foreach (var initializer in ((BoundCollectionInitializerExpression)node).Initializers)
                    {
                        switch (initializer.Kind)
                        {
                            case BoundKind.CollectionElementInitializer:
                                VisitCollectionElementInitializer((BoundCollectionElementInitializer)initializer);
                                break;
                            default:
                                VisitRvalue(initializer);
                                break;
                        }
                    }
                    break;
                default:
                    TypeWithState resultType = VisitRvalueWithState(node);
                    Debug.Assert((object)containingSymbol != null);
                    if ((object)containingSymbol != null)
                    {
                        var type = containingSymbol.GetTypeOrReturnType();
                        ReportAssignmentWarnings(node, type, resultType, useLegacyWarnings: false);
                        TrackNullableStateForAssignment(node, type, containingSlot, resultType, MakeSlot(node));
                    }
                    break;
            }
        }

        private void VisitObjectElementInitializer(int containingSlot, BoundAssignmentOperator node)
        {
            var left = node.Left;
            switch (left.Kind)
            {
                case BoundKind.ObjectInitializerMember:
                    {
                        var objectInitializer = (BoundObjectInitializerMember)left;
                        var symbol = objectInitializer.MemberSymbol;
                        if (!objectInitializer.Arguments.IsDefaultOrEmpty)
                        {
                            VisitArguments(objectInitializer, objectInitializer.Arguments, objectInitializer.ArgumentRefKindsOpt, (PropertySymbol)symbol, objectInitializer.ArgsToParamsOpt, objectInitializer.Expanded);
                        }
                        if ((object)symbol != null)
                        {
                            int slot = (containingSlot < 0) ? -1 : GetOrCreateSlot(symbol, containingSlot);
                            VisitObjectCreationInitializer(symbol, slot, node.Right);
                        }
                    }
                    break;
                default:
                    Visit(node);
                    break;
            }
        }

        private new void VisitCollectionElementInitializer(BoundCollectionElementInitializer node)
        {
            // Note: we analyze even omitted calls
            VisitArguments(node, node.Arguments, refKindsOpt: default, node.AddMethod, node.ArgsToParamsOpt, node.Expanded);
            SetUnknownResultNullability();
        }

        private void SetNotNullResult(BoundExpression node)
        {
            ResultType = new TypeWithState(node.Type, NullableFlowState.NotNull);
        }

        private int GetOrCreateObjectCreationPlaceholderSlot(BoundExpression node)
        {
            ObjectCreationPlaceholderLocal placeholder;
            if (_placeholderLocalsOpt == null)
            {
                _placeholderLocalsOpt = PooledDictionary<BoundExpression, ObjectCreationPlaceholderLocal>.GetInstance();
                placeholder = null;
            }
            else
            {
                _placeholderLocalsOpt.TryGetValue(node, out placeholder);
            }

            if (placeholder is null)
            {
                placeholder = new ObjectCreationPlaceholderLocal(_symbol, node);
                _placeholderLocalsOpt.Add(node, placeholder);
            }

            return GetOrCreateSlot(placeholder);
        }

        public override BoundNode VisitAnonymousObjectCreationExpression(BoundAnonymousObjectCreationExpression node)
        {
            Debug.Assert(!IsConditionalState);

            var anonymousType = (NamedTypeSymbol)node.Type;
            Debug.Assert(anonymousType.IsAnonymousType);

            var arguments = node.Arguments;
            var argumentTypes = arguments.SelectAsArray((arg, self) =>
                self.VisitRvalueWithState(arg), this);
            var argumentsWithAnnotations = argumentTypes.SelectAsArray((arg, self) =>
                arg.ToTypeWithAnnotations(), this);

            if (argumentsWithAnnotations.All(argType => argType.HasType))
            {
                anonymousType = AnonymousTypeManager.ConstructAnonymousTypeSymbol(anonymousType, argumentsWithAnnotations);
                int receiverSlot = GetOrCreateObjectCreationPlaceholderSlot(node);
                for (int i = 0; i < arguments.Length; i++)
                {
                    var argument = arguments[i];
                    var argumentType = argumentTypes[i];
                    var property = AnonymousTypeManager.GetAnonymousTypeProperty(anonymousType, i);
                    TrackNullableStateForAssignment(argument, property.TypeWithAnnotations, GetOrCreateSlot(property, receiverSlot), argumentType, MakeSlot(argument));
                }
            }

            ResultType = new TypeWithState(anonymousType, NullableFlowState.NotNull);
            return null;
        }

        public override BoundNode VisitArrayCreation(BoundArrayCreation node)
        {
            foreach (var expr in node.Bounds)
            {
                VisitRvalue(expr);
            }
            TypeSymbol resultType = (node.InitializerOpt == null) ? node.Type : VisitArrayInitializer(node);
            ResultType = new TypeWithState(resultType, NullableFlowState.NotNull);
            return null;
        }

        private ArrayTypeSymbol VisitArrayInitializer(BoundArrayCreation node)
        {
            BoundArrayInitialization initialization = node.InitializerOpt;
            var expressions = ArrayBuilder<BoundExpression>.GetInstance(initialization.Initializers.Length);
            GetArrayElements(initialization, expressions);
            int n = expressions.Count;

            // Consider recording in the BoundArrayCreation
            // whether the array was implicitly typed, rather than relying on syntax.
            bool isInferred = node.Syntax.Kind() == SyntaxKind.ImplicitArrayCreationExpression;
            var arrayType = (ArrayTypeSymbol)node.Type;
            var elementType = arrayType.ElementTypeWithAnnotations;
            if (!isInferred)
            {
                for (int i = 0; i < n; i++)
                {
                    _ = VisitOptionalImplicitConversion(expressions[i], elementType, useLegacyWarnings: false, AssignmentKind.Assignment);
                }

                ResultType = _invalidType;
                return arrayType;
            }

            var conversions = ArrayBuilder<Conversion>.GetInstance(n);
            var resultTypes = ArrayBuilder<TypeWithState>.GetInstance(n);
            for (int i = 0; i < n; i++)
            {
                // collect expressions, conversions and result types
                (BoundExpression expression, Conversion conversion) = RemoveConversion(expressions[i], includeExplicitConversions: false);
                expressions[i] = expression;
                conversions.Add(conversion);
                var resultType = VisitRvalueWithState(expression);
                resultTypes.Add(resultType);
            }

            var placeholderBuilder = ArrayBuilder<BoundExpression>.GetInstance(n);
            for (int i = 0; i < n; i++)
            {
                placeholderBuilder.Add(CreatePlaceholderIfNecessary(expressions[i], resultTypes[i].ToTypeWithAnnotations()));
            }
            var placeholders = placeholderBuilder.ToImmutableAndFree();

            TypeSymbol bestType = null;
            if (!node.HasErrors)
            {
                HashSet<DiagnosticInfo> useSiteDiagnostics = null;
                bestType = BestTypeInferrer.InferBestType(placeholders, _conversions, ref useSiteDiagnostics);
            }

            TypeWithAnnotations inferredType;
            if (bestType is null)
            {
                inferredType = elementType.SetUnknownNullabilityForReferenceTypes();
            }
            else
            {
                inferredType = TypeWithAnnotations.Create(bestType);
            }

            if ((object)bestType != null)
            {
                // Convert elements to best type to determine element top-level nullability and to report nested nullability warnings
                for (int i = 0; i < n; i++)
                {
                    var placeholder = placeholders[i];
                    resultTypes[i] = ApplyConversion(placeholder, placeholder, conversions[i], inferredType, resultTypes[i], checkConversion: true,
                        fromExplicitCast: false, useLegacyWarnings: false, AssignmentKind.Assignment, reportRemainingWarnings: true, reportTopLevelWarnings: false);
                }

                // Set top-level nullability on inferred element type
                inferredType = TypeWithAnnotations.Create(inferredType.Type, BestTypeInferrer.GetNullableAnnotation(resultTypes));

                for (int i = 0; i < n; i++)
                {
                    var nodeForSyntax = expressions[i];
                    // Report top-level warnings
                    _ = ApplyConversion(nodeForSyntax, operandOpt: nodeForSyntax, Conversion.Identity, targetTypeWithNullability: inferredType, operandType: resultTypes[i],
                        checkConversion: true, fromExplicitCast: false, useLegacyWarnings: false, AssignmentKind.Assignment, reportRemainingWarnings: false);
                }
            }

            resultTypes.Free();
            expressions.Free();

            ResultType = _invalidType;
            arrayType = arrayType.WithElementType(inferredType);
            return arrayType;
        }

        /// <summary>
        /// Applies a method similar to <see cref="VisitArrayInitializer(BoundArrayCreation)"/>
        /// The expressions returned from a lambda are not converted though, so we'll have to classify fresh conversions.
        /// Note: even if some conversions fail, we'll proceed to infer top-level nullability. That is reasonable in common cases.
        /// </summary>
        internal static TypeWithAnnotations BestTypeForLambdaReturns(
            ArrayBuilder<(BoundExpression, TypeWithAnnotations)> returns,
            CSharpCompilation compilation,
            BoundNode node)
        {
            var walker = new NullableWalker(compilation, method: null,
                useMethodSignatureReturnType: false, useMethodSignatureParameterTypes: false, methodSignatureOpt: null,
                node, returnTypesOpt: null, initialState: null, callbackOpt: null);

            int n = returns.Count;
            var expressions = ArrayBuilder<BoundExpression>.GetInstance();
            var resultTypes = ArrayBuilder<TypeWithAnnotations>.GetInstance(n);
            var placeholdersBuilder = ArrayBuilder<BoundExpression>.GetInstance(n);
            for (int i = 0; i < n; i++)
            {
                var (returnExpr, resultType) = returns[i];
                expressions.Add(returnExpr);
                resultTypes.Add(resultType);
                placeholdersBuilder.Add(CreatePlaceholderIfNecessary(returnExpr, resultType));
            }

            HashSet<DiagnosticInfo> useSiteDiagnostics = null;
            var placeholders = placeholdersBuilder.ToImmutableAndFree();
            TypeSymbol bestType = BestTypeInferrer.InferBestType(placeholders, walker._conversions, ref useSiteDiagnostics);

            TypeWithAnnotations inferredType;
            if ((object)bestType != null)
            {
                // Note: so long as we have a best type, we can proceed.
                var bestTypeWithObliviousAnnotation = TypeWithAnnotations.Create(bestType);
                ConversionsBase conversionsWithoutNullability = walker._conversions.WithNullability(false);
                for (int i = 0; i < n; i++)
                {
                    BoundExpression placeholder = placeholders[i];
                    Conversion conversion = conversionsWithoutNullability.ClassifyConversionFromExpression(placeholder, bestType, ref useSiteDiagnostics);
                    resultTypes[i] = walker.ApplyConversion(placeholder, placeholder, conversion, bestTypeWithObliviousAnnotation, resultTypes[i].ToTypeWithState(),
                        checkConversion: false, fromExplicitCast: false, useLegacyWarnings: false, AssignmentKind.Return,
                        reportRemainingWarnings: false, reportTopLevelWarnings: false).ToTypeWithAnnotations();
                }

                // Set top-level nullability on inferred type
                inferredType = TypeWithAnnotations.Create(bestType, BestTypeInferrer.GetNullableAnnotation(resultTypes));
            }
            else
            {
                inferredType = default;
            }

            resultTypes.Free();
            expressions.Free();
            walker.Free();

            return inferredType;
        }

        private static void GetArrayElements(BoundArrayInitialization node, ArrayBuilder<BoundExpression> builder)
        {
            foreach (var child in node.Initializers)
            {
                if (child.Kind == BoundKind.ArrayInitialization)
                {
                    GetArrayElements((BoundArrayInitialization)child, builder);
                }
                else
                {
                    builder.Add(child);
                }
            }
        }

        public override BoundNode VisitArrayAccess(BoundArrayAccess node)
        {
            Debug.Assert(!IsConditionalState);

            Visit(node.Expression);

            Debug.Assert(!IsConditionalState);
            Debug.Assert(!node.Expression.Type.IsValueType);
            // https://github.com/dotnet/roslyn/issues/30598: Mark receiver as not null
            // after indices have been visited, and only if the receiver has not changed.
            CheckPossibleNullReceiver(node.Expression);

            var type = ResultType.Type as ArrayTypeSymbol;

            foreach (var i in node.Indices)
            {
                VisitRvalue(i);
            }

            TypeWithAnnotations result;
            if (node.Indices.Length == 1 &&
                TypeSymbol.Equals(node.Indices[0].Type, compilation.GetWellKnownType(WellKnownType.System_Range), TypeCompareKind.ConsiderEverything2))
            {
                result = TypeWithAnnotations.Create(type);
            }
            else
            {
                result = type?.ElementTypeWithAnnotations ?? default;
            }
            LvalueResultType = result;

            return null;
        }

        private TypeWithState InferResultNullability(BoundBinaryOperator node, TypeWithState leftType, TypeWithState rightType)
        {
            return InferResultNullability(node.OperatorKind, node.MethodOpt, node.Type, leftType, rightType);
        }

        private TypeWithState InferResultNullability(BinaryOperatorKind operatorKind, MethodSymbol methodOpt, TypeSymbol resultType, TypeWithState leftType, TypeWithState rightType)
        {
            NullableFlowState resultState = NullableFlowState.NotNull;
            if (operatorKind.IsUserDefined())
            {
                // Update method based on operand types: see https://github.com/dotnet/roslyn/issues/29605.
                if ((object)methodOpt != null && methodOpt.ParameterCount == 2)
                {
                    return operatorKind.IsLifted() && !operatorKind.IsComparison()
                        ? LiftedReturnType(methodOpt.ReturnTypeWithAnnotations, leftType.State.Join(rightType.State))
                        : methodOpt.ReturnTypeWithAnnotations.ToTypeWithState();
                }
            }
            else if (!operatorKind.IsDynamic() && !resultType.IsValueType)
            {
                switch (operatorKind.Operator() | operatorKind.OperandTypes())
                {
                    case BinaryOperatorKind.DelegateCombination:
                        resultState = leftType.State.Meet(rightType.State);
                        break;
                    case BinaryOperatorKind.DelegateRemoval:
                        resultState = NullableFlowState.MaybeNull; // Delegate removal can produce null.
                        break;
                    default:
                        resultState = NullableFlowState.NotNull;
                        break;
                }
            }

            if (operatorKind.IsLifted())
            {
                resultState = leftType.State.Join(rightType.State);
            }

            return new TypeWithState(resultType, resultState);
        }

        protected override void AfterLeftChildHasBeenVisited(BoundBinaryOperator binary)
        {
            Debug.Assert(!IsConditionalState);
            TypeWithState leftType = ResultType;
            bool warnOnNullReferenceArgument = (binary.OperatorKind.IsUserDefined() && (object)binary.MethodOpt != null && binary.MethodOpt.ParameterCount == 2);

            if (warnOnNullReferenceArgument)
            {
                ReportArgumentWarnings(binary.Left, leftType, binary.MethodOpt.Parameters[0]);
            }

            var rightType = VisitRvalueWithState(binary.Right);
            Debug.Assert(!IsConditionalState);
            // At this point, State.Reachable may be false for
            // invalid code such as `s + throw new Exception()`.

            if (warnOnNullReferenceArgument)
            {
                ReportArgumentWarnings(binary.Right, rightType, binary.MethodOpt.Parameters[1]);
            }

            Debug.Assert(!IsConditionalState);
            ResultType = InferResultNullability(binary, leftType, rightType);

            BinaryOperatorKind op = binary.OperatorKind.Operator();

            // learn from non-null constant
            BoundExpression operandComparedToNonNull = null;
            if (isNonNullConstant(binary.Left))
            {
                operandComparedToNonNull = binary.Right;
            }
            else if (isNonNullConstant(binary.Right))
            {
                operandComparedToNonNull = binary.Left;
            }

            if (operandComparedToNonNull != null)
            {
                switch (op)
                {
                    case BinaryOperatorKind.Equal:
                    case BinaryOperatorKind.GreaterThan:
                    case BinaryOperatorKind.LessThan:
                    case BinaryOperatorKind.GreaterThanOrEqual:
                    case BinaryOperatorKind.LessThanOrEqual:
                        operandComparedToNonNull = SkipReferenceConversions(operandComparedToNonNull);
                        splitAndLearnFromNonNullTest(operandComparedToNonNull, whenTrue: true);
                        return;
                    case BinaryOperatorKind.NotEqual:
                        operandComparedToNonNull = SkipReferenceConversions(operandComparedToNonNull);
                        splitAndLearnFromNonNullTest(operandComparedToNonNull, whenTrue: false);
                        return;
                    default:
                        break;
                };
            }

            // learn from null constant
            if (op == BinaryOperatorKind.Equal || op == BinaryOperatorKind.NotEqual)
            {
                BoundExpression operandComparedToNull = null;

                if (binary.Right.ConstantValue?.IsNull == true)
                {
                    operandComparedToNull = binary.Left;
                }
                else if (binary.Left.ConstantValue?.IsNull == true)
                {
                    operandComparedToNull = binary.Right;
                }

                if (operandComparedToNull != null)
                {
                    operandComparedToNull = SkipReferenceConversions(operandComparedToNull);

                    // Set all nested conditional slots. For example in a?.b?.c we'll set a, b, and c.
                    bool nonNullCase = op != BinaryOperatorKind.Equal; // true represents WhenTrue
                    splitAndLearnFromNonNullTest(operandComparedToNull, whenTrue: nonNullCase);

                    var operandWithoutConversion = RemoveConversion(operandComparedToNull, includeExplicitConversions: true).expression;
                    int slot = MakeSlot(operandWithoutConversion);
                    if (slot > 0 && PossiblyNullableType(operandWithoutConversion.Type))
                    {
                        // `x == null` and `x != null` are pure null tests so update the null-state in the alternative branch too
                        (nonNullCase ? ref StateWhenFalse : ref StateWhenTrue)[slot] = NullableFlowState.MaybeNull;
                    }
                }
            }

            static BoundExpression skipImplicitNullableConversions(BoundExpression possiblyConversion)
            {
                while (possiblyConversion.Kind == BoundKind.Conversion &&
                    possiblyConversion is BoundConversion { ConversionKind: ConversionKind.ImplicitNullable, Operand: var operand })
                {
                    possiblyConversion = operand;
                }
                return possiblyConversion;
            }

            void splitAndLearnFromNonNullTest(BoundExpression operandComparedToNull, bool whenTrue)
            {
                var slotBuilder = ArrayBuilder<int>.GetInstance();
                GetSlotsToMarkAsNotNullable(operandComparedToNull, slotBuilder);
                if (slotBuilder.Count != 0)
                {
                    Split();
                    ref LocalState stateToUpdate = ref whenTrue ? ref this.StateWhenTrue : ref this.StateWhenFalse;
                    MarkSlotsAsNotNull(slotBuilder, ref stateToUpdate);
                }
                slotBuilder.Free();
            }

            static bool isNonNullConstant(BoundExpression expr)
                => skipImplicitNullableConversions(expr).ConstantValue?.IsNull == false;
        }

        /// <summary>
        /// If we learn that the operand is non-null, we can infer that certain
        /// sub-expressions were also non-null.
        /// Get all nested conditional slots for those sub-expressions. For example in a?.b?.c we'll set a, b, and c.
        /// Only returns slots for tracked expressions.
        /// </summary>
        private void GetSlotsToMarkAsNotNullable(BoundExpression operand, ArrayBuilder<int> slotBuilder)
        {
            Debug.Assert(operand != null);
            var previousConditionalAccessSlot = _lastConditionalAccessSlot;

            try
            {
                while (true)
                {
                    // Due to the nature of binding, if there are conditional access they will be at the top of the bound tree,
                    // potentially with a conversion on top of it. We go through any conditional accesses, adding slots for the
                    // conditional receivers if they have them. If we ever get to a receiver that MakeSlot doesn't return a slot
                    // for, nothing underneath is trackable and we bail at that point. Example:
                    //
                    //     a?.GetB()?.C // a is a field, GetB is a method, and C is a property
                    //
                    // The top of the tree is the a?.GetB() conditional call. We'll ask for a slot for a, and we'll get one because
                    // fields have slots. The AccessExpression of the BoundConditionalAccess is another BoundConditionalAccess, this time
                    // with a receiver of the GetB() BoundCall. Attempting to get a slot for this receiver will fail, and we'll
                    // return an array with just the slot for a.
                    int slot;
                    switch (operand.Kind)
                    {
                        case BoundKind.Conversion:
                            // https://github.com/dotnet/roslyn/issues/33879 Detect when conversion has a nullable operand
                            operand = ((BoundConversion)operand).Operand;
                            continue;
                        case BoundKind.ConditionalAccess:
                            var conditional = (BoundConditionalAccess)operand;

                            slot = MakeSlot(conditional.Receiver);
                            if (slot > 0)
                            {
                                // We need to continue the walk regardless of whether the receiver should be updated.
                                var receiverType = conditional.Receiver.Type;
                                if (PossiblyNullableType(receiverType))
                                {
                                    slotBuilder.Add(slot);
                                }

                                if (receiverType.IsNullableType())
                                {
                                    slot = GetNullableOfTValueSlot(receiverType, slot, out _);
                                }
                            }

                            if (slot > 0)
                            {
                                // When MakeSlot is called on the nested AccessExpression, it will recurse through receivers
                                // until it gets to the BoundConditionalReceiver associated with this node. In our override,
                                // we substitute this slot when we encounter a BoundConditionalReceiver, and reset the
                                // _lastConditionalAccess field.
                                _lastConditionalAccessSlot = slot;
                                operand = conditional.AccessExpression;
                                continue;
                            }

                            // If there's no slot for this receiver, there cannot be another slot for any of the remaining
                            // access expressions.
                            break;
                        default:
                            // Attempt to create a slot for the current thing. If there were any more conditional accesses,
                            // they would have been on top, so this is the last thing we need to specially handle.

                            // https://github.com/dotnet/roslyn/issues/33879 When we handle unconditional access survival (ie after
                            // c.D has been invoked, c must be nonnull or we've thrown a NullRef), revisit whether
                            // we need more special handling here

                            slot = MakeSlot(operand);
                            if (slot > 0 && PossiblyNullableType(operand.Type))
                            {
                                slotBuilder.Add(slot);
                            }

                            break;
                    }

                    return;
                }
            }
            finally
            {
                _lastConditionalAccessSlot = previousConditionalAccessSlot;
            }
        }

        private static bool PossiblyNullableType(TypeSymbol operandType) => operandType?.CanContainNull() == true;

        private static void MarkSlotsAsNotNull(ArrayBuilder<int> slots, ref LocalState stateToUpdate)
        {
            if (slots is null)
            {
                return;
            }

            foreach (int slot in slots)
            {
                stateToUpdate[slot] = NullableFlowState.NotNull;
            }
        }

        private void LearnFromNonNullTest(BoundExpression expression, ref LocalState state)
        {
            var slotBuilder = ArrayBuilder<int>.GetInstance();
            GetSlotsToMarkAsNotNullable(expression, slotBuilder);
            MarkSlotsAsNotNull(slotBuilder, ref state);
            slotBuilder.Free();
        }

        private void LearnFromNullTest(BoundExpression expression, ref LocalState state)
        {
            int slot = MakeSlot(expression);
            if (slot > 0)
            {
                state[slot] = NullableFlowState.MaybeNull;
            }
        }

        private static BoundExpression SkipReferenceConversions(BoundExpression possiblyConversion)
        {
            while (possiblyConversion.Kind == BoundKind.Conversion)
            {
                var conversion = (BoundConversion)possiblyConversion;
                switch (conversion.ConversionKind)
                {
                    case ConversionKind.ImplicitReference:
                    case ConversionKind.ExplicitReference:
                        possiblyConversion = conversion.Operand;
                        break;
                    default:
                        return possiblyConversion;
                }
            }

            return possiblyConversion;
        }

        public override BoundNode VisitNullCoalescingAssignmentOperator(BoundNullCoalescingAssignmentOperator node)
        {
            BoundExpression leftOperand = node.LeftOperand;
            BoundExpression rightOperand = node.RightOperand;
            int leftSlot = MakeSlot(leftOperand);

            // The assignment to the left below needs the declared type from VisitLvalue, but the hidden
            // unnecessary check diagnostic needs the current adjusted type of the slot
<<<<<<< HEAD
            TypeWithAnnotations targetType = VisitLvalueWithAnnotations(leftOperand);
            TypeWithState currentLeftType = GetAdjustedResult(targetType, leftSlot);

=======
            TypeSymbolWithAnnotations targetType = VisitLvalueWithAnnotations(leftOperand);
>>>>>>> 8fc6a345
            var leftState = this.State.Clone();
            LearnFromNonNullTest(leftOperand, ref leftState);
            LearnFromNullTest(leftOperand, ref this.State);
            TypeWithState rightResult = VisitOptionalImplicitConversion(rightOperand, targetType, UseLegacyWarnings(leftOperand), AssignmentKind.Assignment);
            TrackNullableStateForAssignment(rightOperand, targetType, leftSlot, rightResult, MakeSlot(rightOperand));
            Join(ref this.State, ref leftState);
<<<<<<< HEAD

            TypeWithState resultType = GetNullCoalescingResultType(currentLeftType, rightResult, targetType.Type);
=======
            TypeWithState resultType = GetNullCoalescingResultType(rightResult, targetType.TypeSymbol);
>>>>>>> 8fc6a345
            ResultType = resultType;

            if (leftSlot > 0)
            {
                this.State[leftSlot] = resultType.State;
            }

            return null;
        }

        public override BoundNode VisitNullCoalescingOperator(BoundNullCoalescingOperator node)
        {
            Debug.Assert(!IsConditionalState);

            BoundExpression leftOperand = node.LeftOperand;
            BoundExpression rightOperand = node.RightOperand;

            TypeWithState leftResult = VisitRvalueWithState(leftOperand);
            TypeWithState rightResult;

            if (IsConstantNull(leftOperand))
            {
                rightResult = VisitRvalueWithState(rightOperand);
                // Should be able to use rightResult for the result of the operator but
                // binding may have generated a different result type in the case of errors.
                ResultType = new TypeWithState(node.Type, rightResult.State);
                return null;
            }

            var whenNotNull = this.State.Clone();
            LearnFromNonNullTest(leftOperand, ref whenNotNull);
            LearnFromNullTest(leftOperand, ref this.State);

            bool leftIsConstant = leftOperand.ConstantValue != null;
            if (leftIsConstant)
            {
                SetUnreachable();
            }

            // https://github.com/dotnet/roslyn/issues/29955 For cases where the left operand determines
            // the type, we should unwrap the right conversion and re-apply.
            rightResult = VisitRvalueWithState(rightOperand);
            Join(ref this.State, ref whenNotNull);
            TypeSymbol resultType;
            var leftResultType = leftResult.Type;
            var rightResultType = rightResult.Type;
            switch (node.OperatorResultKind)
            {
                case BoundNullCoalescingOperatorResultKind.NoCommonType:
                    resultType = node.Type;
                    break;
                case BoundNullCoalescingOperatorResultKind.LeftType:
                    resultType = getLeftResultType(leftResultType, rightResultType);
                    break;
                case BoundNullCoalescingOperatorResultKind.LeftUnwrappedType:
                    resultType = getLeftResultType(leftResultType.StrippedType(), rightResultType);
                    break;
                case BoundNullCoalescingOperatorResultKind.RightType:
                    resultType = getRightResultType(leftResultType, rightResultType);
                    break;
                case BoundNullCoalescingOperatorResultKind.LeftUnwrappedRightType:
                    resultType = getRightResultType(leftResultType.StrippedType(), rightResultType);
                    break;
                case BoundNullCoalescingOperatorResultKind.RightDynamicType:
                    resultType = rightResultType;
                    break;
                default:
                    throw ExceptionUtilities.UnexpectedValue(node.OperatorResultKind);
            }

            ResultType = GetNullCoalescingResultType(rightResult, resultType);
            return null;

            TypeSymbol getLeftResultType(TypeSymbol leftType, TypeSymbol rightType)
            {
                // If there was an identity conversion between the two operands (in short, if there
                // is no implicit conversion on the right operand), then check nullable conversions
                // in both directions since it's possible the right operand is the better result type.
                if ((object)rightType != null &&
                    (node.RightOperand as BoundConversion)?.ExplicitCastInCode != false &&
                    GenerateConversionForConditionalOperator(node.LeftOperand, leftType, rightType, reportMismatch: false).Exists)
                {
                    return rightType;
                }

                GenerateConversionForConditionalOperator(node.RightOperand, rightType, leftType, reportMismatch: true);
                return leftType;
            }

            TypeSymbol getRightResultType(TypeSymbol leftType, TypeSymbol rightType)
            {
                GenerateConversionForConditionalOperator(node.LeftOperand, leftType, rightType, reportMismatch: true);
                return rightType;
            }
        }

        /// <summary>
        /// Return top-level nullability for the expression. This method should be called on a limited
        /// set of expressions only. It should not be called on expressions tracked by flow analysis
        /// other than <see cref="BoundKind.ExpressionWithNullability"/> which is an expression
        /// specifically created in NullableWalker to represent the flow analysis state.
        /// </summary>
        private static NullableAnnotation GetNullableAnnotation(BoundExpression expr)
        {
            switch (expr.Kind)
            {
                case BoundKind.DefaultExpression:
                case BoundKind.Literal:
                    return (expr.ConstantValue?.IsNull != false) ? NullableAnnotation.NotAnnotated : NullableAnnotation.Annotated;
                case BoundKind.ExpressionWithNullability:
                    return ((BoundExpressionWithNullability)expr).NullableAnnotation;
                case BoundKind.MethodGroup:
                case BoundKind.UnboundLambda:
                    return NullableAnnotation.NotAnnotated;
                default:
                    Debug.Assert(false); // unexpected value
                    return NullableAnnotation.Oblivious;
            }
        }

        private static TypeWithState GetNullCoalescingResultType(TypeWithState rightResult, TypeSymbol resultType)
        {
            NullableFlowState resultState = rightResult.State;
            return new TypeWithState(resultType, resultState);
        }

        public override BoundNode VisitConditionalAccess(BoundConditionalAccess node)
        {
            Debug.Assert(!IsConditionalState);

            var receiver = node.Receiver;
            var receiverType = VisitRvalueWithState(receiver);
            _currentConditionalReceiverVisitResult = _visitResult;
            var previousConditionalAccessSlot = _lastConditionalAccessSlot;

            var receiverState = this.State.Clone();
            if (IsConstantNull(node.Receiver))
            {
                SetUnreachable();
                _lastConditionalAccessSlot = -1;
            }
            else
            {
                // In the right-hand-side, the left-hand-side is known to be non-null.
                int slot = MakeSlot(SkipReferenceConversions(receiver));
                _lastConditionalAccessSlot = slot;
                if (slot > 0)
                {
                    if (slot >= this.State.Capacity) Normalize(ref this.State);
                    this.State[slot] = NullableFlowState.NotNull;
                }
            }

            var accessExpressionType = VisitRvalueWithState(node.AccessExpression);
            Join(ref this.State, ref receiverState);
            // Per LDM 2019-02-13 decision, the result of a conditional access might be null even if
            // both the receiver and right-hand-side are believed not to be null.
            NullableFlowState resultState = NullableFlowState.MaybeNull;

            // https://github.com/dotnet/roslyn/issues/29956 Use flow analysis type rather than node.Type
            // so that nested nullability is inferred from flow analysis. See VisitConditionalOperator.
            TypeSymbol type = node.Type;

            // If the result type does not allow annotations, then we produce a warning because
            // the result may be null.
            if (RequiresSafetyWarningWhenNullIntroduced(type))
            {
                ReportSafetyDiagnostic(ErrorCode.WRN_ConditionalAccessMayReturnNull, node.Syntax, node.Type);
            }

            _currentConditionalReceiverVisitResult = default;
            _lastConditionalAccessSlot = previousConditionalAccessSlot;
            ResultType = new TypeWithState(type, resultState);
            return null;
        }

        public override BoundNode VisitConditionalOperator(BoundConditionalOperator node)
        {
            var isByRef = node.IsRef;

            VisitCondition(node.Condition);
            var consequenceState = this.StateWhenTrue;
            var alternativeState = this.StateWhenFalse;

            BoundExpression consequence;
            BoundExpression alternative;
            Conversion consequenceConversion;
            Conversion alternativeConversion;
            TypeWithAnnotations consequenceResult;
            TypeWithAnnotations alternativeResult;

            bool isConstantTrue = IsConstantTrue(node.Condition);
            bool isConstantFalse = IsConstantFalse(node.Condition);
            if (isConstantTrue)
            {
                (alternative, alternativeConversion, alternativeResult) = visitConditionalOperand(alternativeState, node.Alternative);
                (consequence, consequenceConversion, consequenceResult) = visitConditionalOperand(consequenceState, node.Consequence);
            }
            else if (isConstantFalse)
            {
                (consequence, consequenceConversion, consequenceResult) = visitConditionalOperand(consequenceState, node.Consequence);
                (alternative, alternativeConversion, alternativeResult) = visitConditionalOperand(alternativeState, node.Alternative);
            }
            else
            {
                (consequence, consequenceConversion, consequenceResult) = visitConditionalOperand(consequenceState, node.Consequence);
                Unsplit();
                (alternative, alternativeConversion, alternativeResult) = visitConditionalOperand(alternativeState, node.Alternative);
                Unsplit();
                Join(ref this.State, ref consequenceState);
            }

            TypeSymbol resultType;
            if (node.HasErrors)
            {
                resultType = null;
            }
            else
            {
                // Determine nested nullability using BestTypeInferrer.
                // For constant conditions, we could use the nested nullability of the particular
                // branch, but that requires using the nullability of the branch as it applies to the
                // target type. For instance, the result of the conditional in the following should
                // be `IEnumerable<object>` not `object[]`:
                //   object[] a = ...;
                //   IEnumerable<object?> b = ...;
                //   var c = true ? a : b;
                BoundExpression consequencePlaceholder = CreatePlaceholderIfNecessary(consequence, consequenceResult);
                BoundExpression alternativePlaceholder = CreatePlaceholderIfNecessary(alternative, alternativeResult);
                HashSet<DiagnosticInfo> useSiteDiagnostics = null;
                // https://github.com/dotnet/roslyn/issues/30432: InferBestTypeForConditionalOperator should use node.IsRef.
                resultType = BestTypeInferrer.InferBestTypeForConditionalOperator(consequencePlaceholder, alternativePlaceholder, _conversions, out _, ref useSiteDiagnostics);
            }

            TypeWithAnnotations visitResult;
            if ((object)resultType != null)
            {
                var resultTypeWithAnnotations = TypeWithAnnotations.Create(resultType);
                TypeWithAnnotations convertedConsequenceResult = default;
                TypeWithAnnotations convertedAlternativeResult = default;

                if (!isConstantFalse)
                {
                    convertedConsequenceResult = ApplyConversion(
                        node.Consequence,
                        consequence,
                        consequenceConversion,
                        resultTypeWithAnnotations,
                        consequenceResult.ToTypeWithState(),
                        checkConversion: true,
                        fromExplicitCast: false,
                        useLegacyWarnings: false,
                        AssignmentKind.Assignment,
                        reportTopLevelWarnings: false).ToTypeWithAnnotations();
                }

                if (!isConstantTrue)
                {
                    convertedAlternativeResult = ApplyConversion(
                        node.Alternative,
                        alternative,
                        alternativeConversion,
                        resultTypeWithAnnotations,
                        alternativeResult.ToTypeWithState(),
                        checkConversion: true,
                        fromExplicitCast: false,
                        useLegacyWarnings: false,
                        AssignmentKind.Assignment,
                        reportTopLevelWarnings: false).ToTypeWithAnnotations();
                }

                if (!convertedAlternativeResult.HasType)
                {
                    Debug.Assert(convertedConsequenceResult.HasType);
                    visitResult = convertedConsequenceResult;
                }
                else if (!convertedConsequenceResult.HasType)
                {
                    Debug.Assert(convertedAlternativeResult.HasType);
                    visitResult = convertedAlternativeResult;
                }
                else
                {
                    visitResult = TypeWithAnnotations.Create(resultType,
                        convertedConsequenceResult.NullableAnnotation.Join(convertedAlternativeResult.NullableAnnotation));
                }
            }
            else
            {
                NullableAnnotation resultNullableAnnotation;

                if (isConstantTrue)
                {
                    resultNullableAnnotation = getNullableAnnotation(consequence, consequenceResult);
                }
                else if (isConstantFalse)
                {
                    resultNullableAnnotation = getNullableAnnotation(alternative, alternativeResult);
                }
                else
                {
                    resultNullableAnnotation = getNullableAnnotation(consequence, consequenceResult).Join(getNullableAnnotation(alternative, alternativeResult));
                }

                visitResult = TypeWithAnnotations.Create(node.Type.SetUnknownNullabilityForReferenceTypes(), resultNullableAnnotation);
            }
            LvalueResultType = visitResult;

            return null;

            NullableAnnotation getNullableAnnotation(BoundExpression expr, TypeWithAnnotations type)
            {
                if (type.HasType)
                {
                    return type.GetValueNullableAnnotation();
                }
                if (expr.IsLiteralNullOrDefault())
                {
                    return NullableAnnotation.Annotated;
                }
                return NullableAnnotation.Oblivious;
            }

            (BoundExpression, Conversion, TypeWithAnnotations) visitConditionalOperand(LocalState state, BoundExpression operand)
            {
                Conversion conversion;
                SetState(state);
                TypeWithAnnotations resultWithAnnotation;
                if (isByRef)
                {
                    resultWithAnnotation = VisitLvalueWithAnnotations(operand);
                    conversion = Conversion.Identity;
                }
                else
                {
                    (operand, conversion) = RemoveConversion(operand, includeExplicitConversions: false);
                    Visit(operand);
                    if (node.HasErrors)
                    {
                        ResultType = ResultType.WithNotNullState();
                    }

                    resultWithAnnotation = ResultType.ToTypeWithAnnotations();
                }

                return (operand, conversion, resultWithAnnotation);
            }
        }

        /// <summary>
        /// Placeholders are bound expressions with type and state.
        /// But for typeless expressions (such as `null` or `(null, null)` we hold onto the original bound expression,
        /// as it will be useful for conversions from expression.
        /// </summary>
        private static BoundExpression CreatePlaceholderIfNecessary(BoundExpression expr, TypeWithAnnotations type)
        {
            return !type.HasType ?
                expr :
                new BoundExpressionWithNullability(expr.Syntax, expr, type.NullableAnnotation, type.Type);
        }

        public override BoundNode VisitConditionalReceiver(BoundConditionalReceiver node)
        {
            var rvalueType = _currentConditionalReceiverVisitResult.RValueType.Type;
            if (rvalueType?.IsNullableType() == true)
            {
                rvalueType = rvalueType.GetNullableUnderlyingType();
            }
            ResultType = new TypeWithState(rvalueType, NullableFlowState.NotNull);
            return null;
        }

        public override BoundNode VisitCall(BoundCall node)
        {
            // Note: we analyze even omitted calls
            TypeWithState receiverType = VisitCallReceiver(node);
            ReinferMethodAndVisitArguments(node, receiverType);
            return null;
        }

        private void ReinferMethodAndVisitArguments(BoundCall node, TypeWithState receiverType)
        {
            // https://github.com/dotnet/roslyn/issues/29605 Can we handle some error cases?
            // (Compare with CSharpOperationFactory.CreateBoundCallOperation.)
            var method = node.Method;
            ImmutableArray<RefKind> refKindsOpt = node.ArgumentRefKindsOpt;
            (ImmutableArray<BoundExpression> arguments, ImmutableArray<Conversion> conversions) = RemoveArgumentConversions(node.Arguments, refKindsOpt);
            if (!receiverType.HasNullType)
            {
                // Update method based on inferred receiver type.
                method = (MethodSymbol)AsMemberOfType(receiverType.Type, method);
            }

            method = VisitArguments(node, arguments, refKindsOpt, method.Parameters, node.ArgsToParamsOpt,
                node.Expanded, node.InvokedAsExtensionMethod, conversions, method).method;

            if (method.MethodKind == MethodKind.LocalFunction)
            {
                var localFunc = (LocalFunctionSymbol)method.OriginalDefinition;
                ReplayReadsAndWrites(localFunc, node.Syntax, writes: true);
            }

            var type = method.ReturnTypeWithAnnotations;
            LvalueResultType = type;
        }

        private TypeWithState VisitCallReceiver(BoundCall node)
        {
            var receiverOpt = node.ReceiverOpt;
            TypeWithState receiverType = default;

            if (receiverOpt != null && node.Method.MethodKind != MethodKind.Constructor)
            {
                receiverType = VisitRvalueWithState(receiverOpt);

                // methods which are members of Nullable<T> (ex: ToString, GetHashCode) can be invoked on null receiver.
                // However, inherited methods (ex: GetType) are invoked on a boxed value (since base types are reference types)
                // and therefore in those cases nullable receivers should be checked for nullness.
                bool checkNullableValueType = false;

                var type = receiverType.Type;
                var method = node.Method;
                if (!method.IsStatic && 
                    type?.IsNullableType() == true &&
                    method.ContainingType.IsReferenceType)
                {
                    checkNullableValueType = true;
                }

                // https://github.com/dotnet/roslyn/issues/30598: Mark receiver as not null
                // after arguments have been visited, and only if the receiver has not changed.
                CheckPossibleNullReceiver(receiverOpt, checkNullableValueType);
            }

            return receiverType;
        }

        /// <summary>
        /// For each argument, figure out if its corresponding parameter is annotated with NotNullWhenFalse or
        /// EnsuresNotNull.
        /// </summary>
        private static ImmutableArray<FlowAnalysisAnnotations> GetAnnotations(int numArguments,
            bool expanded, ImmutableArray<ParameterSymbol> parameters, ImmutableArray<int> argsToParamsOpt)
        {
            ArrayBuilder<FlowAnalysisAnnotations> builder = null;

            for (int i = 0; i < numArguments; i++)
            {
                (ParameterSymbol parameter, _) = GetCorrespondingParameter(i, parameters, argsToParamsOpt, expanded);
                FlowAnalysisAnnotations annotations = parameter?.FlowAnalysisAnnotations ?? FlowAnalysisAnnotations.None;

                annotations = removeInapplicableAnnotations(parameter, annotations);

                if (annotations != FlowAnalysisAnnotations.None && builder == null)
                {
                    builder = ArrayBuilder<FlowAnalysisAnnotations>.GetInstance(numArguments);
                    builder.AddMany(FlowAnalysisAnnotations.None, i);
                }

                if (builder != null)
                {
                    builder.Add(annotations);
                }
            }

            return builder == null ? default : builder.ToImmutableAndFree();

            FlowAnalysisAnnotations removeInapplicableAnnotations(ParameterSymbol parameter, FlowAnalysisAnnotations annotations)
            {
                // Ignore NotNullWhenTrue that is inapplicable
                annotations = removeInapplicableNotNullWhenSense(parameter, annotations, sense: true);

                // Ignore NotNullWhenFalse that is inapplicable
                annotations = removeInapplicableNotNullWhenSense(parameter, annotations, sense: false);

                const FlowAnalysisAnnotations both = FlowAnalysisAnnotations.AssertsTrue | FlowAnalysisAnnotations.AssertsFalse;
                if (parameter?.Type.SpecialType != SpecialType.System_Boolean)
                {
                    // AssertsTrue and AssertsFalse must be applied to a bool parameter
                    annotations &= ~both;
                }
                else if ((annotations & both) == both)
                {
                    // We'll ignore AssertsTrue and AssertsFalse if both set
                    annotations &= ~both;
                }

                return annotations;
            }

            FlowAnalysisAnnotations removeInapplicableNotNullWhenSense(ParameterSymbol parameter, FlowAnalysisAnnotations annotations, bool sense)
            {
                if (parameter is null)
                {
                    return annotations;
                }

                var whenSense = sense ? FlowAnalysisAnnotations.NotNullWhenTrue : FlowAnalysisAnnotations.NotNullWhenFalse;
                var whenNotSense = sense ? FlowAnalysisAnnotations.NotNullWhenFalse : FlowAnalysisAnnotations.NotNullWhenTrue;

                // NotNullWhenSense (without NotNullWhenNotSense) must be applied on a bool-returning member
                if ((annotations & whenSense) != 0 &&
                    (annotations & whenNotSense) == 0 &&
                    parameter.ContainingSymbol.GetTypeOrReturnType().SpecialType != SpecialType.System_Boolean)
                {
                    annotations &= ~whenSense;
                }

                // NotNullWhenSense must be applied to a reference type, a nullable value type, or an unconstrained generic type
                if ((annotations & whenSense) != 0 && !parameter.Type.CanContainNull())
                {
                    annotations &= ~whenSense;
                }

                // NotNullWhenSense is inapplicable when argument corresponds to params parameter and we're in expanded form
                if ((annotations & whenSense) != 0 && expanded && ReferenceEquals(parameter, parameters.Last()))
                {
                    annotations &= ~whenSense;
                }

                return annotations;
            }
        }

        // https://github.com/dotnet/roslyn/issues/29863 Record in the node whether type
        // arguments were implicit, to allow for cases where the syntax is not an
        // invocation (such as a synthesized call from a query interpretation).
        private static bool HasImplicitTypeArguments(BoundExpression node)
        {
            var syntax = node.Syntax;
            if (syntax.Kind() != SyntaxKind.InvocationExpression)
            {
                // Unexpected syntax kind.
                return false;
            }
            var nameSyntax = Binder.GetNameSyntax(((InvocationExpressionSyntax)syntax).Expression, out var _);
            if (nameSyntax == null)
            {
                // Unexpected syntax kind.
                return false;
            }
            nameSyntax = nameSyntax.GetUnqualifiedName();
            return nameSyntax.Kind() != SyntaxKind.GenericName;
        }

        protected override void VisitArguments(ImmutableArray<BoundExpression> arguments, ImmutableArray<RefKind> refKindsOpt, MethodSymbol method)
        {
            // Callers should be using VisitArguments overload below.
            throw ExceptionUtilities.Unreachable;
        }

        private ImmutableArray<VisitResult> VisitArguments(
            BoundExpression node,
            ImmutableArray<BoundExpression> arguments,
            ImmutableArray<RefKind> refKindsOpt,
            MethodSymbol method,
            ImmutableArray<int> argsToParamsOpt,
            bool expanded)
        {
            ImmutableArray<Conversion> conversions;
            (arguments, conversions) = RemoveArgumentConversions(arguments, refKindsOpt);
            return VisitArguments(node, arguments, refKindsOpt, method is null ? default : method.Parameters, argsToParamsOpt, expanded, invokedAsExtensionMethod: false, conversions).results;
        }

        private ImmutableArray<VisitResult> VisitArguments(
            BoundExpression node,
            ImmutableArray<BoundExpression> arguments,
            ImmutableArray<RefKind> refKindsOpt,
            PropertySymbol property,
            ImmutableArray<int> argsToParamsOpt,
            bool expanded)
        {
            ImmutableArray<Conversion> conversions;
            (arguments, conversions) = RemoveArgumentConversions(arguments, refKindsOpt);
            return VisitArguments(node, arguments, refKindsOpt, property is null ? default : property.Parameters, argsToParamsOpt, expanded, invokedAsExtensionMethod: false, conversions).results;
        }

        /// <summary>
        /// If you pass in a method symbol, its type arguments will be re-inferred and the re-inferred method will be returned.
        /// </summary>
        private (MethodSymbol method, ImmutableArray<VisitResult> results) VisitArguments(
            BoundExpression node,
            ImmutableArray<BoundExpression> arguments,
            ImmutableArray<RefKind> refKindsOpt,
            ImmutableArray<ParameterSymbol> parameters,
            ImmutableArray<int> argsToParamsOpt,
            bool expanded,
            bool invokedAsExtensionMethod,
            ImmutableArray<Conversion> conversions,
            MethodSymbol method = null)
        {
            Debug.Assert(!arguments.IsDefault);
            var savedState = this.State.Clone();

            // We do a first pass to work through the arguments without making any assumptions
            ImmutableArray<VisitResult> results = VisitArgumentsEvaluate(arguments, refKindsOpt);

            if ((object)method != null && method.IsGenericMethod)
            {
                if (HasImplicitTypeArguments(node))
                {
                    method = InferMethodTypeArguments((BoundCall)node, method, GetArgumentsForMethodTypeInference(arguments, results));
                    parameters = method.Parameters;
                }
                if (ConstraintsHelper.RequiresChecking(method))
                {
                    var syntax = node.Syntax;
                    CheckMethodConstraints((syntax as InvocationExpressionSyntax)?.Expression ?? syntax, method);
                }
            }

            if (!node.HasErrors && !parameters.IsDefault)
            {
                VisitArgumentConversions(arguments, conversions, refKindsOpt, parameters, argsToParamsOpt, expanded, invokedAsExtensionMethod, results);
            }

            // We do a second pass through the arguments, ignoring any diagnostics produced, but honoring the annotations,
            // to get the proper result state.
            ImmutableArray<FlowAnalysisAnnotations> annotations = GetAnnotations(arguments.Length, expanded, parameters, argsToParamsOpt);

            if (!annotations.IsDefault)
            {
                this.SetState(savedState);

                bool saveDisableDiagnostics = _disableDiagnostics;
                _disableDiagnostics = true;
                if (!node.HasErrors && !parameters.IsDefault)
                {
                    // recompute out vars after state was reset
                    VisitArgumentConversions(arguments, conversions, refKindsOpt, parameters, argsToParamsOpt, expanded, invokedAsExtensionMethod, results);
                }
                VisitArgumentsEvaluateHonoringAnnotations(arguments, refKindsOpt, annotations);

                _disableDiagnostics = saveDisableDiagnostics;
            }

            return (method, results);
        }

        private ImmutableArray<VisitResult> VisitArgumentsEvaluate(ImmutableArray<BoundExpression> arguments, ImmutableArray<RefKind> refKindsOpt)
        {
            Debug.Assert(!IsConditionalState);
            int n = arguments.Length;
            if (n == 0)
            {
                return ImmutableArray<VisitResult>.Empty;
            }
            var builder = ArrayBuilder<VisitResult>.GetInstance(n);
            for (int i = 0; i < n; i++)
            {
                builder.Add(VisitArgumentEvaluate(arguments, refKindsOpt, i, preserveConditionalState: false));
            }

            ResultType = _invalidType;
            return builder.ToImmutableAndFree();
        }

        private VisitResult VisitArgumentEvaluate(ImmutableArray<BoundExpression> arguments, ImmutableArray<RefKind> refKindsOpt, int i, bool preserveConditionalState)
        {
            Debug.Assert(!IsConditionalState);
            RefKind refKind = GetRefKind(refKindsOpt, i);
            var argument = arguments[i];
            switch (refKind)
            {
                case RefKind.Ref:
                    Visit(argument);
                    if (!preserveConditionalState)
                    {
                        Unsplit();
                    }
                    break;
                case RefKind.None:
                case RefKind.In:
                    if (preserveConditionalState)
                    {
                        Visit(argument);
                        // No Unsplit
                        UseRvalueOnly(); // force use of flow result
                    }
                    else
                    {
                        VisitRvalue(argument);
                    }
                    break;
                case RefKind.Out:
                    // As far as we can tell, there is no scenario relevant to nullability analysis
                    // where splitting an L-value (for instance with a ref conditional) would affect the result.
                    Visit(argument);

                    // We'll want to use the l-value type, rather than the result type, for method re-inference
                    UseLvalueOnly();
                    break;
            }

            return _visitResult;
        }

        /// <summary>
        /// Visit all the arguments for the purpose of computing the exit state of the method,
        /// given the annotations.
        /// If there is any [NotNullWhenTrue/False] annotation, then we'll return in a conditional state for the invocation.
        /// </summary>
        private void VisitArgumentsEvaluateHonoringAnnotations(
            ImmutableArray<BoundExpression> arguments,
            ImmutableArray<RefKind> refKindsOpt,
            ImmutableArray<FlowAnalysisAnnotations> annotations)
        {
            Debug.Assert(!IsConditionalState);
            Debug.Assert(annotations.Length == arguments.Length);
            Debug.Assert(_disableDiagnostics);

            for (int i = 0; i < arguments.Length; i++)
            {
                FlowAnalysisAnnotations annotation = annotations[i];
                bool assertsTrue = (annotation & FlowAnalysisAnnotations.AssertsTrue) != 0;
                bool assertsFalse = (annotation & FlowAnalysisAnnotations.AssertsFalse) != 0;

                if (this.IsConditionalState)
                {
                    // We could be in a conditional state because of a conditional annotation (like NotNullWhenFalse)
                    // Then WhenTrue/False states correspond to the invocation returning true/false

                    // We'll first assume that we're in the unconditional state where the method returns true,
                    // then we'll repeat assuming the method returns false.

                    LocalState whenTrue = this.StateWhenTrue.Clone();
                    LocalState whenFalse = this.StateWhenFalse.Clone();

                    this.SetState(whenTrue);
                    visitArgumentEvaluateAndUnsplit(i, assertsTrue, assertsFalse);
                    Debug.Assert(!IsConditionalState);
                    whenTrue = this.State; // LocalState may be a struct

                    this.SetState(whenFalse);
                    visitArgumentEvaluateAndUnsplit(i, assertsTrue, assertsFalse);
                    Debug.Assert(!IsConditionalState);
                    whenFalse = this.State; // LocalState may be a struct

                    this.SetConditionalState(whenTrue, whenFalse);
                }
                else
                {
                    visitArgumentEvaluateAndUnsplit(i, assertsTrue, assertsFalse);
                }

                var argument = arguments[i];
                var argumentType = argument.Type;
                if (!PossiblyNullableType(argumentType))
                {
                    continue;
                }

                bool notNullWhenTrue = (annotation & FlowAnalysisAnnotations.NotNullWhenTrue) != 0;
                bool notNullWhenFalse = (annotation & FlowAnalysisAnnotations.NotNullWhenFalse) != 0;
                if (notNullWhenTrue || notNullWhenFalse)
                {
                    // The WhenTrue/False states correspond to the invocation returning true/false
                    bool wasPreviouslySplit = this.IsConditionalState;
                    Split();

                    var slotBuilder = ArrayBuilder<int>.GetInstance();
                    GetSlotsToMarkAsNotNullable(arguments[i], slotBuilder);

                    if (notNullWhenTrue)
                    {
                        MarkSlotsAsNotNull(slotBuilder, ref StateWhenTrue);
                    }
                    if (notNullWhenFalse)
                    {
                        MarkSlotsAsNotNull(slotBuilder, ref StateWhenFalse);
                        if (notNullWhenTrue && !wasPreviouslySplit) Unsplit();
                    }
                    slotBuilder.Free();
                }
            }

            ResultType = _invalidType;

            // Evaluate an argument, potentially producing a split state.
            // Then unsplit it based on [AssertsTrue] or [AssertsFalse] attributes, or default Unsplit otherwise.
            void visitArgumentEvaluateAndUnsplit(int argumentIndex, bool assertsTrue, bool assertsFalse)
            {
                Debug.Assert(!IsConditionalState);
                VisitArgumentEvaluate(arguments, refKindsOpt, argumentIndex, preserveConditionalState: true);

                if (!this.IsConditionalState)
                {
                    return;
                }
                else if (assertsTrue)
                {
                    this.SetState(this.StateWhenTrue);
                }
                else if (assertsFalse)
                {
                    this.SetState(this.StateWhenFalse);
                }
                else
                {
                    this.Unsplit();
                }
            }
        }

        private void VisitArgumentConversions(
            ImmutableArray<BoundExpression> arguments,
            ImmutableArray<Conversion> conversions,
            ImmutableArray<RefKind> refKindsOpt,
            ImmutableArray<ParameterSymbol> parameters,
            ImmutableArray<int> argsToParamsOpt,
            bool expanded,
            bool invokedAsExtensionMethod,
            ImmutableArray<VisitResult> results)
        {
            for (int i = 0; i < arguments.Length; i++)
            {
                (ParameterSymbol parameter, TypeWithAnnotations parameterType) = GetCorrespondingParameter(i, parameters, argsToParamsOpt, expanded);
                if (parameter is null)
                {
                    continue;
                }
                VisitArgumentConversion(
                    arguments[i],
                    conversions.IsDefault ? Conversion.Identity : conversions[i],
                    GetRefKind(refKindsOpt, i),
                    parameter,
                    parameterType,
                    results[i],
                    invokedAsExtensionMethod && i == 0);
            }
        }

        /// <summary>
        /// Report warnings for an argument corresponding to a specific parameter.
        /// </summary>
        private void VisitArgumentConversion(
            BoundExpression argument,
            Conversion conversion,
            RefKind refKind,
            ParameterSymbol parameter,
            TypeWithAnnotations parameterType,
            VisitResult result,
            bool extensionMethodThisArgument)
        {
            // Note: we allow for some variance in `in` and `out` cases. Unlike in binding, we're not
            // limited by CLR constraints.

            var resultType = result.RValueType;
            bool reported = false;
            switch (refKind)
            {
                case RefKind.None:
                case RefKind.In:
                    {
                        ApplyConversion(
                            node: argument,
                            operandOpt: argument,
                            conversion: conversion,
                            targetTypeWithNullability: parameterType,
                            operandType: resultType,
                            checkConversion: true,
                            fromExplicitCast: false,
                            useLegacyWarnings: false,
                            assignmentKind: AssignmentKind.Argument,
                            target: parameter,
                            extensionMethodThisArgument: extensionMethodThisArgument);
                    }
                    break;
                case RefKind.Ref:
                    {
                        if (!argument.IsSuppressed)
                        {
                            var lvalueResultType = result.LValueType;
                            if (IsNullabilityMismatch(lvalueResultType, parameterType))
                            {
                                // declared types must match
                                ReportNullabilityMismatchInRefArgument(argument, argumentType: lvalueResultType, parameter, parameterType);
                            }
                            else
                            {
                                // types match, but state would let a null in
                                ReportNullableAssignmentIfNecessary(argument, parameterType, resultType, useLegacyWarnings: false);
                            }
                        }

                        // Check assignment from a fictional value from the parameter to the argument.
                        var parameterWithState = parameterType.ToTypeWithState();
                        if (argument.IsSuppressed)
                        {
                            parameterWithState = parameterWithState.WithNotNullState();
                        }

                        var parameterValue = new BoundParameter(argument.Syntax, parameter);
                        var lValueType = result.LValueType;
                        TrackNullableStateForAssignment(parameterValue, lValueType, MakeSlot(argument), parameterWithState);
                    }
                    break;
                case RefKind.Out:
                    {
                        var parameterWithState = parameterType.ToTypeWithState();
                        if (argument is BoundLocal local && local.DeclarationKind == BoundLocalDeclarationKind.WithInferredType)
                        {
                            _variableTypes[local.LocalSymbol] = parameterType;
                        }

                        var lValueType = result.LValueType;
                        // Check assignment from a fictional value from the parameter to the argument.
                        var parameterValue = new BoundParameter(argument.Syntax, parameter);

                        if (!argument.IsSuppressed && !reported)
                        {
                            ReportNullableAssignmentIfNecessary(parameterValue, lValueType, parameterWithState, useLegacyWarnings: UseLegacyWarnings(argument));

                            HashSet<DiagnosticInfo> useSiteDiagnostics = null;
                            if (!_conversions.HasIdentityOrImplicitReferenceConversion(parameterType.Type, lValueType.Type, ref useSiteDiagnostics))
                            {
                                ReportNullabilityMismatchInArgument(argument, lValueType.Type, parameter, parameterType.Type, forOutput: true);
                            }
                        }
                        else
                        {
                            parameterWithState = parameterWithState.WithNotNullState();
                        }

                        // Set nullable state of argument to parameter type.
                        TrackNullableStateForAssignment(parameterValue, lValueType, MakeSlot(argument), parameterWithState);
                    }
                    break;
                default:
                    throw ExceptionUtilities.UnexpectedValue(refKind);
            }
        }

        private static (ImmutableArray<BoundExpression> arguments, ImmutableArray<Conversion> conversions) RemoveArgumentConversions(
            ImmutableArray<BoundExpression> arguments,
            ImmutableArray<RefKind> refKindsOpt)
        {
            int n = arguments.Length;
            var conversions = default(ImmutableArray<Conversion>);
            if (n > 0)
            {
                var argumentsBuilder = ArrayBuilder<BoundExpression>.GetInstance(n);
                var conversionsBuilder = ArrayBuilder<Conversion>.GetInstance(n);
                bool includedConversion = false;
                for (int i = 0; i < n; i++)
                {
                    RefKind refKind = GetRefKind(refKindsOpt, i);
                    var argument = arguments[i];
                    var conversion = Conversion.Identity;
                    if (refKind == RefKind.None)
                    {
                        var before = argument;
                        (argument, conversion) = RemoveConversion(argument, includeExplicitConversions: false);
                        if (argument != before)
                        {
                            includedConversion = true;
                        }
                    }
                    argumentsBuilder.Add(argument);
                    conversionsBuilder.Add(conversion);
                }
                if (includedConversion)
                {
                    arguments = argumentsBuilder.ToImmutable();
                    conversions = conversionsBuilder.ToImmutable();
                }
                argumentsBuilder.Free();
                conversionsBuilder.Free();
            }
            return (arguments, conversions);
        }

        private VariableState GetVariableState()
        {
            // https://github.com/dotnet/roslyn/issues/29617 To track nullability of captured variables inside and
            // outside a lambda, the lambda should be considered executed at the location the lambda
            // is converted to a delegate.
            return new VariableState(
                _variableSlot.ToImmutableDictionary(),
                ImmutableArray.Create(variableBySlot, start: 0, length: nextVariableSlot),
                _variableTypes.ToImmutableDictionary());
        }

        private UnboundLambda GetUnboundLambda(BoundLambda expr, VariableState variableState)
        {
            return expr.UnboundLambda.WithNullableState(_binder, variableState);
        }

        private static (ParameterSymbol Parameter, TypeWithAnnotations Type) GetCorrespondingParameter(
            int argumentOrdinal,
            ImmutableArray<ParameterSymbol> parameters,
            ImmutableArray<int> argsToParamsOpt,
            bool expanded)
        {
            if (parameters.IsDefault)
            {
                return (default, default);
            }

            int n = parameters.Length;
            ParameterSymbol parameter;

            if (argsToParamsOpt.IsDefault)
            {
                if (argumentOrdinal < n)
                {
                    parameter = parameters[argumentOrdinal];
                }
                else if (expanded)
                {
                    parameter = parameters[n - 1];
                }
                else
                {
                    parameter = null;
                }
            }
            else
            {
                int parameterOrdinal = argsToParamsOpt[argumentOrdinal];

                if (parameterOrdinal < n)
                {
                    parameter = parameters[parameterOrdinal];
                }
                else
                {
                    parameter = null;
                    expanded = false;
                }
            }

            if (parameter is null)
            {
                Debug.Assert(!expanded);
                return (default, default);
            }

            var type = parameter.TypeWithAnnotations;
            if (expanded && parameter.Ordinal == n - 1 && type.IsSZArray())
            {
                type = ((ArrayTypeSymbol)type.Type).ElementTypeWithAnnotations;
            }

            return (parameter, type);
        }

        private MethodSymbol InferMethodTypeArguments(BoundCall node, MethodSymbol method, ImmutableArray<BoundExpression> arguments)
        {
            Debug.Assert(method.IsGenericMethod);

            // https://github.com/dotnet/roslyn/issues/27961 OverloadResolution.IsMemberApplicableInNormalForm and
            // IsMemberApplicableInExpandedForm use the least overridden method. We need to do the same here.
            var definition = method.ConstructedFrom;
            var refKinds = ArrayBuilder<RefKind>.GetInstance();
            if (node.ArgumentRefKindsOpt != null)
            {
                refKinds.AddRange(node.ArgumentRefKindsOpt);
            }

            // https://github.com/dotnet/roslyn/issues/27961 Do we really need OverloadResolution.GetEffectiveParameterTypes?
            // Aren't we doing roughly the same calculations in GetCorrespondingParameter?
            OverloadResolution.GetEffectiveParameterTypes(
                definition,
                arguments.Length,
                node.ArgsToParamsOpt,
                refKinds,
                isMethodGroupConversion: false,
                // https://github.com/dotnet/roslyn/issues/27961 `allowRefOmittedArguments` should be
                // false for constructors and several other cases (see Binder use). Should we
                // capture the original value in the BoundCall?
                allowRefOmittedArguments: true,
                binder: _binder,
                expanded: node.Expanded,
                parameterTypes: out ImmutableArray<TypeWithAnnotations> parameterTypes,
                parameterRefKinds: out ImmutableArray<RefKind> parameterRefKinds);

            refKinds.Free();
            HashSet<DiagnosticInfo> useSiteDiagnostics = null;
            var result = MethodTypeInferrer.Infer(
                _binder,
                _conversions,
                definition.TypeParameters,
                definition.ContainingType,
                parameterTypes,
                parameterRefKinds,
                arguments,
                ref useSiteDiagnostics,
                getTypeWithAnnotationOpt: s_getTypeWithAnnotations);

            if (!result.Success)
            {
                return method;
            }

            return definition.Construct(result.InferredTypeArguments);
        }

        private readonly static Func<BoundExpression, TypeWithAnnotations> s_getTypeWithAnnotations =
            (expr) => TypeWithAnnotations.Create(expr.Type, GetNullableAnnotation(expr));

        private ImmutableArray<BoundExpression> GetArgumentsForMethodTypeInference(ImmutableArray<BoundExpression> arguments, ImmutableArray<VisitResult> argumentResults)
        {
            // https://github.com/dotnet/roslyn/issues/27961 MethodTypeInferrer.Infer relies
            // on the BoundExpressions for tuple element types and method groups.
            // By using a generic BoundValuePlaceholder, we're losing inference in those cases.
            // https://github.com/dotnet/roslyn/issues/27961 Inference should be based on
            // unconverted arguments. Consider cases such as `default`, lambdas, tuples.
            int n = arguments.Length;
            var builder = ArrayBuilder<BoundExpression>.GetInstance(n);
            for (int i = 0; i < n; i++)
            {
                var argumentResult = argumentResults[i].LValueType;
                if (!argumentResult.HasType)
                    argumentResult = argumentResults[i].RValueType.ToTypeWithAnnotations();
                builder.Add(getArgumentForMethodTypeInference(arguments[i], argumentResult));
            }
            return builder.ToImmutableAndFree();

            BoundExpression getArgumentForMethodTypeInference(BoundExpression argument, TypeWithAnnotations argumentType)
            {
                if (argument.Kind == BoundKind.Lambda)
                {
                    // MethodTypeInferrer must infer nullability for lambdas based on the nullability
                    // from flow analysis rather than the declared nullability. To allow that, we need
                    // to re-bind lambdas in MethodTypeInferrer.
                    return GetUnboundLambda((BoundLambda)argument, GetVariableState());
                }
                if (!argumentType.HasType)
                {
                    return argument;
                }
                if (argument is BoundLocal local && local.DeclarationKind == BoundLocalDeclarationKind.WithInferredType)
                {
                    // 'out var' doesn't contribute to inference
                    return new BoundExpressionWithNullability(argument.Syntax, argument, NullableAnnotation.Oblivious, type: null);
                }
                return new BoundExpressionWithNullability(argument.Syntax, argument, argumentType.NullableAnnotation, argumentType.Type);
            }
        }

        private void CheckMethodConstraints(SyntaxNode syntax, MethodSymbol method)
        {
            var diagnosticsBuilder = ArrayBuilder<TypeParameterDiagnosticInfo>.GetInstance();
            var nullabilityBuilder = ArrayBuilder<TypeParameterDiagnosticInfo>.GetInstance();
            ArrayBuilder<TypeParameterDiagnosticInfo> useSiteDiagnosticsBuilder = null;
            ConstraintsHelper.CheckMethodConstraints(
                method,
                _conversions,
                includeNullability: true,
                compilation,
                diagnosticsBuilder,
                nullabilityBuilder,
                ref useSiteDiagnosticsBuilder);
            foreach (var pair in nullabilityBuilder)
            {
                Diagnostics.Add(pair.DiagnosticInfo, syntax.Location);
            }
            useSiteDiagnosticsBuilder?.Free();
            nullabilityBuilder.Free();
            diagnosticsBuilder.Free();
        }

        private void ReplayReadsAndWrites(LocalFunctionSymbol localFunc,
                                  SyntaxNode syntax,
                                  bool writes)
        {
            // https://github.com/dotnet/roslyn/issues/27233 Support field initializers in local functions.
        }

        /// <summary>
        /// Returns the expression without the top-most conversion plus the conversion.
        /// If the expression is not a conversion, returns the original expression plus
        /// the Identity conversion. If `includeExplicitConversions` is true, implicit and
        /// explicit conversions are considered. If `includeExplicitConversions` is false
        /// only implicit conversions are considered and if the expression is an explicit
        /// conversion, the expression is returned as is, with the Identity conversion.
        /// (Currently, the only visit method that passes `includeExplicitConversions: true`
        /// is VisitConversion. All other callers are handling implicit conversions only.)
        /// </summary>
        private static (BoundExpression expression, Conversion conversion) RemoveConversion(BoundExpression expr, bool includeExplicitConversions)
        {
            ConversionGroup group = null;
            while (true)
            {
                if (expr.Kind != BoundKind.Conversion)
                {
                    break;
                }
                var conversion = (BoundConversion)expr;
                if (group != conversion.ConversionGroupOpt && group != null)
                {
                    // E.g.: (C)(B)a
                    break;
                }
                group = conversion.ConversionGroupOpt;
                Debug.Assert(group != null || !conversion.ExplicitCastInCode); // Explicit conversions should include a group.
                if (!includeExplicitConversions && group?.IsExplicitConversion == true)
                {
                    return (expr, Conversion.Identity);
                }
                expr = conversion.Operand;
                if (group == null)
                {
                    // Ungrouped conversion should not be followed by another ungrouped
                    // conversion. Otherwise, the conversions should have been grouped.
                    Debug.Assert(expr.Kind != BoundKind.Conversion ||
                        ((BoundConversion)expr).ConversionGroupOpt != null ||
                        ((BoundConversion)expr).ConversionKind == ConversionKind.NoConversion);
                    return (expr, conversion.Conversion);
                }
            }
            return (expr, group?.Conversion ?? Conversion.Identity);
        }

        // See Binder.BindNullCoalescingOperator for initial binding.
        private Conversion GenerateConversionForConditionalOperator(BoundExpression sourceExpression, TypeSymbol sourceType, TypeSymbol destinationType, bool reportMismatch)
        {
            var conversion = GenerateConversion(_conversions, sourceExpression, sourceType, destinationType, fromExplicitCast: false, extensionMethodThisArgument: false);
            bool canConvertNestedNullability = conversion.Exists;
            if (!canConvertNestedNullability && reportMismatch && !sourceExpression.IsSuppressed)
            {
                ReportNullabilityMismatchInAssignment(sourceExpression.Syntax, GetTypeAsDiagnosticArgument(sourceType), destinationType);
            }
            return conversion;
        }

        private static Conversion GenerateConversion(Conversions conversions, BoundExpression sourceExpression, TypeSymbol sourceType, TypeSymbol destinationType, bool fromExplicitCast, bool extensionMethodThisArgument)
        {
            HashSet<DiagnosticInfo> useSiteDiagnostics = null;
            bool useExpression = UseExpressionForConversion(sourceExpression);
            if (extensionMethodThisArgument)
            {
                return conversions.ClassifyImplicitExtensionMethodThisArgConversion(
                    useExpression ? sourceExpression : null,
                    sourceType,
                    destinationType,
                    ref useSiteDiagnostics);
            }
            return useExpression ?
                (fromExplicitCast ?
                    conversions.ClassifyConversionFromExpression(sourceExpression, destinationType, ref useSiteDiagnostics, forCast: true) :
                    conversions.ClassifyImplicitConversionFromExpression(sourceExpression, destinationType, ref useSiteDiagnostics)) :
                (fromExplicitCast ?
                    conversions.ClassifyConversionFromType(sourceType, destinationType, ref useSiteDiagnostics, forCast: true) :
                    conversions.ClassifyImplicitConversionFromType(sourceType, destinationType, ref useSiteDiagnostics));
        }

        /// <summary>
        /// Returns true if the expression should be used as the source when calculating
        /// a conversion from this expression, rather than using the type (with nullability)
        /// calculated by visiting this expression. Typically, that means expressions that
        /// do not have an explicit type but there are several other cases as well.
        /// (See expressions handled in ClassifyImplicitBuiltInConversionFromExpression.)
        /// </summary>
        private static bool UseExpressionForConversion(BoundExpression value)
        {
            if (value is null)
            {
                return false;
            }
            if (value.Type is null || value.Type.IsDynamic() || value.ConstantValue != null)
            {
                return true;
            }
            switch (value.Kind)
            {
                case BoundKind.InterpolatedString:
                    return true;
                default:
                    return false;
            }
        }

        /// <summary>
        /// Adjust declared type based on inferred nullability at the point of reference.
        /// </summary>
        private TypeWithState GetAdjustedResult(TypeWithAnnotations type, int slot)
        {
            return GetAdjustedResult(type.ToTypeWithState(), slot);
        }

        private TypeWithState GetAdjustedResult(TypeWithState type, int slot)
        {
            if (slot > 0 && slot < this.State.Capacity)
            {
                NullableFlowState state = this.State[slot];
                return new TypeWithState(type.Type, state);
            }

            return type;
        }

        private static Symbol AsMemberOfType(TypeSymbol type, Symbol symbol)
        {
            Debug.Assert((object)symbol != null);

            var containingType = type as NamedTypeSymbol;
            if (containingType is null || containingType.IsErrorType() || symbol is ErrorMethodSymbol)
            {
                return symbol;
            }

            if (symbol.Kind == SymbolKind.Method)
            {
                if (((MethodSymbol)symbol).MethodKind == MethodKind.LocalFunction)
                {
                    // https://github.com/dotnet/roslyn/issues/27233 Handle type substitution for local functions.
                    return symbol;
                }
            }
            var symbolDef = symbol.OriginalDefinition;
            var symbolDefContainer = symbolDef.ContainingType;
            if (symbolDefContainer.IsTupleType)
            {
                return AsMemberOfTupleType((TupleTypeSymbol)containingType, symbol);
            }
            if (symbolDefContainer.IsAnonymousType)
            {
                int? memberIndex = symbol.Kind == SymbolKind.Property ? symbol.MemberIndexOpt : null;
                if (!memberIndex.HasValue)
                {
                    return symbol;
                }
                return AnonymousTypeManager.GetAnonymousTypeProperty(containingType, memberIndex.GetValueOrDefault());
            }
            if (!symbolDefContainer.IsGenericType)
            {
                Debug.Assert(symbol.ContainingType.IsDefinition);
                return symbol;
            }
            if (symbolDefContainer.IsInterface)
            {
                if (tryAsMemberOfSingleType(containingType, out Symbol result))
                {
                    return result;
                }
                foreach (var @interface in containingType.AllInterfacesNoUseSiteDiagnostics)
                {
                    if (tryAsMemberOfSingleType(@interface, out result))
                    {
                        return result;
                    }
                }
            }
            else
            {
                while (true)
                {
                    if (tryAsMemberOfSingleType(containingType, out Symbol result))
                    {
                        return result;
                    }
                    containingType = containingType.BaseTypeNoUseSiteDiagnostics;
                    if ((object)containingType == null)
                    {
                        break;
                    }
                }
            }
            Debug.Assert(false); // If this assert fails, add an appropriate test.
            return symbol;

            bool tryAsMemberOfSingleType(NamedTypeSymbol singleType, out Symbol result)
            {
                if (!singleType.OriginalDefinition.Equals(symbolDefContainer, TypeCompareKind.AllIgnoreOptions))
                {
                    result = null;
                    return false;
                }
                result = symbolDef.SymbolAsMember(singleType);
                if (result is MethodSymbol resultMethod && resultMethod.IsGenericMethod)
                {
                    result = resultMethod.Construct(((MethodSymbol)symbol).TypeArgumentsWithAnnotations);
                }
                return true;
            }
        }

        private static Symbol AsMemberOfTupleType(TupleTypeSymbol tupleType, Symbol symbol)
        {
            if (symbol.ContainingType.Equals(tupleType))
            {
                return symbol;
            }
            switch (symbol.Kind)
            {
                case SymbolKind.Field:
                    {
                        var index = ((FieldSymbol)symbol).TupleElementIndex;
                        if (index >= 0)
                        {
                            return tupleType.TupleElements[index];
                        }
                        return tupleType.GetTupleMemberSymbolForUnderlyingMember(((TupleFieldSymbol)symbol).UnderlyingField);
                    }
                case SymbolKind.Property:
                    return tupleType.GetTupleMemberSymbolForUnderlyingMember(((TuplePropertySymbol)symbol).UnderlyingProperty);
                case SymbolKind.Event:
                    return tupleType.GetTupleMemberSymbolForUnderlyingMember(((TupleEventSymbol)symbol).UnderlyingEvent);
                case SymbolKind.Method:
                    return tupleType.GetTupleMemberSymbolForUnderlyingMember(((TupleMethodSymbol)symbol).UnderlyingMethod);
                default:
                    throw ExceptionUtilities.UnexpectedValue(symbol.Kind);
            }
        }

        public override BoundNode VisitConversion(BoundConversion node)
        {
            // https://github.com/dotnet/roslyn/issues/29959 Assert VisitConversion is only used for explicit conversions.
            //Debug.Assert(node.ExplicitCastInCode);
            //Debug.Assert(node.ConversionGroupOpt != null);
            //Debug.Assert(!node.ConversionGroupOpt.ExplicitType.IsNull);

            TypeWithAnnotations explicitType = node.ConversionGroupOpt?.ExplicitType ?? default;
            bool fromExplicitCast = explicitType.HasType;
            TypeWithAnnotations targetType = fromExplicitCast ? explicitType : TypeWithAnnotations.Create(node.Type);
            Debug.Assert(targetType.HasType);

            (BoundExpression operand, Conversion conversion) = RemoveConversion(node, includeExplicitConversions: true);
            TypeWithState operandType = VisitRvalueWithState(operand);
            ResultType = ApplyConversion(
                node,
                operand,
                conversion,
                targetType,
                operandType,
                checkConversion: true,
                fromExplicitCast: fromExplicitCast,
                useLegacyWarnings: fromExplicitCast && !RequiresSafetyWarningWhenNullIntroduced(explicitType.Type),
                AssignmentKind.Assignment,
                reportTopLevelWarnings: fromExplicitCast,
                reportRemainingWarnings: true);

            switch (node.ConversionKind)
            {
                case ConversionKind.ImplicitNullable:
                case ConversionKind.ExplicitNullable:
                    TrackNullableStateIfNullableConversion(node);
                    break;
            }

            return null;
        }

        /// <summary>
        /// Visit an expression. If an explicit target type is provided, the expression is converted
        /// to that type. This method should be called whenever an expression may contain
        /// an implicit conversion, even if that conversion was omitted from the bound tree,
        /// so the conversion can be re-classified with nullability.
        /// </summary>
        private TypeWithState VisitOptionalImplicitConversion(BoundExpression expr, TypeWithAnnotations targetTypeOpt, bool useLegacyWarnings, AssignmentKind assignmentKind)
        {
            if (!targetTypeOpt.HasType)
            {
                return VisitRvalueWithState(expr);
            }

            (BoundExpression operand, Conversion conversion) = RemoveConversion(expr, includeExplicitConversions: false);
            var operandType = VisitRvalueWithState(operand);
            // If an explicit conversion was used in place of an implicit conversion, the explicit
            // conversion was created by initial binding after reporting "error CS0266:
            // Cannot implicitly convert type '...' to '...'. An explicit conversion exists ...".
            // Since an error was reported, we don't need to report nested warnings as well.
            bool reportNestedWarnings = !conversion.IsExplicit;
            var resultType = ApplyConversion(
                expr,
                operand,
                conversion,
                targetTypeOpt,
                operandType,
                checkConversion: true,
                fromExplicitCast: false,
                useLegacyWarnings: useLegacyWarnings,
                assignmentKind,
                reportTopLevelWarnings: true,
                reportRemainingWarnings: reportNestedWarnings);

            var conv = expr as BoundConversion;
            if (conv != null && conv.ConversionKind == ConversionKind.ImplicitNullable)
            {
                TrackNullableStateIfNullableConversion(conv);
            }

            return resultType;
        }

        private static bool AreNullableAndUnderlyingTypes(TypeSymbol nullableTypeOpt, TypeSymbol underlyingTypeOpt, out TypeWithAnnotations underlyingTypeWithAnnotations)
        {
            if (nullableTypeOpt?.IsNullableType() == true &&
                underlyingTypeOpt?.IsNullableType() == false)
            {
                var typeArg = nullableTypeOpt.GetNullableUnderlyingTypeWithAnnotations();
                if (typeArg.Type.Equals(underlyingTypeOpt, TypeCompareKind.AllIgnoreOptions))
                {
                    underlyingTypeWithAnnotations = typeArg;
                    return true;
                }
            }
            underlyingTypeWithAnnotations = default;
            return false;
        }

        public override BoundNode VisitTupleLiteral(BoundTupleLiteral node)
        {
            VisitTupleExpression(node);
            return null;
        }

        public override BoundNode VisitConvertedTupleLiteral(BoundConvertedTupleLiteral node)
        {
            VisitTupleExpression(node);
            return null;
        }

        private void VisitTupleExpression(BoundTupleExpression node)
        {
            var arguments = node.Arguments;
            ImmutableArray<TypeWithState> elementTypes = arguments.SelectAsArray((a, w) => w.VisitRvalueWithState(a), this);
            ImmutableArray<TypeWithAnnotations> elementTypesWithAnnotations = elementTypes.SelectAsArray(a => a.ToTypeWithAnnotations());
            var tupleOpt = (TupleTypeSymbol)node.Type;
            if (tupleOpt is null)
            {
                ResultType = default;
            }
            else
            {
                int slot = GetOrCreateObjectCreationPlaceholderSlot(node);
                if (slot > 0)
                {
                    this.State[slot] = NullableFlowState.NotNull;
                    TrackNullableStateOfTupleElements(slot, tupleOpt, arguments, elementTypes, useRestField: false);
                }

                tupleOpt = tupleOpt.WithElementTypes(elementTypesWithAnnotations);
                var locations = tupleOpt.TupleElements.SelectAsArray((element, location) => element.Locations.FirstOrDefault() ?? location, node.Syntax.Location);
                tupleOpt.CheckConstraints(_conversions, includeNullability: true, node.Syntax, locations, compilation, diagnosticsOpt: null, nullabilityDiagnosticsOpt: Diagnostics);
                ResultType = new TypeWithState(tupleOpt, NullableFlowState.NotNull);
            }
        }

        /// <summary>
        /// Set the nullability of tuple elements for tuples at the point of construction.
        /// If <paramref name="useRestField"/> is true, the tuple was constructed with an explicit
        /// 'new ValueTuple' call, in which case the 8-th element, if any, represents the 'Rest' field.
        /// </summary>
        private void TrackNullableStateOfTupleElements(
            int slot,
            TupleTypeSymbol tupleType,
            ImmutableArray<BoundExpression> values,
            ImmutableArray<TypeWithState> types,
            bool useRestField)
        {
            Debug.Assert(values.Length == types.Length);
            Debug.Assert(values.Length == (useRestField ? Math.Min(tupleType.TupleElements.Length, TupleTypeSymbol.RestPosition) : tupleType.TupleElements.Length));

            if (slot > 0)
            {
                var tupleElements = tupleType.TupleElements;
                int n = values.Length;
                if (useRestField)
                {
                    n = Math.Min(n, TupleTypeSymbol.RestPosition - 1);
                }
                for (int i = 0; i < n; i++)
                {
                    trackState(values[i], tupleElements[i], types[i]);
                }
                if (useRestField && values.Length == TupleTypeSymbol.RestPosition)
                {
                    var restField = tupleType.GetMembers(TupleTypeSymbol.RestFieldName).FirstOrDefault() as FieldSymbol;
                    if ((object)restField != null)
                    {
                        trackState(values.Last(), restField, types.Last());
                    }
                }
            }

            void trackState(BoundExpression value, FieldSymbol field, TypeWithState valueType) =>
                TrackNullableStateForAssignment(value, field.TypeWithAnnotations, GetOrCreateSlot(field, slot), valueType, MakeSlot(value));
        }

        private void TrackNullableStateOfNullableValue(int containingSlot, TypeSymbol containingType, BoundExpression value, TypeWithState valueType, int valueSlot)
        {
            Debug.Assert(containingType.OriginalDefinition.SpecialType == SpecialType.System_Nullable_T);
            Debug.Assert(containingSlot > 0);
            Debug.Assert(valueSlot > 0);

            int targetSlot = GetNullableOfTValueSlot(containingType, containingSlot, out Symbol symbol);
            Debug.Assert(targetSlot > 0);
            if (targetSlot > 0)
            {
                TrackNullableStateForAssignment(value, symbol.GetTypeOrReturnType(), targetSlot, valueType, valueSlot);
            }
        }

        private void TrackNullableStateIfNullableConversion(BoundConversion node)
        {
            Debug.Assert(node.ConversionKind == ConversionKind.ImplicitNullable || node.ConversionKind == ConversionKind.ExplicitNullable);

            var operand = node.Operand;
            var operandType = operand.Type;
            var convertedType = node.Type;
            if (AreNullableAndUnderlyingTypes(convertedType, operandType, out TypeWithAnnotations underlyingType))
            {
                // Conversion of T to Nullable<T> is equivalent to new Nullable<T>(t).
                TrackNullableStateOfNullableValue(node, operand, convertedType, underlyingType);
            }
        }

        private void TrackNullableStateOfNullableValue(BoundExpression node, BoundExpression operand, TypeSymbol convertedType, TypeSymbolWithAnnotations underlyingType)
        {
            int valueSlot = MakeSlot(operand);
            if (valueSlot > 0)
            {
                int containingSlot = GetOrCreateObjectCreationPlaceholderSlot(node);
                Debug.Assert(containingSlot > 0);
                TrackNullableStateOfNullableValue(containingSlot, convertedType, operand, underlyingType.ToTypeWithState(), valueSlot);
            }
        }

        public override BoundNode VisitTupleBinaryOperator(BoundTupleBinaryOperator node)
        {
            base.VisitTupleBinaryOperator(node);
            SetNotNullResult(node);
            return null;
        }

        private void ReportNullabilityMismatchWithTargetDelegate(SyntaxNode syntax, NamedTypeSymbol delegateType, MethodSymbol method)
        {
            Debug.Assert((object)method != null);
            Debug.Assert(method.MethodKind != MethodKind.LambdaMethod);

            MethodSymbol invoke = delegateType?.DelegateInvokeMethod;
            if (invoke is null)
            {
                return;
            }

            if (IsNullabilityMismatch(method.ReturnTypeWithAnnotations, invoke.ReturnTypeWithAnnotations, requireIdentity: false))
            {
                ReportSafetyDiagnostic(ErrorCode.WRN_NullabilityMismatchInReturnTypeOfTargetDelegate, syntax,
                    new FormattedSymbol(method, SymbolDisplayFormat.MinimallyQualifiedFormat),
                    delegateType);
            }

            int count = Math.Min(invoke.ParameterCount, method.ParameterCount);
            for (int i = 0; i < count; i++)
            {
                var invokeParameter = invoke.Parameters[i];
                var methodParameter = method.Parameters[i];
                if (IsNullabilityMismatch(invokeParameter.TypeWithAnnotations, methodParameter.TypeWithAnnotations, requireIdentity: invokeParameter.RefKind != RefKind.None))
                {
                    ReportSafetyDiagnostic(ErrorCode.WRN_NullabilityMismatchInParameterTypeOfTargetDelegate, syntax,
                        new FormattedSymbol(methodParameter, SymbolDisplayFormat.ShortFormat),
                        new FormattedSymbol(method, SymbolDisplayFormat.MinimallyQualifiedFormat),
                        delegateType);
                }
            }
        }

        private void ReportNullabilityMismatchWithTargetDelegate(SyntaxNode syntax, NamedTypeSymbol delegateType, UnboundLambda unboundLambda)
        {
            if (!unboundLambda.HasExplicitlyTypedParameterList)
            {
                return;
            }

            MethodSymbol invoke = delegateType?.DelegateInvokeMethod;
            if (invoke is null)
            {
                return;
            }

            int count = Math.Min(invoke.ParameterCount, unboundLambda.ParameterCount);
            for (int i = 0; i < count; i++)
            {
                var invokeParameter = invoke.Parameters[i];
                // Parameter nullability is expected to match exactly. This corresponds to the behavior of initial binding.
                //    Action<string> x = (object o) => { }; // error CS1661: Cannot convert lambda expression to delegate type 'Action<string>' because the parameter types do not match the delegate parameter types
                //    Action<object> y = (object? o) => { }; // warning CS8622: Nullability of reference types in type of parameter 'o' of 'lambda expression' doesn't match the target delegate 'Action<object>'.
                // https://github.com/dotnet/roslyn/issues/29959 Consider relaxing and allow implicit conversions of nullability.
                // (Compare with method group conversions which pass `requireIdentity: false`.)
                if (IsNullabilityMismatch(invokeParameter.TypeWithAnnotations, unboundLambda.ParameterTypeWithAnnotations(i), requireIdentity: true))
                {
                    // https://github.com/dotnet/roslyn/issues/29959 Consider using location of specific lambda parameter.
                    ReportSafetyDiagnostic(ErrorCode.WRN_NullabilityMismatchInParameterTypeOfTargetDelegate, syntax,
                        unboundLambda.ParameterName(i),
                        unboundLambda.MessageID.Localize(),
                        delegateType);
                }
            }
        }

        private bool IsNullabilityMismatch(TypeWithAnnotations source, TypeWithAnnotations destination, bool requireIdentity)
        {
            if (!HasTopLevelNullabilityConversion(source, destination, requireIdentity))
            {
                return true;
            }
            if (requireIdentity)
            {
                return IsNullabilityMismatch(source, destination);
            }
            var sourceType = source.Type;
            var destinationType = destination.Type;
            HashSet<DiagnosticInfo> useSiteDiagnostics = null;
            return !_conversions.ClassifyImplicitConversionFromType(sourceType, destinationType, ref useSiteDiagnostics).Exists;
        }

        private bool HasTopLevelNullabilityConversion(TypeWithAnnotations source, TypeWithAnnotations destination, bool requireIdentity)
        {
            return requireIdentity ?
                _conversions.HasTopLevelNullabilityIdentityConversion(source, destination) :
                _conversions.HasTopLevelNullabilityImplicitConversion(source, destination);
        }

        /// <summary>
        /// Apply the conversion to the type of the operand and return the resulting type. (If the
        /// operand does not have an explicit type, the operand expression is used for the type.)
        /// If `checkConversion` is set, the incoming conversion is assumed to be from binding and will be
        /// re-calculated, this time considering nullability. (Note that the conversion calculation considers
        /// nested nullability only. The caller is responsible for checking the top-level nullability of
        /// the type returned by this method.) `canConvertNestedNullability` is set if the conversion
        /// considering nested nullability succeeded. `node` is used only for the location of diagnostics.
        /// </summary>
        private TypeWithState ApplyConversion(
            BoundExpression node,
            BoundExpression operandOpt,
            Conversion conversion,
            TypeWithAnnotations targetTypeWithNullability,
            TypeWithState operandType,
            bool checkConversion,
            bool fromExplicitCast,
            bool useLegacyWarnings,
            AssignmentKind assignmentKind,
            ParameterSymbol target = null,
            bool reportTopLevelWarnings = true,
            bool reportRemainingWarnings = true,
            bool extensionMethodThisArgument = false)
        {
            Debug.Assert(node != null);
            Debug.Assert(operandOpt != null || !operandType.HasNullType);
            Debug.Assert(targetTypeWithNullability.HasType);
            Debug.Assert((object)target != null || assignmentKind != AssignmentKind.Argument);

            NullableFlowState resultState = NullableFlowState.NotNull;
            bool canConvertNestedNullability = true;
            bool isSuppressed = false;

            if (operandOpt?.IsSuppressed == true)
            {
                reportTopLevelWarnings = false;
                reportRemainingWarnings = false;
                isSuppressed = true;
            }

            TypeSymbol targetType = targetTypeWithNullability.Type;
            switch (conversion.Kind)
            {
                case ConversionKind.MethodGroup:
                    if (reportRemainingWarnings)
                    {
                        ReportNullabilityMismatchWithTargetDelegate(node.Syntax, targetType.GetDelegateType(), conversion.Method);
                    }
                    resultState = NullableFlowState.NotNull;
                    break;

                case ConversionKind.AnonymousFunction:
                    if (operandOpt.Kind == BoundKind.Lambda)
                    {
                        var lambda = (BoundLambda)operandOpt;
                        var delegateType = targetType.GetDelegateType();
                        var unboundLambda = lambda.UnboundLambda;
                        var variableState = GetVariableState();
                        Analyze(compilation, lambda, Diagnostics, delegateInvokeMethod: delegateType?.DelegateInvokeMethod, returnTypes: null, initialState: variableState);
                        if (reportRemainingWarnings)
                        {
                            ReportNullabilityMismatchWithTargetDelegate(node.Syntax, delegateType, unboundLambda);
                        }

                        return new TypeWithState(targetType, NullableFlowState.NotNull);
                    }
                    break;

                case ConversionKind.InterpolatedString:
                    resultState = NullableFlowState.NotNull;
                    break;

                case ConversionKind.ExplicitUserDefined:
                case ConversionKind.ImplicitUserDefined:
                    // cf. Binder.CreateUserDefinedConversion
                    {
                        if (!conversion.IsValid)
                        {
                            break;
                        }

                        // operand -> conversion "from" type
                        // May be distinct from method parameter type for Nullable<T>.
                        operandType = ApplyConversion(
                            node,
                            operandOpt,
                            conversion.UserDefinedFromConversion,
                            TypeWithAnnotations.Create(conversion.BestUserDefinedConversionAnalysis.FromType),
                            operandType,
                            checkConversion: true,
                            fromExplicitCast: false,
                            useLegacyWarnings,
                            assignmentKind,
                            target);

                        // Update method based on operandType: see https://github.com/dotnet/roslyn/issues/29605.
                        // (see NullableReferenceTypesTests.ImplicitConversions_07).
                        var methodOpt = conversion.Method;
                        Debug.Assert((object)methodOpt != null);
                        Debug.Assert(methodOpt.ParameterCount == 1);
                        var parameter = methodOpt.Parameters[0];
                        var parameterType = parameter.TypeWithAnnotations;
                        TypeWithState underlyingOperandType = default;
                        bool isLiftedConversion = false;
                        if (operandType.Type.IsNullableType() && !parameterType.IsNullableType())
                        {
                            var underlyingOperandTypeWithAnnotations = operandType.Type.GetNullableUnderlyingTypeWithAnnotations();
                            underlyingOperandType = underlyingOperandTypeWithAnnotations.ToTypeWithState();
                            isLiftedConversion = parameterType.Equals(underlyingOperandTypeWithAnnotations, TypeCompareKind.AllIgnoreOptions);
                        }

                        // conversion "from" type -> method parameter type
                        NullableFlowState operandState = operandType.State;
                        _ = ClassifyAndApplyConversion(operandOpt ?? node, parameterType, isLiftedConversion ? underlyingOperandType : operandType,
                            useLegacyWarnings, AssignmentKind.Argument, target: parameter, reportWarnings: reportRemainingWarnings);

                        // method parameter type -> method return type
                        var methodReturnType = methodOpt.ReturnTypeWithAnnotations;
                        if (isLiftedConversion)
                        {
                            operandType = LiftedReturnType(methodReturnType, operandState);
                            if (RequiresSafetyWarningWhenNullIntroduced(methodReturnType.Type) && operandState == NullableFlowState.MaybeNull)
                            {
                                ReportNullableAssignmentIfNecessary(node, targetTypeWithNullability, operandType, useLegacyWarnings: useLegacyWarnings, assignmentKind, target, conversion: conversion);
                            }
                        }
                        else
                        {
                            operandType = methodReturnType.ToTypeWithState();
                        }

                        // method return type -> conversion "to" type
                        // May be distinct from method return type for Nullable<T>.
                        operandType = ClassifyAndApplyConversion(operandOpt ?? node, TypeWithAnnotations.Create(conversion.BestUserDefinedConversionAnalysis.ToType), operandType,
                            useLegacyWarnings, assignmentKind, target, reportWarnings: reportRemainingWarnings);

                        // conversion "to" type -> final type
                        // https://github.com/dotnet/roslyn/issues/29959 If the original conversion was
                        // explicit, this conversion should not report nested nullability mismatches.
                        // (see NullableReferenceTypesTests.ExplicitCast_UserDefined_02).
                        operandType = ClassifyAndApplyConversion(node, targetTypeWithNullability, operandType,
                            useLegacyWarnings, assignmentKind, target, reportWarnings: reportRemainingWarnings);
                        return operandType;
                    }

                case ConversionKind.ExplicitDynamic:
                case ConversionKind.ImplicitDynamic:
                case ConversionKind.Unboxing:
                case ConversionKind.Boxing:
                    resultState = operandType.State;
                    break;

                case ConversionKind.ImplicitThrow:
                    break;

                case ConversionKind.NoConversion:
                case ConversionKind.DefaultOrNullLiteral:
                    checkConversion = false;
                    goto case ConversionKind.Identity;

                case ConversionKind.Identity:
                    // If the operand is an explicit conversion, and this identity conversion
                    // is converting to the same type including nullability, skip the conversion
                    // to avoid reporting redundant warnings. Also check useLegacyWarnings
                    // since that value was used when reporting warnings for the explicit cast.
                    if (useLegacyWarnings && operandOpt?.Kind == BoundKind.Conversion)
                    {
                        var operandConversion = (BoundConversion)operandOpt;
                        var explicitType = operandConversion.ConversionGroupOpt.ExplicitType;
                        if (explicitType.HasType && explicitType.Equals(targetTypeWithNullability, TypeCompareKind.IgnoreInsignificantNullableModifiersDifference))
                        {
                            return operandType;
                        }
                    }
                    if (operandType.Type?.IsTupleType == true)
                    {
                        goto case ConversionKind.ImplicitTuple;
                    }
                    goto case ConversionKind.ImplicitReference;

                case ConversionKind.ImplicitReference:
                    if (reportTopLevelWarnings &&
                        operandOpt?.Kind == BoundKind.Literal &&
                        operandOpt.ConstantValue?.IsNull == true &&
                        !isSuppressed &&
                        RequiresSafetyWarningWhenNullIntroduced(targetType))
                    {
                        // For type parameters that cannot be annotated, the analysis must report those
                        // places where null values first sneak in, like `default`, `null`, and `GetFirstOrDefault`.
                        // This is one of those places.
                        ReportSafetyDiagnostic(ErrorCode.WRN_NullLiteralMayIntroduceNullT, node.Syntax, targetType);
                    }
                    goto case ConversionKind.ExplicitReference;

                case ConversionKind.ExplicitReference:
                    // Inherit state from the operand.
                    if (checkConversion)
                    {
                        // https://github.com/dotnet/roslyn/issues/29959 Assert conversion is similar to original.
                        conversion = GenerateConversion(_conversions, operandOpt, operandType.Type, targetType, fromExplicitCast, extensionMethodThisArgument);
                        canConvertNestedNullability = conversion.Exists;
                    }

                    resultState = operandType.State;
                    break;

                case ConversionKind.ImplicitNullable:
                    if (checkConversion)
                    {
                        conversion = GenerateConversion(_conversions, operandOpt, operandType.Type, targetType, fromExplicitCast, extensionMethodThisArgument);
                        canConvertNestedNullability = conversion.Exists;
                    }

                    resultState = operandType.State;
                    break;

                case ConversionKind.ExplicitNullable:
                    if (operandType.Type?.IsNullableType() == true && !targetType.IsNullableType())
                    {
                        // Explicit conversion of Nullable<T> to T is equivalent to Nullable<T>.Value.
                        if (reportTopLevelWarnings && operandType.MayBeNull)
                        {
                            ReportSafetyDiagnostic(ErrorCode.WRN_NullableValueTypeMayBeNull, node.Syntax);
                        }

                        // Mark the value as not nullable, regardless of whether it was known to be nullable,
                        // because the implied call to `.Value` will only succeed if not null.
                        if (operandOpt != null)
                        {
                            int slot = MakeSlot(operandOpt);
                            if (slot > 0)
                            {
                                this.State[slot] = NullableFlowState.NotNull;
                            }
                        }
                    }
                    goto case ConversionKind.ImplicitNullable;

                case ConversionKind.ImplicitTupleLiteral:
                case ConversionKind.ImplicitTuple:
                case ConversionKind.ExplicitTupleLiteral:
                case ConversionKind.ExplicitTuple:
                    if (checkConversion)
                    {
                        // https://github.com/dotnet/roslyn/issues/29699: Report warnings for user-defined conversions on tuple elements.
                        conversion = GenerateConversion(_conversions, operandOpt, operandType.Type, targetType, fromExplicitCast, extensionMethodThisArgument);
                        canConvertNestedNullability = conversion.Exists;
                    }
                    resultState = NullableFlowState.NotNull;
                    break;

                case ConversionKind.Deconstruction:
                    // Can reach here, with an error type, when the
                    // Deconstruct method is missing or inaccessible.
                    break;

                case ConversionKind.ExplicitEnumeration:
                    // Can reach here, with an error type.
                    break;

                default:
                    Debug.Assert(targetType.IsValueType);
                    break;
            }

            if (isSuppressed)
            {
                resultState = NullableFlowState.NotNull;
            }
            else if (fromExplicitCast && targetTypeWithNullability.NullableAnnotation.IsAnnotated() && !targetType.IsNullableType())
            {
                // An explicit cast to a nullable reference type introduces nullability
                resultState = NullableFlowState.MaybeNull;
            }

            var resultType = new TypeWithState(targetType, resultState);

            if (operandType.Type?.IsErrorType() != true && !targetType.IsErrorType())
            {
                // Need to report all warnings that apply since the warnings can be suppressed individually.
                if (reportTopLevelWarnings)
                {
                    if (RequiresSafetyWarningWhenNullIntroduced(targetType) && conversion.IsImplicit && !conversion.IsDynamic)
                    {
                        // For type parameters that cannot be annotated, the analysis must report those
                        // places where null values first sneak in, like `default`, `null`, and `GetFirstOrDefault`,
                        // as a safety diagnostic.  But we do not warn when such values flow through implicit conversion.
                    }
                    else
                    {
                        ReportNullableAssignmentIfNecessary(node, targetTypeWithNullability, operandType, useLegacyWarnings, assignmentKind, target, conversion: conversion);
                    }
                }
                if (reportRemainingWarnings && !canConvertNestedNullability)
                {
                    if (assignmentKind == AssignmentKind.Argument)
                    {
                        ReportNullabilityMismatchInArgument(node, operandType.Type, target, targetType, forOutput: false);
                    }
                    else
                    {
                        ReportNullabilityMismatchInAssignment(node.Syntax, GetTypeAsDiagnosticArgument(operandType.Type), targetType);
                    }
                }
            }

            return resultType;
        }

        /// <summary>
        /// Return the return type for a lifted operator, given the nullability state of its operands.
        /// </summary>
        private TypeWithState LiftedReturnType(TypeWithAnnotations returnType, NullableFlowState operandState)
        {
            bool typeNeedsLifting = returnType.Type.IsNonNullableValueType();
            TypeSymbol type = typeNeedsLifting
                ? compilation.GetSpecialType(SpecialType.System_Nullable_T).Construct(ImmutableArray.Create(returnType))
                : returnType.Type;
            NullableFlowState state = returnType.ToTypeWithState().State.Join(operandState);
            return new TypeWithState(type, state);
        }

        private TypeWithState ClassifyAndApplyConversion(
            BoundExpression node,
            TypeWithAnnotations targetType,
            TypeWithState operandType,
            bool useLegacyWarnings,
            AssignmentKind assignmentKind,
            ParameterSymbol target,
            bool reportWarnings)
        {
            Debug.Assert((object)target != null || assignmentKind != AssignmentKind.Argument);
            HashSet<DiagnosticInfo> useSiteDiagnostics = null;
            var conversion = _conversions.ClassifyStandardConversion(null, operandType.Type, targetType.Type, ref useSiteDiagnostics);
            if (reportWarnings && !conversion.Exists)
            {
                if (assignmentKind == AssignmentKind.Argument)
                {
                    ReportNullabilityMismatchInArgument(node, operandType.Type, target, targetType.Type, forOutput: false);
                }
                else
                {
                    ReportNullabilityMismatchInAssignment(node.Syntax, operandType.Type, targetType.Type);
                }
            }

            return ApplyConversion(
                node,
                operandOpt: null,
                conversion,
                targetType,
                operandType,
                checkConversion: false,
                fromExplicitCast: false,
                useLegacyWarnings: useLegacyWarnings,
                assignmentKind,
                target,
                reportTopLevelWarnings: reportWarnings,
                reportRemainingWarnings: reportWarnings);
        }

        public override BoundNode VisitDelegateCreationExpression(BoundDelegateCreationExpression node)
        {
            if (node.MethodOpt?.MethodKind == MethodKind.LocalFunction)
            {
                var syntax = node.Syntax;
                var localFunc = (LocalFunctionSymbol)node.MethodOpt.OriginalDefinition;
                ReplayReadsAndWrites(localFunc, syntax, writes: false);
            }

            base.VisitDelegateCreationExpression(node);
            SetNotNullResult(node);
            return null;
        }

        public override BoundNode VisitMethodGroup(BoundMethodGroup node)
        {
            Debug.Assert(!IsConditionalState);

            BoundExpression receiverOpt = node.ReceiverOpt;
            if (receiverOpt != null)
            {
                VisitRvalue(receiverOpt);
                // https://github.com/dotnet/roslyn/issues/30563: Should not check receiver here.
                // That check should be handled when applying the method group conversion,
                // when we have a specific method, to avoid reporting null receiver warnings
                // for extension method delegates.
                CheckPossibleNullReceiver(receiverOpt);
            }

            SetNotNullResult(node);
            return null;
        }

        public override BoundNode VisitLambda(BoundLambda node)
        {
            SetNotNullResult(node);
            return null;
        }

        public override BoundNode VisitUnboundLambda(UnboundLambda node)
        {
            // The presence of this node suggests an error was detected in an earlier phase.
            // Analyze the body to report any additional warnings.
            var lambda = node.BindForErrorRecovery();
            Analyze(compilation, lambda, Diagnostics, delegateInvokeMethod: null, returnTypes: null, initialState: GetVariableState());
            SetNotNullResult(node);
            return null;
        }

        public override BoundNode VisitLocalFunctionStatement(BoundLocalFunctionStatement node)
        {
            var body = node.Body;
            if (body != null)
            {
                Analyze(
                    compilation,
                    node.Symbol,
                    body,
                    Diagnostics,
                    useMethodSignatureReturnType: false,
                    useMethodSignatureParameterTypes: false,
                    methodSignatureOpt: null,
                    returnTypes: null,
                    initialState: GetVariableState(),
                    callbackOpt: _callbackOpt);
            }
            ResultType = _invalidType;
            return null;
        }

        public override BoundNode VisitThisReference(BoundThisReference node)
        {
            VisitThisOrBaseReference(node);
            return null;
        }

        private void VisitThisOrBaseReference(BoundExpression node)
        {
            var rvalueResult = new TypeWithState(node.Type, NullableFlowState.NotNull);
            var lvalueResult = TypeWithAnnotations.Create(node.Type, NullableAnnotation.NotAnnotated);
            SetResult(rvalueResult, lvalueResult);
        }

        public override BoundNode VisitParameter(BoundParameter node)
        {
            var parameter = node.ParameterSymbol;
            int slot = GetOrCreateSlot(parameter);
            var type = GetDeclaredParameterResult(parameter);
            SetResult(GetAdjustedResult(type, slot), type);
            return null;
        }

        public override BoundNode VisitAssignmentOperator(BoundAssignmentOperator node)
        {
            Debug.Assert(!IsConditionalState);

            var left = node.Left;
            var right = node.Right;
            Visit(left);
            TypeWithAnnotations leftLValueType = LvalueResultType;

            if (left.Kind == BoundKind.EventAccess && ((BoundEventAccess)left).EventSymbol.IsWindowsRuntimeEvent)
            {
                // Event assignment is a call to an Add method. (Note that assignment
                // of non-field-like events uses BoundEventAssignmentOperator
                // rather than BoundAssignmentOperator.)
                VisitRvalue(right);
                SetNotNullResult(node);
            }
            else
            {
                TypeWithState rightType;
                if (!node.IsRef)
                {
                    rightType = VisitOptionalImplicitConversion(right, leftLValueType, UseLegacyWarnings(left), AssignmentKind.Assignment);
                }
                else
                {
                    rightType = VisitRefExpression(right, leftLValueType);
                }

                TrackNullableStateForAssignment(right, leftLValueType, MakeSlot(left), rightType, MakeSlot(right));
                SetResult(new TypeWithState(leftLValueType.Type, rightType.State), leftLValueType);
            }

            return null;
        }

        private static bool UseLegacyWarnings(BoundExpression expr)
        {
            switch (expr.Kind)
            {
                case BoundKind.Local:
                    return !RequiresSafetyWarningWhenNullIntroduced(expr.Type);
                case BoundKind.Parameter:
                    RefKind kind = ((BoundParameter)expr).ParameterSymbol.RefKind;
                    return kind == RefKind.None && !RequiresSafetyWarningWhenNullIntroduced(expr.Type);
                default:
                    return false;
            }
        }

        public override BoundNode VisitDeconstructionAssignmentOperator(BoundDeconstructionAssignmentOperator node)
        {
            var left = node.Left;
            var right = node.Right;
            var variables = GetDeconstructionAssignmentVariables(left);

            if (node.HasErrors)
            {
                // In the case of errors, simply visit the right as an r-value to update
                // any nullability state even though deconstruction is skipped.
                VisitRvalue(right.Operand);
            }
            else
            {
                VisitDeconstructionArguments(variables, right.Conversion, right.Operand);
            }

            variables.FreeAll(v => v.NestedVariables);

            // https://github.com/dotnet/roslyn/issues/33011: Result type should be inferred and the constraints should
            // be re-verified. Even though the standard tuple type has no constraints we support that scenario. Constraints_78
            // has a test for this case that should start failing when this is fixed.
            SetNotNullResult(node);
            return null;
        }

        private void VisitDeconstructionArguments(ArrayBuilder<DeconstructionVariable> variables, Conversion conversion, BoundExpression right)
        {
            Debug.Assert(conversion.Kind == ConversionKind.Deconstruction);

            int n = variables.Count;

            if (!conversion.DeconstructionInfo.IsDefault)
            {
                VisitRvalue(right);

                var invocation = conversion.DeconstructionInfo.Invocation as BoundCall;
                var deconstructMethod = invocation?.Method;

                if ((object)deconstructMethod != null)
                {
                    if (!invocation.InvokedAsExtensionMethod)
                    {
                        CheckPossibleNullReceiver(right);
                    }
                    else
                    {
                        // https://github.com/dotnet/roslyn/issues/33006: Check nullability of `this` argument.
                    }

                    // https://github.com/dotnet/roslyn/issues/33006: Update `Deconstruct` method
                    // based on inferred receiver type, and check constraints.

                    var parameters = deconstructMethod.Parameters;
                    int offset = invocation.InvokedAsExtensionMethod ? 1 : 0;
                    Debug.Assert(parameters.Length - offset == n);

                    for (int i = 0; i < n; i++)
                    {
                        var variable = variables[i];
                        var underlyingConversion = conversion.UnderlyingConversions[i];
                        var nestedVariables = variable.NestedVariables;
                        if (nestedVariables != null)
                        {
                            // https://github.com/dotnet/roslyn/issues/33005: Not handling deconstructing argument of Deconstruct.
                            //VisitDeconstructionArguments(nestedVariables, underlyingConversion, arg);
                        }
                        else
                        {
                            var parameter = parameters[i + offset];
                            VisitArgumentConversion(
                                variable.Expression, underlyingConversion, parameter.RefKind, parameter, parameter.TypeWithAnnotations,
                                new VisitResult(variable.Type.ToTypeWithState(), variable.Type), extensionMethodThisArgument: false);
                        }
                    }
                }
            }
            else
            {
                var rightParts = GetDeconstructionRightParts(right);
                Debug.Assert(rightParts.Length == n);

                for (int i = 0; i < n; i++)
                {
                    var variable = variables[i];
                    var underlyingConversion = conversion.UnderlyingConversions[i];
                    var rightPart = rightParts[i];
                    var nestedVariables = variable.NestedVariables;
                    if (nestedVariables != null)
                    {
                        VisitDeconstructionArguments(nestedVariables, underlyingConversion, rightPart);
                    }
                    else
                    {
                        var targetType = variable.Type;
                        TypeWithState operandType;
                        TypeWithState valueType;
                        int valueSlot;
                        if (underlyingConversion.IsIdentity)
                        {
                            operandType = default;
                            valueType = VisitOptionalImplicitConversion(rightPart, targetType, useLegacyWarnings: true, AssignmentKind.Assignment);
                            valueSlot = MakeSlot(rightPart);
                        }
                        else
                        {
                            operandType = VisitRvalueWithState(rightPart);
                            valueType = ApplyConversion(
                                rightPart,
                                rightPart,
                                underlyingConversion,
                                targetType,
                                operandType,
                                checkConversion: true,
                                fromExplicitCast: false,
                                useLegacyWarnings: true,
                                AssignmentKind.Assignment,
                                reportTopLevelWarnings: true,
                                reportRemainingWarnings: true);
                            valueSlot = -1;
                        }

                        int targetSlot = MakeSlot(variable.Expression);
                        TrackNullableStateForAssignment(rightPart, targetType, targetSlot, valueType, valueSlot);

                        // Conversion of T to Nullable<T> is equivalent to new Nullable<T>(t).
                        // (Should this check be moved to VisitOptionalImplicitConversion or TrackNullableStateForAssignment?)
                        if (targetSlot > 0 &&
                            underlyingConversion.Kind == ConversionKind.ImplicitNullable &&
                            AreNullableAndUnderlyingTypes(targetType.Type, operandType.Type, out TypeWithAnnotations underlyingType))
                        {
                            valueSlot = MakeSlot(rightPart);
                            if (valueSlot > 0)
                            {
                                var valueBeforeNullableWrapping = new TypeWithState(underlyingType.Type, NullableFlowState.NotNull);
                                TrackNullableStateOfNullableValue(targetSlot, targetType.Type, rightPart, valueBeforeNullableWrapping, valueSlot);
                            }
                        }
                    }
                }
            }
        }

        private readonly struct DeconstructionVariable
        {
            internal readonly BoundExpression Expression;
            internal readonly TypeWithAnnotations Type;
            internal readonly ArrayBuilder<DeconstructionVariable> NestedVariables;

            internal DeconstructionVariable(BoundExpression expression, TypeWithAnnotations type)
            {
                Expression = expression;
                Type = type;
                NestedVariables = null;
            }

            internal DeconstructionVariable(ArrayBuilder<DeconstructionVariable> nestedVariables)
            {
                Expression = null;
                Type = default;
                NestedVariables = nestedVariables;
            }
        }

        private ArrayBuilder<DeconstructionVariable> GetDeconstructionAssignmentVariables(BoundTupleExpression tuple)
        {
            var arguments = tuple.Arguments;
            var builder = ArrayBuilder<DeconstructionVariable>.GetInstance(arguments.Length);
            foreach (var argument in arguments)
            {
                builder.Add(getDeconstructionAssignmentVariable(argument));
            }
            return builder;

            DeconstructionVariable getDeconstructionAssignmentVariable(BoundExpression expr)
            {
                switch (expr.Kind)
                {
                    case BoundKind.TupleLiteral:
                    case BoundKind.ConvertedTupleLiteral:
                        return new DeconstructionVariable(GetDeconstructionAssignmentVariables((BoundTupleExpression)expr));
                    default:
                        Visit(expr);
                        return new DeconstructionVariable(expr, LvalueResultType);
                }
            }
        }

        /// <summary>
        /// Return the sub-expressions for the righthand side of a deconstruction
        /// assignment. cf. LocalRewriter.GetRightParts.
        /// </summary>
        private ImmutableArray<BoundExpression> GetDeconstructionRightParts(BoundExpression expr)
        {
            switch (expr.Kind)
            {
                case BoundKind.TupleLiteral:
                case BoundKind.ConvertedTupleLiteral:
                    return ((BoundTupleExpression)expr).Arguments;
                case BoundKind.Conversion:
                    {
                        var conv = (BoundConversion)expr;
                        switch (conv.ConversionKind)
                        {
                            case ConversionKind.Identity:
                            case ConversionKind.ImplicitTupleLiteral:
                                return GetDeconstructionRightParts(conv.Operand);
                        }
                    }
                    break;
            }

            if (expr.Type is TupleTypeSymbol tupleType)
            {
                // https://github.com/dotnet/roslyn/issues/33011: Should include conversion.UnderlyingConversions[i].
                // For instance, Boxing conversions (see Deconstruction_ImplicitBoxingConversion_02) and
                // ImplicitNullable conversions (see Deconstruction_ImplicitNullableConversion_02).
                VisitRvalue(expr);
                var fields = tupleType.TupleElements;
                return fields.SelectAsArray((f, e) => (BoundExpression)new BoundFieldAccess(e.Syntax, e, f, constantValueOpt: null), expr);
            }

            throw ExceptionUtilities.Unreachable;
        }

        public override BoundNode VisitIncrementOperator(BoundIncrementOperator node)
        {
            Debug.Assert(!IsConditionalState);

            var operandType = VisitRvalueWithState(node.Operand);
            var operandLvalue = LvalueResultType;
            bool setResult = false;

            if (this.State.Reachable)
            {
                // https://github.com/dotnet/roslyn/issues/29961 Update increment method based on operand type.
                MethodSymbol incrementOperator = (node.OperatorKind.IsUserDefined() && (object)node.MethodOpt != null && node.MethodOpt.ParameterCount == 1) ? node.MethodOpt : null;
                TypeWithAnnotations targetTypeOfOperandConversion;
                AssignmentKind assignmentKind = AssignmentKind.Assignment;
                ParameterSymbol target = null;

                // https://github.com/dotnet/roslyn/issues/29961 Update conversion method based on operand type.
                if (node.OperandConversion.IsUserDefined && (object)node.OperandConversion.Method != null && node.OperandConversion.Method.ParameterCount == 1)
                {
                    targetTypeOfOperandConversion = node.OperandConversion.Method.ReturnTypeWithAnnotations;
                }
                else if ((object)incrementOperator != null)
                {
                    targetTypeOfOperandConversion = incrementOperator.Parameters[0].TypeWithAnnotations;
                    assignmentKind = AssignmentKind.Argument;
                    target = incrementOperator.Parameters[0];
                }
                else
                {
                    // Either a built-in increment, or an error case.
                    targetTypeOfOperandConversion = default;
                }

                TypeWithState resultOfOperandConversionType;

                if (targetTypeOfOperandConversion.HasType)
                {
                    // https://github.com/dotnet/roslyn/issues/29961 Should something special be done for targetTypeOfOperandConversion for lifted case?
                    resultOfOperandConversionType = ApplyConversion(
                        node.Operand,
                        node.Operand,
                        node.OperandConversion,
                        targetTypeOfOperandConversion,
                        operandType,
                        checkConversion: true,
                        fromExplicitCast: false,
                        useLegacyWarnings: false,
                        assignmentKind,
                        target,
                        reportTopLevelWarnings: true,
                        reportRemainingWarnings: true);
                }
                else
                {
                    resultOfOperandConversionType = operandType;
                }

                TypeWithState resultOfIncrementType;
                if (incrementOperator is null)
                {
                    resultOfIncrementType = resultOfOperandConversionType;
                }
                else
                {
                    resultOfIncrementType = incrementOperator.ReturnTypeWithAnnotations.ToTypeWithState();
                }

                var operandTypeWithAnnotations = operandType.ToTypeWithAnnotations();
                resultOfIncrementType = ApplyConversion(
                    node,
                    node,
                    node.ResultConversion,
                    operandTypeWithAnnotations,
                    resultOfIncrementType,
                    checkConversion: true,
                    fromExplicitCast: false,
                    useLegacyWarnings: false,
                    AssignmentKind.Assignment);

                // https://github.com/dotnet/roslyn/issues/29961 Check node.Type.IsErrorType() instead?
                if (!node.HasErrors)
                {
                    var op = node.OperatorKind.Operator();
                    ResultType = (op == UnaryOperatorKind.PrefixIncrement || op == UnaryOperatorKind.PrefixDecrement) ? resultOfIncrementType : operandType;
                    setResult = true;

                    TrackNullableStateForAssignment(node, targetType: operandLvalue, targetSlot: MakeSlot(node.Operand), valueType: resultOfIncrementType);
                }
            }

            if (!setResult)
            {
                SetNotNullResult(node);
            }

            return null;
        }

        public override BoundNode VisitCompoundAssignmentOperator(BoundCompoundAssignmentOperator node)
        {
            Visit(node.Left);
            TypeWithAnnotations leftLValueType = LvalueResultType;
            TypeWithState leftResultType = ResultType;

            TypeWithState resultType;
            Debug.Assert(!IsConditionalState);

            TypeWithState leftOnRightType = GetAdjustedResult(leftResultType, MakeSlot(node.Left));

            // https://github.com/dotnet/roslyn/issues/29962 Update operator based on inferred argument types.
            if ((object)node.Operator.LeftType != null)
            {
                // https://github.com/dotnet/roslyn/issues/29962 Ignoring top-level nullability of operator left parameter.
                leftOnRightType = ApplyConversion(
                    node.Left,
                    node.Left,
                    node.LeftConversion,
                    TypeWithAnnotations.Create(node.Operator.LeftType),
                    leftOnRightType,
                    checkConversion: true,
                    fromExplicitCast: false,
                    useLegacyWarnings: false,
                    AssignmentKind.Assignment,
                    reportTopLevelWarnings: false,
                    reportRemainingWarnings: true);
            }
            else
            {
                leftOnRightType = default;
            }

            TypeWithState rightType = VisitRvalueWithState(node.Right);
            if ((object)node.Operator.ReturnType != null)
            {
                if (node.Operator.Kind.IsUserDefined() && (object)node.Operator.Method != null && node.Operator.Method.ParameterCount == 2)
                {
                    ReportArgumentWarnings(node.Left, leftOnRightType, node.Operator.Method.Parameters[0]);
                    ReportArgumentWarnings(node.Right, rightType, node.Operator.Method.Parameters[1]);
                }

                resultType = InferResultNullability(node.Operator.Kind, node.Operator.Method, node.Operator.ReturnType, leftOnRightType, rightType);
                resultType = ApplyConversion(
                    node,
                    node,
                    node.FinalConversion,
                    leftLValueType,
                    resultType,
                    checkConversion: true,
                    fromExplicitCast: false,
                    useLegacyWarnings: false,
                    AssignmentKind.Assignment);
            }
            else
            {
                resultType = new TypeWithState(node.Type, NullableFlowState.NotNull);
            }

            TrackNullableStateForAssignment(node, leftLValueType, MakeSlot(node.Left), resultType);
            ResultType = resultType;
            return null;
        }

        public override BoundNode VisitFixedLocalCollectionInitializer(BoundFixedLocalCollectionInitializer node)
        {
            var initializer = node.Expression;
            if (initializer.Kind == BoundKind.AddressOfOperator)
            {
                initializer = ((BoundAddressOfOperator)initializer).Operand;
            }

            VisitRvalue(initializer);
            SetNotNullResult(node);
            return null;
        }

        public override BoundNode VisitAddressOfOperator(BoundAddressOfOperator node)
        {
            SetNotNullResult(node);
            return null;
        }

        private void ReportArgumentWarnings(BoundExpression argument, TypeWithState argumentType, ParameterSymbol parameter)
        {
            var paramType = parameter.TypeWithAnnotations;
            ReportNullableAssignmentIfNecessary(argument, paramType, argumentType, useLegacyWarnings: false, AssignmentKind.Argument, target: parameter);

            if (!argumentType.HasNullType && IsNullabilityMismatch(paramType.Type, argumentType.Type))
            {
                ReportNullabilityMismatchInArgument(argument, argumentType.Type, parameter, paramType.Type, forOutput: false);
            }
        }

        private void ReportNullabilityMismatchInRefArgument(BoundExpression argument, TypeWithAnnotations argumentType, ParameterSymbol parameter, TypeWithAnnotations parameterType)
        {
            ReportSafetyDiagnostic(ErrorCode.WRN_NullabilityMismatchInArgument,
                argument.Syntax, argumentType, parameterType,
                new FormattedSymbol(parameter, SymbolDisplayFormat.ShortFormat),
                new FormattedSymbol(parameter.ContainingSymbol, SymbolDisplayFormat.MinimallyQualifiedFormat));
        }

        /// <summary>
        /// Report warning passing argument where nested nullability does not match
        /// parameter (e.g.: calling `void F(object[] o)` with `F(new[] { maybeNull })`).
        /// </summary>
        private void ReportNullabilityMismatchInArgument(BoundExpression argument, TypeSymbol argumentType, ParameterSymbol parameter, TypeSymbol parameterType, bool forOutput)
        {
            ReportSafetyDiagnostic(forOutput ? ErrorCode.WRN_NullabilityMismatchInArgumentForOutput : ErrorCode.WRN_NullabilityMismatchInArgument,
                argument.Syntax, argumentType, parameterType,
                new FormattedSymbol(parameter, SymbolDisplayFormat.ShortFormat),
                new FormattedSymbol(parameter.ContainingSymbol, SymbolDisplayFormat.MinimallyQualifiedFormat));
        }

        private TypeWithAnnotations GetDeclaredLocalResult(LocalSymbol local)
        {
            return _variableTypes.TryGetValue(local, out TypeWithAnnotations type) ?
                type :
                local.TypeWithAnnotations;
        }

        private TypeWithAnnotations GetDeclaredParameterResult(ParameterSymbol parameter)
        {
            return _variableTypes.TryGetValue(parameter, out TypeWithAnnotations type) ?
                type :
                parameter.TypeWithAnnotations;
        }

        public override BoundNode VisitBaseReference(BoundBaseReference node)
        {
            VisitThisOrBaseReference(node);
            return null;
        }

        public override BoundNode VisitFieldAccess(BoundFieldAccess node)
        {
            VisitMemberAccess(node, node.ReceiverOpt, node.FieldSymbol);
            return null;
        }

        public override BoundNode VisitPropertyAccess(BoundPropertyAccess node)
        {
            VisitMemberAccess(node, node.ReceiverOpt, node.PropertySymbol);
            return null;
        }

        public override BoundNode VisitIndexerAccess(BoundIndexerAccess node)
        {
            VisitIndexerAccess(node, out _);
            return null;
        }

        private void VisitIndexerAccess(BoundIndexerAccess node, out PropertySymbol indexer)
        {
            var receiverOpt = node.ReceiverOpt;
            VisitRvalue(receiverOpt);
            // https://github.com/dotnet/roslyn/issues/30598: Mark receiver as not null
            // after indices have been visited, and only if the receiver has not changed.
            CheckPossibleNullReceiver(receiverOpt);

            // https://github.com/dotnet/roslyn/issues/29964 Update indexer based on inferred receiver type.
            indexer = node.Indexer;

            VisitArguments(node, node.Arguments, node.ArgumentRefKindsOpt, node.Indexer, node.ArgsToParamsOpt, node.Expanded);

            LvalueResultType = node.Indexer.TypeWithAnnotations;
        }

        public override BoundNode VisitEventAccess(BoundEventAccess node)
        {
            VisitMemberAccess(node, node.ReceiverOpt, node.EventSymbol);
            return null;
        }

        private void VisitMemberAccess(BoundExpression node, BoundExpression receiverOpt, Symbol member)
        {
            Debug.Assert(!IsConditionalState);

            var receiverType = (receiverOpt != null) ? VisitRvalueWithState(receiverOpt) : default;

            SpecialMember? nullableOfTMember = null;
            if (!member.IsStatic)
            {
                member = AsMemberOfType(receiverType.Type, member);
                nullableOfTMember = GetNullableOfTMember(member);
                // https://github.com/dotnet/roslyn/issues/30598: For l-values, mark receiver as not null
                // after RHS has been visited, and only if the receiver has not changed.
                bool skipReceiverNullCheck = nullableOfTMember != SpecialMember.System_Nullable_T_get_Value;
                CheckPossibleNullReceiver(receiverOpt, checkNullableValueType: !skipReceiverNullCheck);
            }

            var type = member.GetTypeOrReturnType();
            var resultType = type.ToTypeWithState();

            // We are supposed to track information for the node. Use whatever we managed to
            // accumulate so far.
            if (PossiblyNullableType(resultType.Type))
            {
                int slot = MakeMemberSlot(receiverOpt, member);
                if (slot > 0 && slot < this.State.Capacity)
                {
                    var state = this.State[slot];
                    resultType = new TypeWithState(resultType.Type, state);
                }
            }

            Debug.Assert(!IsConditionalState);
            if (nullableOfTMember == SpecialMember.System_Nullable_T_get_HasValue && !(receiverOpt is null))
            {
                int containingSlot = MakeSlot(receiverOpt);
                if (containingSlot > 0)
                {
                    Split();
                    this.StateWhenTrue[containingSlot] = NullableFlowState.NotNull;
                }
            }

            SetResult(resultType, type);
        }

        private SpecialMember? GetNullableOfTMember(Symbol member)
        {
            if (member.Kind == SymbolKind.Property)
            {
                var getMethod = ((PropertySymbol)member.OriginalDefinition).GetMethod;
                if ((object)getMethod != null && getMethod.ContainingType.SpecialType == SpecialType.System_Nullable_T)
                {
                    if (getMethod == compilation.GetSpecialTypeMember(SpecialMember.System_Nullable_T_get_Value))
                    {
                        return SpecialMember.System_Nullable_T_get_Value;
                    }
                    if (getMethod == compilation.GetSpecialTypeMember(SpecialMember.System_Nullable_T_get_HasValue))
                    {
                        return SpecialMember.System_Nullable_T_get_HasValue;
                    }
                }
            }
            return null;
        }

        private int GetNullableOfTValueSlot(TypeSymbol containingType, int containingSlot, out Symbol valueProperty)
        {
            Debug.Assert(containingType.IsNullableType());
            Debug.Assert(TypeSymbol.Equals(GetSlotType(containingSlot), containingType, TypeCompareKind.ConsiderEverything2));

            var getValue = (MethodSymbol)compilation.GetSpecialTypeMember(SpecialMember.System_Nullable_T_get_Value);
            valueProperty = getValue?.AsMember((NamedTypeSymbol)containingType)?.AssociatedSymbol;
            return (valueProperty is null) ? -1 : GetOrCreateSlot(valueProperty, containingSlot);
        }

        protected override void VisitForEachExpression(BoundForEachStatement node)
        {
            var expr = node.Expression;
            VisitRvalue(expr);
            CheckPossibleNullReceiver(expr);
        }

        public override void VisitForEachIterationVariables(BoundForEachStatement node)
        {
            // declare and assign all iteration variables
            TypeWithAnnotations sourceType = node.EnumeratorInfoOpt?.ElementTypeWithAnnotations ?? default;
            TypeWithState sourceState = sourceType.ToTypeWithState();
            foreach (var iterationVariable in node.IterationVariables)
            {
                var state = NullableFlowState.NotNull;
                if (!sourceState.HasNullType)
                {
                    TypeWithAnnotations destinationType = iterationVariable.TypeWithAnnotations;

                    if (iterationVariable.IsRef)
                    {
                        // foreach (ref DestinationType variable in collection)
                        if (IsNullabilityMismatch(sourceType, destinationType))
                        {
                            var foreachSyntax = (ForEachStatementSyntax)node.Syntax;
                            ReportNullabilityMismatchInAssignment(foreachSyntax.Type, sourceType, destinationType);
                        }
                        state = sourceState.State;
                    }
                    else
                    {
                        // foreach (DestinationType variable in collection)
                        // foreach (var variable in collection)
                        // foreach (var (..., ...) in collection)
                        // and asynchronous variants
                        HashSet<DiagnosticInfo> useSiteDiagnostics = null;
                        Conversion conversion = _conversions.ClassifyImplicitConversionFromType(sourceType.Type, destinationType.Type, ref useSiteDiagnostics);
                        TypeWithState result = ApplyConversion(
                            node.IterationVariableType,
                            operandOpt: null,
                            conversion,
                            destinationType,
                            sourceState,
                            checkConversion: false,
                            fromExplicitCast: false,
                            useLegacyWarnings: false,
                            AssignmentKind.Assignment,
                            reportTopLevelWarnings: false,
                            reportRemainingWarnings: false);
                        if (destinationType.Type.IsReferenceType && destinationType.NullableAnnotation.IsNotAnnotated() && result.MayBeNull)
                        {
                            ReportNonSafetyDiagnostic(node.IterationVariableType.Syntax);
                        }

                        state = result.State;
                    }
                }

                int slot = GetOrCreateSlot(iterationVariable);
                if (slot > 0)
                {
                    this.State[slot] = state;
                }
            }
        }

        public override BoundNode VisitFromEndIndexExpression(BoundFromEndIndexExpression node)
        {
            var result = base.VisitFromEndIndexExpression(node);
            SetNotNullResult(node);
            return result;
        }

        public override BoundNode VisitObjectInitializerMember(BoundObjectInitializerMember node)
        {
            // Should be handled by VisitObjectCreationExpression.
            throw ExceptionUtilities.Unreachable;
        }

        public override BoundNode VisitDynamicObjectInitializerMember(BoundDynamicObjectInitializerMember node)
        {
            SetNotNullResult(node);
            return null;
        }

        public override BoundNode VisitBadExpression(BoundBadExpression node)
        {
            var result = base.VisitBadExpression(node);
            var type = TypeWithAnnotations.Create(node.Type);
            LvalueResultType = type;
            return result;
        }

        public override BoundNode VisitTypeExpression(BoundTypeExpression node)
        {
            var result = base.VisitTypeExpression(node);
            SetNotNullResult(node);
            return result;
        }

        public override BoundNode VisitTypeOrValueExpression(BoundTypeOrValueExpression node)
        {
            // These should not appear after initial binding except in error cases.
            var result = base.VisitTypeOrValueExpression(node);
            SetNotNullResult(node);
            return result;
        }

        public override BoundNode VisitUnaryOperator(BoundUnaryOperator node)
        {
            Debug.Assert(!IsConditionalState);

            _ = base.VisitUnaryOperator(node);
            var argumentResult = ResultType;
            TypeWithState resultType;

            if (node.OperatorKind.IsUserDefined() && (object)node.MethodOpt != null && node.MethodOpt.ParameterCount == 1)
            {
                // Update method based on inferred operand type: see https://github.com/dotnet/roslyn/issues/29605.
                ReportArgumentWarnings(node.Operand, argumentResult, node.MethodOpt.Parameters[0]);
                if (node.OperatorKind.IsLifted())
                {
                    resultType = LiftedReturnType(node.MethodOpt.ReturnTypeWithAnnotations, argumentResult.State);
                }
                else
                {
                    resultType = node.MethodOpt.ReturnTypeWithAnnotations.ToTypeWithState();
                }
            }
            else
            {
                resultType = new TypeWithState(node.Type, node.OperatorKind.IsLifted() ? argumentResult.State : NullableFlowState.NotNull);
            }

            ResultType = resultType;
            return null;
        }

        public override BoundNode VisitPointerIndirectionOperator(BoundPointerIndirectionOperator node)
        {
            var result = base.VisitPointerIndirectionOperator(node);
            var type = TypeWithAnnotations.Create(node.Type);
            LvalueResultType = type;
            return result;
        }

        public override BoundNode VisitPointerElementAccess(BoundPointerElementAccess node)
        {
            var result = base.VisitPointerElementAccess(node);
            var type = TypeWithAnnotations.Create(node.Type);
            LvalueResultType = type;
            return result;
        }

        public override BoundNode VisitRefTypeOperator(BoundRefTypeOperator node)
        {
            VisitRvalue(node.Operand);
            SetNotNullResult(node);
            return null;
        }

        public override BoundNode VisitMakeRefOperator(BoundMakeRefOperator node)
        {
            var result = base.VisitMakeRefOperator(node);
            SetNotNullResult(node);
            return result;
        }

        public override BoundNode VisitRefValueOperator(BoundRefValueOperator node)
        {
            var result = base.VisitRefValueOperator(node);
            var type = TypeWithAnnotations.Create(node.Type);
            LvalueResultType = type;
            return result;
        }

        private TypeWithState InferResultNullability(BoundUserDefinedConditionalLogicalOperator node)
        {
            if (node.OperatorKind.IsLifted())
            {
                // https://github.com/dotnet/roslyn/issues/33879 Conversions: Lifted operator
                // Should this use the updated flow type and state?  How should it compute nullability?
                return new TypeWithState(node.Type, NullableFlowState.NotNull);
            }

            // Update method based on inferred operand types: see https://github.com/dotnet/roslyn/issues/29605.
            if ((object)node.LogicalOperator != null && node.LogicalOperator.ParameterCount == 2)
            {
                return node.LogicalOperator.ReturnTypeWithAnnotations.ToTypeWithState();
            }
            else
            {
                return default;
            }
        }

        protected override void AfterLeftChildOfBinaryLogicalOperatorHasBeenVisited(BoundExpression node, BoundExpression right, bool isAnd, bool isBool, ref LocalState leftTrue, ref LocalState leftFalse)
        {
            Debug.Assert(!IsConditionalState);
            TypeWithState leftType = ResultType;
            // https://github.com/dotnet/roslyn/issues/29605 Update operator methods based on inferred operand types.
            MethodSymbol logicalOperator = null;
            MethodSymbol trueFalseOperator = null;
            BoundExpression left = null;

            switch (node.Kind)
            {
                case BoundKind.BinaryOperator:
                    Debug.Assert(!((BoundBinaryOperator)node).OperatorKind.IsUserDefined());
                    break;
                case BoundKind.UserDefinedConditionalLogicalOperator:
                    var binary = (BoundUserDefinedConditionalLogicalOperator)node;
                    if (binary.LogicalOperator != null && binary.LogicalOperator.ParameterCount == 2)
                    {
                        logicalOperator = binary.LogicalOperator;
                        left = binary.Left;
                        trueFalseOperator = isAnd ? binary.FalseOperator : binary.TrueOperator;

                        if ((object)trueFalseOperator != null && trueFalseOperator.ParameterCount != 1)
                        {
                            trueFalseOperator = null;
                        }
                    }
                    break;
                default:
                    throw ExceptionUtilities.UnexpectedValue(node.Kind);
            }

            Debug.Assert(trueFalseOperator is null || ((object)logicalOperator != null && left != null));

            if ((object)trueFalseOperator != null)
            {
                ReportArgumentWarnings(left, leftType, trueFalseOperator.Parameters[0]);
            }

            if ((object)logicalOperator != null)
            {
                ReportArgumentWarnings(left, leftType, logicalOperator.Parameters[0]);
            }

            Visit(right);
            TypeWithState rightType = ResultType;

            ResultType = InferResultNullabilityOfBinaryLogicalOperator(node, leftType, rightType);

            if ((object)logicalOperator != null)
            {
                ReportArgumentWarnings(right, rightType, logicalOperator.Parameters[1]);
            }

            AfterRightChildOfBinaryLogicalOperatorHasBeenVisited(node, right, isAnd, isBool, ref leftTrue, ref leftFalse);
        }

        private TypeWithState InferResultNullabilityOfBinaryLogicalOperator(BoundExpression node, TypeWithState leftType, TypeWithState rightType)
        {
            switch (node.Kind)
            {
                case BoundKind.BinaryOperator:
                    return InferResultNullability((BoundBinaryOperator)node, leftType, rightType);
                case BoundKind.UserDefinedConditionalLogicalOperator:
                    return InferResultNullability((BoundUserDefinedConditionalLogicalOperator)node);
                default:
                    throw ExceptionUtilities.UnexpectedValue(node.Kind);
            }
        }

        public override BoundNode VisitAwaitExpression(BoundAwaitExpression node)
        {
            var result = base.VisitAwaitExpression(node);
            CheckPossibleNullReceiver(node.Expression);
            if (node.Type.IsValueType || node.HasErrors || node.AwaitableInfo.GetResult is null)
            {
                SetNotNullResult(node);
            }
            else
            {
                // Update method based on inferred receiver type: see https://github.com/dotnet/roslyn/issues/29605.
                ResultType = node.AwaitableInfo.GetResult.ReturnTypeWithAnnotations.ToTypeWithState();
            }

            return result;
        }

        public override BoundNode VisitTypeOfOperator(BoundTypeOfOperator node)
        {
            var result = base.VisitTypeOfOperator(node);
            ResultType = new TypeWithState(node.Type, NullableFlowState.NotNull);
            return result;
        }

        public override BoundNode VisitMethodInfo(BoundMethodInfo node)
        {
            var result = base.VisitMethodInfo(node);
            SetNotNullResult(node);
            return result;
        }

        public override BoundNode VisitFieldInfo(BoundFieldInfo node)
        {
            var result = base.VisitFieldInfo(node);
            SetNotNullResult(node);
            return result;
        }

        public override BoundNode VisitDefaultExpression(BoundDefaultExpression node)
        {
            Debug.Assert(!this.IsConditionalState);

            var result = base.VisitDefaultExpression(node);
            TypeSymbol type = node.Type;
            if (EmptyStructTypeCache.IsTrackableStructType(type))
            {
                int slot = GetOrCreateObjectCreationPlaceholderSlot(node);
                if (slot > 0)
                {
                    this.State[slot] = NullableFlowState.NotNull;
                    InheritNullableStateOfTrackableStruct(type, slot, valueSlot: -1, isDefaultValue: true);
                }
            }

            // https://github.com/dotnet/roslyn/issues/33344: this fails to produce an updated tuple type for a default expression
            // (should produce nullable element types for those elements that are of reference types)
            ResultType = TypeWithState.ForType(type);

            if (ResultType.State == NullableFlowState.MaybeNull && RequiresSafetyWarningWhenNullIntroduced(ResultType.Type) && !node.IsSuppressed)
            {
                // For type parameters that cannot be annotated, the analysis must report those
                // places where null values first sneak in, like `default`, `null`, and `GetFirstOrDefault`.
                // This is one of those places.
                ReportSafetyDiagnostic(ErrorCode.WRN_DefaultExpressionMayIntroduceNullT, node.Syntax, GetTypeAsDiagnosticArgument(ResultType.Type));
            }

            return result;
        }

        public override BoundNode VisitIsOperator(BoundIsOperator node)
        {
            Debug.Assert(!this.IsConditionalState);

            var operand = node.Operand;
            var result = base.VisitIsOperator(node);
            Debug.Assert(node.Type.SpecialType == SpecialType.System_Boolean);

            if (operand.Type?.IsValueType == false)
            {
                var slotBuilder = ArrayBuilder<int>.GetInstance();
                GetSlotsToMarkAsNotNullable(operand, slotBuilder);
                if (slotBuilder.Count > 0)
                {
                    Split();
                    MarkSlotsAsNotNull(slotBuilder, ref StateWhenTrue);
                }
                slotBuilder.Free();
            }

            SetNotNullResult(node);
            return result;
        }

        public override BoundNode VisitAsOperator(BoundAsOperator node)
        {
            var argumentType = VisitRvalueWithState(node.Operand);
            NullableFlowState resultState = NullableFlowState.NotNull;
            var type = node.Type;

            if (type.CanContainNull())
            {
                switch (node.Conversion.Kind)
                {
                    case ConversionKind.Identity:
                    case ConversionKind.ImplicitReference:
                    case ConversionKind.Boxing:
                    case ConversionKind.ImplicitNullable:
                        resultState = argumentType.State;
                        break;

                    default:
                        resultState = NullableFlowState.MaybeNull;
                        if (RequiresSafetyWarningWhenNullIntroduced(type))
                        {
                            ReportSafetyDiagnostic(ErrorCode.WRN_AsOperatorMayReturnNull, node.Syntax, type);
                        }
                        break;
                }
            }

            ResultType = new TypeWithState(type, resultState);
            return null;
        }

        public override BoundNode VisitSizeOfOperator(BoundSizeOfOperator node)
        {
            var result = base.VisitSizeOfOperator(node);
            SetNotNullResult(node);
            return result;
        }

        public override BoundNode VisitArgList(BoundArgList node)
        {
            var result = base.VisitArgList(node);
            Debug.Assert(node.Type.SpecialType == SpecialType.System_RuntimeArgumentHandle);
            SetNotNullResult(node);
            return result;
        }

        public override BoundNode VisitArgListOperator(BoundArgListOperator node)
        {
            VisitArgumentsEvaluate(node.Arguments, node.ArgumentRefKindsOpt);
            Debug.Assert(node.Type is null);
            SetNotNullResult(node);
            return null;
        }

        public override BoundNode VisitLiteral(BoundLiteral node)
        {
            var result = base.VisitLiteral(node);

            Debug.Assert(!IsConditionalState);
            ResultType = new TypeWithState(node.Type, node.Type?.CanContainNull() != false && node.ConstantValue?.IsNull == true ? NullableFlowState.MaybeNull : NullableFlowState.NotNull);

            return result;
        }

        public override BoundNode VisitPreviousSubmissionReference(BoundPreviousSubmissionReference node)
        {
            var result = base.VisitPreviousSubmissionReference(node);
            Debug.Assert(node.WasCompilerGenerated);
            SetNotNullResult(node);
            return result;
        }

        public override BoundNode VisitHostObjectMemberReference(BoundHostObjectMemberReference node)
        {
            var result = base.VisitHostObjectMemberReference(node);
            Debug.Assert(node.WasCompilerGenerated);
            SetNotNullResult(node);
            return result;
        }

        public override BoundNode VisitPseudoVariable(BoundPseudoVariable node)
        {
            var result = base.VisitPseudoVariable(node);
            SetNotNullResult(node);
            return result;
        }

        public override BoundNode VisitRangeExpression(BoundRangeExpression node)
        {
            var result = base.VisitRangeExpression(node);
            SetNotNullResult(node);
            return result;
        }

        public override BoundNode VisitRangeVariable(BoundRangeVariable node)
        {
            var result = base.VisitRangeVariable(node);
            SetNotNullResult(node); // https://github.com/dotnet/roslyn/issues/29863 Need to review this
            return result;
        }

        public override BoundNode VisitLabel(BoundLabel node)
        {
            var result = base.VisitLabel(node);
            SetUnknownResultNullability();
            return result;
        }

        public override BoundNode VisitDynamicMemberAccess(BoundDynamicMemberAccess node)
        {
            var receiver = node.Receiver;
            VisitRvalue(receiver);
            CheckPossibleNullReceiver(receiver);

            Debug.Assert(node.Type.IsDynamic());
            var result = TypeWithAnnotations.Create(node.Type);
            LvalueResultType = result;
            return null;
        }

        public override BoundNode VisitDynamicInvocation(BoundDynamicInvocation node)
        {
            VisitRvalue(node.Expression);
            VisitArgumentsEvaluate(node.Arguments, node.ArgumentRefKindsOpt);
            Debug.Assert(node.Type.IsDynamic());
            Debug.Assert(node.Type.IsReferenceType);
            var result = TypeWithAnnotations.Create(node.Type, NullableAnnotation.Oblivious);
            LvalueResultType = result;
            return null;
        }

        public override BoundNode VisitEventAssignmentOperator(BoundEventAssignmentOperator node)
        {
            VisitRvalue(node.ReceiverOpt);
            Debug.Assert(!IsConditionalState);
            var receiverOpt = node.ReceiverOpt;
            var @event = node.Event;
            if (!@event.IsStatic)
            {
                @event = (EventSymbol)AsMemberOfType(ResultType.Type, @event);
                // https://github.com/dotnet/roslyn/issues/30598: Mark receiver as not null
                // after arguments have been visited, and only if the receiver has not changed.
                CheckPossibleNullReceiver(receiverOpt);
            }
            VisitRvalue(node.Argument);
            // https://github.com/dotnet/roslyn/issues/31018: Check for delegate mismatch.
            SetNotNullResult(node); // https://github.com/dotnet/roslyn/issues/29969 Review whether this is the correct result
            return null;
        }

        public override BoundNode VisitDynamicObjectCreationExpression(BoundDynamicObjectCreationExpression node)
        {
            Debug.Assert(!IsConditionalState);
            var arguments = node.Arguments;
            var argumentResults = VisitArgumentsEvaluate(arguments, node.ArgumentRefKindsOpt);
            VisitObjectOrDynamicObjectCreation(node, arguments, argumentResults, node.InitializerExpressionOpt);
            return null;
        }

        public override BoundNode VisitObjectInitializerExpression(BoundObjectInitializerExpression node)
        {
            // Only reachable from bad expression. Otherwise handled in VisitObjectCreationExpression().
            SetNotNullResult(node);
            return null;
        }

        public override BoundNode VisitCollectionInitializerExpression(BoundCollectionInitializerExpression node)
        {
            // Only reachable from bad expression. Otherwise handled in VisitObjectCreationExpression().
            SetNotNullResult(node);
            return null;
        }

        public override BoundNode VisitDynamicCollectionElementInitializer(BoundDynamicCollectionElementInitializer node)
        {
            // Only reachable from bad expression. Otherwise handled in VisitObjectCreationExpression().
            SetNotNullResult(node);
            return null;
        }

        public override BoundNode VisitImplicitReceiver(BoundImplicitReceiver node)
        {
            var result = base.VisitImplicitReceiver(node);
            SetNotNullResult(node);
            return result;
        }

        public override BoundNode VisitAnonymousPropertyDeclaration(BoundAnonymousPropertyDeclaration node)
        {
            var result = base.VisitAnonymousPropertyDeclaration(node);
            SetNotNullResult(node);
            return result;
        }

        public override BoundNode VisitNoPiaObjectCreationExpression(BoundNoPiaObjectCreationExpression node)
        {
            var result = base.VisitNoPiaObjectCreationExpression(node);
            ResultType = new TypeWithState(node.Type, NullableFlowState.NotNull);
            return result;
        }

        public override BoundNode VisitNewT(BoundNewT node)
        {
            var result = base.VisitNewT(node);
            ResultType = new TypeWithState(node.Type, NullableFlowState.NotNull);
            return result;
        }

        public override BoundNode VisitArrayInitialization(BoundArrayInitialization node)
        {
            var result = base.VisitArrayInitialization(node);
            SetNotNullResult(node);
            return result;
        }

        private void SetUnknownResultNullability()
        {
            ResultType = default;
        }

        public override BoundNode VisitStackAllocArrayCreation(BoundStackAllocArrayCreation node)
        {
            var result = base.VisitStackAllocArrayCreation(node);
            Debug.Assert(node.Type is null || node.Type.IsPointerType() || node.Type.IsRefLikeType);
            SetNotNullResult(node);
            return result;
        }

        public override BoundNode VisitDynamicIndexerAccess(BoundDynamicIndexerAccess node)
        {
            var receiver = node.ReceiverOpt;
            VisitRvalue(receiver);
            // https://github.com/dotnet/roslyn/issues/30598: Mark receiver as not null
            // after indices have been visited, and only if the receiver has not changed.
            CheckPossibleNullReceiver(receiver);
            VisitArgumentsEvaluate(node.Arguments, node.ArgumentRefKindsOpt);
            Debug.Assert(node.Type.IsDynamic());
            var result = TypeWithAnnotations.Create(node.Type, NullableAnnotation.Oblivious);
            LvalueResultType = result;
            return null;
        }

        private void CheckPossibleNullReceiver(BoundExpression receiverOpt, bool checkNullableValueType = false)
        {
            Debug.Assert(!this.IsConditionalState);
            if (receiverOpt != null && this.State.Reachable)
            {
                var resultTypeSymbol = ResultType.Type;
                if (resultTypeSymbol is null)
                {
                    return;
                }
#if DEBUG
                Debug.Assert(receiverOpt.Type is null || AreCloseEnough(receiverOpt.Type, resultTypeSymbol));
#endif
                if (ResultType.MayBeNull)
                {
                    bool isValueType = resultTypeSymbol.IsValueType;
                    if (isValueType && (!checkNullableValueType || !resultTypeSymbol.IsNullableTypeOrTypeParameter() || resultTypeSymbol.GetNullableUnderlyingType().IsErrorType()))
                    {
                        return;
                    }

                    ReportSafetyDiagnostic(isValueType ? ErrorCode.WRN_NullableValueTypeMayBeNull : ErrorCode.WRN_NullReferenceReceiver, receiverOpt.Syntax);
                }

                LearnFromNonNullTest(receiverOpt, ref this.State);
            }
        }

        private static bool IsNullabilityMismatch(TypeWithAnnotations type1, TypeWithAnnotations type2)
        {
            // Note, when we are paying attention to nullability, we ignore insignificant differences and oblivious mismatch.
            // See TypeCompareKind.UnknownNullableModifierMatchesAny and TypeCompareKind.IgnoreInsignificantNullableModifiersDifference
            return type1.Equals(type2, TypeCompareKind.AllIgnoreOptions) &&
                !type1.Equals(type2, TypeCompareKind.AllIgnoreOptions & ~TypeCompareKind.IgnoreNullableModifiersForReferenceTypes);
        }

        private static bool IsNullabilityMismatch(TypeSymbol type1, TypeSymbol type2)
        {
            // Note, when we are paying attention to nullability, we ignore insignificant differences and oblivious mismatch.
            // See TypeCompareKind.UnknownNullableModifierMatchesAny and TypeCompareKind.IgnoreInsignificantNullableModifiersDifference
            return type1.Equals(type2, TypeCompareKind.AllIgnoreOptions) &&
                !type1.Equals(type2, TypeCompareKind.AllIgnoreOptions & ~TypeCompareKind.IgnoreNullableModifiersForReferenceTypes);
        }

        public override BoundNode VisitQueryClause(BoundQueryClause node)
        {
            var result = base.VisitQueryClause(node);
            SetNotNullResult(node); // https://github.com/dotnet/roslyn/issues/29863 Implement nullability analysis in LINQ queries
            return result;
        }

        public override BoundNode VisitNameOfOperator(BoundNameOfOperator node)
        {
            var result = base.VisitNameOfOperator(node);
            ResultType = new TypeWithState(node.Type, NullableFlowState.NotNull);
            return result;
        }

        public override BoundNode VisitNamespaceExpression(BoundNamespaceExpression node)
        {
            var result = base.VisitNamespaceExpression(node);
            SetUnknownResultNullability();
            return result;
        }

        public override BoundNode VisitInterpolatedString(BoundInterpolatedString node)
        {
            var result = base.VisitInterpolatedString(node);
            ResultType = new TypeWithState(node.Type, NullableFlowState.NotNull);
            return result;
        }

        public override BoundNode VisitStringInsert(BoundStringInsert node)
        {
            var result = base.VisitStringInsert(node);
            SetUnknownResultNullability();
            return result;
        }

        public override BoundNode VisitConvertedStackAllocExpression(BoundConvertedStackAllocExpression node)
        {
            var result = base.VisitConvertedStackAllocExpression(node);
            SetNotNullResult(node);
            return result;
        }

        public override BoundNode VisitDiscardExpression(BoundDiscardExpression node)
        {
            var result = TypeWithAnnotations.Create(node.Type);
            var rValueType = new TypeWithState(node.Type, NullableFlowState.MaybeNull);
            SetResult(rValueType, result);
            return null;
        }

        public override BoundNode VisitThrowExpression(BoundThrowExpression node)
        {
            VisitThrow(node.Expression);
            ResultType = default;
            return null;
        }

        public override BoundNode VisitThrowStatement(BoundThrowStatement node)
        {
            VisitThrow(node.ExpressionOpt);
            return null;
        }

        private void VisitThrow(BoundExpression expr)
        {
            if (expr != null)
            {
                var result = VisitRvalueWithState(expr);
                // Cases:
                // null
                // null!
                // Other (typed) expression, including suppressed ones
                if (result.MayBeNull)
                {
                    ReportSafetyDiagnostic(ErrorCode.WRN_PossibleNull, expr.Syntax);
                }
            }
            SetUnreachable();
        }

        public override BoundNode VisitYieldReturnStatement(BoundYieldReturnStatement node)
        {
            BoundExpression expr = node.Expression;
            if (expr == null)
            {
                return null;
            }
            var method = (MethodSymbol)_symbol;
            TypeWithAnnotations elementType = InMethodBinder.GetIteratorElementTypeFromReturnType(compilation, RefKind.None,
                method.ReturnType, errorLocationNode: null, diagnostics: null).elementType;

            _ = VisitOptionalImplicitConversion(expr, elementType, useLegacyWarnings: false, AssignmentKind.Return);
            return null;
        }

        protected override void VisitCatchBlock(BoundCatchBlock node, ref LocalState finallyState)
        {
            if (node.Locals.Length > 0)
            {
                LocalSymbol local = node.Locals[0];
                if (local.DeclarationKind == LocalDeclarationKind.CatchVariable)
                {
                    int slot = GetOrCreateSlot(local);
                    if (slot > 0)
                        this.State[slot] = NullableFlowState.NotNull;
                }
            }

            base.VisitCatchBlock(node, ref finallyState);
        }

        public override BoundNode VisitLockStatement(BoundLockStatement node)
        {
            VisitRvalue(node.Argument);
            CheckPossibleNullReceiver(node.Argument);
            VisitStatement(node.Body);
            return null;
        }

        protected override string Dump(LocalState state)
        {
            if (!state.Reachable)
                return "unreachable";

            var pooledBuilder = PooledStringBuilder.GetInstance();
            var builder = pooledBuilder.Builder;
            for (int i = 0; i < state.Capacity; i++)
            {
                if (nameForSlot(i) is string name)
                {
                    builder.Append(name);
                    builder.Append(state[i] == NullableFlowState.MaybeNull ? "?" : "!");
                }
            }

            return pooledBuilder.ToStringAndFree();

            string nameForSlot(int slot)
            {
                if (slot < 0)
                    return null;
                VariableIdentifier id = this.variableBySlot[slot];
                var name = id.Symbol?.Name;
                if (name == null)
                    return null;
                return nameForSlot(id.ContainingSlot) is string containingSlotName
                    ? containingSlotName + "." + name : name;
            }
        }

        protected override void Meet(ref LocalState self, ref LocalState other)
        {
            if (!self.Reachable)
                return;

            if (!other.Reachable)
            {
                self = other.Clone();
                return;
            }

            if (self.Capacity != other.Capacity)
            {
                Normalize(ref self);
                Normalize(ref other);
            }

            for (int slot = 1; slot < self.Capacity; slot++)
            {
                NullableFlowState selfState = self[slot];
                NullableFlowState otherState = other[slot];
                NullableFlowState union = selfState.Meet(otherState);

                if (selfState != union)
                {
                    self[slot] = union;
                }
            }
        }

        protected override bool Join(ref LocalState self, ref LocalState other)
        {
            if (!other.Reachable)
                return false;

            if (!self.Reachable)
            {
                self = other.Clone();
                return true;
            }

            bool result = false;

            if (self.Capacity != other.Capacity)
            {
                Normalize(ref self);
                Normalize(ref other);
            }

            for (int slot = 1; slot < self.Capacity; slot++)
            {
                NullableFlowState selfAnnotation = self[slot];
                NullableFlowState intersection = selfAnnotation.Join(other[slot]);
                if (selfAnnotation != intersection)
                {
                    self[slot] = intersection;
                    result = true;
                }
            }

            return result;
        }

        [DebuggerDisplay("{GetDebuggerDisplay(), nq}")]
#if REFERENCE_STATE
        internal class LocalState : ILocalState
#else
        internal struct LocalState : ILocalState
#endif
        {
            private ArrayBuilder<NullableFlowState> _state;
            public bool Reachable { get; }

            internal LocalState(bool reachable, ArrayBuilder<NullableFlowState> state)
            {
                this.Reachable = reachable;
                this._state = state;
            }

            internal int Capacity => _state?.Count ?? 0;

            internal void EnsureCapacity(int capacity)
            {
                if (!Reachable)
                {
                    return;
                }

                if (_state == null)
                {
                    _state = new ArrayBuilder<NullableFlowState>(capacity);
                }

                if (_state.Count < capacity)
                {
                    _state.Count = capacity;
                }
            }

            internal NullableFlowState this[int slot]
            {
                get
                {
                    if (slot < Capacity && this.Reachable)
                    {
                        return _state[slot];
                    }

                    return NullableFlowState.NotNull;
                }
                set
                {
                    if (this.Reachable)
                    {
                        // All variables are be considered not null in unreachable code.
                        // Moreover, no states should be modified in unreachable code, as there is only one unreachable state.
                        EnsureCapacity(slot + 1);
                        _state[slot] = value;
                    }
                }
            }

            /// <summary>
            /// Produce a duplicate of this flow analysis state.
            /// </summary>
            /// <returns></returns>
            public LocalState Clone()
            {
                ArrayBuilder<NullableFlowState> clone;

                if (_state == null)
                {
                    clone = null;
                }
                else
                {
                    clone = new ArrayBuilder<NullableFlowState>(_state.Count);
                    clone.Count = 0;
                    clone.AddRange(_state);
                }

                return new LocalState(Reachable, clone);
            }

            internal string GetDebuggerDisplay()
            {
                var pooledBuilder = PooledStringBuilder.GetInstance();
                var builder = pooledBuilder.Builder;
                builder.Append(" ");
                for (int i = this.Capacity - 1; i >= 0; i--)
                {
                    string append;

                    switch (_state[i])
                    {
                        case NullableFlowState.NotNull:
                            append = "!";
                            break;
                        case NullableFlowState.MaybeNull:
                            append = "?";
                            break;
                        default:
                            throw ExceptionUtilities.UnexpectedValue(_state[i]);
                    }

                    builder.Append(append);
                }

                return pooledBuilder.ToStringAndFree();
            }
        }
    }
}<|MERGE_RESOLUTION|>--- conflicted
+++ resolved
@@ -1332,18 +1332,13 @@
             Debug.Assert((object)resultType.Type != _invalidType.Type);
             Debug.Assert(AreCloseEnough(resultType.Type, node.Type));
 #endif
-<<<<<<< HEAD
-            _callbackOpt?.Invoke(node, resultType.ToTypeWithAnnotations());
-
-=======
->>>>>>> 8fc6a345
             if (node.IsSuppressed || node.HasAnyErrors || !wasReachable)
             {
                 resultType = resultType.WithNotNullState();
                 SetResult(resultType, LvalueResultType);
             }
 
-            _callbackOpt?.Invoke(node, resultType.ToTypeSymbolWithAnnotations());
+            _callbackOpt?.Invoke(node, resultType.ToTypeWithAnnotations());
             return null;
         }
 
@@ -1444,8 +1439,8 @@
                     else if (constructor.ParameterCount == 1)
                     {
                         // if we deal with one-parameter ctor that takes underlying, then Value state is inferred from the argument.
-                        var parameterType = constructor.ParameterTypes[0];
-                        if (AreNullableAndUnderlyingTypes(type, parameterType.TypeSymbol, out TypeSymbolWithAnnotations underlyingType))
+                        var parameterType = constructor.ParameterTypesWithAnnotations[0];
+                        if (AreNullableAndUnderlyingTypes(type, parameterType.Type, out TypeWithAnnotations underlyingType))
                         {
                             TrackNullableStateOfNullableValue(node, arguments[0], type, underlyingType);
                         }
@@ -2115,25 +2110,14 @@
 
             // The assignment to the left below needs the declared type from VisitLvalue, but the hidden
             // unnecessary check diagnostic needs the current adjusted type of the slot
-<<<<<<< HEAD
             TypeWithAnnotations targetType = VisitLvalueWithAnnotations(leftOperand);
-            TypeWithState currentLeftType = GetAdjustedResult(targetType, leftSlot);
-
-=======
-            TypeSymbolWithAnnotations targetType = VisitLvalueWithAnnotations(leftOperand);
->>>>>>> 8fc6a345
             var leftState = this.State.Clone();
             LearnFromNonNullTest(leftOperand, ref leftState);
             LearnFromNullTest(leftOperand, ref this.State);
             TypeWithState rightResult = VisitOptionalImplicitConversion(rightOperand, targetType, UseLegacyWarnings(leftOperand), AssignmentKind.Assignment);
             TrackNullableStateForAssignment(rightOperand, targetType, leftSlot, rightResult, MakeSlot(rightOperand));
             Join(ref this.State, ref leftState);
-<<<<<<< HEAD
-
-            TypeWithState resultType = GetNullCoalescingResultType(currentLeftType, rightResult, targetType.Type);
-=======
-            TypeWithState resultType = GetNullCoalescingResultType(rightResult, targetType.TypeSymbol);
->>>>>>> 8fc6a345
+            TypeWithState resultType = GetNullCoalescingResultType(rightResult, targetType.Type);
             ResultType = resultType;
 
             if (leftSlot > 0)
@@ -2556,7 +2540,7 @@
 
                 var type = receiverType.Type;
                 var method = node.Method;
-                if (!method.IsStatic && 
+                if (!method.IsStatic &&
                     type?.IsNullableType() == true &&
                     method.ContainingType.IsReferenceType)
                 {
@@ -3744,7 +3728,7 @@
             }
         }
 
-        private void TrackNullableStateOfNullableValue(BoundExpression node, BoundExpression operand, TypeSymbol convertedType, TypeSymbolWithAnnotations underlyingType)
+        private void TrackNullableStateOfNullableValue(BoundExpression node, BoundExpression operand, TypeSymbol convertedType, TypeWithAnnotations underlyingType)
         {
             int valueSlot = MakeSlot(operand);
             if (valueSlot > 0)
