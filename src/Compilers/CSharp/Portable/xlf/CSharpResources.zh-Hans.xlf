--- conflicted
+++ resolved
@@ -17,7 +17,6 @@
         <target state="new">To use '@$' instead of '$@' for an interpolated verbatim string, please use language version {0} or greater.</target>
         <note />
       </trans-unit>
-<<<<<<< HEAD
       <trans-unit id="ERR_AsyncForEachMissingMemberWrongAsync">
         <source>Async foreach statement cannot operate on variables of type '{0}' because '{0}' does not contain a public definition for '{1}'. Did you mean 'foreach' rather than 'foreach await'?</source>
         <target state="new">Async foreach statement cannot operate on variables of type '{0}' because '{0}' does not contain a public definition for '{1}'. Did you mean 'foreach' rather than 'foreach await'?</target>
@@ -43,8 +42,6 @@
         <target state="new">An expression tree may not contain a tuple == or != operator</target>
         <note />
       </trans-unit>
-=======
->>>>>>> d681f7f5
       <trans-unit id="ERR_FeatureIsExperimental">
         <source>Feature '{0}' is experimental and unsupported; use '/features:{1}' to enable.</source>
         <target state="new">Feature '{0}' is experimental and unsupported; use '/features:{1}' to enable.</target>
@@ -55,7 +52,6 @@
         <target state="new">Feature '{0}' is not available in C# 8.0. Please use language version {1} or greater.</target>
         <note />
       </trans-unit>
-<<<<<<< HEAD
       <trans-unit id="ERR_ForEachMissingMemberWrongAsync">
         <source>foreach statement cannot operate on variables of type '{0}' because '{0}' does not contain a public instance definition for '{1}'. Did you mean 'foreach await'?</source>
         <target state="new">foreach statement cannot operate on variables of type '{0}' because '{0}' does not contain a public instance definition for '{1}'. Did you mean 'foreach await'?</target>
@@ -91,8 +87,6 @@
         <target state="new">The 'new()' constraint cannot be used with the 'unmanaged' constraint</target>
         <note />
       </trans-unit>
-=======
->>>>>>> d681f7f5
       <trans-unit id="ERR_OutVariableCannotBeByRef">
         <source>An out variable cannot be declared as a ref local</source>
         <target state="new">An out variable cannot be declared as a ref local</target>
@@ -138,6 +132,11 @@
         <target state="new">alternative interpolated verbatim strings</target>
         <note />
       </trans-unit>
+      <trans-unit id="IDS_FeatureCoalesceAssignmentExpression">
+        <source>coalescing assignment</source>
+        <target state="new">coalescing assignment</target>
+        <note />
+      </trans-unit>
       <trans-unit id="IDS_FeatureDelegateGenericTypeConstraint">
         <source>delegate generic type constraints</source>
         <target state="new">delegate generic type constraints</target>
@@ -193,26 +192,16 @@
         <target state="new">tuple equality</target>
         <note />
       </trans-unit>
+      <trans-unit id="IDS_FeatureUnconstrainedTypeParameterInNullCoalescingOperator">
+        <source>unconstrained type parameters in null coalescing operator</source>
+        <target state="new">unconstrained type parameters in null coalescing operator</target>
+        <note />
+      </trans-unit>
       <trans-unit id="IDS_FeatureUnmanagedGenericTypeConstraint">
         <source>unmanaged generic type constraints</source>
         <target state="new">unmanaged generic type constraints</target>
         <note />
       </trans-unit>
-      <trans-unit id="IDS_FeatureAltInterpolatedVerbatimStrings">
-        <source>alternative interpolated verbatim strings</source>
-        <target state="new">alternative interpolated verbatim strings</target>
-        <note />
-      </trans-unit>
-      <trans-unit id="IDS_FeatureCoalesceAssignmentExpression">
-        <source>coalescing assignment</source>
-        <target state="new">coalescing assignment</target>
-        <note />
-      </trans-unit>
-      <trans-unit id="IDS_FeatureUnconstrainedTypeParameterInNullCoalescingOperator">
-        <source>unconstrained type parameters in null coalescing operator</source>
-        <target state="new">unconstrained type parameters in null coalescing operator</target>
-        <note />
-      </trans-unit>
       <trans-unit id="IDS_NULL">
         <source>&lt;null&gt;</source>
         <target state="translated">&lt;null&gt;</target>
@@ -593,6 +582,16 @@
         <target state="new">SyntaxTree is not part of the compilation, so it cannot be removed</target>
         <note />
       </trans-unit>
+      <trans-unit id="WRN_DefaultLiteralConvertedToNullIsNotIntended">
+        <source>'default' is converted to 'null', not 'default({0})'</source>
+        <target state="new">'default' is converted to 'null', not 'default({0})'</target>
+        <note />
+      </trans-unit>
+      <trans-unit id="WRN_DefaultLiteralConvertedToNullIsNotIntended_Title">
+        <source>'default' is converted to 'null'</source>
+        <target state="new">'default' is converted to 'null'</target>
+        <note />
+      </trans-unit>
       <trans-unit id="WRN_TupleBinopLiteralNameMismatch">
         <source>The tuple element name '{0}' is ignored because a different name or no name is specified on the other side of the tuple == or != operator.</source>
         <target state="new">The tuple element name '{0}' is ignored because a different name or no name is specified on the other side of the tuple == or != operator.</target>
@@ -601,16 +600,6 @@
       <trans-unit id="WRN_TupleBinopLiteralNameMismatch_Title">
         <source>The tuple element name is ignored because a different name or no name is specified on the other side of the tuple == or != operator.</source>
         <target state="new">The tuple element name is ignored because a different name or no name is specified on the other side of the tuple == or != operator.</target>
-        <note />
-      </trans-unit>
-      <trans-unit id="WRN_DefaultLiteralConvertedToNullIsNotIntended">
-        <source>'default' is converted to 'null', not 'default({0})'</source>
-        <target state="new">'default' is converted to 'null', not 'default({0})'</target>
-        <note />
-      </trans-unit>
-      <trans-unit id="WRN_DefaultLiteralConvertedToNullIsNotIntended_Title">
-        <source>'default' is converted to 'null'</source>
-        <target state="new">'default' is converted to 'null'</target>
         <note />
       </trans-unit>
       <trans-unit id="WRN_TypeParameterSameAsOuterMethodTypeParameter">
