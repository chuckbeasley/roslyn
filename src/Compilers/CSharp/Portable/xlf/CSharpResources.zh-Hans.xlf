--- conflicted
+++ resolved
@@ -8805,7 +8805,11 @@
         <target state="new">Do not use '_' to refer to the type in an is-type expression.</target>
         <note />
       </trans-unit>
-<<<<<<< HEAD
+      <trans-unit id="ERR_ExpressionTreeContainsSwitchExpression">
+        <source>An expression tree may not contain a switch expression.</source>
+        <target state="new">An expression tree may not contain a switch expression.</target>
+        <note />
+      </trans-unit>
       <trans-unit id="ERR_SwitchGoverningExpressionRequiresParens">
         <source>Parentheses are required around the switch governing expression.</source>
         <target state="new">Parentheses are required around the switch governing expression.</target>
@@ -8819,11 +8823,6 @@
       <trans-unit id="ERR_DeconstructParameterNameMismatch">
         <source>The name '{0}' does not match the corresponding 'Deconstruct' parameter '{1}'.</source>
         <target state="new">The name '{0}' does not match the corresponding 'Deconstruct' parameter '{1}'.</target>
-=======
-      <trans-unit id="ERR_ExpressionTreeContainsSwitchExpression">
-        <source>An expression tree may not contain a switch expression.</source>
-        <target state="new">An expression tree may not contain a switch expression.</target>
->>>>>>> 1d40c032
         <note />
       </trans-unit>
     </body>
