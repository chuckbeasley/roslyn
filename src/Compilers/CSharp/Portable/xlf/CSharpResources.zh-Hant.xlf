﻿<?xml version="1.0" encoding="utf-8"?>
<xliff xmlns="urn:oasis:names:tc:xliff:document:1.2" xmlns:xsi="http://www.w3.org/2001/XMLSchema-instance" version="1.2" xsi:schemaLocation="urn:oasis:names:tc:xliff:document:1.2 xliff-core-1.2-transitional.xsd">
  <file datatype="xml" source-language="en" target-language="zh-Hant" original="../CSharpResources.resx">
    <body>
      <trans-unit id="IDS_NULL">
        <source>&lt;null&gt;</source>
        <target state="translated">&lt;null&gt;</target>
        <note />
      </trans-unit>
      <trans-unit id="IDS_ThrowExpression">
        <source>&lt;throw expression&gt;</source>
        <target state="translated">&lt;throw 運算式&gt;</target>
        <note />
      </trans-unit>
      <trans-unit id="IDS_RELATEDERROR">
        <source>(Location of symbol related to previous error)</source>
        <target state="translated">(與之前錯誤相關符號的位置)</target>
        <note />
      </trans-unit>
      <trans-unit id="IDS_RELATEDWARNING">
        <source>(Location of symbol related to previous warning)</source>
        <target state="translated">(與之前警告相關符號的位置)</target>
        <note />
      </trans-unit>
      <trans-unit id="IDS_XMLIGNORED">
        <source>&lt;!-- Badly formed XML comment ignored for member "{0}" --&gt;</source>
        <target state="translated">&lt;!-- 已忽略成員 "{0}" 中格式錯誤的 XML 註解 --&gt;</target>
        <note />
      </trans-unit>
      <trans-unit id="IDS_XMLIGNORED2">
        <source> Badly formed XML file "{0}" cannot be included </source>
        <target state="translated"> 無法納入格式錯誤的 XML 檔 "{0}" </target>
        <note />
      </trans-unit>
      <trans-unit id="IDS_XMLFAILEDINCLUDE">
        <source> Failed to insert some or all of included XML </source>
        <target state="translated"> 無法插入某些或所有 include 的 XML </target>
        <note />
      </trans-unit>
      <trans-unit id="IDS_XMLBADINCLUDE">
        <source> Include tag is invalid </source>
        <target state="translated"> Include 標記無效 </target>
        <note />
      </trans-unit>
      <trans-unit id="IDS_XMLNOINCLUDE">
        <source> No matching elements were found for the following include tag </source>
        <target state="translated"> 找不到與下列 include 標記相符的項目 </target>
        <note />
      </trans-unit>
      <trans-unit id="IDS_XMLMISSINGINCLUDEFILE">
        <source>Missing file attribute</source>
        <target state="translated">遺漏檔案屬性</target>
        <note />
      </trans-unit>
      <trans-unit id="IDS_XMLMISSINGINCLUDEPATH">
        <source>Missing path attribute</source>
        <target state="translated">遺漏路徑屬性</target>
        <note />
      </trans-unit>
      <trans-unit id="IDS_GlobalNamespace">
        <source>&lt;global namespace&gt;</source>
        <target state="translated">&lt;全域命名空間&gt;</target>
        <note />
      </trans-unit>
      <trans-unit id="IDS_FeatureGenerics">
        <source>generics</source>
        <target state="translated">泛型</target>
        <note />
      </trans-unit>
      <trans-unit id="IDS_FeatureAnonDelegates">
        <source>anonymous methods</source>
        <target state="translated">匿名方法</target>
        <note />
      </trans-unit>
      <trans-unit id="IDS_FeatureModuleAttrLoc">
        <source>module as an attribute target specifier</source>
        <target state="translated">模組做為屬性目標規範</target>
        <note />
      </trans-unit>
      <trans-unit id="IDS_FeatureGlobalNamespace">
        <source>namespace alias qualifier</source>
        <target state="translated">命名空間別名限定詞</target>
        <note />
      </trans-unit>
      <trans-unit id="IDS_FeatureFixedBuffer">
        <source>fixed size buffers</source>
        <target state="translated">固定大小緩衝區</target>
        <note />
      </trans-unit>
      <trans-unit id="IDS_FeaturePragma">
        <source>#pragma</source>
        <target state="translated">#pragma</target>
        <note />
      </trans-unit>
      <trans-unit id="IDS_FeatureStaticClasses">
        <source>static classes</source>
        <target state="translated">靜態類別</target>
        <note />
      </trans-unit>
      <trans-unit id="IDS_FeatureReadOnlyStructs">
        <source>readonly structs</source>
        <target state="translated">唯讀結構</target>
        <note />
      </trans-unit>
      <trans-unit id="IDS_FeaturePartialTypes">
        <source>partial types</source>
        <target state="translated">部分類型</target>
        <note />
      </trans-unit>
      <trans-unit id="IDS_FeatureAsync">
        <source>async function</source>
        <target state="translated">非同步函式</target>
        <note />
      </trans-unit>
      <trans-unit id="IDS_FeatureSwitchOnBool">
        <source>switch on boolean type</source>
        <target state="translated">布林類型的參數</target>
        <note />
      </trans-unit>
      <trans-unit id="IDS_MethodGroup">
        <source>method group</source>
        <target state="translated">方法群組</target>
        <note />
      </trans-unit>
      <trans-unit id="IDS_AnonMethod">
        <source>anonymous method</source>
        <target state="translated">匿名方法</target>
        <note />
      </trans-unit>
      <trans-unit id="IDS_Lambda">
        <source>lambda expression</source>
        <target state="translated">Lambda 運算式</target>
        <note />
      </trans-unit>
      <trans-unit id="IDS_Collection">
        <source>collection</source>
        <target state="translated">集合</target>
        <note />
      </trans-unit>
      <trans-unit id="IDS_FeaturePropertyAccessorMods">
        <source>access modifiers on properties</source>
        <target state="translated">屬性的存取修飾詞</target>
        <note />
      </trans-unit>
      <trans-unit id="IDS_FeatureExternAlias">
        <source>extern alias</source>
        <target state="translated">外部別名</target>
        <note />
      </trans-unit>
      <trans-unit id="IDS_FeatureIterators">
        <source>iterators</source>
        <target state="translated">迭代器</target>
        <note />
      </trans-unit>
      <trans-unit id="IDS_FeatureDefault">
        <source>default operator</source>
        <target state="translated">預設運算子</target>
        <note />
      </trans-unit>
      <trans-unit id="IDS_FeatureDefaultLiteral">
        <source>default literal</source>
        <target state="translated">預設常值</target>
        <note />
      </trans-unit>
      <trans-unit id="IDS_FeaturePrivateProtected">
        <source>private protected</source>
        <target state="translated">private protected</target>
        <note />
      </trans-unit>
      <trans-unit id="IDS_FeatureNullable">
        <source>nullable types</source>
        <target state="translated">可為 Null 的類型</target>
        <note />
      </trans-unit>
      <trans-unit id="IDS_FeaturePatternMatching">
        <source>pattern matching</source>
        <target state="translated">模式比對</target>
        <note />
      </trans-unit>
      <trans-unit id="IDS_FeatureExpressionBodiedAccessor">
        <source>expression body property accessor</source>
        <target state="translated">運算式主體屬性存取子</target>
        <note />
      </trans-unit>
      <trans-unit id="IDS_FeatureExpressionBodiedDeOrConstructor">
        <source>expression body constructor and destructor</source>
        <target state="translated">運算式主體建構函式及解構函式</target>
        <note />
      </trans-unit>
      <trans-unit id="IDS_FeatureThrowExpression">
        <source>throw expression</source>
        <target state="translated">Throw 運算式</target>
        <note />
      </trans-unit>
      <trans-unit id="IDS_FeatureImplicitArray">
        <source>implicitly typed array</source>
        <target state="translated">隱含類型陣列</target>
        <note />
      </trans-unit>
      <trans-unit id="IDS_FeatureImplicitLocal">
        <source>implicitly typed local variable</source>
        <target state="translated">隱含類型區域變數</target>
        <note />
      </trans-unit>
      <trans-unit id="IDS_FeatureAnonymousTypes">
        <source>anonymous types</source>
        <target state="translated">匿名類型</target>
        <note />
      </trans-unit>
      <trans-unit id="IDS_FeatureAutoImplementedProperties">
        <source>automatically implemented properties</source>
        <target state="translated">自動實作的屬性</target>
        <note />
      </trans-unit>
      <trans-unit id="IDS_FeatureReadonlyAutoImplementedProperties">
        <source>readonly automatically implemented properties</source>
        <target state="translated">自動實作的唯讀屬性</target>
        <note />
      </trans-unit>
      <trans-unit id="IDS_FeatureObjectInitializer">
        <source>object initializer</source>
        <target state="translated">物件初始設定式</target>
        <note />
      </trans-unit>
      <trans-unit id="IDS_FeatureCollectionInitializer">
        <source>collection initializer</source>
        <target state="translated">集合初始設定式</target>
        <note />
      </trans-unit>
      <trans-unit id="IDS_FeatureQueryExpression">
        <source>query expression</source>
        <target state="translated">查詢運算式</target>
        <note />
      </trans-unit>
      <trans-unit id="IDS_FeatureExtensionMethod">
        <source>extension method</source>
        <target state="translated">擴充方法</target>
        <note />
      </trans-unit>
      <trans-unit id="IDS_FeaturePartialMethod">
        <source>partial method</source>
        <target state="translated">部分方法</target>
        <note />
      </trans-unit>
      <trans-unit id="IDS_SK_METHOD">
        <source>method</source>
        <target state="translated">方法</target>
        <note />
      </trans-unit>
      <trans-unit id="IDS_SK_TYPE">
        <source>type</source>
        <target state="translated">類型</target>
        <note />
      </trans-unit>
      <trans-unit id="IDS_SK_NAMESPACE">
        <source>namespace</source>
        <target state="translated">命名空間</target>
        <note />
      </trans-unit>
      <trans-unit id="IDS_SK_FIELD">
        <source>field</source>
        <target state="translated">欄位</target>
        <note />
      </trans-unit>
      <trans-unit id="IDS_SK_PROPERTY">
        <source>property</source>
        <target state="translated">屬性</target>
        <note />
      </trans-unit>
      <trans-unit id="IDS_SK_UNKNOWN">
        <source>element</source>
        <target state="translated">元素</target>
        <note />
      </trans-unit>
      <trans-unit id="IDS_SK_VARIABLE">
        <source>variable</source>
        <target state="translated">變數</target>
        <note />
      </trans-unit>
      <trans-unit id="IDS_SK_LABEL">
        <source>label</source>
        <target state="translated">標籤</target>
        <note />
      </trans-unit>
      <trans-unit id="IDS_SK_EVENT">
        <source>event</source>
        <target state="translated">事件</target>
        <note />
      </trans-unit>
      <trans-unit id="IDS_SK_TYVAR">
        <source>type parameter</source>
        <target state="translated">類型參數</target>
        <note />
      </trans-unit>
      <trans-unit id="IDS_SK_ALIAS">
        <source>using alias</source>
        <target state="translated">使用別名</target>
        <note />
      </trans-unit>
      <trans-unit id="IDS_SK_EXTERNALIAS">
        <source>extern alias</source>
        <target state="translated">外部別名</target>
        <note />
      </trans-unit>
      <trans-unit id="IDS_SK_CONSTRUCTOR">
        <source>constructor</source>
        <target state="translated">建構函式</target>
        <note />
      </trans-unit>
      <trans-unit id="IDS_FOREACHLOCAL">
        <source>foreach iteration variable</source>
        <target state="translated">foreach 反覆運算變數</target>
        <note />
      </trans-unit>
      <trans-unit id="IDS_FIXEDLOCAL">
        <source>fixed variable</source>
        <target state="translated">固定變數</target>
        <note />
      </trans-unit>
      <trans-unit id="IDS_USINGLOCAL">
        <source>using variable</source>
        <target state="translated">使用變數</target>
        <note />
      </trans-unit>
      <trans-unit id="IDS_Contravariant">
        <source>contravariant</source>
        <target state="translated">contravariant</target>
        <note />
      </trans-unit>
      <trans-unit id="IDS_Contravariantly">
        <source>contravariantly</source>
        <target state="translated">以 Contravariant 方式</target>
        <note />
      </trans-unit>
      <trans-unit id="IDS_Covariant">
        <source>covariant</source>
        <target state="translated">Covariant</target>
        <note />
      </trans-unit>
      <trans-unit id="IDS_Covariantly">
        <source>covariantly</source>
        <target state="translated">以 Covariant 方式</target>
        <note />
      </trans-unit>
      <trans-unit id="IDS_Invariantly">
        <source>invariantly</source>
        <target state="translated">非 Variant 方式</target>
        <note />
      </trans-unit>
      <trans-unit id="IDS_FeatureDynamic">
        <source>dynamic</source>
        <target state="translated">動態</target>
        <note />
      </trans-unit>
      <trans-unit id="IDS_FeatureNamedArgument">
        <source>named argument</source>
        <target state="translated">具名引數</target>
        <note />
      </trans-unit>
      <trans-unit id="IDS_FeatureOptionalParameter">
        <source>optional parameter</source>
        <target state="translated">選擇性參數</target>
        <note />
      </trans-unit>
      <trans-unit id="IDS_FeatureExceptionFilter">
        <source>exception filter</source>
        <target state="translated">例外狀況篩選條件</target>
        <note />
      </trans-unit>
      <trans-unit id="IDS_FeatureTypeVariance">
        <source>type variance</source>
        <target state="translated">類型變異數</target>
        <note />
      </trans-unit>
      <trans-unit id="XML_InvalidToken">
        <source>The character(s) '{0}' cannot be used at this location.</source>
        <target state="translated">此位置不可使用字元 '{0}'。</target>
        <note />
      </trans-unit>
      <trans-unit id="XML_IncorrectComment">
        <source>Incorrect syntax was used in a comment.</source>
        <target state="translated">註解中使用的語法錯誤。</target>
        <note />
      </trans-unit>
      <trans-unit id="XML_InvalidCharEntity">
        <source>An invalid character was found inside an entity reference.</source>
        <target state="translated">實體參考中發現無效的字元。</target>
        <note />
      </trans-unit>
      <trans-unit id="XML_ExpectedEndOfTag">
        <source>Expected '&gt;' or '/&gt;' to close tag '{0}'.</source>
        <target state="translated">必須以 '&gt;' 或 '/&gt;' 做為結束標記 '{0}'。</target>
        <note />
      </trans-unit>
      <trans-unit id="XML_ExpectedIdentifier">
        <source>An identifier was expected.</source>
        <target state="translated">必須是識別項。</target>
        <note />
      </trans-unit>
      <trans-unit id="XML_InvalidUnicodeChar">
        <source>Invalid unicode character.</source>
        <target state="translated">Unicode 字元無效。</target>
        <note />
      </trans-unit>
      <trans-unit id="XML_InvalidWhitespace">
        <source>Whitespace is not allowed at this location.</source>
        <target state="translated">此位置不可使用空白。</target>
        <note />
      </trans-unit>
      <trans-unit id="XML_LessThanInAttributeValue">
        <source>The character '&lt;' cannot be used in an attribute value.</source>
        <target state="translated">屬性值中不可使用字元 '&lt;'。</target>
        <note />
      </trans-unit>
      <trans-unit id="XML_MissingEqualsAttribute">
        <source>Missing equals sign between attribute and attribute value.</source>
        <target state="translated">屬性與屬性值之間少了等號。</target>
        <note />
      </trans-unit>
      <trans-unit id="XML_RefUndefinedEntity_1">
        <source>Reference to undefined entity '{0}'.</source>
        <target state="translated">參考未定義的實體 '{0}'。</target>
        <note />
      </trans-unit>
      <trans-unit id="XML_StringLiteralNoStartQuote">
        <source>A string literal was expected, but no opening quotation mark was found.</source>
        <target state="translated">必須是字串常值，但未找到左引號。</target>
        <note />
      </trans-unit>
      <trans-unit id="XML_StringLiteralNoEndQuote">
        <source>Missing closing quotation mark for string literal.</source>
        <target state="translated">遺漏字串常值的右引號。</target>
        <note />
      </trans-unit>
      <trans-unit id="XML_StringLiteralNonAsciiQuote">
        <source>Non-ASCII quotations marks may not be used around string literals.</source>
        <target state="translated">字串常值前後不可使用非 ASCII 引號。</target>
        <note />
      </trans-unit>
      <trans-unit id="XML_EndTagNotExpected">
        <source>End tag was not expected at this location.</source>
        <target state="translated">此位置不可出現結束標記。</target>
        <note />
      </trans-unit>
      <trans-unit id="XML_ElementTypeMatch">
        <source>End tag '{0}' does not match the start tag '{1}'.</source>
        <target state="translated">結束標記 '{0}' 與起始標記 '{1}' 不對稱。</target>
        <note />
      </trans-unit>
      <trans-unit id="XML_EndTagExpected">
        <source>Expected an end tag for element '{0}'.</source>
        <target state="translated">必須是元素 '{0}' 的結束標記。</target>
        <note />
      </trans-unit>
      <trans-unit id="XML_WhitespaceMissing">
        <source>Required white space was missing.</source>
        <target state="translated">遺漏了必要的空格。</target>
        <note />
      </trans-unit>
      <trans-unit id="XML_ExpectedEndOfXml">
        <source>Unexpected character at this location.</source>
        <target state="translated">此位置處找到未預期的字元。</target>
        <note />
      </trans-unit>
      <trans-unit id="XML_CDataEndTagNotAllowed">
        <source>The literal string ']]&gt;' is not allowed in element content.</source>
        <target state="translated">常值字串 ']]&gt;' 不可用在元素內容中。</target>
        <note />
      </trans-unit>
      <trans-unit id="XML_DuplicateAttribute">
        <source>Duplicate '{0}' attribute</source>
        <target state="translated">{0}' 屬性重複</target>
        <note />
      </trans-unit>
      <trans-unit id="ERR_NoMetadataFile">
        <source>Metadata file '{0}' could not be found</source>
        <target state="translated">找不到中繼資料檔 '{0}'</target>
        <note />
      </trans-unit>
      <trans-unit id="ERR_MetadataReferencesNotSupported">
        <source>Metadata references are not supported.</source>
        <target state="translated">不支援中繼資料參考。</target>
        <note />
      </trans-unit>
      <trans-unit id="FTL_MetadataCantOpenFile">
        <source>Metadata file '{0}' could not be opened -- {1}</source>
        <target state="translated">無法開啟中繼資料檔'{0}' -- {1}</target>
        <note />
      </trans-unit>
      <trans-unit id="ERR_NoTypeDef">
        <source>The type '{0}' is defined in an assembly that is not referenced. You must add a reference to assembly '{1}'.</source>
        <target state="translated">類型 '{0}' 定義在未參考的組件中。您必須加入組件 '{1}' 的參考。</target>
        <note />
      </trans-unit>
      <trans-unit id="ERR_NoTypeDefFromModule">
        <source>The type '{0}' is defined in a module that has not been added. You must add the module '{1}'.</source>
        <target state="translated">類型 '{0}' 定義在未加入的模組中。您必須加入模組 '{1}'。</target>
        <note />
      </trans-unit>
      <trans-unit id="ERR_OutputWriteFailed">
        <source>Could not write to output file '{0}' -- '{1}'</source>
        <target state="translated">無法寫入輸出檔 '{0}' -- '{1}'</target>
        <note />
      </trans-unit>
      <trans-unit id="ERR_MultipleEntryPoints">
        <source>Program has more than one entry point defined. Compile with /main to specify the type that contains the entry point.</source>
        <target state="translated">程式已定義了一個以上的進入點。請以 /main 進行編譯，以指定包含進入點的類型。</target>
        <note />
      </trans-unit>
      <trans-unit id="ERR_BadBinaryOps">
        <source>Operator '{0}' cannot be applied to operands of type '{1}' and '{2}'</source>
        <target state="translated">運算子 '{0}' 不可套用至類型為 '{1}' 和 '{2}' 的運算元</target>
        <note />
      </trans-unit>
      <trans-unit id="ERR_IntDivByZero">
        <source>Division by constant zero</source>
        <target state="translated">除以常數零</target>
        <note />
      </trans-unit>
      <trans-unit id="ERR_BadIndexLHS">
        <source>Cannot apply indexing with [] to an expression of type '{0}'</source>
        <target state="translated">無法套用有 [] 的索引至類型為 '{0}' 的運算式</target>
        <note />
      </trans-unit>
      <trans-unit id="ERR_BadIndexCount">
        <source>Wrong number of indices inside []; expected {0}</source>
        <target state="translated">[] 內的索引數目錯誤; 必須是 {0}。</target>
        <note />
      </trans-unit>
      <trans-unit id="ERR_BadUnaryOp">
        <source>Operator '{0}' cannot be applied to operand of type '{1}'</source>
        <target state="translated">運算子 '{0}' 不可套用至類型為 '{1}' 的運算元</target>
        <note />
      </trans-unit>
      <trans-unit id="ERR_BadOpOnNullOrDefault">
        <source>Operator '{0}' cannot be applied to operand '{1}'</source>
        <target state="translated">運算子 '{0}' 不可套用至運算元 '{1}'</target>
        <note />
      </trans-unit>
      <trans-unit id="ERR_ThisInStaticMeth">
        <source>Keyword 'this' is not valid in a static property, static method, or static field initializer</source>
        <target state="translated">關鍵字 'this' 在靜態屬性、靜態方法或靜態欄位初始設定式中無效。</target>
        <note />
      </trans-unit>
      <trans-unit id="ERR_ThisInBadContext">
        <source>Keyword 'this' is not available in the current context</source>
        <target state="translated">關鍵字 'this' 在目前內容中無法使用</target>
        <note />
      </trans-unit>
      <trans-unit id="WRN_InvalidMainSig">
        <source>'{0}' has the wrong signature to be an entry point</source>
        <target state="translated">'{0}' 的進入點簽章錯誤</target>
        <note />
      </trans-unit>
      <trans-unit id="WRN_InvalidMainSig_Title">
        <source>Method has the wrong signature to be an entry point</source>
        <target state="translated">方法的進入點簽章錯誤</target>
        <note />
      </trans-unit>
      <trans-unit id="ERR_NoImplicitConv">
        <source>Cannot implicitly convert type '{0}' to '{1}'</source>
        <target state="translated">無法將類型 '{0}' 隱含轉換成 '{1}'</target>
        <note />
      </trans-unit>
      <trans-unit id="ERR_NoExplicitConv">
        <source>Cannot convert type '{0}' to '{1}'</source>
        <target state="translated">無法將類型 '{0}' 轉換成 '{1}'</target>
        <note />
      </trans-unit>
      <trans-unit id="ERR_ConstOutOfRange">
        <source>Constant value '{0}' cannot be converted to a '{1}'</source>
        <target state="translated">常數值 '{0}' 不可轉換成 '{1}'</target>
        <note />
      </trans-unit>
      <trans-unit id="ERR_AmbigBinaryOps">
        <source>Operator '{0}' is ambiguous on operands of type '{1}' and '{2}'</source>
        <target state="translated">運算子 '{0}' 在類型為 '{1}' 和 '{2}' 的運算元上模稜兩可</target>
        <note />
      </trans-unit>
      <trans-unit id="ERR_AmbigBinaryOpsOnDefault">
        <source>Operator '{0}' is ambiguous on operands 'default' and 'default'</source>
        <target state="translated">運算子 '{0}' 在運算元 'default' 和 'default' 不明確</target>
        <note />
      </trans-unit>
      <trans-unit id="ERR_AmbigUnaryOp">
        <source>Operator '{0}' is ambiguous on an operand of type '{1}'</source>
        <target state="translated">運算子 '{0}' 在類型為 '{1}' 的運算元上模稜兩可</target>
        <note />
      </trans-unit>
      <trans-unit id="ERR_InAttrOnOutParam">
        <source>An out parameter cannot have the In attribute</source>
        <target state="translated">out 參數不能有 In 屬性</target>
        <note />
      </trans-unit>
      <trans-unit id="ERR_ValueCantBeNull">
        <source>Cannot convert null to '{0}' because it is a non-nullable value type</source>
        <target state="translated">無法將 null 轉換成 '{0}'，因為它是不可為 null 的實值類型</target>
        <note />
      </trans-unit>
      <trans-unit id="ERR_NoExplicitBuiltinConv">
        <source>Cannot convert type '{0}' to '{1}' via a reference conversion, boxing conversion, unboxing conversion, wrapping conversion, or null type conversion</source>
        <target state="translated">無法透過參考轉換、boxing 轉換、unboxing 轉換、wrapping 轉換或 null 類型轉換，來將類型 '{0}' 轉換成 '{1}'</target>
        <note />
      </trans-unit>
      <trans-unit id="FTL_DebugEmitFailure">
        <source>Unexpected error writing debug information -- '{0}'</source>
        <target state="translated">寫入偵錯資訊時發生未預期的錯誤 -- '{0}'</target>
        <note />
      </trans-unit>
      <trans-unit id="ERR_BadVisReturnType">
        <source>Inconsistent accessibility: return type '{1}' is less accessible than method '{0}'</source>
        <target state="translated">不一致的存取範圍: 傳回類型 '{1}' 比方法 '{0}' 的存取範圍小</target>
        <note />
      </trans-unit>
      <trans-unit id="ERR_BadVisParamType">
        <source>Inconsistent accessibility: parameter type '{1}' is less accessible than method '{0}'</source>
        <target state="translated">不一致的存取範圍: 參數類型 '{1}' 比方法 '{0}' 的存取範圍小</target>
        <note />
      </trans-unit>
      <trans-unit id="ERR_BadVisFieldType">
        <source>Inconsistent accessibility: field type '{1}' is less accessible than field '{0}'</source>
        <target state="translated">不一致的存取範圍: 欄位類型 '{1}' 比欄位 '{0}' 的存取範圍小</target>
        <note />
      </trans-unit>
      <trans-unit id="ERR_BadVisPropertyType">
        <source>Inconsistent accessibility: property type '{1}' is less accessible than property '{0}'</source>
        <target state="translated">不一致的存取範圍: 屬性類型 '{1}' 比屬性 '{0}' 的存取範圍小</target>
        <note />
      </trans-unit>
      <trans-unit id="ERR_BadVisIndexerReturn">
        <source>Inconsistent accessibility: indexer return type '{1}' is less accessible than indexer '{0}'</source>
        <target state="translated">不一致的存取範圍: 索引子傳回類型 '{1}' 比索引子 '{0}' 的存取範圍小</target>
        <note />
      </trans-unit>
      <trans-unit id="ERR_BadVisIndexerParam">
        <source>Inconsistent accessibility: parameter type '{1}' is less accessible than indexer '{0}'</source>
        <target state="translated">不一致的存取範圍: 參數類型 '{1}' 比索引子 '{0}' 的存取範圍小</target>
        <note />
      </trans-unit>
      <trans-unit id="ERR_BadVisOpReturn">
        <source>Inconsistent accessibility: return type '{1}' is less accessible than operator '{0}'</source>
        <target state="translated">不一致的存取範圍: 傳回類型 '{1}' 比運算子 '{0}' 的存取範圍小</target>
        <note />
      </trans-unit>
      <trans-unit id="ERR_BadVisOpParam">
        <source>Inconsistent accessibility: parameter type '{1}' is less accessible than operator '{0}'</source>
        <target state="translated">不一致的存取範圍: 參數類型 '{1}' 比運算子 '{0}' 的存取範圍小</target>
        <note />
      </trans-unit>
      <trans-unit id="ERR_BadVisDelegateReturn">
        <source>Inconsistent accessibility: return type '{1}' is less accessible than delegate '{0}'</source>
        <target state="translated">不一致的存取範圍: 傳回類型 '{1}' 比委派 '{0}' 的存取範圍小</target>
        <note />
      </trans-unit>
      <trans-unit id="ERR_BadVisDelegateParam">
        <source>Inconsistent accessibility: parameter type '{1}' is less accessible than delegate '{0}'</source>
        <target state="translated">不一致的存取範圍: 參數類型 '{1}' 比委派 '{0}' 的存取範圍小</target>
        <note />
      </trans-unit>
      <trans-unit id="ERR_BadVisBaseClass">
        <source>Inconsistent accessibility: base class '{1}' is less accessible than class '{0}'</source>
        <target state="translated">不一致的存取範圍: 基底類別 '{1}' 比類別 '{0}' 的存取範圍小</target>
        <note />
      </trans-unit>
      <trans-unit id="ERR_BadVisBaseInterface">
        <source>Inconsistent accessibility: base interface '{1}' is less accessible than interface '{0}'</source>
        <target state="translated">不一致的存取範圍: 基底介面 '{1}' 比介面 '{0}' 的存取範圍小</target>
        <note />
      </trans-unit>
      <trans-unit id="ERR_EventNeedsBothAccessors">
        <source>'{0}': event property must have both add and remove accessors</source>
        <target state="translated">'{0}': 事件屬性必須同時要有 add 和 remove 存取子</target>
        <note />
      </trans-unit>
      <trans-unit id="ERR_EventNotDelegate">
        <source>'{0}': event must be of a delegate type</source>
        <target state="translated">'{0}': 事件必須為委派類型</target>
        <note />
      </trans-unit>
      <trans-unit id="WRN_UnreferencedEvent">
        <source>The event '{0}' is never used</source>
        <target state="translated">事件 '{0}' 從未使用過</target>
        <note />
      </trans-unit>
      <trans-unit id="WRN_UnreferencedEvent_Title">
        <source>Event is never used</source>
        <target state="translated">從未使用過事件</target>
        <note />
      </trans-unit>
      <trans-unit id="ERR_InterfaceEventInitializer">
        <source>'{0}': event in interface cannot have initializer</source>
        <target state="translated">'{0}': 介面中的事件不可有初始設定式</target>
        <note />
      </trans-unit>
      <trans-unit id="ERR_EventPropertyInInterface">
        <source>An event in an interface cannot have add or remove accessors</source>
        <target state="translated">介面中的事件不能有 add 或 remove 存取子</target>
        <note />
      </trans-unit>
      <trans-unit id="ERR_BadEventUsage">
        <source>The event '{0}' can only appear on the left hand side of += or -= (except when used from within the type '{1}')</source>
        <target state="translated">事件 '{0}' 只可出現在 += 或 -= 的左側 (除非從類型 '{1}' 中使用)</target>
        <note />
      </trans-unit>
      <trans-unit id="ERR_ExplicitEventFieldImpl">
        <source>An explicit interface implementation of an event must use event accessor syntax</source>
        <target state="translated">事件的明確介面實作必須使用存取子語法</target>
        <note />
      </trans-unit>
      <trans-unit id="ERR_CantOverrideNonEvent">
        <source>'{0}': cannot override; '{1}' is not an event</source>
        <target state="translated">'{0}': 無法覆寫; '{1}' 不是事件。</target>
        <note />
      </trans-unit>
      <trans-unit id="ERR_AddRemoveMustHaveBody">
        <source>An add or remove accessor must have a body</source>
        <target state="translated">add 或 remove 存取子必須具有主體</target>
        <note />
      </trans-unit>
      <trans-unit id="ERR_AbstractEventInitializer">
        <source>'{0}': abstract event cannot have initializer</source>
        <target state="translated">'{0}': 抽象事件不可有初始設定式</target>
        <note />
      </trans-unit>
      <trans-unit id="ERR_ReservedAssemblyName">
        <source>The assembly name '{0}' is reserved and cannot be used as a reference in an interactive session</source>
        <target state="translated">組件名稱 '{0}' 已保留，不可用做為互動工作階段中的參考。</target>
        <note />
      </trans-unit>
      <trans-unit id="ERR_ReservedEnumerator">
        <source>The enumerator name '{0}' is reserved and cannot be used</source>
        <target state="translated">列舉程式名稱 '{0}' 已保留，且無法使用。</target>
        <note />
      </trans-unit>
      <trans-unit id="ERR_AsMustHaveReferenceType">
        <source>The as operator must be used with a reference type or nullable type ('{0}' is a non-nullable value type)</source>
        <target state="translated">as 運算子必須搭配參考類型或可為 Null 的類型一起使用 ('{0}' 是不可為 Null 的實值類型)</target>
        <note />
      </trans-unit>
      <trans-unit id="WRN_LowercaseEllSuffix">
        <source>The 'l' suffix is easily confused with the digit '1' -- use 'L' for clarity</source>
        <target state="translated">字尾 'l' 很容易與數字 '1' 混淆 -- 請使用 'L' 以避免困擾</target>
        <note />
      </trans-unit>
      <trans-unit id="WRN_LowercaseEllSuffix_Title">
        <source>The 'l' suffix is easily confused with the digit '1'</source>
        <target state="translated">字尾 'l' 很容易與數字 '1' 混淆</target>
        <note />
      </trans-unit>
      <trans-unit id="ERR_BadEventUsageNoField">
        <source>The event '{0}' can only appear on the left hand side of += or -=</source>
        <target state="translated">事件 '{0}' 只可出現在 += 或 -= 的左側</target>
        <note />
      </trans-unit>
      <trans-unit id="ERR_ConstraintOnlyAllowedOnGenericDecl">
        <source>Constraints are not allowed on non-generic declarations</source>
        <target state="translated">非泛型宣告中不可使用條件約束</target>
        <note />
      </trans-unit>
      <trans-unit id="ERR_TypeParamMustBeIdentifier">
        <source>Type parameter declaration must be an identifier not a type</source>
        <target state="translated">類型參數宣告必須是識別項，而非類型。</target>
        <note />
      </trans-unit>
      <trans-unit id="ERR_MemberReserved">
        <source>Type '{1}' already reserves a member called '{0}' with the same parameter types</source>
        <target state="translated">類型 '{1}' 已保留了一個具有相同參數類型且名為 '{0}' 的成員</target>
        <note />
      </trans-unit>
      <trans-unit id="ERR_DuplicateParamName">
        <source>The parameter name '{0}' is a duplicate</source>
        <target state="translated">參數名稱 '{0}' 重複</target>
        <note />
      </trans-unit>
      <trans-unit id="ERR_DuplicateNameInNS">
        <source>The namespace '{1}' already contains a definition for '{0}'</source>
        <target state="translated">命名空間 '{1}' 已包含 '{0}' 的定義</target>
        <note />
      </trans-unit>
      <trans-unit id="ERR_DuplicateNameInClass">
        <source>The type '{0}' already contains a definition for '{1}'</source>
        <target state="translated">類型 '{0}' 已包含 '{1}' 的定義</target>
        <note />
      </trans-unit>
      <trans-unit id="ERR_NameNotInContext">
        <source>The name '{0}' does not exist in the current context</source>
        <target state="translated">名稱 '{0}' 不存在於目前的內容中</target>
        <note />
      </trans-unit>
      <trans-unit id="ERR_NameNotInContextPossibleMissingReference">
        <source>The name '{0}' does not exist in the current context (are you missing a reference to assembly '{1}'?)</source>
        <target state="translated">名稱 '{0}' 不存在於目前的內容中 (是否遺漏了組件 '{1}' 的參考?)</target>
        <note />
      </trans-unit>
      <trans-unit id="ERR_AmbigContext">
        <source>'{0}' is an ambiguous reference between '{1}' and '{2}'</source>
        <target state="translated">'{0}' 是 '{1}' 與 '{2}' 之間模稜兩可的參考</target>
        <note />
      </trans-unit>
      <trans-unit id="WRN_DuplicateUsing">
        <source>The using directive for '{0}' appeared previously in this namespace</source>
        <target state="translated">{0}' 的 using 指示詞之前曾出現於此命名空間中</target>
        <note />
      </trans-unit>
      <trans-unit id="WRN_DuplicateUsing_Title">
        <source>Using directive appeared previously in this namespace</source>
        <target state="translated">Using 指示詞先前出現在此命名空間中</target>
        <note />
      </trans-unit>
      <trans-unit id="ERR_BadMemberFlag">
        <source>The modifier '{0}' is not valid for this item</source>
        <target state="translated">修飾詞 '{0}' 對此項目無效</target>
        <note />
      </trans-unit>
      <trans-unit id="ERR_BadMemberProtection">
        <source>More than one protection modifier</source>
        <target state="translated">有一個以上的保護修飾詞</target>
        <note />
      </trans-unit>
      <trans-unit id="WRN_NewRequired">
        <source>'{0}' hides inherited member '{1}'. Use the new keyword if hiding was intended.</source>
        <target state="translated">'{0}' 會隱藏繼承的成員 '{1}'。若本意即為要隱藏，請使用 new 關鍵字。</target>
        <note />
      </trans-unit>
      <trans-unit id="WRN_NewRequired_Title">
        <source>Member hides inherited member; missing new keyword</source>
        <target state="translated">成員隱藏所繼承的成員; 遺漏 new 關鍵字</target>
        <note />
      </trans-unit>
      <trans-unit id="WRN_NewRequired_Description">
        <source>A variable was declared with the same name as a variable in a base class. However, the new keyword was not used. This warning informs you that you should use new; the variable is declared as if new had been used in the declaration.</source>
        <target state="translated">所宣告的變數名稱與基底類別中的變數相同。不過，未使用 new 關鍵字。此警告通知您應該使用 new; 宣告變數的方式就像已將 new 用於宣告一樣。</target>
        <note />
      </trans-unit>
      <trans-unit id="WRN_NewNotRequired">
        <source>The member '{0}' does not hide an accessible member. The new keyword is not required.</source>
        <target state="translated">成員 '{0}' 並未隱藏可存取的成員。不需要 new 關鍵字。</target>
        <note />
      </trans-unit>
      <trans-unit id="WRN_NewNotRequired_Title">
        <source>Member does not hide an inherited member; new keyword is not required</source>
        <target state="translated">成員未隱藏所繼承的成員; 不需要 new 關鍵字</target>
        <note />
      </trans-unit>
      <trans-unit id="ERR_CircConstValue">
        <source>The evaluation of the constant value for '{0}' involves a circular definition</source>
        <target state="translated">{0}' 常數值的運算發生循環定義</target>
        <note />
      </trans-unit>
      <trans-unit id="ERR_MemberAlreadyExists">
        <source>Type '{1}' already defines a member called '{0}' with the same parameter types</source>
        <target state="translated">類型 '{1}' 已定義了一個具有相同參數類型且名為 '{0}' 的成員</target>
        <note />
      </trans-unit>
      <trans-unit id="ERR_StaticNotVirtual">
        <source>A static member '{0}' cannot be marked as override, virtual, or abstract</source>
        <target state="translated">靜態成員 '{0}' 不可標記為 override、virtual 或 abstract。</target>
        <note />
      </trans-unit>
      <trans-unit id="ERR_OverrideNotNew">
        <source>A member '{0}' marked as override cannot be marked as new or virtual</source>
        <target state="translated">標記為 override 的成員 '{0}'，不可標記為 new 或 virtual。</target>
        <note />
      </trans-unit>
      <trans-unit id="WRN_NewOrOverrideExpected">
        <source>'{0}' hides inherited member '{1}'. To make the current member override that implementation, add the override keyword. Otherwise add the new keyword.</source>
        <target state="translated">'{0}' 會隱藏繼承的成員 '{1}'。若要讓目前的成員覆寫該實作，請加入 override 關鍵字; 否則請加入 new 關鍵字。</target>
        <note />
      </trans-unit>
      <trans-unit id="WRN_NewOrOverrideExpected_Title">
        <source>Member hides inherited member; missing override keyword</source>
        <target state="translated">成員隱藏所繼承的成員; 遺漏 override 關鍵字</target>
        <note />
      </trans-unit>
      <trans-unit id="ERR_OverrideNotExpected">
        <source>'{0}': no suitable method found to override</source>
        <target state="translated">'{0}': 未找到任何合適的方法可覆寫</target>
        <note />
      </trans-unit>
      <trans-unit id="ERR_NamespaceUnexpected">
        <source>A namespace cannot directly contain members such as fields or methods</source>
        <target state="translated">命名空間不能直接包含如欄位或方法等成員</target>
        <note />
      </trans-unit>
      <trans-unit id="ERR_NoSuchMember">
        <source>'{0}' does not contain a definition for '{1}'</source>
        <target state="translated">'{0}' 未包含 '{1}' 的定義</target>
        <note />
      </trans-unit>
      <trans-unit id="ERR_BadSKknown">
        <source>'{0}' is a {1} but is used like a {2}</source>
        <target state="translated">'{0}' 是 {1}，但卻當成 {2} 使用。</target>
        <note />
      </trans-unit>
      <trans-unit id="ERR_BadSKunknown">
        <source>'{0}' is a {1}, which is not valid in the given context</source>
        <target state="translated">'{0}' 是 {1}，其在指定內容中無效。</target>
        <note />
      </trans-unit>
      <trans-unit id="ERR_ObjectRequired">
        <source>An object reference is required for the non-static field, method, or property '{0}'</source>
        <target state="translated">需要有物件參考，才可使用非靜態欄位、方法或屬性 '{0}'。</target>
        <note />
      </trans-unit>
      <trans-unit id="ERR_AmbigCall">
        <source>The call is ambiguous between the following methods or properties: '{0}' and '{1}'</source>
        <target state="translated">以下方法或屬性之間的呼叫模稜兩可: '{0}' 和 '{1}'</target>
        <note />
      </trans-unit>
      <trans-unit id="ERR_BadAccess">
        <source>'{0}' is inaccessible due to its protection level</source>
        <target state="translated">'{0}' 由於其保護層級之故，所以無法存取。</target>
        <note />
      </trans-unit>
      <trans-unit id="ERR_MethDelegateMismatch">
        <source>No overload for '{0}' matches delegate '{1}'</source>
        <target state="translated">{0}' 沒有任何多載符合委派 '{1}'</target>
        <note />
      </trans-unit>
      <trans-unit id="ERR_RetObjectRequired">
        <source>An object of a type convertible to '{0}' is required</source>
        <target state="translated">需要可轉換成 '{0}' 之類型的物件</target>
        <note />
      </trans-unit>
      <trans-unit id="ERR_RetNoObjectRequired">
        <source>Since '{0}' returns void, a return keyword must not be followed by an object expression</source>
        <target state="translated">因為 '{0}' 傳回了 void，所以 return 關鍵字之後不可接著物件運算式。</target>
        <note />
      </trans-unit>
      <trans-unit id="ERR_LocalDuplicate">
        <source>A local variable or function named '{0}' is already defined in this scope</source>
        <target state="translated">已經在此範圍內定義名為 '{0}' 的區域變數或函式</target>
        <note />
      </trans-unit>
      <trans-unit id="ERR_AssgLvalueExpected">
        <source>The left-hand side of an assignment must be a variable, property or indexer</source>
        <target state="translated">指派的左側必須是變數、屬性或索引子。</target>
        <note />
      </trans-unit>
      <trans-unit id="ERR_StaticConstParam">
        <source>'{0}': a static constructor must be parameterless</source>
        <target state="translated">'{0}': 靜態建構函式不能使用參數</target>
        <note />
      </trans-unit>
      <trans-unit id="ERR_NotConstantExpression">
        <source>The expression being assigned to '{0}' must be constant</source>
        <target state="translated">指派至 '{0}' 的運算式必須為常數</target>
        <note />
      </trans-unit>
      <trans-unit id="ERR_NotNullConstRefField">
        <source>'{0}' is of type '{1}'. A const field of a reference type other than string can only be initialized with null.</source>
        <target state="translated">'{0}' 為類型 '{1}'。非字串之參考類型的 const 欄位，只能以 null 初始設定。</target>
        <note />
      </trans-unit>
      <trans-unit id="ERR_LocalIllegallyOverrides">
        <source>A local or parameter named '{0}' cannot be declared in this scope because that name is used in an enclosing local scope to define a local or parameter</source>
        <target state="translated">無法在此範圍宣告名為 '{0}' 的區域變數或參數，因為該名稱已用於封入區域變數範圍，以定義區域變數或參數。</target>
        <note />
      </trans-unit>
      <trans-unit id="ERR_BadUsingNamespace">
        <source>A 'using namespace' directive can only be applied to namespaces; '{0}' is a type not a namespace. Consider a 'using static' directive instead</source>
        <target state="translated">using namespace' 指示詞只能套用至命名空間; '{0}' 是類型而非命名空間。請考慮改用 'using static' 指示詞</target>
        <note />
      </trans-unit>
      <trans-unit id="ERR_BadUsingType">
        <source>A 'using static' directive can only be applied to types; '{0}' is a namespace not a type. Consider a 'using namespace' directive instead</source>
        <target state="translated">using static' 指示詞只能套用至類型; '{0}' 是命名空間而非類型。請考慮改用 'using namespace' 指示詞</target>
        <note />
      </trans-unit>
      <trans-unit id="ERR_NoAliasHere">
        <source>A 'using static' directive cannot be used to declare an alias</source>
        <target state="translated">using static' 指示詞不能用來宣告別名</target>
        <note />
      </trans-unit>
      <trans-unit id="ERR_NoBreakOrCont">
        <source>No enclosing loop out of which to break or continue</source>
        <target state="translated">沒有可中斷或繼續的封閉式迴圈</target>
        <note />
      </trans-unit>
      <trans-unit id="ERR_DuplicateLabel">
        <source>The label '{0}' is a duplicate</source>
        <target state="translated">標籤 '{0}' 重複</target>
        <note />
      </trans-unit>
      <trans-unit id="ERR_NoConstructors">
        <source>The type '{0}' has no constructors defined</source>
        <target state="translated">類型 '{0}' 未定義任何建構函式</target>
        <note />
      </trans-unit>
      <trans-unit id="ERR_NoNewAbstract">
        <source>Cannot create an instance of the abstract class or interface '{0}'</source>
        <target state="translated">無法建立抽象類別或介面 '{0}' 的執行個體</target>
        <note />
      </trans-unit>
      <trans-unit id="ERR_ConstValueRequired">
        <source>A const field requires a value to be provided</source>
        <target state="translated">需要為 const 欄位提供值</target>
        <note />
      </trans-unit>
      <trans-unit id="ERR_CircularBase">
        <source>Circular base class dependency involving '{0}' and '{1}'</source>
        <target state="translated">循環基底類別相依包括 '{0}' 和 '{1}'</target>
        <note />
      </trans-unit>
      <trans-unit id="ERR_BadDelegateConstructor">
        <source>The delegate '{0}' does not have a valid constructor</source>
        <target state="translated">委派 '{0}' 沒有有效的建構函式</target>
        <note />
      </trans-unit>
      <trans-unit id="ERR_MethodNameExpected">
        <source>Method name expected</source>
        <target state="translated">必須是方法名稱</target>
        <note />
      </trans-unit>
      <trans-unit id="ERR_ConstantExpected">
        <source>A constant value is expected</source>
        <target state="translated">必須是常數值</target>
        <note />
      </trans-unit>
      <trans-unit id="ERR_V6SwitchGoverningTypeValueExpected">
        <source>A switch expression or case label must be a bool, char, string, integral, enum, or corresponding nullable type in C# 6 and earlier.</source>
        <target state="translated">Switch 運算式或 case 標籤必須是 bool、char、string、integral、enum 或 C# 6 及舊版中對應的可為 Null 類型。</target>
        <note />
      </trans-unit>
      <trans-unit id="ERR_IntegralTypeValueExpected">
        <source>A value of an integral type expected</source>
        <target state="translated">必須是整數類型的值</target>
        <note />
      </trans-unit>
      <trans-unit id="ERR_DuplicateCaseLabel">
        <source>The switch statement contains multiple cases with the label value '{0}'</source>
        <target state="translated">switch 陳述式包含多個標籤值為 '{0}' 的情況</target>
        <note />
      </trans-unit>
      <trans-unit id="ERR_InvalidGotoCase">
        <source>A goto case is only valid inside a switch statement</source>
        <target state="translated">goto case 只有在 switch 陳述式中有效</target>
        <note />
      </trans-unit>
      <trans-unit id="ERR_PropertyLacksGet">
        <source>The property or indexer '{0}' cannot be used in this context because it lacks the get accessor</source>
        <target state="translated">屬性或索引子 '{0}' 無法用在此內容中，因為它缺少 get 存取子。</target>
        <note />
      </trans-unit>
      <trans-unit id="ERR_BadExceptionType">
        <source>The type caught or thrown must be derived from System.Exception</source>
        <target state="translated">類型 catch 或 throw 必須衍生自 System.Exception</target>
        <note />
      </trans-unit>
      <trans-unit id="ERR_BadEmptyThrow">
        <source>A throw statement with no arguments is not allowed outside of a catch clause</source>
        <target state="translated">沒有引數的 throw 陳述式不可用於 catch 子句之外</target>
        <note />
      </trans-unit>
      <trans-unit id="ERR_BadFinallyLeave">
        <source>Control cannot leave the body of a finally clause</source>
        <target state="translated">控制項不可脫離 finally 子句的主體</target>
        <note />
      </trans-unit>
      <trans-unit id="ERR_LabelShadow">
        <source>The label '{0}' shadows another label by the same name in a contained scope</source>
        <target state="translated">標籤 '{0}' 所包含的範圍內以相同的名稱遮蔽了另一個標籤</target>
        <note />
      </trans-unit>
      <trans-unit id="ERR_LabelNotFound">
        <source>No such label '{0}' within the scope of the goto statement</source>
        <target state="translated">goto 陳述式的範圍內沒有這種標籤 '{0}'</target>
        <note />
      </trans-unit>
      <trans-unit id="ERR_UnreachableCatch">
        <source>A previous catch clause already catches all exceptions of this or of a super type ('{0}')</source>
        <target state="translated">之前的 catch 子句已取得所有屬於此類型或超級類型 ('{0}') 的例外狀況</target>
        <note />
      </trans-unit>
      <trans-unit id="WRN_FilterIsConstantTrue">
        <source>Filter expression is a constant 'true', consider removing the filter</source>
        <target state="translated">篩選條件運算式是常數 'true'，請考慮移除此篩選條件</target>
        <note />
      </trans-unit>
      <trans-unit id="WRN_FilterIsConstantTrue_Title">
        <source>Filter expression is a constant 'true'</source>
        <target state="translated">篩選條件運算式是常數 'true'</target>
        <note />
      </trans-unit>
      <trans-unit id="ERR_ReturnExpected">
        <source>'{0}': not all code paths return a value</source>
        <target state="translated">'{0}': 不是所有程式碼路徑都有傳回值</target>
        <note />
      </trans-unit>
      <trans-unit id="WRN_UnreachableCode">
        <source>Unreachable code detected</source>
        <target state="translated">偵測到執行不到的程式碼</target>
        <note />
      </trans-unit>
      <trans-unit id="WRN_UnreachableCode_Title">
        <source>Unreachable code detected</source>
        <target state="translated">偵測到執行不到的程式碼</target>
        <note />
      </trans-unit>
      <trans-unit id="ERR_SwitchFallThrough">
        <source>Control cannot fall through from one case label ('{0}') to another</source>
        <target state="translated">程式控制權無法從一個 case 標籤 ('{0}') 繼續到另一個</target>
        <note />
      </trans-unit>
      <trans-unit id="WRN_UnreferencedLabel">
        <source>This label has not been referenced</source>
        <target state="translated">未參考此標籤</target>
        <note />
      </trans-unit>
      <trans-unit id="WRN_UnreferencedLabel_Title">
        <source>This label has not been referenced</source>
        <target state="translated">未參考此標籤</target>
        <note />
      </trans-unit>
      <trans-unit id="ERR_UseDefViolation">
        <source>Use of unassigned local variable '{0}'</source>
        <target state="translated">使用未指派的區域變數 '{0}'</target>
        <note />
      </trans-unit>
      <trans-unit id="WRN_UnreferencedVar">
        <source>The variable '{0}' is declared but never used</source>
        <target state="translated">已宣告變數 '{0}'，但從未使用過它。</target>
        <note />
      </trans-unit>
      <trans-unit id="WRN_UnreferencedVar_Title">
        <source>Variable is declared but never used</source>
        <target state="translated">已宣告變數，但從未使用過它</target>
        <note />
      </trans-unit>
      <trans-unit id="WRN_UnreferencedField">
        <source>The field '{0}' is never used</source>
        <target state="translated">欄位 '{0}' 從未使用過</target>
        <note />
      </trans-unit>
      <trans-unit id="WRN_UnreferencedField_Title">
        <source>Field is never used</source>
        <target state="translated">從未使用過欄位</target>
        <note />
      </trans-unit>
      <trans-unit id="ERR_UseDefViolationField">
        <source>Use of possibly unassigned field '{0}'</source>
        <target state="translated">使用可能未指派的欄位 '{0}'</target>
        <note />
      </trans-unit>
      <trans-unit id="ERR_UseDefViolationProperty">
        <source>Use of possibly unassigned auto-implemented property '{0}'</source>
        <target state="translated">可能使用了未指派的自動實作屬性 '{0}'</target>
        <note />
      </trans-unit>
      <trans-unit id="ERR_UnassignedThis">
        <source>Field '{0}' must be fully assigned before control is returned to the caller</source>
        <target state="translated">在程式控制權回到呼叫端之前，必須完整指派欄位 '{0}'。</target>
        <note />
      </trans-unit>
      <trans-unit id="ERR_AmbigQM">
        <source>Type of conditional expression cannot be determined because '{0}' and '{1}' implicitly convert to one another</source>
        <target state="translated">無法判斷條件運算式的類型，因為 '{0}' 和 '{1}' 會互相隱含轉換。</target>
        <note />
      </trans-unit>
      <trans-unit id="ERR_InvalidQM">
        <source>Type of conditional expression cannot be determined because there is no implicit conversion between '{0}' and '{1}'</source>
        <target state="translated">無法確認條件運算式的類型，因為 '{0}' 和 '{1}' 之間沒有隱含轉換。</target>
        <note />
      </trans-unit>
      <trans-unit id="ERR_NoBaseClass">
        <source>A base class is required for a 'base' reference</source>
        <target state="translated">base' 參考需要基底類別</target>
        <note />
      </trans-unit>
      <trans-unit id="ERR_BaseIllegal">
        <source>Use of keyword 'base' is not valid in this context</source>
        <target state="translated">在此內容中使用關鍵字 'base' 無效</target>
        <note />
      </trans-unit>
      <trans-unit id="ERR_ObjectProhibited">
        <source>Member '{0}' cannot be accessed with an instance reference; qualify it with a type name instead</source>
        <target state="translated">成員 '{0}' 無法以執行個體參考進行存取; 請改用類型名稱。</target>
        <note />
      </trans-unit>
      <trans-unit id="ERR_ParamUnassigned">
        <source>The out parameter '{0}' must be assigned to before control leaves the current method</source>
        <target state="translated">在程式控制權脫離目前的方法之前，必須指派 out 參數 '{0}'。</target>
        <note />
      </trans-unit>
      <trans-unit id="ERR_InvalidArray">
        <source>Invalid rank specifier: expected ',' or ']'</source>
        <target state="translated">陣序規範無效: 必須是 ',' 或 ']'</target>
        <note />
      </trans-unit>
      <trans-unit id="ERR_ExternHasBody">
        <source>'{0}' cannot be extern and declare a body</source>
        <target state="translated">'{0}' 不可同時為外部並宣告主體</target>
        <note />
      </trans-unit>
      <trans-unit id="ERR_ExternHasConstructorInitializer">
        <source>'{0}' cannot be extern and have a constructor initializer</source>
        <target state="translated">'{0}' 不可同時為外部並具有建構函式初始設定式</target>
        <note />
      </trans-unit>
      <trans-unit id="ERR_AbstractAndExtern">
        <source>'{0}' cannot be both extern and abstract</source>
        <target state="translated">'{0}' 不可同時為外部與抽象</target>
        <note />
      </trans-unit>
      <trans-unit id="ERR_BadAttributeParamType">
        <source>Attribute constructor parameter '{0}' has type '{1}', which is not a valid attribute parameter type</source>
        <target state="translated">屬性建構函式參數 '{0}' 的類型為 '{1}'，但是該類型不是有效的屬性參數類型。</target>
        <note />
      </trans-unit>
      <trans-unit id="ERR_BadAttributeArgument">
        <source>An attribute argument must be a constant expression, typeof expression or array creation expression of an attribute parameter type</source>
        <target state="translated">屬性引數必須是常數運算式、typeof 運算式或屬性參數類型的陣列建立運算式</target>
        <note />
      </trans-unit>
      <trans-unit id="ERR_BadAttributeParamDefaultArgument">
        <source>Attribute constructor parameter '{0}' is optional, but no default parameter value was specified.</source>
        <target state="translated">屬性建構函式參數 '{0}' 為選擇性參數，但並未指定預設參數值。</target>
        <note />
      </trans-unit>
      <trans-unit id="WRN_IsAlwaysTrue">
        <source>The given expression is always of the provided ('{0}') type</source>
        <target state="translated">指定的運算式一律會是提供的 ('{0}') 類型</target>
        <note />
      </trans-unit>
      <trans-unit id="WRN_IsAlwaysTrue_Title">
        <source>'is' expression's given expression is always of the provided type</source>
        <target state="translated">'is' 運算式的指定運算式一律會是提供的類型</target>
        <note />
      </trans-unit>
      <trans-unit id="WRN_IsAlwaysFalse">
        <source>The given expression is never of the provided ('{0}') type</source>
        <target state="translated">指定的運算式絕不是提供的 ('{0}') 類型</target>
        <note />
      </trans-unit>
      <trans-unit id="WRN_IsAlwaysFalse_Title">
        <source>'is' expression's given expression is never of the provided type</source>
        <target state="translated">'is' 運算式的指定運算式絕不是提供的類型</target>
        <note />
      </trans-unit>
      <trans-unit id="ERR_LockNeedsReference">
        <source>'{0}' is not a reference type as required by the lock statement</source>
        <target state="translated">'{0}' 不是 lock 陳述式所需的參考類型</target>
        <note />
      </trans-unit>
      <trans-unit id="ERR_NullNotValid">
        <source>Use of null is not valid in this context</source>
        <target state="translated">在此內容中使用 null 無效</target>
        <note />
      </trans-unit>
      <trans-unit id="ERR_DefaultLiteralNotValid">
        <source>Use of default literal is not valid in this context</source>
        <target state="translated">在此內容中使用預設常值無效</target>
        <note />
      </trans-unit>
      <trans-unit id="ERR_UseDefViolationThis">
        <source>The 'this' object cannot be used before all of its fields are assigned to</source>
        <target state="translated">指定其所有欄位前，無法使用 'this' 物件</target>
        <note />
      </trans-unit>
      <trans-unit id="ERR_ArgsInvalid">
        <source>The __arglist construct is valid only within a variable argument method</source>
        <target state="translated">__arglist 建構函式只有在變數引數方法中才有效</target>
        <note />
      </trans-unit>
      <trans-unit id="ERR_PtrExpected">
        <source>The * or -&gt; operator must be applied to a pointer</source>
        <target state="translated">必須對指標套用 * 或 -&gt; 運算子</target>
        <note />
      </trans-unit>
      <trans-unit id="ERR_PtrIndexSingle">
        <source>A pointer must be indexed by only one value</source>
        <target state="translated">只能使用一個值對指標編製索引</target>
        <note />
      </trans-unit>
      <trans-unit id="WRN_ByRefNonAgileField">
        <source>Using '{0}' as a ref or out value or taking its address may cause a runtime exception because it is a field of a marshal-by-reference class</source>
        <target state="translated">若將 '{0}' 用作為 ref 或 out 值或取得其位址，皆可能會導致執行階段例外狀況，因為其為 marshal-by-reference 類別的欄位</target>
        <note />
      </trans-unit>
      <trans-unit id="WRN_ByRefNonAgileField_Title">
        <source>Using a field of a marshal-by-reference class as a ref or out value or taking its address may cause a runtime exception</source>
        <target state="translated">若將 marshal-by-reference 類別的欄位用作為 ref 或 out 值或取得其位址，皆可能會導致執行階段例外狀況</target>
        <note />
      </trans-unit>
      <trans-unit id="ERR_AssgReadonlyStatic">
        <source>A static readonly field cannot be assigned to (except in a static constructor or a variable initializer)</source>
        <target state="translated">不可指定為靜態唯讀欄位 (除非在靜態建構函式或變數初始設定式中)</target>
        <note />
      </trans-unit>
      <trans-unit id="ERR_RefReadonlyStatic">
        <source>A static readonly field cannot be used as a ref or out value (except in a static constructor)</source>
        <target state="translated">無法將靜態唯讀欄位用作為 ref 或 out 值 (除非在靜態建構函式中)</target>
        <note />
      </trans-unit>
      <trans-unit id="ERR_AssgReadonlyProp">
        <source>Property or indexer '{0}' cannot be assigned to -- it is read only</source>
        <target state="translated">無法指派為屬性或索引子 '{0}' -- 其為唯讀</target>
        <note />
      </trans-unit>
      <trans-unit id="ERR_IllegalStatement">
        <source>Only assignment, call, increment, decrement, and new object expressions can be used as a statement</source>
        <target state="translated">只有指派、呼叫、遞增、遞減以及新的物件運算式，可以用做為陳述式。</target>
        <note />
      </trans-unit>
      <trans-unit id="ERR_BadGetEnumerator">
        <source>foreach requires that the return type '{0}' of '{1}' must have a suitable public MoveNext method and public Current property</source>
        <target state="translated">foreach 要求 '{1}' 的傳回類型 '{0}' 必須要有適合的公用 MoveNext 方法以及公用 Current 屬性</target>
        <note />
      </trans-unit>
      <trans-unit id="ERR_TooManyLocals">
        <source>Only 65534 locals, including those generated by the compiler, are allowed</source>
        <target state="translated">只可使用 65534 個區域變數，包括由編譯器所產生的區域變數。</target>
        <note />
      </trans-unit>
      <trans-unit id="ERR_AbstractBaseCall">
        <source>Cannot call an abstract base member: '{0}'</source>
        <target state="translated">無法呼叫抽象基底成員: '{0}'</target>
        <note />
      </trans-unit>
      <trans-unit id="ERR_RefProperty">
        <source>A property or indexer may not be passed as an out or ref parameter</source>
        <target state="translated">屬性或索引子不可以 out 或 ref 參數形式傳遞</target>
        <note />
      </trans-unit>
      <trans-unit id="ERR_ManagedAddr">
        <source>Cannot take the address of, get the size of, or declare a pointer to a managed type ('{0}')</source>
        <target state="translated">無法取得 Managed 類型 ('{0}') 的位址、大小，也無法宣告指向它的指標。</target>
        <note />
      </trans-unit>
      <trans-unit id="ERR_BadFixedInitType">
        <source>The type of a local declared in a fixed statement must be a pointer type</source>
        <target state="translated">在 fixed 陳述式中宣告的區域變數類型必須為指標類型</target>
        <note />
      </trans-unit>
      <trans-unit id="ERR_FixedMustInit">
        <source>You must provide an initializer in a fixed or using statement declaration</source>
        <target state="translated">在 fixed 或 using 陳述式宣告中，必須提供初始設定式。</target>
        <note />
      </trans-unit>
      <trans-unit id="ERR_InvalidAddrOp">
        <source>Cannot take the address of the given expression</source>
        <target state="translated">無法取得指定運算式的位址</target>
        <note />
      </trans-unit>
      <trans-unit id="ERR_FixedNeeded">
        <source>You can only take the address of an unfixed expression inside of a fixed statement initializer</source>
        <target state="translated">您只能取得 fixed 陳述式初始設定式中 unfixed 運算式的位址</target>
        <note />
      </trans-unit>
      <trans-unit id="ERR_FixedNotNeeded">
        <source>You cannot use the fixed statement to take the address of an already fixed expression</source>
        <target state="translated">您不能使用 fixed 陳述式來取得原本就是 fixed 運算式的位址</target>
        <note />
      </trans-unit>
      <trans-unit id="ERR_UnsafeNeeded">
        <source>Pointers and fixed size buffers may only be used in an unsafe context</source>
        <target state="translated">指標和固定大小緩衝區只能使用於 unsafe 內容中</target>
        <note />
      </trans-unit>
      <trans-unit id="ERR_OpTFRetType">
        <source>The return type of operator True or False must be bool</source>
        <target state="translated">運算子 True 或 False 的傳回類型必須為 bool</target>
        <note />
      </trans-unit>
      <trans-unit id="ERR_OperatorNeedsMatch">
        <source>The operator '{0}' requires a matching operator '{1}' to also be defined</source>
        <target state="translated">運算子 '{0}' 需要也同時定義對稱的運算子 '{1}'</target>
        <note />
      </trans-unit>
      <trans-unit id="ERR_BadBoolOp">
        <source>In order to be applicable as a short circuit operator a user-defined logical operator ('{0}') must have the same return type and parameter types</source>
        <target state="translated">為了可以當成最少運算 (Short Circuit) 運算子使用，使用者定義的邏輯運算子 ('{0}') 必須具有相同的傳回類型與參數類型。</target>
        <note />
      </trans-unit>
      <trans-unit id="ERR_MustHaveOpTF">
        <source>In order for '{0}' to be applicable as a short circuit operator, its declaring type '{1}' must define operator true and operator false</source>
        <target state="translated">為了讓 '{0}' 可以當成最少運算 (short circuit) 的運算子使用，其宣告類型 '{1}' 必須定義運算子 true 和運算子 false。</target>
        <note />
      </trans-unit>
      <trans-unit id="WRN_UnreferencedVarAssg">
        <source>The variable '{0}' is assigned but its value is never used</source>
        <target state="translated">已指派變數 '{0}'，但是從未使用過它的值。</target>
        <note />
      </trans-unit>
      <trans-unit id="WRN_UnreferencedVarAssg_Title">
        <source>Variable is assigned but its value is never used</source>
        <target state="translated">已指派變數，但從未使用過其值</target>
        <note />
      </trans-unit>
      <trans-unit id="ERR_CheckedOverflow">
        <source>The operation overflows at compile time in checked mode</source>
        <target state="translated">檢查模式下，作業於編譯時期溢位</target>
        <note />
      </trans-unit>
      <trans-unit id="ERR_ConstOutOfRangeChecked">
        <source>Constant value '{0}' cannot be converted to a '{1}' (use 'unchecked' syntax to override)</source>
        <target state="translated">常數值 '{0}' 不可轉換成 '{1}' (請使用 'unchecked' 語法覆寫)</target>
        <note />
      </trans-unit>
      <trans-unit id="ERR_BadVarargs">
        <source>A method with vararg cannot be generic, be in a generic type, or have a params parameter</source>
        <target state="translated">具有 vararg 的方法不可為泛型、泛型類型或是具有 params 參數。</target>
        <note />
      </trans-unit>
      <trans-unit id="ERR_ParamsMustBeArray">
        <source>The params parameter must be a single dimensional array</source>
        <target state="translated">params 參數必須是單一維度陣列</target>
        <note />
      </trans-unit>
      <trans-unit id="ERR_IllegalArglist">
        <source>An __arglist expression may only appear inside of a call or new expression</source>
        <target state="translated">__arglist 運算式只可出現於呼叫或 new 運算式中</target>
        <note />
      </trans-unit>
      <trans-unit id="ERR_IllegalUnsafe">
        <source>Unsafe code may only appear if compiling with /unsafe</source>
        <target state="translated">只有在編譯時指定了 /unsafe，才會出現 unsafe 程式碼。</target>
        <note />
      </trans-unit>
      <trans-unit id="ERR_AmbigMember">
        <source>Ambiguity between '{0}' and '{1}'</source>
        <target state="translated">{0}' 與 '{1}' 之間模稜兩可</target>
        <note />
      </trans-unit>
      <trans-unit id="ERR_BadForeachDecl">
        <source>Type and identifier are both required in a foreach statement</source>
        <target state="translated">在 foreach 陳述式中同時需要類型與識別項</target>
        <note />
      </trans-unit>
      <trans-unit id="ERR_ParamsLast">
        <source>A params parameter must be the last parameter in a formal parameter list</source>
        <target state="translated">params 參數必須是型式參數清單中的最後一個參數</target>
        <note />
      </trans-unit>
      <trans-unit id="ERR_SizeofUnsafe">
        <source>'{0}' does not have a predefined size, therefore sizeof can only be used in an unsafe context (consider using System.Runtime.InteropServices.Marshal.SizeOf)</source>
        <target state="translated">'{0}' 沒有預先定義的大小，因此 sizeof 只能使用於 unsafe 內容 (請考慮使用 System.Runtime.InteropServices.Marshal.SizeOf)。</target>
        <note />
      </trans-unit>
      <trans-unit id="ERR_DottedTypeNameNotFoundInNS">
        <source>The type or namespace name '{0}' does not exist in the namespace '{1}' (are you missing an assembly reference?)</source>
        <target state="translated">命名空間 '{1}' 中沒有類型或命名空間名稱 '{0}' (是否遺漏了組件參考?)</target>
        <note />
      </trans-unit>
      <trans-unit id="ERR_FieldInitRefNonstatic">
        <source>A field initializer cannot reference the non-static field, method, or property '{0}'</source>
        <target state="translated">欄位初始設定式無法參考非靜態欄位、方法或屬性 '{0}'。</target>
        <note />
      </trans-unit>
      <trans-unit id="ERR_SealedNonOverride">
        <source>'{0}' cannot be sealed because it is not an override</source>
        <target state="translated">'因為 '{0}' 不是 override，所以無法密封。</target>
        <note />
      </trans-unit>
      <trans-unit id="ERR_CantOverrideSealed">
        <source>'{0}': cannot override inherited member '{1}' because it is sealed</source>
        <target state="translated">'{0}': 無法覆寫繼承的成員 '{1}'，因為其已密封。</target>
        <note />
      </trans-unit>
      <trans-unit id="ERR_VoidError">
        <source>The operation in question is undefined on void pointers</source>
        <target state="translated">在 Void 指標上未定義有問題的作業</target>
        <note />
      </trans-unit>
      <trans-unit id="ERR_ConditionalOnOverride">
        <source>The Conditional attribute is not valid on '{0}' because it is an override method</source>
        <target state="translated">Conditional 屬性在 '{0}' 上無效，因為其為覆寫方法。</target>
        <note />
      </trans-unit>
      <trans-unit id="ERR_PointerInAsOrIs">
        <source>Neither 'is' nor 'as' is valid on pointer types</source>
        <target state="translated">is' 或 'as' 在指標類型上都無效</target>
        <note />
      </trans-unit>
      <trans-unit id="ERR_CallingFinalizeDeprecated">
        <source>Destructors and object.Finalize cannot be called directly. Consider calling IDisposable.Dispose if available.</source>
        <target state="translated">無法直接呼叫解構函式與 object.Finalize。請考慮呼叫 IDisposable.Dispose (若有的話)。</target>
        <note />
      </trans-unit>
      <trans-unit id="ERR_SingleTypeNameNotFound">
        <source>The type or namespace name '{0}' could not be found (are you missing a using directive or an assembly reference?)</source>
        <target state="translated">找不到類型或命名空間名稱 '{0}' (是否遺漏了 using 指示詞或組件參考?)</target>
        <note />
      </trans-unit>
      <trans-unit id="ERR_NegativeStackAllocSize">
        <source>Cannot use a negative size with stackalloc</source>
        <target state="translated">stackalloc 無法使用負值大小</target>
        <note />
      </trans-unit>
      <trans-unit id="ERR_NegativeArraySize">
        <source>Cannot create an array with a negative size</source>
        <target state="translated">無法以負值大小建立陣列</target>
        <note />
      </trans-unit>
      <trans-unit id="ERR_OverrideFinalizeDeprecated">
        <source>Do not override object.Finalize. Instead, provide a destructor.</source>
        <target state="translated">請勿覆寫 object.Finalize，請改為提供解構函式。</target>
        <note />
      </trans-unit>
      <trans-unit id="ERR_CallingBaseFinalizeDeprecated">
        <source>Do not directly call your base class Finalize method. It is called automatically from your destructor.</source>
        <target state="translated">請勿直接呼叫您的基底類別 Finalize 方法。其會從您的解構函式自動呼叫。</target>
        <note />
      </trans-unit>
      <trans-unit id="WRN_NegativeArrayIndex">
        <source>Indexing an array with a negative index (array indices always start at zero)</source>
        <target state="translated">正在以負值索引檢索陣列 (陣列索引一律從 0 開始)</target>
        <note />
      </trans-unit>
      <trans-unit id="WRN_NegativeArrayIndex_Title">
        <source>Indexing an array with a negative index</source>
        <target state="translated">對具有負索引的陣列編製索引</target>
        <note />
      </trans-unit>
      <trans-unit id="WRN_BadRefCompareLeft">
        <source>Possible unintended reference comparison; to get a value comparison, cast the left hand side to type '{0}'</source>
        <target state="translated">可能誤用了參考比較; 若要進行數值比較，請將左側轉型為類型 '{0}'。</target>
        <note />
      </trans-unit>
      <trans-unit id="WRN_BadRefCompareLeft_Title">
        <source>Possible unintended reference comparison; left hand side needs cast</source>
        <target state="translated">可能誤用參考比較; 左端需要轉換</target>
        <note />
      </trans-unit>
      <trans-unit id="WRN_BadRefCompareRight">
        <source>Possible unintended reference comparison; to get a value comparison, cast the right hand side to type '{0}'</source>
        <target state="translated">可能誤用了參考比較; 若要進行數值比較，請將右側轉型為類型 '{0}'。</target>
        <note />
      </trans-unit>
      <trans-unit id="WRN_BadRefCompareRight_Title">
        <source>Possible unintended reference comparison; right hand side needs cast</source>
        <target state="translated">可能誤用參考比較; 右端需要轉換</target>
        <note />
      </trans-unit>
      <trans-unit id="ERR_BadCastInFixed">
        <source>The right hand side of a fixed statement assignment may not be a cast expression</source>
        <target state="translated">fixed 陳述式指派的右側，不可為 cast 運算式。</target>
        <note />
      </trans-unit>
      <trans-unit id="ERR_StackallocInCatchFinally">
        <source>stackalloc may not be used in a catch or finally block</source>
        <target state="translated">在 catch 或 finally 區塊中不可使用 stackalloc</target>
        <note />
      </trans-unit>
      <trans-unit id="ERR_VarargsLast">
        <source>An __arglist parameter must be the last parameter in a formal parameter list</source>
        <target state="translated">__arglist 參數必須是型式參數清單的最後一個參數</target>
        <note />
      </trans-unit>
      <trans-unit id="ERR_MissingPartial">
        <source>Missing partial modifier on declaration of type '{0}'; another partial declaration of this type exists</source>
        <target state="translated">類型 '{0}' 的宣告中遺漏 partial 修飾詞; 還存在此類型的其他部分宣告。</target>
        <note />
      </trans-unit>
      <trans-unit id="ERR_PartialTypeKindConflict">
        <source>Partial declarations of '{0}' must be all classes, all structs, or all interfaces</source>
        <target state="translated">{0}' 的部分宣告必須全部為類別、全部為結構，或全部為介面。</target>
        <note />
      </trans-unit>
      <trans-unit id="ERR_PartialModifierConflict">
        <source>Partial declarations of '{0}' have conflicting accessibility modifiers</source>
        <target state="translated">{0}' 的部分宣告出現相 衝突的存取範圍修飾詞</target>
        <note />
      </trans-unit>
      <trans-unit id="ERR_PartialMultipleBases">
        <source>Partial declarations of '{0}' must not specify different base classes</source>
        <target state="translated">{0}' 的部分宣告不得指定不同的基底類別</target>
        <note />
      </trans-unit>
      <trans-unit id="ERR_PartialWrongTypeParams">
        <source>Partial declarations of '{0}' must have the same type parameter names in the same order</source>
        <target state="translated">{0}' 的部分宣告必須要有相同順序的相同類型參數名稱</target>
        <note />
      </trans-unit>
      <trans-unit id="ERR_PartialWrongConstraints">
        <source>Partial declarations of '{0}' have inconsistent constraints for type parameter '{1}'</source>
        <target state="translated">{0}' 的部分宣告對類型參數 '{1}' 有不一致的條件約束</target>
        <note />
      </trans-unit>
      <trans-unit id="ERR_NoImplicitConvCast">
        <source>Cannot implicitly convert type '{0}' to '{1}'. An explicit conversion exists (are you missing a cast?)</source>
        <target state="translated">無法將類型 '{0}' 隱含轉換成 '{1}'。已存在明確轉換 (是否漏了轉型?)</target>
        <note />
      </trans-unit>
      <trans-unit id="ERR_PartialMisplaced">
        <source>The 'partial' modifier can only appear immediately before 'class', 'struct', 'interface', or 'void'</source>
        <target state="translated">partial' 修飾詞只可緊接在 'class'、'struct'、'interface' 或 'void' 之前。</target>
        <note />
      </trans-unit>
      <trans-unit id="ERR_ImportedCircularBase">
        <source>Imported type '{0}' is invalid. It contains a circular base class dependency.</source>
        <target state="translated">匯入的類型 '{0}' 無效。其包含循環基底類別相依性。</target>
        <note />
      </trans-unit>
      <trans-unit id="ERR_UseDefViolationOut">
        <source>Use of unassigned out parameter '{0}'</source>
        <target state="translated">使用未指派的 out 參數 '{0}'</target>
        <note />
      </trans-unit>
      <trans-unit id="ERR_ArraySizeInDeclaration">
        <source>Array size cannot be specified in a variable declaration (try initializing with a 'new' expression)</source>
        <target state="translated">變數宣告中不可指定陣列大小 (請嘗試使用 'new' 運算式進行初始設定)</target>
        <note />
      </trans-unit>
      <trans-unit id="ERR_InaccessibleGetter">
        <source>The property or indexer '{0}' cannot be used in this context because the get accessor is inaccessible</source>
        <target state="translated">無法在此內容中使用屬性或索引子 '{0}'，因為無法存取 get 存取子。</target>
        <note />
      </trans-unit>
      <trans-unit id="ERR_InaccessibleSetter">
        <source>The property or indexer '{0}' cannot be used in this context because the set accessor is inaccessible</source>
        <target state="translated">無法在此內容中使用屬性或索引子 '{0}'，因為無法存取 set 存取子。</target>
        <note />
      </trans-unit>
      <trans-unit id="ERR_InvalidPropertyAccessMod">
        <source>The accessibility modifier of the '{0}' accessor must be more restrictive than the property or indexer '{1}'</source>
        <target state="translated">{0}' 存取子的存取範圍修飾詞，必須比屬性或索引子 '{1}' 更嚴格。</target>
        <note />
      </trans-unit>
      <trans-unit id="ERR_DuplicatePropertyAccessMods">
        <source>Cannot specify accessibility modifiers for both accessors of the property or indexer '{0}'</source>
        <target state="translated">不可同時對屬性或索引子 '{0}' 的兩個存取子，指定存取範圍修飾詞。</target>
        <note />
      </trans-unit>
      <trans-unit id="ERR_PropertyAccessModInInterface">
        <source>'{0}': accessibility modifiers may not be used on accessors in an interface</source>
        <target state="translated">'{0}': 存取範圍修飾詞不可使用在介面的存取子上</target>
        <note />
      </trans-unit>
      <trans-unit id="ERR_AccessModMissingAccessor">
        <source>'{0}': accessibility modifiers on accessors may only be used if the property or indexer has both a get and a set accessor</source>
        <target state="translated">'{0}': 存取子上的存取範圍修飾詞，只有在屬性或索引子同時有 get 和 set 存取子時，才可使用。</target>
        <note />
      </trans-unit>
      <trans-unit id="ERR_UnimplementedInterfaceAccessor">
        <source>'{0}' does not implement interface member '{1}'. '{2}' is not public.</source>
        <target state="translated">'{0}' 未實作介面成員 '{1}'，因為 '{2}' 並非公用。</target>
        <note />
      </trans-unit>
      <trans-unit id="WRN_PatternIsAmbiguous">
        <source>'{0}' does not implement the '{1}' pattern. '{2}' is ambiguous with '{3}'.</source>
        <target state="translated">'{0}' 未實作 '{1}' 模式，因為 '{2}' 與 '{3}' 之間模稜兩可。</target>
        <note />
      </trans-unit>
      <trans-unit id="WRN_PatternIsAmbiguous_Title">
        <source>Type does not implement the collection pattern; members are ambiguous</source>
        <target state="translated">類型未實作集合模式; 成員模稜兩可</target>
        <note />
      </trans-unit>
      <trans-unit id="WRN_PatternStaticOrInaccessible">
        <source>'{0}' does not implement the '{1}' pattern. '{2}' is either static or not public.</source>
        <target state="translated">'{0}' 未實作 '{1}' 模式，因為 '{2}' 為靜態或並非公用。</target>
        <note />
      </trans-unit>
      <trans-unit id="WRN_PatternStaticOrInaccessible_Title">
        <source>Type does not implement the collection pattern; member is either static or not public</source>
        <target state="translated">類型未實作集合模式; 成員為靜態或非公用</target>
        <note />
      </trans-unit>
      <trans-unit id="WRN_PatternBadSignature">
        <source>'{0}' does not implement the '{1}' pattern. '{2}' has the wrong signature.</source>
        <target state="translated">'{0}' 未實作 '{1}' 模式。'{2}' 的簽章錯誤。</target>
        <note />
      </trans-unit>
      <trans-unit id="WRN_PatternBadSignature_Title">
        <source>Type does not implement the collection pattern; member has the wrong signature</source>
        <target state="translated">類型未實作集合模式; 成員的簽章錯誤</target>
        <note />
      </trans-unit>
      <trans-unit id="ERR_FriendRefNotEqualToThis">
        <source>Friend access was granted by '{0}', but the public key of the output assembly does not match that specified by the attribute in the granting assembly.</source>
        <target state="translated">{0}' 已授與 Friend 存取權限，但輸出組件的公開金鑰不符合授與之組件中屬性所指定的公開金鑰。</target>
        <note />
      </trans-unit>
      <trans-unit id="ERR_FriendRefSigningMismatch">
        <source>Friend access was granted by '{0}', but the strong name signing state of the output assembly does not match that of the granting assembly.</source>
        <target state="translated">{0}' 已授與 Friend 存取權限，但輸出組件的強式名稱簽署狀態不符合授與組件的強式名稱簽署狀態。</target>
        <note />
      </trans-unit>
      <trans-unit id="WRN_SequentialOnPartialClass">
        <source>There is no defined ordering between fields in multiple declarations of partial struct '{0}'. To specify an ordering, all instance fields must be in the same declaration.</source>
        <target state="translated">在部分結構 '{0}' 的多重宣告中，欄位之間沒有已定義的順序。若要指定順序，所有執行個體欄位都必須在同一個宣告中。</target>
        <note />
      </trans-unit>
      <trans-unit id="WRN_SequentialOnPartialClass_Title">
        <source>There is no defined ordering between fields in multiple declarations of partial struct</source>
        <target state="translated">在多個局部結構宣告中，欄位之間未定義順序</target>
        <note />
      </trans-unit>
      <trans-unit id="ERR_BadConstType">
        <source>The type '{0}' cannot be declared const</source>
        <target state="translated">類型 '{0}' 不可宣告為 const</target>
        <note />
      </trans-unit>
      <trans-unit id="ERR_NoNewTyvar">
        <source>Cannot create an instance of the variable type '{0}' because it does not have the new() constraint</source>
        <target state="translated">無法建立變數類型 '{0}' 的執行個體，因為其無 new() 條件約束</target>
        <note />
      </trans-unit>
      <trans-unit id="ERR_BadArity">
        <source>Using the generic {1} '{0}' requires {2} type arguments</source>
        <target state="translated">使用泛型 {1} '{0}' 時需要 {2} 個類型引數</target>
        <note />
      </trans-unit>
      <trans-unit id="ERR_BadTypeArgument">
        <source>The type '{0}' may not be used as a type argument</source>
        <target state="translated">類型 '{0}' 不可用做類型引數</target>
        <note />
      </trans-unit>
      <trans-unit id="ERR_TypeArgsNotAllowed">
        <source>The {1} '{0}' cannot be used with type arguments</source>
        <target state="translated">{1} '{0}' 不可搭配類型引數一起使用</target>
        <note />
      </trans-unit>
      <trans-unit id="ERR_HasNoTypeVars">
        <source>The non-generic {1} '{0}' cannot be used with type arguments</source>
        <target state="translated">非泛型 {1} '{0}' 不可搭配類型引數一起使用</target>
        <note />
      </trans-unit>
      <trans-unit id="ERR_NewConstraintNotSatisfied">
        <source>'{2}' must be a non-abstract type with a public parameterless constructor in order to use it as parameter '{1}' in the generic type or method '{0}'</source>
        <target state="translated">'{2}' 必須是具有公用無參數建構函式的非抽象類型，才可在泛型類型或方法 '{0}' 中用做為參數 '{1}'。</target>
        <note />
      </trans-unit>
      <trans-unit id="ERR_GenericConstraintNotSatisfiedRefType">
        <source>The type '{3}' cannot be used as type parameter '{2}' in the generic type or method '{0}'. There is no implicit reference conversion from '{3}' to '{1}'.</source>
        <target state="translated">類型 '{3}' 不可用做為泛型類型或方法 '{0}' 中的類型參數 '{2}'。沒有從 '{3}' 到 '{1}' 的隱含參考轉換。</target>
        <note />
      </trans-unit>
      <trans-unit id="ERR_GenericConstraintNotSatisfiedNullableEnum">
        <source>The type '{3}' cannot be used as type parameter '{2}' in the generic type or method '{0}'. The nullable type '{3}' does not satisfy the constraint of '{1}'.</source>
        <target state="translated">類型 '{3}' 不可用做為泛型類型或方法 '{0}' 中的類型參數 '{2}'。可為 Null 的類型 '{3}' 無法滿足 '{1}' 的條件約束。</target>
        <note />
      </trans-unit>
      <trans-unit id="ERR_GenericConstraintNotSatisfiedNullableInterface">
        <source>The type '{3}' cannot be used as type parameter '{2}' in the generic type or method '{0}'. The nullable type '{3}' does not satisfy the constraint of '{1}'. Nullable types can not satisfy any interface constraints.</source>
        <target state="translated">類型 '{3}' 不可用做為泛型類型或方法 '{0}' 中的類型參數 '{2}'。可為 Null 的類型 '{3}' 無法滿足 '{1}' 的條件約束。可為 Null 的類型無法滿足任何介面條件約束。</target>
        <note />
      </trans-unit>
      <trans-unit id="ERR_GenericConstraintNotSatisfiedTyVar">
        <source>The type '{3}' cannot be used as type parameter '{2}' in the generic type or method '{0}'. There is no boxing conversion or type parameter conversion from '{3}' to '{1}'.</source>
        <target state="translated">類型 '{3}' 不可用做為泛型類型或方法 '{0}' 中的類型參數 '{2}'。沒有從 '{3}' 到 '{1}' 的 Boxing 轉換或類型參數轉換。</target>
        <note />
      </trans-unit>
      <trans-unit id="ERR_GenericConstraintNotSatisfiedValType">
        <source>The type '{3}' cannot be used as type parameter '{2}' in the generic type or method '{0}'. There is no boxing conversion from '{3}' to '{1}'.</source>
        <target state="translated">類型 '{3}' 不可用做為泛型類型或方法 '{0}' 中的類型參數 '{2}'。沒有從 '{3}' 到 '{1}' 的 Boxing 轉換。</target>
        <note />
      </trans-unit>
      <trans-unit id="ERR_DuplicateGeneratedName">
        <source>The parameter name '{0}' conflicts with an automatically-generated parameter name</source>
        <target state="translated">參數名稱 '{0}' 與自動產生的參數名稱衝突</target>
        <note />
      </trans-unit>
      <trans-unit id="ERR_GlobalSingleTypeNameNotFound">
        <source>The type or namespace name '{0}' could not be found in the global namespace (are you missing an assembly reference?)</source>
        <target state="translated">全域命名空間中找不到類型或命名空間名稱 '{0}' (是否遺漏了組件參考?)</target>
        <note />
      </trans-unit>
      <trans-unit id="ERR_NewBoundMustBeLast">
        <source>The new() constraint must be the last constraint specified</source>
        <target state="translated">new() 條件約束必須是最後指定的條件約束</target>
        <note />
      </trans-unit>
      <trans-unit id="WRN_MainCantBeGeneric">
        <source>'{0}': an entry point cannot be generic or in a generic type</source>
        <target state="translated">'{0}': 進入點不可為泛型，也不可為泛型類型。</target>
        <note />
      </trans-unit>
      <trans-unit id="WRN_MainCantBeGeneric_Title">
        <source>An entry point cannot be generic or in a generic type</source>
        <target state="translated">進入點不可為泛型，也不可為泛型類型</target>
        <note />
      </trans-unit>
      <trans-unit id="ERR_TypeVarCantBeNull">
        <source>Cannot convert null to type parameter '{0}' because it could be a non-nullable value type. Consider using 'default({0})' instead.</source>
        <target state="translated">無法將 null 轉換成類型參數 '{0}'，因為其可能是不可為 null 的實值類型。請考慮改用 'default({0})'。</target>
        <note />
      </trans-unit>
      <trans-unit id="ERR_AttributeCantBeGeneric">
        <source>Cannot apply attribute class '{0}' because it is generic</source>
        <target state="translated">無法套用屬性類別 '{0}'，因為其為泛型。</target>
        <note />
      </trans-unit>
      <trans-unit id="ERR_DuplicateBound">
        <source>Duplicate constraint '{0}' for type parameter '{1}'</source>
        <target state="translated">類型參數 '{1}' 出現重複的條件約束 '{0}'</target>
        <note />
      </trans-unit>
      <trans-unit id="ERR_ClassBoundNotFirst">
        <source>The class type constraint '{0}' must come before any other constraints</source>
        <target state="translated">類別類型條件約束 '{0}' 必須在所有其他條件約束之前</target>
        <note />
      </trans-unit>
      <trans-unit id="ERR_BadRetType">
        <source>'{1} {0}' has the wrong return type</source>
        <target state="translated">'{1} {0}' 的傳回類型錯誤</target>
        <note />
      </trans-unit>
      <trans-unit id="ERR_DelegateRefMismatch">
        <source>Ref mismatch between '{0}' and delegate '{1}'</source>
        <target state="translated">{0}' 與委派 '{1}' 之間的參考不符</target>
        <note />
      </trans-unit>
      <trans-unit id="ERR_DuplicateConstraintClause">
        <source>A constraint clause has already been specified for type parameter '{0}'. All of the constraints for a type parameter must be specified in a single where clause.</source>
        <target state="translated">已為類型參數 '{0}' 指定了條件約束子句。類型參數的所有條件約束，都必須在單一 where 子句中指定。</target>
        <note />
      </trans-unit>
      <trans-unit id="ERR_CantInferMethTypeArgs">
        <source>The type arguments for method '{0}' cannot be inferred from the usage. Try specifying the type arguments explicitly.</source>
        <target state="translated">方法 '{0}' 的類型引數不可從使用方式推斷。請嘗試明確地指定類型引數。</target>
        <note />
      </trans-unit>
      <trans-unit id="ERR_LocalSameNameAsTypeParam">
        <source>'{0}': a parameter, local variable, or local function cannot have the same name as a method type parameter</source>
        <target state="translated">'{0}': 參數、區域變數或區域函式的名稱不得與方法類型參數相同</target>
        <note />
      </trans-unit>
      <trans-unit id="ERR_AsWithTypeVar">
        <source>The type parameter '{0}' cannot be used with the 'as' operator because it does not have a class type constraint nor a 'class' constraint</source>
        <target state="translated">類型參數 '{0}' 不可與 'as' 運算子一起使用，因為它沒有類別類型條件約束或 'class' 條件約束。</target>
        <note />
      </trans-unit>
      <trans-unit id="WRN_UnreferencedFieldAssg">
        <source>The field '{0}' is assigned but its value is never used</source>
        <target state="translated">已指派欄位 '{0}'，但從未使用過其值。</target>
        <note />
      </trans-unit>
      <trans-unit id="WRN_UnreferencedFieldAssg_Title">
        <source>Field is assigned but its value is never used</source>
        <target state="translated">已指派欄位，但從未使用過其值</target>
        <note />
      </trans-unit>
      <trans-unit id="ERR_BadIndexerNameAttr">
        <source>The '{0}' attribute is valid only on an indexer that is not an explicit interface member declaration</source>
        <target state="translated">{0}' 屬性只有在非明確介面成員宣告的索引子上才有效</target>
        <note />
      </trans-unit>
      <trans-unit id="ERR_AttrArgWithTypeVars">
        <source>'{0}': an attribute argument cannot use type parameters</source>
        <target state="translated">'{0}': 屬性引數不可使用類型參數</target>
        <note />
      </trans-unit>
      <trans-unit id="ERR_NewTyvarWithArgs">
        <source>'{0}': cannot provide arguments when creating an instance of a variable type</source>
        <target state="translated">'{0}': 不能在建立變數類型的執行個體時，提供引數。</target>
        <note />
      </trans-unit>
      <trans-unit id="ERR_AbstractSealedStatic">
        <source>'{0}': an abstract class cannot be sealed or static</source>
        <target state="translated">'{0}': 為抽象類別，不可為密封或靜態。</target>
        <note />
      </trans-unit>
      <trans-unit id="WRN_AmbiguousXMLReference">
        <source>Ambiguous reference in cref attribute: '{0}'. Assuming '{1}', but could have also matched other overloads including '{2}'.</source>
        <target state="translated">cref 屬性中有模稜兩可的參考: '{0}'。已假設為 '{1}'，但也可能符合其他多載，包括 '{2}'。</target>
        <note />
      </trans-unit>
      <trans-unit id="WRN_AmbiguousXMLReference_Title">
        <source>Ambiguous reference in cref attribute</source>
        <target state="translated">cref 屬性中的參考模稜兩可</target>
        <note />
      </trans-unit>
      <trans-unit id="WRN_VolatileByRef">
        <source>'{0}': a reference to a volatile field will not be treated as volatile</source>
        <target state="translated">'{0}': volatile 欄位的參考不會視為 volatile</target>
        <note />
      </trans-unit>
      <trans-unit id="WRN_VolatileByRef_Title">
        <source>A reference to a volatile field will not be treated as volatile</source>
        <target state="translated">volatile 欄位的參考不會視為 volatile</target>
        <note />
      </trans-unit>
      <trans-unit id="WRN_VolatileByRef_Description">
        <source>A volatile field should not normally be used as a ref or out value, since it will not be treated as volatile. There are exceptions to this, such as when calling an interlocked API.</source>
        <target state="translated">通常不應該將 volatile 欄位用作為 ref 或 out 值，因為不會將它視為 volatile。但有例外狀況，例如呼叫連鎖 API 時。</target>
        <note />
      </trans-unit>
      <trans-unit id="ERR_ComImportWithImpl">
        <source>Since '{1}' has the ComImport attribute, '{0}' must be extern or abstract</source>
        <target state="translated">因為 '{1}' 具有 ComImport 屬性，所以 '{0}' 必須為 extern 或 abstract。</target>
        <note />
      </trans-unit>
      <trans-unit id="ERR_ComImportWithBase">
        <source>'{0}': a class with the ComImport attribute cannot specify a base class</source>
        <target state="translated">'{0}': 具有 ComImport 屬性的類別不可指定基底類別</target>
        <note />
      </trans-unit>
      <trans-unit id="ERR_ImplBadConstraints">
        <source>The constraints for type parameter '{0}' of method '{1}' must match the constraints for type parameter '{2}' of interface method '{3}'. Consider using an explicit interface implementation instead.</source>
        <target state="translated">方法 '{1}' 之類型參數 '{0}' 的條件約束，必須符合介面方法 '{3}' 之類型參數 '{2}' 的條件約束。請考慮改用明確的介面實作。</target>
        <note />
      </trans-unit>
      <trans-unit id="ERR_ImplBadTupleNames">
        <source>The tuple element names in the signature of method '{0}' must match the tuple element names of interface method '{1}' (including on the return type).</source>
        <target state="translated">方法 '{0}' 的特徵標記中元組元素必須與介面方法 '{1}' 的元組元素名稱相符 (包括在傳回類型)。</target>
        <note />
      </trans-unit>
      <trans-unit id="ERR_DottedTypeNameNotFoundInAgg">
        <source>The type name '{0}' does not exist in the type '{1}'</source>
        <target state="translated">類型名稱 '{0}' 不存在於類型 '{1}' 中</target>
        <note />
      </trans-unit>
      <trans-unit id="ERR_MethGrpToNonDel">
        <source>Cannot convert method group '{0}' to non-delegate type '{1}'. Did you intend to invoke the method?</source>
        <target state="translated">無法將方法群組 '{0}' 轉換成非委派類型 '{1}'。原本希望叫用該方法嗎?</target>
        <note />
      </trans-unit>
      <trans-unit id="ERR_BadExternAlias">
        <source>The extern alias '{0}' was not specified in a /reference option</source>
        <target state="translated">/reference 選項中未指定外部別名 '{0}'</target>
        <note />
      </trans-unit>
      <trans-unit id="ERR_ColColWithTypeAlias">
        <source>Cannot use alias '{0}' with '::' since the alias references a type. Use '.' instead.</source>
        <target state="translated">別名 '{0}' 不能搭配 '::' 一起使用，因為別名會參考類型。請改用 '.'。</target>
        <note />
      </trans-unit>
      <trans-unit id="ERR_AliasNotFound">
        <source>Alias '{0}' not found</source>
        <target state="translated">找不到別名 '{0}'</target>
        <note />
      </trans-unit>
      <trans-unit id="ERR_SameFullNameAggAgg">
        <source>The type '{1}' exists in both '{0}' and '{2}'</source>
        <target state="translated">類型 '{1}' 同時存在於 '{0}' 和 '{2}' 中</target>
        <note />
      </trans-unit>
      <trans-unit id="ERR_SameFullNameNsAgg">
        <source>The namespace '{1}' in '{0}' conflicts with the type '{3}' in '{2}'</source>
        <target state="translated">{0}' 中的命名空間 '{1}' 與 '{2}' 中的類型 '{3}' 相衝突</target>
        <note />
      </trans-unit>
      <trans-unit id="WRN_SameFullNameThisNsAgg">
        <source>The namespace '{1}' in '{0}' conflicts with the imported type '{3}' in '{2}'. Using the namespace defined in '{0}'.</source>
        <target state="translated">{0}' 中的命名空間 '{1}' 與 '{2}' 中匯入的類型 '{3}' 相衝突。請使用 '{0}' 中定義的命名空間。</target>
        <note />
      </trans-unit>
      <trans-unit id="WRN_SameFullNameThisNsAgg_Title">
        <source>Namespace conflicts with imported type</source>
        <target state="translated">命名空間與所匯入的類型衝突</target>
        <note />
      </trans-unit>
      <trans-unit id="WRN_SameFullNameThisAggAgg">
        <source>The type '{1}' in '{0}' conflicts with the imported type '{3}' in '{2}'. Using the type defined in '{0}'.</source>
        <target state="translated">{0}' 中的類型 '{1}' 與 '{2}' 中匯入的類型 '{3}' 相衝突。請使用 '{0}' 中定義的類型。</target>
        <note />
      </trans-unit>
      <trans-unit id="WRN_SameFullNameThisAggAgg_Title">
        <source>Type conflicts with imported type</source>
        <target state="translated">類型與所匯入的類型衝突</target>
        <note />
      </trans-unit>
      <trans-unit id="WRN_SameFullNameThisAggNs">
        <source>The type '{1}' in '{0}' conflicts with the imported namespace '{3}' in '{2}'. Using the type defined in '{0}'.</source>
        <target state="translated">{0}' 中的類型 '{1}' 與 '{2}' 中匯入的命名空間 '{3}' 相衝突。請使用 '{0}' 中定義的類型。</target>
        <note />
      </trans-unit>
      <trans-unit id="WRN_SameFullNameThisAggNs_Title">
        <source>Type conflicts with imported namespace</source>
        <target state="translated">類型與所匯入的命名空間衝突</target>
        <note />
      </trans-unit>
      <trans-unit id="ERR_SameFullNameThisAggThisNs">
        <source>The type '{1}' in '{0}' conflicts with the namespace '{3}' in '{2}'</source>
        <target state="translated">{0}' 中的類型 '{1}' 與 '{2}' 中的命名空間 '{3}' 相衝突</target>
        <note />
      </trans-unit>
      <trans-unit id="ERR_ExternAfterElements">
        <source>An extern alias declaration must precede all other elements defined in the namespace</source>
        <target state="translated">外部別名宣告必須位於命名空間中所有其他定義的元素之前</target>
        <note />
      </trans-unit>
      <trans-unit id="WRN_GlobalAliasDefn">
        <source>Defining an alias named 'global' is ill-advised since 'global::' always references the global namespace and not an alias</source>
        <target state="translated">最好不要定義名為 'global' 的別名，因為 'global::' 一定會去參考全域命名空間，而不會去參考別名。</target>
        <note />
      </trans-unit>
      <trans-unit id="WRN_GlobalAliasDefn_Title">
        <source>Defining an alias named 'global' is ill-advised</source>
        <target state="translated">最好不要定義名為 'global' 的別名</target>
        <note />
      </trans-unit>
      <trans-unit id="ERR_SealedStaticClass">
        <source>'{0}': a class cannot be both static and sealed</source>
        <target state="translated">'{0}': 類別不可同時為 static 和 sealed</target>
        <note />
      </trans-unit>
      <trans-unit id="ERR_PrivateAbstractAccessor">
        <source>'{0}': abstract properties cannot have private accessors</source>
        <target state="translated">'{0}': 抽象屬性不可有私用存取子</target>
        <note />
      </trans-unit>
      <trans-unit id="ERR_ValueExpected">
        <source>Syntax error; value expected</source>
        <target state="translated">語法錯誤; 應為值</target>
        <note />
      </trans-unit>
      <trans-unit id="ERR_UnboxNotLValue">
        <source>Cannot modify the result of an unboxing conversion</source>
        <target state="translated">無法修改 Unboxing 轉換的結果</target>
        <note />
      </trans-unit>
      <trans-unit id="ERR_AnonMethGrpInForEach">
        <source>Foreach cannot operate on a '{0}'. Did you intend to invoke the '{0}'?</source>
        <target state="translated">Foreach 無法在 '{0}' 上運作。原本是要叫用 '{0}' 嗎?</target>
        <note />
      </trans-unit>
      <trans-unit id="ERR_BadIncDecRetType">
        <source>The return type for ++ or -- operator must match the parameter type or be derived from the parameter type</source>
        <target state="translated">++ 或 -- 運算子的傳回類型，必須符合此參數類型或衍生自此參數類型。</target>
        <note />
      </trans-unit>
      <trans-unit id="ERR_RefValBoundMustBeFirst">
        <source>The 'class' or 'struct' constraint must come before any other constraints</source>
        <target state="translated">class' 或 'struct' 條件約束必須在所有其他條件約束之前</target>
        <note />
      </trans-unit>
      <trans-unit id="ERR_RefValBoundWithClass">
        <source>'{0}': cannot specify both a constraint class and the 'class' or 'struct' constraint</source>
        <target state="translated">'{0}': 不可在指定條件約束類型的同時，又指定 'class' 或 'struct' 條件約束。</target>
        <note />
      </trans-unit>
      <trans-unit id="ERR_NewBoundWithVal">
        <source>The 'new()' constraint cannot be used with the 'struct' constraint</source>
        <target state="translated">new()' 條件約束不能和 'struct' 條件約束一起使用</target>
        <note />
      </trans-unit>
      <trans-unit id="ERR_RefConstraintNotSatisfied">
        <source>The type '{2}' must be a reference type in order to use it as parameter '{1}' in the generic type or method '{0}'</source>
        <target state="translated">類型 '{2}' 必須是參考類型，才可在泛型類型或方法 '{0}' 中用做為參數 '{1}'</target>
        <note />
      </trans-unit>
      <trans-unit id="ERR_ValConstraintNotSatisfied">
        <source>The type '{2}' must be a non-nullable value type in order to use it as parameter '{1}' in the generic type or method '{0}'</source>
        <target state="translated">類型 '{2}' 必須是不可為 null 的實值類型，才可在泛型類型或方法 '{0}' 中用做為參數 '{1}'</target>
        <note />
      </trans-unit>
      <trans-unit id="ERR_CircularConstraint">
        <source>Circular constraint dependency involving '{0}' and '{1}'</source>
        <target state="translated">循環條件約束相依性包括 '{0}' 和 '{1}'</target>
        <note />
      </trans-unit>
      <trans-unit id="ERR_BaseConstraintConflict">
        <source>Type parameter '{0}' inherits conflicting constraints '{1}' and '{2}'</source>
        <target state="translated">類型參數 '{0}' 繼承了衝突的條件約束 '{1}' 和 '{2}'</target>
        <note />
      </trans-unit>
      <trans-unit id="ERR_ConWithValCon">
        <source>Type parameter '{1}' has the 'struct' constraint so '{1}' cannot be used as a constraint for '{0}'</source>
        <target state="translated">類型參數 '{1}' 有 'struct' 條件約束，因此 '{1}' 不可做為 '{0}' 的條件約束。</target>
        <note />
      </trans-unit>
      <trans-unit id="ERR_AmbigUDConv">
        <source>Ambiguous user defined conversions '{0}' and '{1}' when converting from '{2}' to '{3}'</source>
        <target state="translated">從 '{2}' 轉換成 '{3}' 時，使用者定義的轉換 '{0}' 與 '{1}' 模稜兩可。</target>
        <note />
      </trans-unit>
      <trans-unit id="WRN_AlwaysNull">
        <source>The result of the expression is always 'null' of type '{0}'</source>
        <target state="translated">運算式的結果一律會是類型 '{0}' 的 'null'</target>
        <note />
      </trans-unit>
      <trans-unit id="WRN_AlwaysNull_Title">
        <source>The result of the expression is always 'null'</source>
        <target state="translated">運算式的結果一律是 'null'</target>
        <note />
      </trans-unit>
      <trans-unit id="ERR_RefReturnThis">
        <source>Cannot return 'this' by reference.</source>
        <target state="translated">無法以傳址方式傳回「這個」。</target>
        <note />
      </trans-unit>
      <trans-unit id="ERR_AttributeCtorInParameter">
        <source>Cannot use attribute constructor '{0}' because it is has 'in' parameters.</source>
        <target state="translated">因為屬性建構函式 '{0}' 有 'in' 參數，所以無法使用。</target>
        <note />
      </trans-unit>
      <trans-unit id="ERR_OverrideWithConstraints">
        <source>Constraints for override and explicit interface implementation methods are inherited from the base method, so they cannot be specified directly</source>
        <target state="translated">覆寫及明確介面實作方法的條件約束，繼承自基底方法，所以無法直接指定。</target>
        <note />
      </trans-unit>
      <trans-unit id="ERR_AmbigOverride">
        <source>The inherited members '{0}' and '{1}' have the same signature in type '{2}', so they cannot be overridden</source>
        <target state="translated">繼承的成員 '{0}' 和 '{1}'，在類型 '{2}' 中有相同的簽章，所以無法覆寫。</target>
        <note />
      </trans-unit>
      <trans-unit id="ERR_DecConstError">
        <source>Evaluation of the decimal constant expression failed</source>
        <target state="translated">運算十進位常數運算式失敗</target>
        <note />
      </trans-unit>
      <trans-unit id="WRN_CmpAlwaysFalse">
        <source>Comparing with null of type '{0}' always produces 'false'</source>
        <target state="translated">與類型 '{0}' 的 null 進行比較，一律會產生 'false'。</target>
        <note />
      </trans-unit>
      <trans-unit id="WRN_CmpAlwaysFalse_Title">
        <source>Comparing with null of struct type always produces 'false'</source>
        <target state="translated">與 struct 類型的 null 進行比較，一律會產生 'false'</target>
        <note />
      </trans-unit>
      <trans-unit id="WRN_FinalizeMethod">
        <source>Introducing a 'Finalize' method can interfere with destructor invocation. Did you intend to declare a destructor?</source>
        <target state="translated">引進可能會妨礙解構函式引動過程的 'Finalize' 方法。是否想要宣告解構函式?</target>
        <note />
      </trans-unit>
      <trans-unit id="WRN_FinalizeMethod_Title">
        <source>Introducing a 'Finalize' method can interfere with destructor invocation</source>
        <target state="translated">採用 'Finalize' 方法可能會妨礙解構函式的引動過程</target>
        <note />
      </trans-unit>
      <trans-unit id="WRN_FinalizeMethod_Description">
        <source>This warning occurs when you create a class with a method whose signature is public virtual void Finalize.

If such a class is used as a base class and if the deriving class defines a destructor, the destructor will override the base class Finalize method, not Finalize.</source>
        <target state="translated">如果用以建立類別的方法，其簽章是公用虛擬 void Finalize，則會發生此警告。

如果這類類別用做基底類別，而且衍生類別定義解構函式，則解構函式會覆寫基底類別 Finalize 方法，而非 Finalize。</target>
        <note />
      </trans-unit>
      <trans-unit id="ERR_ExplicitImplParams">
        <source>'{0}' should not have a params parameter since '{1}' does not</source>
        <target state="translated">'{0}' 不應有 params 參數，因為 '{1}' 沒有此參數。</target>
        <note />
      </trans-unit>
      <trans-unit id="WRN_GotoCaseShouldConvert">
        <source>The 'goto case' value is not implicitly convertible to type '{0}'</source>
        <target state="translated">goto case' 值未隱含轉換成類型 '{0}'</target>
        <note />
      </trans-unit>
      <trans-unit id="WRN_GotoCaseShouldConvert_Title">
        <source>The 'goto case' value is not implicitly convertible to the switch type</source>
        <target state="translated">goto case' 值未隱含轉換成參數類型</target>
        <note />
      </trans-unit>
      <trans-unit id="ERR_MethodImplementingAccessor">
        <source>Method '{0}' cannot implement interface accessor '{1}' for type '{2}'. Use an explicit interface implementation.</source>
        <target state="translated">方法 '{0}' 無法實作類型 '{2}' 的介面存取子 '{1}'。請使用明確介面實作。</target>
        <note />
      </trans-unit>
      <trans-unit id="WRN_NubExprIsConstBool">
        <source>The result of the expression is always '{0}' since a value of type '{1}' is never equal to 'null' of type '{2}'</source>
        <target state="translated">運算式的結果一律會是 '{0}'，因為類型 '{1}' 的值絕對不會等於類型 '{2}' 的 'null'。</target>
        <note />
      </trans-unit>
      <trans-unit id="WRN_NubExprIsConstBool_Title">
        <source>The result of the expression is always the same since a value of this type is never equal to 'null'</source>
        <target state="translated">運算式的結果一律會相同，因為此類型的值絕對不會等於 'null'</target>
        <note />
      </trans-unit>
      <trans-unit id="WRN_NubExprIsConstBool2">
        <source>The result of the expression is always '{0}' since a value of type '{1}' is never equal to 'null' of type '{2}'</source>
        <target state="translated">運算式的結果一律會是 '{0}'，因為類型 '{1}' 的值絕對不會等於類型 '{2}' 的 'null'。</target>
        <note />
      </trans-unit>
      <trans-unit id="WRN_NubExprIsConstBool2_Title">
        <source>The result of the expression is always the same since a value of this type is never equal to 'null'</source>
        <target state="translated">運算式的結果一律會相同，因為此類型的值絕對不會等於 'null'</target>
        <note />
      </trans-unit>
      <trans-unit id="WRN_ExplicitImplCollision">
        <source>Explicit interface implementation '{0}' matches more than one interface member. Which interface member is actually chosen is implementation-dependent. Consider using a non-explicit implementation instead.</source>
        <target state="translated">明確介面實作 '{0}' 符合多個介面成員。實際選擇的介面成員，與實作相關。請考慮改用非明確實作。</target>
        <note />
      </trans-unit>
      <trans-unit id="WRN_ExplicitImplCollision_Title">
        <source>Explicit interface implementation matches more than one interface member</source>
        <target state="translated">明確介面實作符合多個介面成員</target>
        <note />
      </trans-unit>
      <trans-unit id="ERR_AbstractHasBody">
        <source>'{0}' cannot declare a body because it is marked abstract</source>
        <target state="translated">'因為 '{0}' 已標記為抽象，所以它無法宣告主體。</target>
        <note />
      </trans-unit>
      <trans-unit id="ERR_ConcreteMissingBody">
        <source>'{0}' must declare a body because it is not marked abstract, extern, or partial</source>
        <target state="translated">'{0}' 並未標記成 abstract、extern 或 partial，所以必須宣告主體。</target>
        <note />
      </trans-unit>
      <trans-unit id="ERR_AbstractAndSealed">
        <source>'{0}' cannot be both abstract and sealed</source>
        <target state="translated">'{0}' 不可同時為抽象與密封</target>
        <note />
      </trans-unit>
      <trans-unit id="ERR_AbstractNotVirtual">
        <source>The abstract {0} '{1}' cannot be marked virtual</source>
        <target state="translated">抽象 {0} '{1}' 不可標記為虛擬</target>
        <note />
      </trans-unit>
      <trans-unit id="ERR_StaticConstant">
        <source>The constant '{0}' cannot be marked static</source>
        <target state="translated">常數 '{0}' 不可標記為 static</target>
        <note />
      </trans-unit>
      <trans-unit id="ERR_CantOverrideNonFunction">
        <source>'{0}': cannot override because '{1}' is not a function</source>
        <target state="translated">'{0}': 因為 '{1}' 不是函式，所以無法覆寫。</target>
        <note />
      </trans-unit>
      <trans-unit id="ERR_CantOverrideNonVirtual">
        <source>'{0}': cannot override inherited member '{1}' because it is not marked virtual, abstract, or override</source>
        <target state="translated">'{0}': 無法覆寫繼承的成員 '{1}'，因為其未標記為 virtual、abstract 或 override。</target>
        <note />
      </trans-unit>
      <trans-unit id="ERR_CantChangeAccessOnOverride">
        <source>'{0}': cannot change access modifiers when overriding '{1}' inherited member '{2}'</source>
        <target state="translated">'{0}': 覆寫 '{1}' 繼承的成員 '{2}' 時，無法變更存取修飾詞。</target>
        <note />
      </trans-unit>
      <trans-unit id="ERR_CantChangeTupleNamesOnOverride">
        <source>'{0}': cannot change tuple element names when overriding inherited member '{1}'</source>
        <target state="translated">'{0}': 在覆寫繼承的成員 '{1}' 時無法變更元組元素名稱</target>
        <note />
      </trans-unit>
      <trans-unit id="ERR_CantChangeReturnTypeOnOverride">
        <source>'{0}': return type must be '{2}' to match overridden member '{1}'</source>
        <target state="translated">'{0}': 傳回類型必須是 '{2}' 才符合覆寫的成員 '{1}'</target>
        <note />
      </trans-unit>
      <trans-unit id="ERR_CantDeriveFromSealedType">
        <source>'{0}': cannot derive from sealed type '{1}'</source>
        <target state="translated">'{0}': 無法衍生自密封類型 '{1}'</target>
        <note />
      </trans-unit>
      <trans-unit id="ERR_AbstractInConcreteClass">
        <source>'{0}' is abstract but it is contained in non-abstract class '{1}'</source>
        <target state="translated">'{0}' 為抽象，因為其包含在非抽象類別 '{1}' 中。</target>
        <note />
      </trans-unit>
      <trans-unit id="ERR_StaticConstructorWithExplicitConstructorCall">
        <source>'{0}': static constructor cannot have an explicit 'this' or 'base' constructor call</source>
        <target state="translated">'{0}': 靜態建構函式不可有明確的 'this' 或 'base' 建構函式呼叫</target>
        <note />
      </trans-unit>
      <trans-unit id="ERR_StaticConstructorWithAccessModifiers">
        <source>'{0}': access modifiers are not allowed on static constructors</source>
        <target state="translated">'{0}': 靜態建構函式中不可使用存取修飾詞</target>
        <note />
      </trans-unit>
      <trans-unit id="ERR_RecursiveConstructorCall">
        <source>Constructor '{0}' cannot call itself</source>
        <target state="translated">建構函式 '{0}' 不可呼叫其本身</target>
        <note />
      </trans-unit>
      <trans-unit id="ERR_IndirectRecursiveConstructorCall">
        <source>Constructor '{0}' cannot call itself through another constructor</source>
        <target state="translated">建構函式 '{0}' 不可透過其他建構函式呼叫自己</target>
        <note />
      </trans-unit>
      <trans-unit id="ERR_ObjectCallingBaseConstructor">
        <source>'{0}' has no base class and cannot call a base constructor</source>
        <target state="translated">'{0}' 沒有基底類別且無法呼叫基底建構函式</target>
        <note />
      </trans-unit>
      <trans-unit id="ERR_PredefinedTypeNotFound">
        <source>Predefined type '{0}' is not defined or imported</source>
        <target state="translated">未定義或匯入預先定義的類型 '{0}'</target>
        <note />
      </trans-unit>
      <trans-unit id="ERR_PredefinedValueTupleTypeNotFound">
        <source>Predefined type '{0}' is not defined or imported</source>
        <target state="translated">未定義或匯入預先定義的類型 '{0}'</target>
        <note />
      </trans-unit>
      <trans-unit id="ERR_PredefinedValueTupleTypeAmbiguous3">
        <source>Predefined type '{0}' is declared in multiple referenced assemblies: '{1}' and '{2}'</source>
        <target state="translated">在多個參考組件中宣告了預先定義的類型 '{0}': '{1}' 與 '{2}'</target>
        <note />
      </trans-unit>
      <trans-unit id="ERR_StructWithBaseConstructorCall">
        <source>'{0}': structs cannot call base class constructors</source>
        <target state="translated">'{0}': 結構無法呼叫基底類別建構函式</target>
        <note />
      </trans-unit>
      <trans-unit id="ERR_StructLayoutCycle">
        <source>Struct member '{0}' of type '{1}' causes a cycle in the struct layout</source>
        <target state="translated">類型為 '{1}' 的結構成員 '{0}'，在結構配置中造成循環。</target>
        <note />
      </trans-unit>
      <trans-unit id="ERR_InterfacesCannotContainTypes">
        <source>'{0}': interfaces cannot declare types</source>
        <target state="translated">'{0}': 介面不可宣告類型</target>
        <note />
      </trans-unit>
      <trans-unit id="ERR_InterfacesCantContainFields">
        <source>Interfaces cannot contain fields</source>
        <target state="translated">介面不能包含欄位</target>
        <note />
      </trans-unit>
      <trans-unit id="ERR_InterfacesCantContainConstructors">
        <source>Interfaces cannot contain constructors</source>
        <target state="translated">介面不能包含建構函式</target>
        <note />
      </trans-unit>
      <trans-unit id="ERR_NonInterfaceInInterfaceList">
        <source>Type '{0}' in interface list is not an interface</source>
        <target state="translated">介面清單中的類型 '{0}' 不是介面</target>
        <note />
      </trans-unit>
      <trans-unit id="ERR_DuplicateInterfaceInBaseList">
        <source>'{0}' is already listed in interface list</source>
        <target state="translated">'{0}' 已列於介面清單中</target>
        <note />
      </trans-unit>
      <trans-unit id="ERR_DuplicateInterfaceWithTupleNamesInBaseList">
        <source>'{0}' is already listed in the interface list on type '{2}' with different tuple element names, as '{1}'.</source>
        <target state="translated">'{0}' 已列於元組元素名稱不同的類型 '{2}' 介面清單中，名稱為 '{1}'。</target>
        <note />
      </trans-unit>
      <trans-unit id="ERR_CycleInInterfaceInheritance">
        <source>Inherited interface '{1}' causes a cycle in the interface hierarchy of '{0}'</source>
        <target state="translated">繼承的介面 '{1}' 造成 '{0}' 介面階層架構中出現循環</target>
        <note />
      </trans-unit>
      <trans-unit id="ERR_InterfaceMemberHasBody">
        <source>'{0}': interface members cannot have a definition</source>
        <target state="translated">'{0}': 介面成員不可有定義</target>
        <note />
      </trans-unit>
      <trans-unit id="ERR_HidingAbstractMethod">
        <source>'{0}' hides inherited abstract member '{1}'</source>
        <target state="translated">'{0}' 會隱藏繼承的抽象成員 '{1}'</target>
        <note />
      </trans-unit>
      <trans-unit id="ERR_UnimplementedAbstractMethod">
        <source>'{0}' does not implement inherited abstract member '{1}'</source>
        <target state="translated">'{0}' 未實作繼承的抽象成員 '{1}'</target>
        <note />
      </trans-unit>
      <trans-unit id="ERR_UnimplementedInterfaceMember">
        <source>'{0}' does not implement interface member '{1}'</source>
        <target state="translated">'{0}' 未實作介面成員 '{1}'</target>
        <note />
      </trans-unit>
      <trans-unit id="ERR_ObjectCantHaveBases">
        <source>The class System.Object cannot have a base class or implement an interface</source>
        <target state="translated">類別 System.Object 不能有基底類別或實作介面</target>
        <note />
      </trans-unit>
      <trans-unit id="ERR_ExplicitInterfaceImplementationNotInterface">
        <source>'{0}' in explicit interface declaration is not an interface</source>
        <target state="translated">'在明確介面宣告中的 '{0}' 不是介面</target>
        <note />
      </trans-unit>
      <trans-unit id="ERR_InterfaceMemberNotFound">
        <source>'{0}' in explicit interface declaration is not a member of interface</source>
        <target state="translated">'在明確介面宣告中的 '{0}' 不是介面的成員</target>
        <note />
      </trans-unit>
      <trans-unit id="ERR_ClassDoesntImplementInterface">
        <source>'{0}': containing type does not implement interface '{1}'</source>
        <target state="translated">'{0}': 包含類型未實作介面 '{1}'</target>
        <note />
      </trans-unit>
      <trans-unit id="ERR_ExplicitInterfaceImplementationInNonClassOrStruct">
        <source>'{0}': explicit interface declaration can only be declared in a class or struct</source>
        <target state="translated">'{0}': 明確的介面宣告只能在類別或結構中宣告</target>
        <note />
      </trans-unit>
      <trans-unit id="ERR_MemberNameSameAsType">
        <source>'{0}': member names cannot be the same as their enclosing type</source>
        <target state="translated">'{0}': 成員名稱不可與其封入類型名稱相同</target>
        <note />
      </trans-unit>
      <trans-unit id="ERR_EnumeratorOverflow">
        <source>'{0}': the enumerator value is too large to fit in its type</source>
        <target state="translated">'{0}': 就其類型而言，此列舉值過大。</target>
        <note />
      </trans-unit>
      <trans-unit id="ERR_CantOverrideNonProperty">
        <source>'{0}': cannot override because '{1}' is not a property</source>
        <target state="translated">'{0}': 因為 '{1}' 不是屬性，所以無法覆寫。</target>
        <note />
      </trans-unit>
      <trans-unit id="ERR_NoGetToOverride">
        <source>'{0}': cannot override because '{1}' does not have an overridable get accessor</source>
        <target state="translated">'{0}': 因為 '{1}' 沒有可覆寫的 get 存取子，所以無法覆寫。</target>
        <note />
      </trans-unit>
      <trans-unit id="ERR_NoSetToOverride">
        <source>'{0}': cannot override because '{1}' does not have an overridable set accessor</source>
        <target state="translated">'{0}': 因為 '{1}' 沒有可覆寫的 set 存取子，所以無法覆寫。</target>
        <note />
      </trans-unit>
      <trans-unit id="ERR_PropertyCantHaveVoidType">
        <source>'{0}': property or indexer cannot have void type</source>
        <target state="translated">'{0}': 屬性或索引子不可有 void 類型</target>
        <note />
      </trans-unit>
      <trans-unit id="ERR_PropertyWithNoAccessors">
        <source>'{0}': property or indexer must have at least one accessor</source>
        <target state="translated">'{0}': 屬性或索引子至少必須要有一個存取子</target>
        <note />
      </trans-unit>
      <trans-unit id="ERR_NewVirtualInSealed">
        <source>'{0}' is a new virtual member in sealed class '{1}'</source>
        <target state="translated">'{0}' 是密封類別 '{1}' 中新的虛擬成員</target>
        <note />
      </trans-unit>
      <trans-unit id="ERR_ExplicitPropertyAddingAccessor">
        <source>'{0}' adds an accessor not found in interface member '{1}'</source>
        <target state="translated">'{0}' 加入了在介面成員 '{1}' 中找不到的存取子</target>
        <note />
      </trans-unit>
      <trans-unit id="ERR_ExplicitPropertyMissingAccessor">
        <source>Explicit interface implementation '{0}' is missing accessor '{1}'</source>
        <target state="translated">明確介面實作 '{0}' 遺失存取子 '{1}'</target>
        <note />
      </trans-unit>
      <trans-unit id="ERR_ConversionWithInterface">
        <source>'{0}': user-defined conversions to or from an interface are not allowed</source>
        <target state="translated">'{0}': 介面之間不可進行使用者定義的轉換</target>
        <note />
      </trans-unit>
      <trans-unit id="ERR_ConversionWithBase">
        <source>'{0}': user-defined conversions to or from a base class are not allowed</source>
        <target state="translated">'{0}': 在基底類別之間不可進行使用者定義的轉換</target>
        <note />
      </trans-unit>
      <trans-unit id="ERR_ConversionWithDerived">
        <source>'{0}': user-defined conversions to or from a derived class are not allowed</source>
        <target state="translated">'{0}': 衍生類別之間不可進行使用者定義的轉換</target>
        <note />
      </trans-unit>
      <trans-unit id="ERR_IdentityConversion">
        <source>User-defined operator cannot take an object of the enclosing type and convert to an object of the enclosing type</source>
        <target state="translated">使用者定義的運算子無法攜帶封入類型的物件和轉換為封入類型的物件</target>
        <note />
      </trans-unit>
      <trans-unit id="ERR_ConversionNotInvolvingContainedType">
        <source>User-defined conversion must convert to or from the enclosing type</source>
        <target state="translated">使用者定義的轉換必須轉換為封入類型或從封入類型轉換</target>
        <note />
      </trans-unit>
      <trans-unit id="ERR_DuplicateConversionInClass">
        <source>Duplicate user-defined conversion in type '{0}'</source>
        <target state="translated">類型 '{0}' 中出現重複的使用者定義之轉換</target>
        <note />
      </trans-unit>
      <trans-unit id="ERR_OperatorsMustBeStatic">
        <source>User-defined operator '{0}' must be declared static and public</source>
        <target state="translated">使用者定義的運算子 '{0}' 必須宣告為 static 和 public</target>
        <note />
      </trans-unit>
      <trans-unit id="ERR_BadIncDecSignature">
        <source>The parameter type for ++ or -- operator must be the containing type</source>
        <target state="translated">++ 或 -- 運算子的參數類型必須是包含類型</target>
        <note />
      </trans-unit>
      <trans-unit id="ERR_BadUnaryOperatorSignature">
        <source>The parameter of a unary operator must be the containing type</source>
        <target state="translated">一元運算子的參數必須為包含類型</target>
        <note />
      </trans-unit>
      <trans-unit id="ERR_BadBinaryOperatorSignature">
        <source>One of the parameters of a binary operator must be the containing type</source>
        <target state="translated">二元運算子的一個參數必須為包含類型</target>
        <note />
      </trans-unit>
      <trans-unit id="ERR_BadShiftOperatorSignature">
        <source>The first operand of an overloaded shift operator must have the same type as the containing type, and the type of the second operand must be int</source>
        <target state="translated">多載移位 (Shift) 運算子的第一個運算元的類型必須和包含類型相同，而第二個運算元的類型必須是 int</target>
        <note />
      </trans-unit>
      <trans-unit id="ERR_InterfacesCantContainOperators">
        <source>Interfaces cannot contain operators</source>
        <target state="translated">介面無法包含運算子</target>
        <note />
      </trans-unit>
      <trans-unit id="ERR_StructsCantContainDefaultConstructor">
        <source>Structs cannot contain explicit parameterless constructors</source>
        <target state="translated">結構無法包含明確無參數的建構函式</target>
        <note />
      </trans-unit>
      <trans-unit id="ERR_EnumsCantContainDefaultConstructor">
        <source>Enums cannot contain explicit parameterless constructors</source>
        <target state="translated">列舉不能包含明確的無參數建構函式</target>
        <note />
      </trans-unit>
      <trans-unit id="ERR_CantOverrideBogusMethod">
        <source>'{0}': cannot override '{1}' because it is not supported by the language</source>
        <target state="translated">'{0}': 因為此語言不支援 '{1}'，所以無法覆寫。</target>
        <note />
      </trans-unit>
      <trans-unit id="ERR_BindToBogus">
        <source>'{0}' is not supported by the language</source>
        <target state="translated">'此語言不支援 '{0}'</target>
        <note />
      </trans-unit>
      <trans-unit id="ERR_CantCallSpecialMethod">
        <source>'{0}': cannot explicitly call operator or accessor</source>
        <target state="translated">'{0}': 無法明確呼叫運算子或存取子</target>
        <note />
      </trans-unit>
      <trans-unit id="ERR_BadTypeReference">
        <source>'{0}': cannot reference a type through an expression; try '{1}' instead</source>
        <target state="translated">'{0}': 不可透過運算式參考類型; 請嘗試改用 '{1}'。</target>
        <note />
      </trans-unit>
      <trans-unit id="ERR_FieldInitializerInStruct">
        <source>'{0}': cannot have instance property or field initializers in structs</source>
        <target state="translated">'{0}': 結構中不可有執行個體屬性或欄位初始設定式</target>
        <note />
      </trans-unit>
      <trans-unit id="ERR_BadDestructorName">
        <source>Name of destructor must match name of class</source>
        <target state="translated">解構函式的名稱必須符合類別的名稱</target>
        <note />
      </trans-unit>
      <trans-unit id="ERR_OnlyClassesCanContainDestructors">
        <source>Only class types can contain destructors</source>
        <target state="translated">只有類別類型可以包含解構函式</target>
        <note />
      </trans-unit>
      <trans-unit id="ERR_ConflictAliasAndMember">
        <source>Namespace '{1}' contains a definition conflicting with alias '{0}'</source>
        <target state="translated">命名空間 '{1}' 包含與別名 '{0}' 相衝突的定義</target>
        <note />
      </trans-unit>
      <trans-unit id="ERR_ConflictingAliasAndDefinition">
        <source>Alias '{0}' conflicts with {1} definition</source>
        <target state="translated">別名 '{0}' 與 {1} 定義相衝突</target>
        <note />
      </trans-unit>
      <trans-unit id="ERR_ConditionalOnSpecialMethod">
        <source>The Conditional attribute is not valid on '{0}' because it is a constructor, destructor, operator, or explicit interface implementation</source>
        <target state="translated">Conditional 屬性在 '{0}' 上無效，因為其為建構函式、解構函式、運算子或明確介面實作。</target>
        <note />
      </trans-unit>
      <trans-unit id="ERR_ConditionalMustReturnVoid">
        <source>The Conditional attribute is not valid on '{0}' because its return type is not void</source>
        <target state="translated">Conditional 屬性在 '{0}' 上無效，因為其傳回類型不是 void。</target>
        <note />
      </trans-unit>
      <trans-unit id="ERR_DuplicateAttribute">
        <source>Duplicate '{0}' attribute</source>
        <target state="translated">{0}' 屬性重複</target>
        <note />
      </trans-unit>
      <trans-unit id="ERR_DuplicateAttributeInNetModule">
        <source>Duplicate '{0}' attribute in '{1}'</source>
        <target state="translated">{1}' 中的 '{0}' 屬性重複</target>
        <note />
      </trans-unit>
      <trans-unit id="ERR_ConditionalOnInterfaceMethod">
        <source>The Conditional attribute is not valid on interface members</source>
        <target state="translated">Conditional 屬性不能用在介面成員上</target>
        <note />
      </trans-unit>
      <trans-unit id="ERR_OperatorCantReturnVoid">
        <source>User-defined operators cannot return void</source>
        <target state="translated">使用者定義的運算子無法傳回 void</target>
        <note />
      </trans-unit>
      <trans-unit id="ERR_BadDynamicConversion">
        <source>'{0}': user-defined conversions to or from the dynamic type are not allowed</source>
        <target state="translated">'{0}': 動態類型之間不可進行使用者定義的轉換</target>
        <note />
      </trans-unit>
      <trans-unit id="ERR_InvalidAttributeArgument">
        <source>Invalid value for argument to '{0}' attribute</source>
        <target state="translated">{0}' 屬性的引數值無效</target>
        <note />
      </trans-unit>
      <trans-unit id="ERR_ParameterNotValidForType">
        <source>Parameter not valid for the specified unmanaged type.</source>
        <target state="translated">參數對於指定的 Unmanaged 類型無效。</target>
        <note />
      </trans-unit>
      <trans-unit id="ERR_AttributeParameterRequired1">
        <source>Attribute parameter '{0}' must be specified.</source>
        <target state="translated">必須指定屬性參數 '{0}'。</target>
        <note />
      </trans-unit>
      <trans-unit id="ERR_AttributeParameterRequired2">
        <source>Attribute parameter '{0}' or '{1}' must be specified.</source>
        <target state="translated">必須指定屬性參數 '{0}' 或 '{1}'。</target>
        <note />
      </trans-unit>
      <trans-unit id="ERR_MarshalUnmanagedTypeNotValidForFields">
        <source>Unmanaged type '{0}' not valid for fields.</source>
        <target state="translated">Unmanaged 類型 '{0}' 對欄位無效。</target>
        <note />
      </trans-unit>
      <trans-unit id="ERR_MarshalUnmanagedTypeOnlyValidForFields">
        <source>Unmanaged type '{0}' is only valid for fields.</source>
        <target state="translated">Unmanaged 類型 '{0}' 只對欄位有效。</target>
        <note />
      </trans-unit>
      <trans-unit id="ERR_AttributeOnBadSymbolType">
        <source>Attribute '{0}' is not valid on this declaration type. It is only valid on '{1}' declarations.</source>
        <target state="translated">屬性 '{0}' 在此宣告類型上無效。其只有在 '{1}' 宣告上才有效。</target>
        <note />
      </trans-unit>
      <trans-unit id="ERR_FloatOverflow">
        <source>Floating-point constant is outside the range of type '{0}'</source>
        <target state="translated">浮點常數的值超出類型 '{0}' 的範圍</target>
        <note />
      </trans-unit>
      <trans-unit id="ERR_ComImportWithoutUuidAttribute">
        <source>The Guid attribute must be specified with the ComImport attribute</source>
        <target state="translated">指定 Guid 屬性時必須同時指定 ComImport 屬性</target>
        <note />
      </trans-unit>
      <trans-unit id="ERR_InvalidNamedArgument">
        <source>Invalid value for named attribute argument '{0}'</source>
        <target state="translated">具名屬性引數 '{0}' 的值無效</target>
        <note />
      </trans-unit>
      <trans-unit id="ERR_DllImportOnInvalidMethod">
        <source>The DllImport attribute must be specified on a method marked 'static' and 'extern'</source>
        <target state="translated">DllImport 屬性必須指定在標記為 'static' 和 'extern' 的方法上</target>
        <note />
      </trans-unit>
      <trans-unit id="ERR_EncUpdateFailedMissingAttribute">
        <source>Cannot update '{0}'; attribute '{1}' is missing.</source>
        <target state="translated">無法更新 '{0}'; 缺少屬性 '{1}'。</target>
        <note />
      </trans-unit>
      <trans-unit id="ERR_DllImportOnGenericMethod">
        <source>The DllImport attribute cannot be applied to a method that is generic or contained in a generic type.</source>
        <target state="translated">DllImport 屬性無法套用至泛型方法，或套用至包含在泛型類型中的方法。</target>
        <note />
      </trans-unit>
      <trans-unit id="ERR_FieldCantBeRefAny">
        <source>Field or property cannot be of type '{0}'</source>
        <target state="translated">欄位或屬性不可為類型 '{0}'</target>
        <note />
      </trans-unit>
      <trans-unit id="ERR_FieldAutoPropCantBeByRefLike">
        <source>Field or auto-implemented property cannot be of type '{0}' unless it is an instance member of a ref struct.</source>
        <target state="translated">欄位或自動實作屬性的類型不可為 '{0}'，除非它是 ref struct 的執行個體成員。</target>
        <note />
      </trans-unit>
      <trans-unit id="ERR_ArrayElementCantBeRefAny">
        <source>Array elements cannot be of type '{0}'</source>
        <target state="translated">陣列元素不可為類型 '{0}'</target>
        <note />
      </trans-unit>
      <trans-unit id="WRN_DeprecatedSymbol">
        <source>'{0}' is obsolete</source>
        <target state="translated">'{0}' 已經過時</target>
        <note />
      </trans-unit>
      <trans-unit id="WRN_DeprecatedSymbol_Title">
        <source>Type or member is obsolete</source>
        <target state="translated">類型或成員已經過時</target>
        <note />
      </trans-unit>
      <trans-unit id="ERR_NotAnAttributeClass">
        <source>'{0}' is not an attribute class</source>
        <target state="translated">'{0}' 不是屬性類別</target>
        <note />
      </trans-unit>
      <trans-unit id="ERR_BadNamedAttributeArgument">
        <source>'{0}' is not a valid named attribute argument. Named attribute arguments must be fields which are not readonly, static, or const, or read-write properties which are public and not static.</source>
        <target state="translated">'{0}' 不是有效的具名屬性引數。具名屬性引數必須為欄位，且不可為 readonly、static 或 const，也不可以是 public 且非 static 的 read-write 屬性。</target>
        <note />
      </trans-unit>
      <trans-unit id="WRN_DeprecatedSymbolStr">
        <source>'{0}' is obsolete: '{1}'</source>
        <target state="translated">'{0}' 已經過時: '{1}'</target>
        <note />
      </trans-unit>
      <trans-unit id="WRN_DeprecatedSymbolStr_Title">
        <source>Type or member is obsolete</source>
        <target state="translated">類型或成員已經過時</target>
        <note />
      </trans-unit>
      <trans-unit id="ERR_DeprecatedSymbolStr">
        <source>'{0}' is obsolete: '{1}'</source>
        <target state="translated">'{0}' 已經過時: '{1}'</target>
        <note />
      </trans-unit>
      <trans-unit id="ERR_IndexerCantHaveVoidType">
        <source>Indexers cannot have void type</source>
        <target state="translated">索引子不能有 void 的類型</target>
        <note />
      </trans-unit>
      <trans-unit id="ERR_VirtualPrivate">
        <source>'{0}': virtual or abstract members cannot be private</source>
        <target state="translated">'{0}': 虛擬或抽象成員不可為私用</target>
        <note />
      </trans-unit>
      <trans-unit id="ERR_ArrayInitToNonArrayType">
        <source>Can only use array initializer expressions to assign to array types. Try using a new expression instead.</source>
        <target state="translated">只可使用陣列初始設定式運算式，指派給陣列類型。請嘗試改用 new 運算式。</target>
        <note />
      </trans-unit>
      <trans-unit id="ERR_ArrayInitInBadPlace">
        <source>Array initializers can only be used in a variable or field initializer. Try using a new expression instead.</source>
        <target state="translated">陣列初始設定式只可用於變數或欄位初始設定式中。請嘗試改用 new 運算式。</target>
        <note />
      </trans-unit>
      <trans-unit id="ERR_MissingStructOffset">
        <source>'{0}': instance field in types marked with StructLayout(LayoutKind.Explicit) must have a FieldOffset attribute</source>
        <target state="needs-review-translation">'{0}': 標記有 StructLayout(LayoutKind.Explicit) 的執行個體欄位類型，必須要有 FieldOffset 屬性。</target>
        <note />
      </trans-unit>
      <trans-unit id="WRN_ExternMethodNoImplementation">
        <source>Method, operator, or accessor '{0}' is marked external and has no attributes on it. Consider adding a DllImport attribute to specify the external implementation.</source>
        <target state="translated">方法、運算子或存取子 '{0}' 已標記為外部，但其上沒有屬性。請考慮加入 DllImport 屬性來指定外部實作。</target>
        <note />
      </trans-unit>
      <trans-unit id="WRN_ExternMethodNoImplementation_Title">
        <source>Method, operator, or accessor is marked external and has no attributes on it</source>
        <target state="translated">方法、運算子或存取子標記為外部，而且其上沒有屬性</target>
        <note />
      </trans-unit>
      <trans-unit id="WRN_ProtectedInSealed">
        <source>'{0}': new protected member declared in sealed class</source>
        <target state="translated">'{0}': 在密封類別中宣告了新的 Protected 成員</target>
        <note />
      </trans-unit>
      <trans-unit id="WRN_ProtectedInSealed_Title">
        <source>New protected member declared in sealed class</source>
        <target state="translated">在密封類別中已宣告新的受保護成員</target>
        <note />
      </trans-unit>
      <trans-unit id="ERR_InterfaceImplementedByConditional">
        <source>Conditional member '{0}' cannot implement interface member '{1}' in type '{2}'</source>
        <target state="translated">Conditional 成員 '{0}' 無法在類型 '{2}' 中實作介面成員 '{1}'</target>
        <note />
      </trans-unit>
      <trans-unit id="ERR_IllegalRefParam">
        <source>ref and out are not valid in this context</source>
        <target state="translated">ref 和 out 在此內容中無效</target>
        <note />
      </trans-unit>
      <trans-unit id="ERR_BadArgumentToAttribute">
        <source>The argument to the '{0}' attribute must be a valid identifier</source>
        <target state="translated">{0}' 屬性的引數必須是有效的識別項</target>
        <note />
      </trans-unit>
      <trans-unit id="ERR_StructOffsetOnBadStruct">
        <source>The FieldOffset attribute can only be placed on members of types marked with the StructLayout(LayoutKind.Explicit)</source>
        <target state="translated">FieldOffset 屬性僅能置於標記為 StructLayout(LayoutKind.Explicit) 類型的成員上</target>
        <note />
      </trans-unit>
      <trans-unit id="ERR_StructOffsetOnBadField">
        <source>The FieldOffset attribute is not allowed on static or const fields</source>
        <target state="translated">static 或 const 欄位不能有 FieldOffset 屬性</target>
        <note />
      </trans-unit>
      <trans-unit id="ERR_AttributeUsageOnNonAttributeClass">
        <source>Attribute '{0}' is only valid on classes derived from System.Attribute</source>
        <target state="translated">屬性 '{0}' 只有在衍生自 System.Attribute 的類別上才有效</target>
        <note />
      </trans-unit>
      <trans-unit id="WRN_PossibleMistakenNullStatement">
        <source>Possible mistaken empty statement</source>
        <target state="translated">可能誤用了空白的陳述式</target>
        <note />
      </trans-unit>
      <trans-unit id="WRN_PossibleMistakenNullStatement_Title">
        <source>Possible mistaken empty statement</source>
        <target state="translated">可能誤用了空白的陳述式</target>
        <note />
      </trans-unit>
      <trans-unit id="ERR_DuplicateNamedAttributeArgument">
        <source>'{0}' duplicate named attribute argument</source>
        <target state="translated">'{0}' 有重複的具名屬性引數</target>
        <note />
      </trans-unit>
      <trans-unit id="ERR_DeriveFromEnumOrValueType">
        <source>'{0}' cannot derive from special class '{1}'</source>
        <target state="translated">'{0}' 不可衍生自特殊類別 '{1}'</target>
        <note />
      </trans-unit>
      <trans-unit id="ERR_DefaultMemberOnIndexedType">
        <source>Cannot specify the DefaultMember attribute on a type containing an indexer</source>
        <target state="translated">無法在包含索引子的類型上指定 DefaultMember 屬性</target>
        <note />
      </trans-unit>
      <trans-unit id="ERR_BogusType">
        <source>'{0}' is a type not supported by the language</source>
        <target state="translated">'此語言不支援類型 '{0}'</target>
        <note />
      </trans-unit>
      <trans-unit id="WRN_UnassignedInternalField">
        <source>Field '{0}' is never assigned to, and will always have its default value {1}</source>
        <target state="translated">從未指派欄位 '{0}'，會持續使用其預設值 {1}。</target>
        <note />
      </trans-unit>
      <trans-unit id="WRN_UnassignedInternalField_Title">
        <source>Field is never assigned to, and will always have its default value</source>
        <target state="translated">從未指派欄位，會持續使用其預設值</target>
        <note />
      </trans-unit>
      <trans-unit id="ERR_CStyleArray">
        <source>Bad array declarator: To declare a managed array the rank specifier precedes the variable's identifier. To declare a fixed size buffer field, use the fixed keyword before the field type.</source>
        <target state="translated">陣列宣告子無效: 若要宣告 Managed 陣列，陣序規範必須位於變數識別項之前。若要宣告固定大小緩衝區欄位，請在欄位類型之前使用 fixed 關鍵字。</target>
        <note />
      </trans-unit>
      <trans-unit id="WRN_VacuousIntegralComp">
        <source>Comparison to integral constant is useless; the constant is outside the range of type '{0}'</source>
        <target state="translated">與整數常數比較無意義，因為此常數位於類型 '{0}' 的範圍外。</target>
        <note />
      </trans-unit>
      <trans-unit id="WRN_VacuousIntegralComp_Title">
        <source>Comparison to integral constant is useless; the constant is outside the range of the type</source>
        <target state="translated">與整數常數比較無意義; 此常數位於類型的範圍外</target>
        <note />
      </trans-unit>
      <trans-unit id="ERR_AbstractAttributeClass">
        <source>Cannot apply attribute class '{0}' because it is abstract</source>
        <target state="translated">無法套用屬性類別 '{0}'，因為其抽象。</target>
        <note />
      </trans-unit>
      <trans-unit id="ERR_BadNamedAttributeArgumentType">
        <source>'{0}' is not a valid named attribute argument because it is not a valid attribute parameter type</source>
        <target state="translated">'{0}' 不是有效的具名屬性引數，因為其不是有效的屬性參數類型。</target>
        <note />
      </trans-unit>
      <trans-unit id="ERR_MissingPredefinedMember">
        <source>Missing compiler required member '{0}.{1}'</source>
        <target state="translated">遺漏編譯器必要成員 '{0}.{1}'</target>
        <note />
      </trans-unit>
      <trans-unit id="WRN_AttributeLocationOnBadDeclaration">
        <source>'{0}' is not a valid attribute location for this declaration. Valid attribute locations for this declaration are '{1}'. All attributes in this block will be ignored.</source>
        <target state="translated">'{0}' 對此宣告而言，不是有效的屬性位置。對此宣告有效的屬性位置是 '{1}'。將會忽略此區塊中的所有屬性。</target>
        <note />
      </trans-unit>
      <trans-unit id="WRN_AttributeLocationOnBadDeclaration_Title">
        <source>Not a valid attribute location for this declaration</source>
        <target state="translated">不是此宣告的有效屬性位置</target>
        <note />
      </trans-unit>
      <trans-unit id="WRN_InvalidAttributeLocation">
        <source>'{0}' is not a recognized attribute location. Valid attribute locations for this declaration are '{1}'. All attributes in this block will be ignored.</source>
        <target state="translated">'{0}' 不是可辨認的屬性位置。此宣告的有效屬性位置為 '{1}'。將會忽略此區塊中的所有屬性。</target>
        <note />
      </trans-unit>
      <trans-unit id="WRN_InvalidAttributeLocation_Title">
        <source>Not a recognized attribute location</source>
        <target state="translated">不是可辨識的屬性位置</target>
        <note />
      </trans-unit>
      <trans-unit id="WRN_EqualsWithoutGetHashCode">
        <source>'{0}' overrides Object.Equals(object o) but does not override Object.GetHashCode()</source>
        <target state="translated">'{0}' 會覆寫 Object.Equals(object o)，但是不會覆寫 Object.GetHashCode()</target>
        <note />
      </trans-unit>
      <trans-unit id="WRN_EqualsWithoutGetHashCode_Title">
        <source>Type overrides Object.Equals(object o) but does not override Object.GetHashCode()</source>
        <target state="translated">類型會覆寫 Object.Equals(object o)，但不會覆寫 Object.GetHashCode()</target>
        <note />
      </trans-unit>
      <trans-unit id="WRN_EqualityOpWithoutEquals">
        <source>'{0}' defines operator == or operator != but does not override Object.Equals(object o)</source>
        <target state="translated">'{0}' 定義了運算子 == 或運算子 !=，但不會覆寫 Object.Equals(object o)。</target>
        <note />
      </trans-unit>
      <trans-unit id="WRN_EqualityOpWithoutEquals_Title">
        <source>Type defines operator == or operator != but does not override Object.Equals(object o)</source>
        <target state="translated">類型會定義運算子 == 或運算子 !=，但不會覆寫 Object.Equals(object o)</target>
        <note />
      </trans-unit>
      <trans-unit id="WRN_EqualityOpWithoutGetHashCode">
        <source>'{0}' defines operator == or operator != but does not override Object.GetHashCode()</source>
        <target state="translated">'{0}' 定義了運算子 == 或運算子 !=，但不會覆寫 Object.GetHashCode()。</target>
        <note />
      </trans-unit>
      <trans-unit id="WRN_EqualityOpWithoutGetHashCode_Title">
        <source>Type defines operator == or operator != but does not override Object.GetHashCode()</source>
        <target state="translated">類型會定義運算子 == 或運算子 !=，但不會覆寫 Object.GetHashCode()</target>
        <note />
      </trans-unit>
      <trans-unit id="ERR_OutAttrOnRefParam">
        <source>Cannot specify the Out attribute on a ref parameter without also specifying the In attribute.</source>
        <target state="translated">無法在 ref 參數上僅指定 Out 屬性，卻不指定 In 屬性。</target>
        <note />
      </trans-unit>
      <trans-unit id="ERR_OverloadRefKind">
        <source>'{0}' cannot define an overloaded {1} that differs only on parameter modifiers '{2}' and '{3}'</source>
        <target state="translated">'{0}' 無法定義多載的 {1}，後者僅在參數修飾詞 '{2}' 和 '{3}' 有所不同</target>
        <note />
      </trans-unit>
      <trans-unit id="ERR_LiteralDoubleCast">
        <source>Literal of type double cannot be implicitly converted to type '{1}'; use an '{0}' suffix to create a literal of this type</source>
        <target state="translated">不可將類型 double 的常值，隱含轉換成類型 '{1}'; 請使用 '{0}' 後置詞來建立此類型的常值。</target>
        <note />
      </trans-unit>
      <trans-unit id="WRN_IncorrectBooleanAssg">
        <source>Assignment in conditional expression is always constant; did you mean to use == instead of = ?</source>
        <target state="translated">條件運算式中的指派一直是常數; 這表示您要使用 == 代替 = ?</target>
        <note />
      </trans-unit>
      <trans-unit id="WRN_IncorrectBooleanAssg_Title">
        <source>Assignment in conditional expression is always constant</source>
        <target state="translated">條件運算式中的指派一律是常數</target>
        <note />
      </trans-unit>
      <trans-unit id="ERR_ProtectedInStruct">
        <source>'{0}': new protected member declared in struct</source>
        <target state="translated">'{0}': 在結構中宣告了新的 Protected 成員</target>
        <note />
      </trans-unit>
      <trans-unit id="ERR_InconsistentIndexerNames">
        <source>Two indexers have different names; the IndexerName attribute must be used with the same name on every indexer within a type</source>
        <target state="translated">兩個索引子具有不同的名稱; 類型中每個索引子上都必須使用同名的 IndexerName 屬性。</target>
        <note />
      </trans-unit>
      <trans-unit id="ERR_ComImportWithUserCtor">
        <source>A class with the ComImport attribute cannot have a user-defined constructor</source>
        <target state="translated">擁有 ComImport 屬性的類別無法有使用者定義的建構函式</target>
        <note />
      </trans-unit>
      <trans-unit id="ERR_FieldCantHaveVoidType">
        <source>Field cannot have void type</source>
        <target state="translated">欄位不能有 void 類型</target>
        <note />
      </trans-unit>
      <trans-unit id="WRN_NonObsoleteOverridingObsolete">
        <source>Member '{0}' overrides obsolete member '{1}'. Add the Obsolete attribute to '{0}'.</source>
        <target state="translated">成員 '{0}' 會覆寫過時的成員 '{1}'。請將 Obsolete 屬性加入 '{0}'。</target>
        <note />
      </trans-unit>
      <trans-unit id="WRN_NonObsoleteOverridingObsolete_Title">
        <source>Member overrides obsolete member</source>
        <target state="translated">成員會覆寫過時成員</target>
        <note />
      </trans-unit>
      <trans-unit id="ERR_SystemVoid">
        <source>System.Void cannot be used from C# -- use typeof(void) to get the void type object</source>
        <target state="translated">無法從 C# 使用 System.Void -- 請使用 typeof(void) 取得 void 類型物件</target>
        <note />
      </trans-unit>
      <trans-unit id="ERR_ExplicitParamArray">
        <source>Do not use 'System.ParamArrayAttribute'. Use the 'params' keyword instead.</source>
        <target state="translated">請勿使用 'System.ParamArrayAttribute'。請改用 'params' 關鍵字。</target>
        <note />
      </trans-unit>
      <trans-unit id="WRN_BitwiseOrSignExtend">
        <source>Bitwise-or operator used on a sign-extended operand; consider casting to a smaller unsigned type first</source>
        <target state="translated">用於 sign-extend 運算元的 Bitwise-or 運算子; 請先考慮轉換為較小的不帶正負號類型</target>
        <note />
      </trans-unit>
      <trans-unit id="WRN_BitwiseOrSignExtend_Title">
        <source>Bitwise-or operator used on a sign-extended operand</source>
        <target state="translated">用於 sign-extended 運算元上的 Bitwise-or 運算子</target>
        <note />
      </trans-unit>
      <trans-unit id="WRN_BitwiseOrSignExtend_Description">
        <source>The compiler implicitly widened and sign-extended a variable, and then used the resulting value in a bitwise OR operation. This can result in unexpected behavior.</source>
        <target state="translated">編譯器會隱含地擴大，而且 sign-extended 變數，然後在位元 OR 運算中使用結果值。這可能會導致非預期的行為。</target>
        <note />
      </trans-unit>
      <trans-unit id="ERR_VolatileStruct">
        <source>'{0}': a volatile field cannot be of the type '{1}'</source>
        <target state="translated">'{0}': Volatile 欄位不可為類型 '{1}'</target>
        <note />
      </trans-unit>
      <trans-unit id="ERR_VolatileAndReadonly">
        <source>'{0}': a field cannot be both volatile and readonly</source>
        <target state="translated">'{0}': 欄位不可同時為 volatile 和 readonly</target>
        <note />
      </trans-unit>
      <trans-unit id="ERR_AbstractField">
        <source>The modifier 'abstract' is not valid on fields. Try using a property instead.</source>
        <target state="translated">修飾詞 'abstract' 在欄位上無效。請嘗試改用屬性。</target>
        <note />
      </trans-unit>
      <trans-unit id="ERR_BogusExplicitImpl">
        <source>'{0}' cannot implement '{1}' because it is not supported by the language</source>
        <target state="translated">'{0}' 不可實作 '{1}'，因為此語言不支援它。</target>
        <note />
      </trans-unit>
      <trans-unit id="ERR_ExplicitMethodImplAccessor">
        <source>'{0}' explicit method implementation cannot implement '{1}' because it is an accessor</source>
        <target state="translated">'{0}' 明確方法實作無法實作 '{1}'，因為其為存取子。</target>
        <note />
      </trans-unit>
      <trans-unit id="WRN_CoClassWithoutComImport">
        <source>'{0}' interface marked with 'CoClassAttribute' not marked with 'ComImportAttribute'</source>
        <target state="translated">'{0}' 介面標記為 'CoClassAttribute'，而非標記為 'ComImportAttribute'。</target>
        <note />
      </trans-unit>
      <trans-unit id="WRN_CoClassWithoutComImport_Title">
        <source>Interface marked with 'CoClassAttribute' not marked with 'ComImportAttribute'</source>
        <target state="translated">介面標記為 'CoClassAttribute'，而非標記為 'ComImportAttribute'</target>
        <note />
      </trans-unit>
      <trans-unit id="ERR_ConditionalWithOutParam">
        <source>Conditional member '{0}' cannot have an out parameter</source>
        <target state="translated">Conditional 成員 '{0}' 不可有 out 參數</target>
        <note />
      </trans-unit>
      <trans-unit id="ERR_AccessorImplementingMethod">
        <source>Accessor '{0}' cannot implement interface member '{1}' for type '{2}'. Use an explicit interface implementation.</source>
        <target state="translated">存取子 '{0}' 無法為類型 '{2}' 實作介面成員 '{1}'。請使用明確的介面實作。</target>
        <note />
      </trans-unit>
      <trans-unit id="ERR_AliasQualAsExpression">
        <source>The namespace alias qualifier '::' always resolves to a type or namespace so is illegal here. Consider using '.' instead.</source>
        <target state="translated">命名空間別名限定詞 '::' 一定會解析為類型或命名空間，所以不能用在這裡。請考慮用 '.' 替代。</target>
        <note />
      </trans-unit>
      <trans-unit id="ERR_DerivingFromATyVar">
        <source>Cannot derive from '{0}' because it is a type parameter</source>
        <target state="translated">無法從 '{0}' 衍生，因為其為類型參數。</target>
        <note />
      </trans-unit>
      <trans-unit id="ERR_DuplicateTypeParameter">
        <source>Duplicate type parameter '{0}'</source>
        <target state="translated">類型參數 '{0}' 重複</target>
        <note />
      </trans-unit>
      <trans-unit id="WRN_TypeParameterSameAsOuterTypeParameter">
        <source>Type parameter '{0}' has the same name as the type parameter from outer type '{1}'</source>
        <target state="translated">類型參數 '{0}' 與外部類型 '{1}' 的類型參數名稱相同</target>
        <note />
      </trans-unit>
      <trans-unit id="WRN_TypeParameterSameAsOuterTypeParameter_Title">
        <source>Type parameter has the same name as the type parameter from outer type</source>
        <target state="translated">類型參數與外部類型的類型參數名稱相同</target>
        <note />
      </trans-unit>
      <trans-unit id="ERR_TypeVariableSameAsParent">
        <source>Type parameter '{0}' has the same name as the containing type, or method</source>
        <target state="translated">類型參數 '{0}' 與包含類型或方法的名稱相同</target>
        <note />
      </trans-unit>
      <trans-unit id="ERR_UnifyingInterfaceInstantiations">
        <source>'{0}' cannot implement both '{1}' and '{2}' because they may unify for some type parameter substitutions</source>
        <target state="translated">'{0}' 不可同時實作 '{1}' 和 '{2}'，因為它們可能會整合某些類型參數的替代。</target>
        <note />
      </trans-unit>
      <trans-unit id="ERR_GenericDerivingFromAttribute">
        <source>A generic type cannot derive from '{0}' because it is an attribute class</source>
        <target state="translated">泛型類型不可衍生自 '{0}'，因為其為屬性類別。</target>
        <note />
      </trans-unit>
      <trans-unit id="ERR_TyVarNotFoundInConstraint">
        <source>'{1}' does not define type parameter '{0}'</source>
        <target state="translated">'{1}' 未定義類型參數 '{0}'</target>
        <note />
      </trans-unit>
      <trans-unit id="ERR_BadBoundType">
        <source>'{0}' is not a valid constraint. A type used as a constraint must be an interface, a non-sealed class or a type parameter.</source>
        <target state="translated">'{0}' 不是有效的條件約束。用做為條件約束的類型，必須是介面、非密封類別或類型參數。</target>
        <note />
      </trans-unit>
      <trans-unit id="ERR_SpecialTypeAsBound">
        <source>Constraint cannot be special class '{0}'</source>
        <target state="translated">條件約束不可為特殊類別 '{0}'</target>
        <note />
      </trans-unit>
      <trans-unit id="ERR_BadVisBound">
        <source>Inconsistent accessibility: constraint type '{1}' is less accessible than '{0}'</source>
        <target state="translated">不一致的存取範圍: 條件約束類型 '{1}' 比 '{0}' 的存取範圍小</target>
        <note />
      </trans-unit>
      <trans-unit id="ERR_LookupInTypeVariable">
        <source>Cannot do member lookup in '{0}' because it is a type parameter</source>
        <target state="translated">無法在 '{0}' 中進行成員查詢，因為其為類型參數。</target>
        <note />
      </trans-unit>
      <trans-unit id="ERR_BadConstraintType">
        <source>Invalid constraint type. A type used as a constraint must be an interface, a non-sealed class or a type parameter.</source>
        <target state="translated">條件約束類型無效。用做為條件約束的類型，必須是介面、非密封類別或類型參數。</target>
        <note />
      </trans-unit>
      <trans-unit id="ERR_InstanceMemberInStaticClass">
        <source>'{0}': cannot declare instance members in a static class</source>
        <target state="translated">'{0}': 不可在靜態類別中宣告執行個體成員</target>
        <note />
      </trans-unit>
      <trans-unit id="ERR_StaticBaseClass">
        <source>'{1}': cannot derive from static class '{0}'</source>
        <target state="translated">'{1}': 不可衍生自靜態類別 '{0}'</target>
        <note />
      </trans-unit>
      <trans-unit id="ERR_ConstructorInStaticClass">
        <source>Static classes cannot have instance constructors</source>
        <target state="translated">靜態類別不能有執行個體建構函式</target>
        <note />
      </trans-unit>
      <trans-unit id="ERR_DestructorInStaticClass">
        <source>Static classes cannot contain destructors</source>
        <target state="translated">靜態類別不能包含解構函式</target>
        <note />
      </trans-unit>
      <trans-unit id="ERR_InstantiatingStaticClass">
        <source>Cannot create an instance of the static class '{0}'</source>
        <target state="translated">無法建立靜態類別 '{0}' 的執行個體</target>
        <note />
      </trans-unit>
      <trans-unit id="ERR_StaticDerivedFromNonObject">
        <source>Static class '{0}' cannot derive from type '{1}'. Static classes must derive from object.</source>
        <target state="translated">靜態類別 '{0}' 不可衍生自類型 '{1}'。靜態類別必須衍生自 object。</target>
        <note />
      </trans-unit>
      <trans-unit id="ERR_StaticClassInterfaceImpl">
        <source>'{0}': static classes cannot implement interfaces</source>
        <target state="translated">'{0}': 靜態類別無法實作介面</target>
        <note />
      </trans-unit>
      <trans-unit id="ERR_RefStructInterfaceImpl">
        <source>'{0}': ref structs cannot implement interfaces</source>
        <target state="translated">'{0}': ref struct 無法實作介面</target>
        <note />
      </trans-unit>
      <trans-unit id="ERR_OperatorInStaticClass">
        <source>'{0}': static classes cannot contain user-defined operators</source>
        <target state="translated">'{0}': 靜態類別不可包含使用者定義的運算子</target>
        <note />
      </trans-unit>
      <trans-unit id="ERR_ConvertToStaticClass">
        <source>Cannot convert to static type '{0}'</source>
        <target state="translated">無法轉換成靜態類型 '{0}'</target>
        <note />
      </trans-unit>
      <trans-unit id="ERR_ConstraintIsStaticClass">
        <source>'{0}': static classes cannot be used as constraints</source>
        <target state="translated">'{0}': 靜態類別不可用做為條件約束</target>
        <note />
      </trans-unit>
      <trans-unit id="ERR_GenericArgIsStaticClass">
        <source>'{0}': static types cannot be used as type arguments</source>
        <target state="translated">'{0}': 靜態類型不可用做為類型引數</target>
        <note />
      </trans-unit>
      <trans-unit id="ERR_ArrayOfStaticClass">
        <source>'{0}': array elements cannot be of static type</source>
        <target state="translated">'{0}': 陣列元素不可為靜態類型</target>
        <note />
      </trans-unit>
      <trans-unit id="ERR_IndexerInStaticClass">
        <source>'{0}': cannot declare indexers in a static class</source>
        <target state="translated">'{0}': 不可在靜態類別中宣告索引子</target>
        <note />
      </trans-unit>
      <trans-unit id="ERR_ParameterIsStaticClass">
        <source>'{0}': static types cannot be used as parameters</source>
        <target state="translated">'{0}': 靜態類型不可用做為參數</target>
        <note />
      </trans-unit>
      <trans-unit id="ERR_ReturnTypeIsStaticClass">
        <source>'{0}': static types cannot be used as return types</source>
        <target state="translated">'{0}': 靜態類型不可用做為傳回類型</target>
        <note />
      </trans-unit>
      <trans-unit id="ERR_VarDeclIsStaticClass">
        <source>Cannot declare a variable of static type '{0}'</source>
        <target state="translated">無法宣告靜態類型 '{0}' 的變數</target>
        <note />
      </trans-unit>
      <trans-unit id="ERR_BadEmptyThrowInFinally">
        <source>A throw statement with no arguments is not allowed in a finally clause that is nested inside the nearest enclosing catch clause</source>
        <target state="translated">最內層 catch 子句中巢狀 finally 子句不允許沒有引數的 throw 陳述式</target>
        <note />
      </trans-unit>
      <trans-unit id="ERR_InvalidSpecifier">
        <source>'{0}' is not a valid format specifier</source>
        <target state="translated">'{0}' 不是有效的格式規範</target>
        <note />
      </trans-unit>
      <trans-unit id="WRN_AssignmentToLockOrDispose">
        <source>Possibly incorrect assignment to local '{0}' which is the argument to a using or lock statement. The Dispose call or unlocking will happen on the original value of the local.</source>
        <target state="translated">可能對引數 '{0}' 進行了不正確的指派，而其為 using 或 lock 陳述式的引數。此區域變數的原始值，將會發生 Dispose 呼叫或解除鎖定。</target>
        <note />
      </trans-unit>
      <trans-unit id="WRN_AssignmentToLockOrDispose_Title">
        <source>Possibly incorrect assignment to local which is the argument to a using or lock statement</source>
        <target state="translated">可能不正確地指派給其為 using 或 lock 陳述式引數的本機</target>
        <note />
      </trans-unit>
      <trans-unit id="ERR_ForwardedTypeInThisAssembly">
        <source>Type '{0}' is defined in this assembly, but a type forwarder is specified for it</source>
        <target state="translated">類型 '{0}' 定義於此組件中，但已為其指定類型轉送子。</target>
        <note />
      </trans-unit>
      <trans-unit id="ERR_ForwardedTypeIsNested">
        <source>Cannot forward type '{0}' because it is a nested type of '{1}'</source>
        <target state="translated">無法轉送類型 '{0}'，因為其為 '{1}' 的巢狀類型。</target>
        <note />
      </trans-unit>
      <trans-unit id="ERR_CycleInTypeForwarder">
        <source>The type forwarder for type '{0}' in assembly '{1}' causes a cycle</source>
        <target state="translated">組件 '{1}' 中類型 '{0}' 的類型轉送子造成循環</target>
        <note />
      </trans-unit>
      <trans-unit id="ERR_AssemblyNameOnNonModule">
        <source>The /moduleassemblyname option may only be specified when building a target type of 'module'</source>
        <target state="translated">只有在建置 'module' 的目標類型時，才可指定 /moduleassemblyname 選項。</target>
        <note />
      </trans-unit>
      <trans-unit id="ERR_InvalidAssemblyName">
        <source>Assembly reference '{0}' is invalid and cannot be resolved</source>
        <target state="translated">組件參考 '{0}' 無效，無法解析。</target>
        <note />
      </trans-unit>
      <trans-unit id="ERR_InvalidFwdType">
        <source>Invalid type specified as an argument for TypeForwardedTo attribute</source>
        <target state="translated">指定做為 TypeForwardedTo 屬性引數的類型無效</target>
        <note />
      </trans-unit>
      <trans-unit id="ERR_CloseUnimplementedInterfaceMemberStatic">
        <source>'{0}' does not implement interface member '{1}'. '{2}' cannot implement an interface member because it is static.</source>
        <target state="translated">'{0}' 未實作介面成員 '{1}'。'{2}' 無法實作介面成員，因為其為靜態。</target>
        <note />
      </trans-unit>
      <trans-unit id="ERR_CloseUnimplementedInterfaceMemberNotPublic">
        <source>'{0}' does not implement interface member '{1}'. '{2}' cannot implement an interface member because it is not public.</source>
        <target state="translated">'{0}' 未實作介面成員 '{1}'。'{2}' 無法實作介面成員，因為其並非公用。</target>
        <note />
      </trans-unit>
      <trans-unit id="ERR_CloseUnimplementedInterfaceMemberWrongReturnType">
        <source>'{0}' does not implement interface member '{1}'. '{2}' cannot implement '{1}' because it does not have the matching return type of '{3}'.</source>
        <target state="translated">'{0}' 未實作介面成員 '{1}'。'{2}' 無法實作 '{1}'，因為其沒有符合的傳回類型 '{3}'。</target>
        <note />
      </trans-unit>
      <trans-unit id="ERR_DuplicateTypeForwarder">
        <source>'{0}' duplicate TypeForwardedToAttribute</source>
        <target state="translated">'{0}' 與 TypeForwardedToAttribute 重複</target>
        <note />
      </trans-unit>
      <trans-unit id="ERR_ExpectedSelectOrGroup">
        <source>A query body must end with a select clause or a group clause</source>
        <target state="translated">查詢主體必須以 select 或 group 子句結尾</target>
        <note />
      </trans-unit>
      <trans-unit id="ERR_ExpectedContextualKeywordOn">
        <source>Expected contextual keyword 'on'</source>
        <target state="translated">必須是內容關鍵字 'on'</target>
        <note />
      </trans-unit>
      <trans-unit id="ERR_ExpectedContextualKeywordEquals">
        <source>Expected contextual keyword 'equals'</source>
        <target state="translated">必須是內容關鍵字 'equals'</target>
        <note />
      </trans-unit>
      <trans-unit id="ERR_ExpectedContextualKeywordBy">
        <source>Expected contextual keyword 'by'</source>
        <target state="translated">必須是內容關鍵字 'by'</target>
        <note />
      </trans-unit>
      <trans-unit id="ERR_InvalidAnonymousTypeMemberDeclarator">
        <source>Invalid anonymous type member declarator. Anonymous type members must be declared with a member assignment, simple name or member access.</source>
        <target state="translated">匿名類型成員宣告子無效。匿名類型成員必須以成員指派、簡單名稱或成員存取加以宣告。</target>
        <note />
      </trans-unit>
      <trans-unit id="ERR_InvalidInitializerElementInitializer">
        <source>Invalid initializer member declarator</source>
        <target state="translated">初始設定式成員宣告子無效</target>
        <note />
      </trans-unit>
      <trans-unit id="ERR_InconsistentLambdaParameterUsage">
        <source>Inconsistent lambda parameter usage; parameter types must be all explicit or all implicit</source>
        <target state="translated">Lambda 參數用法不一致; 參數類型必須全部為明確類型或全部為隱含類型。</target>
        <note />
      </trans-unit>
      <trans-unit id="ERR_PartialMethodInvalidModifier">
        <source>A partial method cannot have access modifiers or the virtual, abstract, override, new, sealed, or extern modifiers</source>
        <target state="translated">部分方法不可有存取修飾詞或 virtual、abstract、override、new、sealed 或 extern 修飾詞</target>
        <note />
      </trans-unit>
      <trans-unit id="ERR_PartialMethodOnlyInPartialClass">
        <source>A partial method must be declared within a partial class or partial struct</source>
        <target state="translated">在部分類別或部分結構中必須宣告部分方法</target>
        <note />
      </trans-unit>
      <trans-unit id="ERR_PartialMethodCannotHaveOutParameters">
        <source>A partial method cannot have out parameters</source>
        <target state="translated">部分方法不可有 out 參數</target>
        <note />
      </trans-unit>
      <trans-unit id="ERR_PartialMethodNotExplicit">
        <source>A partial method may not explicitly implement an interface method</source>
        <target state="translated">部分方法不可明確地實作介面方法</target>
        <note />
      </trans-unit>
      <trans-unit id="ERR_PartialMethodExtensionDifference">
        <source>Both partial method declarations must be extension methods or neither may be an extension method</source>
        <target state="translated">兩個部分方法宣告必須都是擴充方法，或者都不是擴充方法</target>
        <note />
      </trans-unit>
      <trans-unit id="ERR_PartialMethodOnlyOneLatent">
        <source>A partial method may not have multiple defining declarations</source>
        <target state="translated">部分方法不可有多重定義宣告</target>
        <note />
      </trans-unit>
      <trans-unit id="ERR_PartialMethodOnlyOneActual">
        <source>A partial method may not have multiple implementing declarations</source>
        <target state="translated">部分方法不能有多重實作的宣告</target>
        <note />
      </trans-unit>
      <trans-unit id="ERR_PartialMethodParamsDifference">
        <source>Both partial method declarations must use a params parameter or neither may use a params parameter</source>
        <target state="translated">兩個部分方法宣告都必須使用 params 參數，或兩者都不使用 params 參數</target>
        <note />
      </trans-unit>
      <trans-unit id="ERR_PartialMethodMustHaveLatent">
        <source>No defining declaration found for implementing declaration of partial method '{0}'</source>
        <target state="translated">找不到用以實作部分方法 '{0}' 宣告的定義宣告</target>
        <note />
      </trans-unit>
      <trans-unit id="ERR_PartialMethodInconsistentTupleNames">
        <source>Both partial method declarations, '{0}' and '{1}', must use the same tuple element names.</source>
        <target state="translated">部份方法宣告 '{0}' 與 '{1}' 必須使用相同的元組元素名稱。</target>
        <note />
      </trans-unit>
      <trans-unit id="ERR_PartialMethodInconsistentConstraints">
        <source>Partial method declarations of '{0}' have inconsistent type parameter constraints</source>
        <target state="translated">{0}' 的部分方法宣告出現不一致的類型參數條件約束</target>
        <note />
      </trans-unit>
      <trans-unit id="ERR_PartialMethodToDelegate">
        <source>Cannot create delegate from method '{0}' because it is a partial method without an implementing declaration</source>
        <target state="translated">無法從方法 '{0}' 建立委派，因為它是無實作宣告的部分方法</target>
        <note />
      </trans-unit>
      <trans-unit id="ERR_PartialMethodStaticDifference">
        <source>Both partial method declarations must be static or neither may be static</source>
        <target state="translated">兩個部分方法宣告必須都是靜態，或者都不是靜態</target>
        <note />
      </trans-unit>
      <trans-unit id="ERR_PartialMethodUnsafeDifference">
        <source>Both partial method declarations must be unsafe or neither may be unsafe</source>
        <target state="translated">兩個部分方法宣告必須都是 unsafe，或者都不是 unsafe</target>
        <note />
      </trans-unit>
      <trans-unit id="ERR_PartialMethodInExpressionTree">
        <source>Partial methods with only a defining declaration or removed conditional methods cannot be used in expression trees</source>
        <target state="translated">在運算式樹狀結構中，不可使用只具有定義宣告或已移除條件式方法的部分方法。</target>
        <note />
      </trans-unit>
      <trans-unit id="ERR_PartialMethodMustReturnVoid">
        <source>Partial methods must have a void return type</source>
        <target state="translated">部分方法必須有 void 傳回類型</target>
        <note />
      </trans-unit>
      <trans-unit id="WRN_ObsoleteOverridingNonObsolete">
        <source>Obsolete member '{0}' overrides non-obsolete member '{1}'</source>
        <target state="translated">過時的成員 '{0}' 會覆寫非過時的成員 '{1}'</target>
        <note />
      </trans-unit>
      <trans-unit id="WRN_ObsoleteOverridingNonObsolete_Title">
        <source>Obsolete member overrides non-obsolete member</source>
        <target state="translated">過時成員會覆寫非過時成員</target>
        <note />
      </trans-unit>
      <trans-unit id="WRN_DebugFullNameTooLong">
        <source>The fully qualified name for '{0}' is too long for debug information. Compile without '/debug' option.</source>
        <target state="translated">{0}' 的完整名稱對於偵錯資訊而言太長。在編譯時請勿使用 '/debug' 選項。</target>
        <note />
      </trans-unit>
      <trans-unit id="WRN_DebugFullNameTooLong_Title">
        <source>Fully qualified name is too long for debug information</source>
        <target state="translated">偵錯資訊的完整名稱太長</target>
        <note />
      </trans-unit>
      <trans-unit id="ERR_ImplicitlyTypedVariableAssignedBadValue">
        <source>Cannot assign {0} to an implicitly-typed variable</source>
        <target state="translated">無法將 {0} 指派給隱含類型變數</target>
        <note />
      </trans-unit>
      <trans-unit id="ERR_ImplicitlyTypedVariableWithNoInitializer">
        <source>Implicitly-typed variables must be initialized</source>
        <target state="translated">隱含類型變數必須經過初始設定</target>
        <note />
      </trans-unit>
      <trans-unit id="ERR_ImplicitlyTypedVariableMultipleDeclarator">
        <source>Implicitly-typed variables cannot have multiple declarators</source>
        <target state="translated">隱含類型變數不可有多重宣告子</target>
        <note />
      </trans-unit>
      <trans-unit id="ERR_ImplicitlyTypedVariableAssignedArrayInitializer">
        <source>Cannot initialize an implicitly-typed variable with an array initializer</source>
        <target state="translated">無法使用陣列初始設定式來初始設定隱含類型變數</target>
        <note />
      </trans-unit>
      <trans-unit id="ERR_ImplicitlyTypedLocalCannotBeFixed">
        <source>Implicitly-typed local variables cannot be fixed</source>
        <target state="translated">隱含類型區域變數不可為 fixed</target>
        <note />
      </trans-unit>
      <trans-unit id="ERR_ImplicitlyTypedVariableCannotBeConst">
        <source>Implicitly-typed variables cannot be constant</source>
        <target state="translated">隱含類型變數不可為常數</target>
        <note />
      </trans-unit>
      <trans-unit id="WRN_ExternCtorNoImplementation">
        <source>Constructor '{0}' is marked external</source>
        <target state="translated">建構函式 '{0}' 標記為外部</target>
        <note />
      </trans-unit>
      <trans-unit id="WRN_ExternCtorNoImplementation_Title">
        <source>Constructor is marked external</source>
        <target state="translated">建構函式標記為外部</target>
        <note />
      </trans-unit>
      <trans-unit id="ERR_TypeVarNotFound">
        <source>The contextual keyword 'var' may only appear within a local variable declaration or in script code</source>
        <target state="translated">內容關鍵字 'var' 只可出現在區域變數宣告或指令碼中</target>
        <note />
      </trans-unit>
      <trans-unit id="ERR_ImplicitlyTypedArrayNoBestType">
        <source>No best type found for implicitly-typed array</source>
        <target state="translated">找不到隱含類型陣列的最佳類型</target>
        <note />
      </trans-unit>
      <trans-unit id="ERR_AnonymousTypePropertyAssignedBadValue">
        <source>Cannot assign '{0}' to anonymous type property</source>
        <target state="translated">無法將 '{0}' 指派給匿名型別屬性</target>
        <note />
      </trans-unit>
      <trans-unit id="ERR_ExpressionTreeContainsBaseAccess">
        <source>An expression tree may not contain a base access</source>
        <target state="translated">運算式樹狀結構不可包含基底存取</target>
        <note />
      </trans-unit>
      <trans-unit id="ERR_ExpressionTreeContainsAssignment">
        <source>An expression tree may not contain an assignment operator</source>
        <target state="translated">運算式樹狀結構不可包含指派運算子</target>
        <note />
      </trans-unit>
      <trans-unit id="ERR_AnonymousTypeDuplicatePropertyName">
        <source>An anonymous type cannot have multiple properties with the same name</source>
        <target state="translated">匿名類型不可具有多個同名的屬性</target>
        <note />
      </trans-unit>
      <trans-unit id="ERR_StatementLambdaToExpressionTree">
        <source>A lambda expression with a statement body cannot be converted to an expression tree</source>
        <target state="translated">具有陳述式主體的 Lambda 運算式，不可轉換成運算式樹狀架構</target>
        <note />
      </trans-unit>
      <trans-unit id="ERR_ExpressionTreeMustHaveDelegate">
        <source>Cannot convert lambda to an expression tree whose type argument '{0}' is not a delegate type</source>
        <target state="translated">如果運算式樹狀結構的類型引數 '{0}' 不是委派類型，就無法將 Lambda 轉換成運算式樹狀結構。</target>
        <note />
      </trans-unit>
      <trans-unit id="ERR_AnonymousTypeNotAvailable">
        <source>Cannot use anonymous type in a constant expression</source>
        <target state="translated">在常數運算式中不可使用匿名類型</target>
        <note />
      </trans-unit>
      <trans-unit id="ERR_LambdaInIsAs">
        <source>The first operand of an 'is' or 'as' operator may not be a lambda expression, anonymous method, or method group.</source>
        <target state="translated">is' 或 'as' 運算子的第一個運算元，不可為 Lambda 運算式、匿名方法或方法群組。</target>
        <note />
      </trans-unit>
      <trans-unit id="ERR_TypelessTupleInAs">
        <source>The first operand of an 'as' operator may not be a tuple literal without a natural type.</source>
        <target state="translated">as' 運算子的第一運算元不得為不含自然對數的元組常值。</target>
        <note />
      </trans-unit>
      <trans-unit id="ERR_ExpressionTreeContainsMultiDimensionalArrayInitializer">
        <source>An expression tree may not contain a multidimensional array initializer</source>
        <target state="translated">運算式樹狀結構不可包含多維陣列初始設定式</target>
        <note />
      </trans-unit>
      <trans-unit id="ERR_MissingArgument">
        <source>Argument missing</source>
        <target state="translated">遺失引數</target>
        <note />
      </trans-unit>
      <trans-unit id="ERR_VariableUsedBeforeDeclaration">
        <source>Cannot use local variable '{0}' before it is declared</source>
        <target state="translated">在宣告區域變數 '{0}' 之前，無法使用此變數。</target>
        <note />
      </trans-unit>
      <trans-unit id="ERR_RecursivelyTypedVariable">
        <source>Type of '{0}' cannot be inferred since its initializer directly or indirectly refers to the definition.</source>
        <target state="translated">無法推斷 '{0}' 的類型，因為其初始設定式會直接或間接參考定義。</target>
        <note />
      </trans-unit>
      <trans-unit id="ERR_UnassignedThisAutoProperty">
        <source>Auto-implemented property '{0}' must be fully assigned before control is returned to the caller.</source>
        <target state="translated">在控制權回到呼叫端之前，必須完整指派自動實作的屬性 '{0}'。</target>
        <note />
      </trans-unit>
      <trans-unit id="ERR_VariableUsedBeforeDeclarationAndHidesField">
        <source>Cannot use local variable '{0}' before it is declared. The declaration of the local variable hides the field '{1}'.</source>
        <target state="translated">在宣告區域變數 '{0}' 之前，無法使用此變數。區域變數的宣告會隱藏欄位 '{1}'。</target>
        <note />
      </trans-unit>
      <trans-unit id="ERR_ExpressionTreeContainsBadCoalesce">
        <source>An expression tree lambda may not contain a coalescing operator with a null or default literal left-hand side</source>
        <target state="translated">運算式樹狀架構 Lambda 不可包含左側為 null 或預設常值的聯合運算子</target>
        <note />
      </trans-unit>
      <trans-unit id="ERR_IdentifierExpected">
        <source>Identifier expected</source>
        <target state="translated">必須是識別項</target>
        <note />
      </trans-unit>
      <trans-unit id="ERR_SemicolonExpected">
        <source>; expected</source>
        <target state="translated">必須是 ;</target>
        <note />
      </trans-unit>
      <trans-unit id="ERR_SyntaxError">
        <source>Syntax error, '{0}' expected</source>
        <target state="translated">語法錯誤，必須是 '{0}'。</target>
        <note />
      </trans-unit>
      <trans-unit id="ERR_DuplicateModifier">
        <source>Duplicate '{0}' modifier</source>
        <target state="translated">{0}' 修飾詞重複</target>
        <note />
      </trans-unit>
      <trans-unit id="ERR_DuplicateAccessor">
        <source>Property accessor already defined</source>
        <target state="translated">屬性存取子已定義</target>
        <note />
      </trans-unit>
      <trans-unit id="ERR_IntegralTypeExpected">
        <source>Type byte, sbyte, short, ushort, int, uint, long, or ulong expected</source>
        <target state="translated">必須是 byte、sbyte、short、ushort、int、uint、long 或 ulong 類型</target>
        <note />
      </trans-unit>
      <trans-unit id="ERR_IllegalEscape">
        <source>Unrecognized escape sequence</source>
        <target state="translated">逸出序列無法辨認</target>
        <note />
      </trans-unit>
      <trans-unit id="ERR_NewlineInConst">
        <source>Newline in constant</source>
        <target state="translated">常數中包含新行字元</target>
        <note />
      </trans-unit>
      <trans-unit id="ERR_EmptyCharConst">
        <source>Empty character literal</source>
        <target state="translated">空的字元常值</target>
        <note />
      </trans-unit>
      <trans-unit id="ERR_TooManyCharsInConst">
        <source>Too many characters in character literal</source>
        <target state="translated">字元常值中有太多字元</target>
        <note />
      </trans-unit>
      <trans-unit id="ERR_InvalidNumber">
        <source>Invalid number</source>
        <target state="translated">數字無效</target>
        <note />
      </trans-unit>
      <trans-unit id="ERR_GetOrSetExpected">
        <source>A get or set accessor expected</source>
        <target state="translated">必須是 get 或 set 存取子</target>
        <note />
      </trans-unit>
      <trans-unit id="ERR_ClassTypeExpected">
        <source>An object, string, or class type expected</source>
        <target state="translated">必須是物件、字串或類別類型。</target>
        <note />
      </trans-unit>
      <trans-unit id="ERR_NamedArgumentExpected">
        <source>Named attribute argument expected</source>
        <target state="translated">必須是具名屬性引數</target>
        <note />
      </trans-unit>
      <trans-unit id="ERR_TooManyCatches">
        <source>Catch clauses cannot follow the general catch clause of a try statement</source>
        <target state="translated">Catch 子句無法接在 try 陳述式的一般 catch 字句之後</target>
        <note />
      </trans-unit>
      <trans-unit id="ERR_ThisOrBaseExpected">
        <source>Keyword 'this' or 'base' expected</source>
        <target state="translated">應有關鍵字 'this' 或 'base'</target>
        <note />
      </trans-unit>
      <trans-unit id="ERR_OvlUnaryOperatorExpected">
        <source>Overloadable unary operator expected</source>
        <target state="translated">必須是可多載的一元運算子</target>
        <note />
      </trans-unit>
      <trans-unit id="ERR_OvlBinaryOperatorExpected">
        <source>Overloadable binary operator expected</source>
        <target state="translated">必須是可多載的二元運算子</target>
        <note />
      </trans-unit>
      <trans-unit id="ERR_IntOverflow">
        <source>Integral constant is too large</source>
        <target state="translated">整數常數太大</target>
        <note />
      </trans-unit>
      <trans-unit id="ERR_EOFExpected">
        <source>Type or namespace definition, or end-of-file expected</source>
        <target state="translated">必須是類型或命名空間定義，或檔案結尾</target>
        <note />
      </trans-unit>
      <trans-unit id="ERR_GlobalDefinitionOrStatementExpected">
        <source>Member definition, statement, or end-of-file expected</source>
        <target state="translated">必須是成員定義、陳述式或檔案結尾。</target>
        <note />
      </trans-unit>
      <trans-unit id="ERR_BadEmbeddedStmt">
        <source>Embedded statement cannot be a declaration or labeled statement</source>
        <target state="translated">內嵌的陳述式不能為宣告或標記陳述式</target>
        <note />
      </trans-unit>
      <trans-unit id="ERR_PPDirectiveExpected">
        <source>Preprocessor directive expected</source>
        <target state="translated">必須是前置處理器指示詞</target>
        <note />
      </trans-unit>
      <trans-unit id="ERR_EndOfPPLineExpected">
        <source>Single-line comment or end-of-line expected</source>
        <target state="translated">必須是單行註解或行結尾</target>
        <note />
      </trans-unit>
      <trans-unit id="ERR_CloseParenExpected">
        <source>) expected</source>
        <target state="translated">必須是 )</target>
        <note />
      </trans-unit>
      <trans-unit id="ERR_EndifDirectiveExpected">
        <source>#endif directive expected</source>
        <target state="translated">必須是 #endif 指示詞</target>
        <note />
      </trans-unit>
      <trans-unit id="ERR_UnexpectedDirective">
        <source>Unexpected preprocessor directive</source>
        <target state="translated">未預期的前置處理器指示詞</target>
        <note />
      </trans-unit>
      <trans-unit id="ERR_ErrorDirective">
        <source>#error: '{0}'</source>
        <target state="translated">#error: '{0}'</target>
        <note />
      </trans-unit>
      <trans-unit id="WRN_WarningDirective">
        <source>#warning: '{0}'</source>
        <target state="translated">#warning: '{0}'</target>
        <note />
      </trans-unit>
      <trans-unit id="WRN_WarningDirective_Title">
        <source>#warning directive</source>
        <target state="translated">#warning 指示詞</target>
        <note />
      </trans-unit>
      <trans-unit id="ERR_TypeExpected">
        <source>Type expected</source>
        <target state="translated">必須是類型</target>
        <note />
      </trans-unit>
      <trans-unit id="ERR_PPDefFollowsToken">
        <source>Cannot define/undefine preprocessor symbols after first token in file</source>
        <target state="translated">於檔案第一個語彙基元後無法定義或取消定義前置處理器符號</target>
        <note />
      </trans-unit>
      <trans-unit id="ERR_PPReferenceFollowsToken">
        <source>Cannot use #r after first token in file</source>
        <target state="translated">無法在檔案的第一個語彙基元後使用 #r</target>
        <note />
      </trans-unit>
      <trans-unit id="ERR_OpenEndedComment">
        <source>End-of-file found, '*/' expected</source>
        <target state="translated">找到檔案結尾，必須是 '*/'</target>
        <note />
      </trans-unit>
      <trans-unit id="ERR_Merge_conflict_marker_encountered">
        <source>Merge conflict marker encountered</source>
        <target state="translated">偵測到合併衝突標記</target>
        <note />
      </trans-unit>
      <trans-unit id="ERR_NoRefOutWhenRefOnly">
        <source>Do not use refout when using refonly.</source>
        <target state="translated">使用 refonly 時，請勿使用 refout。</target>
        <note />
      </trans-unit>
      <trans-unit id="ERR_NoNetModuleOutputWhenRefOutOrRefOnly">
        <source>Cannot compile net modules when using /refout or /refonly.</source>
        <target state="translated">使用 /refout 或 /refonly 時無法編譯網路模組。</target>
        <note />
      </trans-unit>
      <trans-unit id="ERR_OvlOperatorExpected">
        <source>Overloadable operator expected</source>
        <target state="translated">必須是可多載的運算子</target>
        <note />
      </trans-unit>
      <trans-unit id="ERR_EndRegionDirectiveExpected">
        <source>#endregion directive expected</source>
        <target state="translated">必須是 #endregion 指示詞</target>
        <note />
      </trans-unit>
      <trans-unit id="ERR_UnterminatedStringLit">
        <source>Unterminated string literal</source>
        <target state="translated">未結束的字串常值</target>
        <note />
      </trans-unit>
      <trans-unit id="ERR_BadDirectivePlacement">
        <source>Preprocessor directives must appear as the first non-whitespace character on a line</source>
        <target state="translated">前置處理器指示詞必須出現為行中第一個非空白字元</target>
        <note />
      </trans-unit>
      <trans-unit id="ERR_IdentifierExpectedKW">
        <source>Identifier expected; '{1}' is a keyword</source>
        <target state="translated">必須是識別項; '{1}' 為關鍵字。</target>
        <note />
      </trans-unit>
      <trans-unit id="ERR_SemiOrLBraceExpected">
        <source>{ or ; expected</source>
        <target state="translated">必須是 { 或 ;</target>
        <note />
      </trans-unit>
      <trans-unit id="ERR_MultiTypeInDeclaration">
        <source>Cannot use more than one type in a for, using, fixed, or declaration statement</source>
        <target state="translated">無法在 for、using、fixed 或宣告陳述式中使用一個以上的類型</target>
        <note />
      </trans-unit>
      <trans-unit id="ERR_AddOrRemoveExpected">
        <source>An add or remove accessor expected</source>
        <target state="translated">必須是 add 或 remove 存取子</target>
        <note />
      </trans-unit>
      <trans-unit id="ERR_UnexpectedCharacter">
        <source>Unexpected character '{0}'</source>
        <target state="translated">未預期的字元 '{0}'</target>
        <note />
      </trans-unit>
      <trans-unit id="ERR_UnexpectedToken">
        <source>Unexpected token '{0}'</source>
        <target state="translated">未預期的語彙基元 '{0}'</target>
        <note />
      </trans-unit>
      <trans-unit id="ERR_ProtectedInStatic">
        <source>'{0}': static classes cannot contain protected members</source>
        <target state="translated">'{0}': 靜態類別不可包含 Protected 成員</target>
        <note />
      </trans-unit>
      <trans-unit id="WRN_UnreachableGeneralCatch">
        <source>A previous catch clause already catches all exceptions. All non-exceptions thrown will be wrapped in a System.Runtime.CompilerServices.RuntimeWrappedException.</source>
        <target state="translated">上一個 catch 子句已經攔截所有的例外狀況。所有擲回的非例外狀況都將包裝在 System.Runtime.CompilerServices.RuntimeWrappedException 中。</target>
        <note />
      </trans-unit>
      <trans-unit id="WRN_UnreachableGeneralCatch_Title">
        <source>A previous catch clause already catches all exceptions</source>
        <target state="translated">前一個 catch 子句已提取所有例外狀況</target>
        <note />
      </trans-unit>
      <trans-unit id="WRN_UnreachableGeneralCatch_Description">
        <source>This warning is caused when a catch() block has no specified exception type after a catch (System.Exception e) block. The warning advises that the catch() block will not catch any exceptions.

A catch() block after a catch (System.Exception e) block can catch non-CLS exceptions if the RuntimeCompatibilityAttribute is set to false in the AssemblyInfo.cs file: [assembly: RuntimeCompatibilityAttribute(WrapNonExceptionThrows = false)]. If this attribute is not set explicitly to false, all thrown non-CLS exceptions are wrapped as Exceptions and the catch (System.Exception e) block catches them.</source>
        <target state="translated">如果 catch() 區塊未在 catch (System.Exception e) 區塊後面指定例外狀況類型，則會導致此警告。此警告會建議 catch() 區塊將不會擷取任何例外狀況。

如果 AssemblyInfo.cs 檔案中的 RuntimeCompatibilityAttribute 設定為 false，則 catch (System.Exception e) 區塊後面的 catch() 區塊可以擷取非 CLS 例外狀況: [assembly: RuntimeCompatibilityAttribute(WrapNonExceptionThrows = false)]。如果此屬性未明確地設定為 false，則所有擲回的非 CLS 例外狀況都會包裝為例外狀況，而 catch (System.Exception e) 區塊會加以擷取。</target>
        <note />
      </trans-unit>
      <trans-unit id="ERR_IncrementLvalueExpected">
        <source>The operand of an increment or decrement operator must be a variable, property or indexer</source>
        <target state="translated">遞增或遞減運算子的運算元必須是變數、屬性或索引子。</target>
        <note />
      </trans-unit>
      <trans-unit id="ERR_NoSuchMemberOrExtension">
        <source>'{0}' does not contain a definition for '{1}' and no extension method '{1}' accepting a first argument of type '{0}' could be found (are you missing a using directive or an assembly reference?)</source>
        <target state="translated">'{0}' 未包含 '{1}' 的定義，也找不到擴充方法 '{1}' 可接受類型 '{0}' 的第一個引數 (是否遺漏 using 指示詞或組件參考?)</target>
        <note />
      </trans-unit>
      <trans-unit id="ERR_NoSuchMemberOrExtensionNeedUsing">
        <source>'{0}' does not contain a definition for '{1}' and no extension method '{1}' accepting a first argument of type '{0}' could be found (are you missing a using directive for '{2}'?)</source>
        <target state="translated">'{0}' 未包含 '{1}' 的定義，也找不到擴充方法 '{1}' 可接受類型 '{0}' 的第一個引數 (是否遺漏 '{2}' 的 using 指示詞?)</target>
        <note />
      </trans-unit>
      <trans-unit id="ERR_BadThisParam">
        <source>Method '{0}' has a parameter modifier 'this' which is not on the first parameter</source>
        <target state="translated">方法 '{0}' 具有參數修飾詞 'this'，但其不在第一個參數上。</target>
        <note />
      </trans-unit>
      <trans-unit id="ERR_BadParameterModifiers">
        <source> The parameter modifier '{0}' cannot be used with '{1}'</source>
        <target state="translated"> 參數修飾詞 '{0}' 不可搭配 '{1}' 使用</target>
        <note />
      </trans-unit>
      <trans-unit id="ERR_BadTypeforThis">
        <source>The first parameter of an extension method cannot be of type '{0}'</source>
        <target state="translated">擴充方法的第一個參數不可為類型 '{0}'</target>
        <note />
      </trans-unit>
      <trans-unit id="ERR_BadParamModThis">
        <source>A parameter array cannot be used with 'this' modifier on an extension method</source>
        <target state="translated">擴充方法中，參數陣列不可用於 'this' 修飾詞</target>
        <note />
      </trans-unit>
      <trans-unit id="ERR_BadExtensionMeth">
        <source>Extension method must be static</source>
        <target state="translated">擴充方法必須為靜態</target>
        <note />
      </trans-unit>
      <trans-unit id="ERR_BadExtensionAgg">
        <source>Extension method must be defined in a non-generic static class</source>
        <target state="translated">擴充方法必須在非泛型靜態類別中定義</target>
        <note />
      </trans-unit>
      <trans-unit id="ERR_DupParamMod">
        <source>A parameter can only have one '{0}' modifier</source>
        <target state="translated">參數只能有一個 '{0}' 修飾詞</target>
        <note />
      </trans-unit>
      <trans-unit id="ERR_ExtensionMethodsDecl">
        <source>Extension methods must be defined in a top level static class; {0} is a nested class</source>
        <target state="translated">擴充方法必須定義在最上層靜態類別中; {0} 為巢狀類別。</target>
        <note />
      </trans-unit>
      <trans-unit id="ERR_ExtensionAttrNotFound">
        <source>Cannot define a new extension method because the compiler required type '{0}' cannot be found. Are you missing a reference to System.Core.dll?</source>
        <target state="translated">無法定義新的擴充方法，因為找不到編譯器的必要類型 '{0}'。是否遺漏了 System.Core.dll 的參考?</target>
        <note />
      </trans-unit>
      <trans-unit id="ERR_ExplicitExtension">
        <source>Do not use 'System.Runtime.CompilerServices.ExtensionAttribute'. Use the 'this' keyword instead.</source>
        <target state="translated">請勿使用 'System.Runtime.CompilerServices.ExtensionAttribute'。請改用 'this' 關鍵字。</target>
        <note />
      </trans-unit>
      <trans-unit id="ERR_ExplicitDynamicAttr">
        <source>Do not use 'System.Runtime.CompilerServices.DynamicAttribute'. Use the 'dynamic' keyword instead.</source>
        <target state="translated">請勿使用 'System.Runtime.CompilerServices.DynamicAttribute'。請改用 'dynamic' 關鍵字。</target>
        <note />
      </trans-unit>
      <trans-unit id="ERR_NoDynamicPhantomOnBaseCtor">
        <source>The constructor call needs to be dynamically dispatched, but cannot be because it is part of a constructor initializer. Consider casting the dynamic arguments.</source>
        <target state="translated">建構函式呼叫必須以動態方式分派，但因為其為建構函式初始設定式的一部分，所以無法動態分派。請考慮將動態引數轉型。</target>
        <note />
      </trans-unit>
      <trans-unit id="ERR_ValueTypeExtDelegate">
        <source>Extension method '{0}' defined on value type '{1}' cannot be used to create delegates</source>
        <target state="translated">實值類型 '{1}' 上定義的擴充方法 '{0}'，無法用以建立委派。</target>
        <note />
      </trans-unit>
      <trans-unit id="ERR_BadArgCount">
        <source>No overload for method '{0}' takes {1} arguments</source>
        <target state="translated">方法 '{0}' 沒有任何多載使用 {1} 個引數</target>
        <note />
      </trans-unit>
      <trans-unit id="ERR_BadArgType">
        <source>Argument {0}: cannot convert from '{1}' to '{2}'</source>
        <target state="translated">引數 {0}: 無法從 '{1}' 轉換成 '{2}'</target>
        <note />
      </trans-unit>
      <trans-unit id="ERR_NoSourceFile">
        <source>Source file '{0}' could not be opened -- {1}</source>
        <target state="translated">無法開啟原始程式檔 '{0}' -- {1}</target>
        <note />
      </trans-unit>
      <trans-unit id="ERR_CantRefResource">
        <source>Cannot link resource files when building a module</source>
        <target state="translated">建立模組時無法連結資源檔案</target>
        <note />
      </trans-unit>
      <trans-unit id="ERR_ResourceNotUnique">
        <source>Resource identifier '{0}' has already been used in this assembly</source>
        <target state="translated">在此組件中已使用了資源識別項 '{0}'</target>
        <note />
      </trans-unit>
      <trans-unit id="ERR_ResourceFileNameNotUnique">
        <source>Each linked resource and module must have a unique filename. Filename '{0}' is specified more than once in this assembly</source>
        <target state="translated">每個連結資源與模組，都必須要有不重複的檔案名稱。在此組件中指定了一次以上的檔案名稱 '{0}'。</target>
        <note />
      </trans-unit>
      <trans-unit id="ERR_ImportNonAssembly">
        <source>The referenced file '{0}' is not an assembly</source>
        <target state="translated">參考檔 '{0}' 不是組件</target>
        <note />
      </trans-unit>
      <trans-unit id="ERR_RefLvalueExpected">
        <source>A ref or out value must be an assignable variable</source>
        <target state="translated">ref 或 out 值必須是可指派的值</target>
        <note />
      </trans-unit>
      <trans-unit id="ERR_BaseInStaticMeth">
        <source>Keyword 'base' is not available in a static method</source>
        <target state="translated">關鍵字 'base' 在靜態方法中無效</target>
        <note />
      </trans-unit>
      <trans-unit id="ERR_BaseInBadContext">
        <source>Keyword 'base' is not available in the current context</source>
        <target state="translated">在目前的內容中無法使用關鍵字 'base'</target>
        <note />
      </trans-unit>
      <trans-unit id="ERR_RbraceExpected">
        <source>} expected</source>
        <target state="translated">必須是 }</target>
        <note />
      </trans-unit>
      <trans-unit id="ERR_LbraceExpected">
        <source>{ expected</source>
        <target state="translated">必須是 {</target>
        <note />
      </trans-unit>
      <trans-unit id="ERR_InExpected">
        <source>'in' expected</source>
        <target state="translated">'必須是 'in'</target>
        <note />
      </trans-unit>
      <trans-unit id="ERR_InvalidPreprocExpr">
        <source>Invalid preprocessor expression</source>
        <target state="translated">前置處理器運算式無效</target>
        <note />
      </trans-unit>
      <trans-unit id="ERR_InvalidMemberDecl">
        <source>Invalid token '{0}' in class, struct, or interface member declaration</source>
        <target state="translated">類別、結構或介面成員宣告中的語彙基元 '{0}' 無效。</target>
        <note />
      </trans-unit>
      <trans-unit id="ERR_MemberNeedsType">
        <source>Method must have a return type</source>
        <target state="translated">方法必須要有傳回類型</target>
        <note />
      </trans-unit>
      <trans-unit id="ERR_BadBaseType">
        <source>Invalid base type</source>
        <target state="translated">基底類型無效</target>
        <note />
      </trans-unit>
      <trans-unit id="WRN_EmptySwitch">
        <source>Empty switch block</source>
        <target state="translated">空的 switch 區塊</target>
        <note />
      </trans-unit>
      <trans-unit id="WRN_EmptySwitch_Title">
        <source>Empty switch block</source>
        <target state="translated">空的 switch 區塊</target>
        <note />
      </trans-unit>
      <trans-unit id="ERR_ExpectedEndTry">
        <source>Expected catch or finally</source>
        <target state="translated">必須是 catch 或 finally</target>
        <note />
      </trans-unit>
      <trans-unit id="ERR_InvalidExprTerm">
        <source>Invalid expression term '{0}'</source>
        <target state="translated">運算式詞彙 '{0}' 無效</target>
        <note />
      </trans-unit>
      <trans-unit id="ERR_BadNewExpr">
        <source>A new expression requires (), [], or {} after type</source>
        <target state="translated">new 運算式在類型後需要有 ()、[] 或 {}</target>
        <note />
      </trans-unit>
      <trans-unit id="ERR_NoNamespacePrivate">
        <source>Elements defined in a namespace cannot be explicitly declared as private, protected, protected internal, or private protected</source>
        <target state="translated">在命名空間中定義的元素無法明確宣告為 private、protected、protected internal 或 private protected</target>
        <note />
      </trans-unit>
      <trans-unit id="ERR_BadVarDecl">
        <source>Expected ; or = (cannot specify constructor arguments in declaration)</source>
        <target state="translated">必須是 ; 或 = (無法在宣告中指定建構函式引數)</target>
        <note />
      </trans-unit>
      <trans-unit id="ERR_UsingAfterElements">
        <source>A using clause must precede all other elements defined in the namespace except extern alias declarations</source>
        <target state="translated">using 子句必須位於所有其他命名空間中所定義的元素之前 (外部別名宣告除外)</target>
        <note />
      </trans-unit>
      <trans-unit id="ERR_BadBinOpArgs">
        <source>Overloaded binary operator '{0}' takes two parameters</source>
        <target state="translated">多載二元運算子 '{0}' 接受兩個參數</target>
        <note />
      </trans-unit>
      <trans-unit id="ERR_BadUnOpArgs">
        <source>Overloaded unary operator '{0}' takes one parameter</source>
        <target state="translated">多載一元運算子 '{0}' 接受一個參數</target>
        <note />
      </trans-unit>
      <trans-unit id="ERR_NoVoidParameter">
        <source>Invalid parameter type 'void'</source>
        <target state="translated">參數類型 'void' 無效</target>
        <note />
      </trans-unit>
      <trans-unit id="ERR_DuplicateAlias">
        <source>The using alias '{0}' appeared previously in this namespace</source>
        <target state="translated">using 別名 '{0}' 之前曾出現於此命名空間中</target>
        <note />
      </trans-unit>
      <trans-unit id="ERR_BadProtectedAccess">
        <source>Cannot access protected member '{0}' via a qualifier of type '{1}'; the qualifier must be of type '{2}' (or derived from it)</source>
        <target state="translated">無法經由類型 '{1}' 的限定詞，來存取保護的成員 '{0}'; 限定詞必須是類型 '{2}' (或從其衍生的類型)</target>
        <note />
      </trans-unit>
      <trans-unit id="ERR_AddModuleAssembly">
        <source>'{0}' cannot be added to this assembly because it already is an assembly</source>
        <target state="translated">'{0}' 因為已是組件，所以無法加入此組件中。</target>
        <note />
      </trans-unit>
      <trans-unit id="ERR_BindToBogusProp2">
        <source>Property, indexer, or event '{0}' is not supported by the language; try directly calling accessor methods '{1}' or '{2}'</source>
        <target state="translated">此語言不支援屬性、索引子或事件 '{0}'; 請嘗試直接呼叫存取子方法 '{1}' 或 '{2}'。</target>
        <note />
      </trans-unit>
      <trans-unit id="ERR_BindToBogusProp1">
        <source>Property, indexer, or event '{0}' is not supported by the language; try directly calling accessor method '{1}'</source>
        <target state="translated">此語言不支援屬性、索引子或事件 '{0}'; 請嘗試直接呼叫存取子方法 '{1}'。</target>
        <note />
      </trans-unit>
      <trans-unit id="ERR_NoVoidHere">
        <source>Keyword 'void' cannot be used in this context</source>
        <target state="translated">在此內容中不可使用關鍵字 'void'</target>
        <note />
      </trans-unit>
      <trans-unit id="ERR_IndexerNeedsParam">
        <source>Indexers must have at least one parameter</source>
        <target state="translated">索引子至少要有一個參數</target>
        <note />
      </trans-unit>
      <trans-unit id="ERR_BadArraySyntax">
        <source>Array type specifier, [], must appear before parameter name</source>
        <target state="translated">陣列類型規範 [] 必須出現在參數名稱之前</target>
        <note />
      </trans-unit>
      <trans-unit id="ERR_BadOperatorSyntax">
        <source>Declaration is not valid; use '{0} operator &lt;dest-type&gt; (...' instead</source>
        <target state="translated">宣告無效; 請改用 '{0} operator &lt;dest-type&gt; (...'。</target>
        <note />
      </trans-unit>
      <trans-unit id="ERR_MainClassNotFound">
        <source>Could not find '{0}' specified for Main method</source>
        <target state="translated">找不到為 Main 方法所指定的 '{0}'</target>
        <note />
      </trans-unit>
      <trans-unit id="ERR_MainClassNotClass">
        <source>'{0}' specified for Main method must be a valid non-generic class or struct</source>
        <target state="translated">'為 Main 方法所指定的 '{0}' 必須為有效的非泛型類別或結構</target>
        <note />
      </trans-unit>
      <trans-unit id="ERR_NoMainInClass">
        <source>'{0}' does not have a suitable static Main method</source>
        <target state="translated">'{0}' 沒有適合的靜態 Main 方法</target>
        <note />
      </trans-unit>
      <trans-unit id="ERR_MainClassIsImport">
        <source>Cannot use '{0}' for Main method because it is imported</source>
        <target state="translated">無法為 Main 方法使用 '{0}'，因為其為匯入物件。</target>
        <note />
      </trans-unit>
      <trans-unit id="ERR_OutputNeedsName">
        <source>Outputs without source must have the /out option specified</source>
        <target state="translated">沒有來源的輸出必須有指定的 /out 選項</target>
        <note />
      </trans-unit>
      <trans-unit id="ERR_CantHaveWin32ResAndManifest">
        <source>Conflicting options specified: Win32 resource file; Win32 manifest</source>
        <target state="translated">指定的選項衝突: Win32 資源檔; Win32 資訊清單</target>
        <note />
      </trans-unit>
      <trans-unit id="ERR_CantHaveWin32ResAndIcon">
        <source>Conflicting options specified: Win32 resource file; Win32 icon</source>
        <target state="translated">指定的選項衝突: Win32 資源檔; Win32 圖示</target>
        <note />
      </trans-unit>
      <trans-unit id="ERR_CantReadResource">
        <source>Error reading resource '{0}' -- '{1}'</source>
        <target state="translated">讀取資源 '{0}' 時發生錯誤 -- '{1}'</target>
        <note />
      </trans-unit>
      <trans-unit id="ERR_DocFileGen">
        <source>Error writing to XML documentation file: {0}</source>
        <target state="translated">寫入 XML 文件檔案時發生錯誤: {0}</target>
        <note />
      </trans-unit>
      <trans-unit id="WRN_XMLParseError">
        <source>XML comment has badly formed XML -- '{0}'</source>
        <target state="translated">XML 註解有格式錯誤的 XML -- '{0}'</target>
        <note />
      </trans-unit>
      <trans-unit id="WRN_XMLParseError_Title">
        <source>XML comment has badly formed XML</source>
        <target state="translated">XML 註解有格式錯誤的 XML</target>
        <note />
      </trans-unit>
      <trans-unit id="WRN_DuplicateParamTag">
        <source>XML comment has a duplicate param tag for '{0}'</source>
        <target state="translated">XML 註解中的 '{0}' 有重複的 param 標記</target>
        <note />
      </trans-unit>
      <trans-unit id="WRN_DuplicateParamTag_Title">
        <source>XML comment has a duplicate param tag</source>
        <target state="translated">XML 註解中有重複的 param 標記</target>
        <note />
      </trans-unit>
      <trans-unit id="WRN_UnmatchedParamTag">
        <source>XML comment has a param tag for '{0}', but there is no parameter by that name</source>
        <target state="translated">XML 註解中的 '{0}' 有 param 標記，但沒有該名稱的參數。</target>
        <note />
      </trans-unit>
      <trans-unit id="WRN_UnmatchedParamTag_Title">
        <source>XML comment has a param tag, but there is no parameter by that name</source>
        <target state="translated">XML 註解具有 param 標記，但是沒有該名稱的參數</target>
        <note />
      </trans-unit>
      <trans-unit id="WRN_UnmatchedParamRefTag">
        <source>XML comment on '{1}' has a paramref tag for '{0}', but there is no parameter by that name</source>
        <target state="translated">{1}' 上的 XML 註解中的 '{0}' 有 paramref 標記，但沒有該名稱的參數。</target>
        <note />
      </trans-unit>
      <trans-unit id="WRN_UnmatchedParamRefTag_Title">
        <source>XML comment has a paramref tag, but there is no parameter by that name</source>
        <target state="translated">XML 註解具有 paramref 標記，但是沒有該名稱的參數</target>
        <note />
      </trans-unit>
      <trans-unit id="WRN_MissingParamTag">
        <source>Parameter '{0}' has no matching param tag in the XML comment for '{1}' (but other parameters do)</source>
        <target state="translated">參數 '{0}' 在 '{1}' 的 XML 註解中沒有相符的 param 標記 (但其他參數有)</target>
        <note />
      </trans-unit>
      <trans-unit id="WRN_MissingParamTag_Title">
        <source>Parameter has no matching param tag in the XML comment (but other parameters do)</source>
        <target state="translated">在 XML 註解中，參數沒有相符的 param 標記 (但其他參數則相反)</target>
        <note />
      </trans-unit>
      <trans-unit id="WRN_BadXMLRef">
        <source>XML comment has cref attribute '{0}' that could not be resolved</source>
        <target state="translated">XML 註解有無法解析的 cref 屬性 '{0}'</target>
        <note />
      </trans-unit>
      <trans-unit id="WRN_BadXMLRef_Title">
        <source>XML comment has cref attribute that could not be resolved</source>
        <target state="translated">XML 註解有無法解析的 cref 屬性</target>
        <note />
      </trans-unit>
      <trans-unit id="ERR_BadStackAllocExpr">
        <source>A stackalloc expression requires [] after type</source>
        <target state="translated">stackalloc 運算式在類型之後需要有 []</target>
        <note />
      </trans-unit>
      <trans-unit id="ERR_InvalidLineNumber">
        <source>The line number specified for #line directive is missing or invalid</source>
        <target state="translated">為 #line 指示詞指定的行號遺漏或無效</target>
        <note />
      </trans-unit>
      <trans-unit id="ERR_MissingPPFile">
        <source>Quoted file name, single-line comment or end-of-line expected</source>
        <target state="translated">必須是檔案名稱、單行註解或行結尾。</target>
        <note />
      </trans-unit>
      <trans-unit id="ERR_ExpectedPPFile">
        <source>Quoted file name expected</source>
        <target state="translated">必須是以引號括住的檔案名稱</target>
        <note />
      </trans-unit>
      <trans-unit id="ERR_ReferenceDirectiveOnlyAllowedInScripts">
        <source>#r is only allowed in scripts</source>
        <target state="translated">#r 只可用於指令碼中</target>
        <note />
      </trans-unit>
      <trans-unit id="ERR_ForEachMissingMember">
        <source>foreach statement cannot operate on variables of type '{0}' because '{0}' does not contain a public instance definition for '{1}'</source>
        <target state="needs-review-translation">foreach 陳述式不可用在類型 '{0}' 的變數上，因為 '{0}' 未包含 '{1}' 的公用定義。</target>
        <note />
      </trans-unit>
      <trans-unit id="WRN_BadXMLRefParamType">
        <source>Invalid type for parameter {0} in XML comment cref attribute: '{1}'</source>
        <target state="translated">XML 註解 cref 屬性中參數 {0} 的類型無效: '{1}'</target>
        <note />
      </trans-unit>
      <trans-unit id="WRN_BadXMLRefParamType_Title">
        <source>Invalid type for parameter in XML comment cref attribute</source>
        <target state="translated">XML 註解 cref 屬性中的參數類型無效</target>
        <note />
      </trans-unit>
      <trans-unit id="WRN_BadXMLRefReturnType">
        <source>Invalid return type in XML comment cref attribute</source>
        <target state="translated">XML 註解 cref 屬性中的傳回類型無效</target>
        <note />
      </trans-unit>
      <trans-unit id="WRN_BadXMLRefReturnType_Title">
        <source>Invalid return type in XML comment cref attribute</source>
        <target state="translated">XML 註解 cref 屬性中的傳回類型無效</target>
        <note />
      </trans-unit>
      <trans-unit id="ERR_BadWin32Res">
        <source>Error reading Win32 resources -- {0}</source>
        <target state="translated">讀取 Win32 資源時發生錯誤 -- {0}</target>
        <note />
      </trans-unit>
      <trans-unit id="WRN_BadXMLRefSyntax">
        <source>XML comment has syntactically incorrect cref attribute '{0}'</source>
        <target state="translated">XML 註解有句法不正確的 cref 屬性 '{0}'</target>
        <note />
      </trans-unit>
      <trans-unit id="WRN_BadXMLRefSyntax_Title">
        <source>XML comment has syntactically incorrect cref attribute</source>
        <target state="translated">XML 註解有句法不正確的 cref 屬性</target>
        <note />
      </trans-unit>
      <trans-unit id="ERR_BadModifierLocation">
        <source>Member modifier '{0}' must precede the member type and name</source>
        <target state="translated">成員修飾詞 '{0}' 必須在成員類型與名稱之前。</target>
        <note />
      </trans-unit>
      <trans-unit id="ERR_MissingArraySize">
        <source>Array creation must have array size or array initializer</source>
        <target state="translated">建立陣列必須有陣列大小或陣列初始設定式</target>
        <note />
      </trans-unit>
      <trans-unit id="WRN_UnprocessedXMLComment">
        <source>XML comment is not placed on a valid language element</source>
        <target state="translated">XML 註解沒有放置在有效的語言項目前</target>
        <note />
      </trans-unit>
      <trans-unit id="WRN_UnprocessedXMLComment_Title">
        <source>XML comment is not placed on a valid language element</source>
        <target state="translated">XML 註解沒有放置在有效的語言項目前</target>
        <note />
      </trans-unit>
      <trans-unit id="WRN_FailedInclude">
        <source>Unable to include XML fragment '{1}' of file '{0}' -- {2}</source>
        <target state="translated">無法納入檔案 '{0}' 的 XML 片段 '{1}' -- {2}</target>
        <note />
      </trans-unit>
      <trans-unit id="WRN_FailedInclude_Title">
        <source>Unable to include XML fragment</source>
        <target state="translated">無法包含 XML 片段</target>
        <note />
      </trans-unit>
      <trans-unit id="WRN_InvalidInclude">
        <source>Invalid XML include element -- {0}</source>
        <target state="translated">XML include 元素無效 -- {0}</target>
        <note />
      </trans-unit>
      <trans-unit id="WRN_InvalidInclude_Title">
        <source>Invalid XML include element</source>
        <target state="translated">無效的 XML include 項目</target>
        <note />
      </trans-unit>
      <trans-unit id="WRN_MissingXMLComment">
        <source>Missing XML comment for publicly visible type or member '{0}'</source>
        <target state="translated">遺漏公用可見類型或成員 '{0}' 的 XML 註解</target>
        <note />
      </trans-unit>
      <trans-unit id="WRN_MissingXMLComment_Title">
        <source>Missing XML comment for publicly visible type or member</source>
        <target state="translated">遺漏公用可見類型或成員的 XML 註解</target>
        <note />
      </trans-unit>
      <trans-unit id="WRN_MissingXMLComment_Description">
        <source>The /doc compiler option was specified, but one or more constructs did not have comments.</source>
        <target state="translated">已指定 /doc 編譯器選項，但是一個或多個建構沒有註解。</target>
        <note />
      </trans-unit>
      <trans-unit id="WRN_XMLParseIncludeError">
        <source>Badly formed XML in included comments file -- '{0}'</source>
        <target state="translated">Include 註解檔中的 XML 格式錯誤 -- '{0}'</target>
        <note />
      </trans-unit>
      <trans-unit id="WRN_XMLParseIncludeError_Title">
        <source>Badly formed XML in included comments file</source>
        <target state="translated">Include 註解檔中的 XML 格式錯誤</target>
        <note />
      </trans-unit>
      <trans-unit id="ERR_BadDelArgCount">
        <source>Delegate '{0}' does not take {1} arguments</source>
        <target state="translated">委派 '{0}' 不接受 {1} 個引數</target>
        <note />
      </trans-unit>
      <trans-unit id="ERR_UnexpectedSemicolon">
        <source>Semicolon after method or accessor block is not valid</source>
        <target state="translated">方法或存取子區塊後的分號無效</target>
        <note />
      </trans-unit>
      <trans-unit id="ERR_MethodReturnCantBeRefAny">
        <source>Method or delegate cannot return type '{0}'</source>
        <target state="translated">方法或委派無法傳回類型 '{0}'</target>
        <note />
      </trans-unit>
      <trans-unit id="ERR_CompileCancelled">
        <source>Compilation cancelled by user</source>
        <target state="translated">使用者取消了編譯</target>
        <note />
      </trans-unit>
      <trans-unit id="ERR_MethodArgCantBeRefAny">
        <source>Cannot make reference to variable of type '{0}'</source>
        <target state="translated">無法製作類型 '{0}' 之變數的參考</target>
        <note />
      </trans-unit>
      <trans-unit id="ERR_AssgReadonlyLocal">
        <source>Cannot assign to '{0}' because it is read-only</source>
        <target state="translated">無法指派給 '{0}'，因為其為唯讀。</target>
        <note />
      </trans-unit>
      <trans-unit id="ERR_RefReadonlyLocal">
        <source>Cannot use '{0}' as a ref or out value because it is read-only</source>
        <target state="translated">無法將 '{0}' 用作為 ref 或 out 值，因其為唯讀。</target>
        <note />
      </trans-unit>
      <trans-unit id="ERR_CantUseRequiredAttribute">
        <source>The RequiredAttribute attribute is not permitted on C# types</source>
        <target state="translated">C# 類型上不可使用 RequiredAttribute 屬性</target>
        <note />
      </trans-unit>
      <trans-unit id="ERR_NoModifiersOnAccessor">
        <source>Modifiers cannot be placed on event accessor declarations</source>
        <target state="translated">修飾詞不能置於事件存取子宣告中</target>
        <note />
      </trans-unit>
      <trans-unit id="ERR_ParamsCantBeWithModifier">
        <source>The params parameter cannot be declared as {0}</source>
        <target state="translated">params 參數不可宣告為 {0}</target>
        <note />
      </trans-unit>
      <trans-unit id="ERR_ReturnNotLValue">
        <source>Cannot modify the return value of '{0}' because it is not a variable</source>
        <target state="translated">無法修改 '{0}' 的傳回值，因為其非變數。</target>
        <note />
      </trans-unit>
      <trans-unit id="ERR_MissingCoClass">
        <source>The managed coclass wrapper class '{0}' for interface '{1}' cannot be found (are you missing an assembly reference?)</source>
        <target state="translated">找不到介面 '{1}' 的 Managed coclass 包裝函式類別 '{0}' (是否遺漏了組件參考?)</target>
        <note />
      </trans-unit>
      <trans-unit id="ERR_AmbiguousAttribute">
        <source>'{0}' is ambiguous between '{1}' and '{2}'; use either '@{0}' or '{0}Attribute'</source>
        <target state="translated">'{0}' 在 '{1}' 與 '{2}' 之間模稜兩可; 請使用 '@{0}' 或 '{0}Attribute'</target>
        <note />
      </trans-unit>
      <trans-unit id="ERR_BadArgExtraRef">
        <source>Argument {0} may not be passed with the '{1}' keyword</source>
        <target state="translated">傳遞引數 {0} 時不可包含 '{1}' 關鍵字</target>
        <note />
      </trans-unit>
      <trans-unit id="WRN_CmdOptionConflictsSource">
        <source>Option '{0}' overrides attribute '{1}' given in a source file or added module</source>
        <target state="translated">選項 '{0}' 會覆寫原始程式檔或加入的模組中所指定之屬性 '{1}'</target>
        <note />
      </trans-unit>
      <trans-unit id="WRN_CmdOptionConflictsSource_Title">
        <source>Option overrides attribute given in a source file or added module</source>
        <target state="translated">選項會覆寫原始程式檔或加入的模組中所指定的屬性</target>
        <note />
      </trans-unit>
      <trans-unit id="WRN_CmdOptionConflictsSource_Description">
        <source>This warning occurs if the assembly attributes AssemblyKeyFileAttribute or AssemblyKeyNameAttribute found in source conflict with the /keyfile or /keycontainer command line option or key file name or key container specified in the Project Properties.</source>
        <target state="translated">如果來源中所找到的組件屬性 AssemblyKeyFileAttribute 或 AssemblyKeyNameAttribute，與 [專案屬性] 中所指定的 /keyfile 或 /keycontainer 命令列選項或金鑰檔案名稱或金鑰容器衝突，則會發生此警告。</target>
        <note />
      </trans-unit>
      <trans-unit id="ERR_BadCompatMode">
        <source>Invalid option '{0}' for /langversion. Use '/langversion:?' to list supported values.</source>
        <target state="translated">/langversion 的選項 '{0}' 無效。請使用 '/langversion:?' 來列出支援的值。</target>
        <note />
      </trans-unit>
      <trans-unit id="ERR_DelegateOnConditional">
        <source>Cannot create delegate with '{0}' because it or a method it overrides has a Conditional attribute</source>
        <target state="translated">無法以 '{0}' 建立委派，因為其或其所覆寫的方法具有 Conditional 屬性。</target>
        <note />
      </trans-unit>
      <trans-unit id="ERR_CantMakeTempFile">
        <source>Cannot create temporary file -- {0}</source>
        <target state="translated">無法建立暫存檔 -- {0}</target>
        <note />
      </trans-unit>
      <trans-unit id="ERR_BadArgRef">
        <source>Argument {0} must be passed with the '{1}' keyword</source>
        <target state="translated">傳遞引數 {0} 時必須包含 '{1}' 關鍵字</target>
        <note />
      </trans-unit>
      <trans-unit id="ERR_YieldInAnonMeth">
        <source>The yield statement cannot be used inside an anonymous method or lambda expression</source>
        <target state="translated">在匿名方法或 Lambda 運算式內不可使用 yield 陳述式</target>
        <note />
      </trans-unit>
      <trans-unit id="ERR_ReturnInIterator">
        <source>Cannot return a value from an iterator. Use the yield return statement to return a value, or yield break to end the iteration.</source>
        <target state="translated">無法從迭代器傳回值。請使用 yield return 陳述式傳回值，或使用 yield break 結束反覆運算。</target>
        <note />
      </trans-unit>
      <trans-unit id="ERR_BadIteratorArgType">
        <source>Iterators cannot have ref, in or out parameters</source>
        <target state="needs-review-translation">迭代器不能有 ref 或 out 參數</target>
        <note />
      </trans-unit>
      <trans-unit id="ERR_BadIteratorReturn">
        <source>The body of '{0}' cannot be an iterator block because '{1}' is not an iterator interface type</source>
        <target state="translated">{0}' 的主體不可是 Iterator 區塊，因為 '{1}' 不是 Iterator 介面類型。</target>
        <note />
      </trans-unit>
      <trans-unit id="ERR_BadYieldInFinally">
        <source>Cannot yield in the body of a finally clause</source>
        <target state="translated">finally 子句的主體中不可使用 yield</target>
        <note />
      </trans-unit>
      <trans-unit id="ERR_BadYieldInTryOfCatch">
        <source>Cannot yield a value in the body of a try block with a catch clause</source>
        <target state="translated">在具有 catch 子句的 try 區塊主體中不可使用 yield 產生值</target>
        <note />
      </trans-unit>
      <trans-unit id="ERR_EmptyYield">
        <source>Expression expected after yield return</source>
        <target state="translated">yield return 之後應接著運算式</target>
        <note />
      </trans-unit>
      <trans-unit id="ERR_AnonDelegateCantUse">
        <source>Cannot use ref, out, or in parameter '{0}' inside an anonymous method, lambda expression, query expression, or local function</source>
        <target state="needs-review-translation">無法在匿名方法、Lambda 運算式或查詢運算式中使用 ref、out 或 in 參數 '{0}'。</target>
        <note />
      </trans-unit>
      <trans-unit id="ERR_IllegalInnerUnsafe">
        <source>Unsafe code may not appear in iterators</source>
        <target state="translated">Unsafe 程式碼不可出現在迭代器中</target>
        <note />
      </trans-unit>
      <trans-unit id="ERR_BadYieldInCatch">
        <source>Cannot yield a value in the body of a catch clause</source>
        <target state="translated">無法在 catch 子句主體中使用 yield 產生值</target>
        <note />
      </trans-unit>
      <trans-unit id="ERR_BadDelegateLeave">
        <source>Control cannot leave the body of an anonymous method or lambda expression</source>
        <target state="translated">程式控制權不能從匿名方法或 Lambda 運算式的主體離開</target>
        <note />
      </trans-unit>
      <trans-unit id="WRN_IllegalPragma">
        <source>Unrecognized #pragma directive</source>
        <target state="translated">無法辨認的 #pragma 指示詞</target>
        <note />
      </trans-unit>
      <trans-unit id="WRN_IllegalPragma_Title">
        <source>Unrecognized #pragma directive</source>
        <target state="translated">無法辨認的 #pragma 指示詞</target>
        <note />
      </trans-unit>
      <trans-unit id="WRN_IllegalPPWarning">
        <source>Expected disable or restore</source>
        <target state="translated">必須是 disable 或 restore</target>
        <note />
      </trans-unit>
      <trans-unit id="WRN_IllegalPPWarning_Title">
        <source>Expected disable or restore after #pragma warning</source>
        <target state="translated">#pragma 警告後面必須有 disable 或 restore</target>
        <note />
      </trans-unit>
      <trans-unit id="WRN_BadRestoreNumber">
        <source>Cannot restore warning 'CS{0}' because it was disabled globally</source>
        <target state="translated">無法還原警告 'CS{0}'，因為其已全域停用。</target>
        <note />
      </trans-unit>
      <trans-unit id="WRN_BadRestoreNumber_Title">
        <source>Cannot restore warning because it was disabled globally</source>
        <target state="translated">無法還原警告，因為已全域予以停用</target>
        <note />
      </trans-unit>
      <trans-unit id="ERR_VarargsIterator">
        <source>__arglist is not allowed in the parameter list of iterators</source>
        <target state="translated">迭代器的參數清單中不可有 __arglist</target>
        <note />
      </trans-unit>
      <trans-unit id="ERR_UnsafeIteratorArgType">
        <source>Iterators cannot have unsafe parameters or yield types</source>
        <target state="translated">迭代器不能有 Unsafe 參數或 yield 類型</target>
        <note />
      </trans-unit>
      <trans-unit id="ERR_BadCoClassSig">
        <source>The managed coclass wrapper class signature '{0}' for interface '{1}' is not a valid class name signature</source>
        <target state="translated">介面 '{1}' 的 Managed coclass 包裝函式類別簽章 '{0}'，不是有效的類別名稱簽章。</target>
        <note />
      </trans-unit>
      <trans-unit id="ERR_MultipleIEnumOfT">
        <source>foreach statement cannot operate on variables of type '{0}' because it implements multiple instantiations of '{1}'; try casting to a specific interface instantiation</source>
        <target state="translated">foreach 陳述式不可用在類型 '{0}' 的變數上，因為其會實作 '{1}' 的多個具現化; 請嘗試轉型為特定的介面具現化。</target>
        <note />
      </trans-unit>
      <trans-unit id="ERR_FixedDimsRequired">
        <source>A fixed size buffer field must have the array size specifier after the field name</source>
        <target state="translated">固定大小緩衝區欄位在欄位名稱後面必須有陣列大小規範</target>
        <note />
      </trans-unit>
      <trans-unit id="ERR_FixedNotInStruct">
        <source>Fixed size buffer fields may only be members of structs</source>
        <target state="translated">固定大小緩衝區欄位必須是結構的成員</target>
        <note />
      </trans-unit>
      <trans-unit id="ERR_AnonymousReturnExpected">
        <source>Not all code paths return a value in {0} of type '{1}'</source>
        <target state="translated">並非所有程式碼路徑都會在類型為 '{1}' 的 {0} 中傳回值</target>
        <note />
      </trans-unit>
      <trans-unit id="WRN_NonECMAFeature">
        <source>Feature '{0}' is not part of the standardized ISO C# language specification, and may not be accepted by other compilers</source>
        <target state="translated">{0}' 功能不包括在標準化 ISO C# 語言規格中，在其他編譯器上可能無法接受。</target>
        <note />
      </trans-unit>
      <trans-unit id="WRN_NonECMAFeature_Title">
        <source>Feature is not part of the standardized ISO C# language specification, and may not be accepted by other compilers</source>
        <target state="translated">功能不包括在標準化 ISO C# 語言規格中，在其他編譯器上可能無法接受</target>
        <note />
      </trans-unit>
      <trans-unit id="ERR_ExpectedVerbatimLiteral">
        <source>Keyword, identifier, or string expected after verbatim specifier: @</source>
        <target state="translated">逐字規範 "@" 之後應接著關鍵字、識別項或字串。</target>
        <note />
      </trans-unit>
      <trans-unit id="ERR_RefReadonly">
        <source>A readonly field cannot be used as a ref or out value (except in a constructor)</source>
        <target state="translated">無法將唯讀欄位用作為 ref 或 out 值 (除非在建構函式中)</target>
        <note />
      </trans-unit>
      <trans-unit id="ERR_RefReadonly2">
        <source>Members of readonly field '{0}' cannot be used as a ref or out value (except in a constructor)</source>
        <target state="translated">無法將唯讀欄位 '{0}' 的成員用作為 ref 或 out 值使用 (除非在建構函式中)</target>
        <note />
      </trans-unit>
      <trans-unit id="ERR_AssgReadonly">
        <source>A readonly field cannot be assigned to (except in a constructor or a variable initializer)</source>
        <target state="translated">無法指定唯讀欄位 (除非在建構函式或變數初始設定式中)</target>
        <note />
      </trans-unit>
      <trans-unit id="ERR_AssgReadonly2">
        <source>Members of readonly field '{0}' cannot be modified (except in a constructor or a variable initializer)</source>
        <target state="translated">唯讀欄位 '{0}' 的成員不可修改 (除非在建構函式或變數初始設定式中)</target>
        <note />
      </trans-unit>
      <trans-unit id="ERR_RefReadonlyNotField">
        <source>Cannot use {0} '{1}' as a ref or out value because it is a readonly variable</source>
        <target state="translated">{0} '{1}' 無法用為 ref 或 out 值，因為它是唯讀變數</target>
        <note />
      </trans-unit>
      <trans-unit id="ERR_RefReadonlyNotField2">
        <source>Members of {0} '{1}' cannot be used as a ref or out value because it is a readonly variable</source>
        <target state="translated">{0} '{1}' 的成員不可用為 ref 或 out 值，因為它是唯讀變數</target>
        <note />
      </trans-unit>
      <trans-unit id="ERR_AssignReadonlyNotField">
        <source>Cannot assign to {0} '{1}' because it is a readonly variable</source>
        <target state="translated">無法指派至 {0} '{1}'，因為它不是唯讀變數</target>
        <note />
      </trans-unit>
      <trans-unit id="ERR_AssignReadonlyNotField2">
        <source>Cannot assign to a member of {0} '{1}' because it is a readonly variable</source>
        <target state="translated">無法指派給 {0} '{1}' 的成員，因為它是唯讀變數</target>
        <note />
      </trans-unit>
      <trans-unit id="ERR_RefReturnReadonlyNotField">
        <source>Cannot return {0} '{1}' by writable reference because it is a readonly variable</source>
        <target state="translated">無法以可寫入傳址方式傳回 {0} '{1}'，因為它是唯讀變數</target>
        <note />
      </trans-unit>
      <trans-unit id="ERR_RefReturnReadonlyNotField2">
        <source>Members of {0} '{1}' cannot be returned by writable reference because it is a readonly variable</source>
        <target state="translated">無法以可寫入傳址方式傳回 {0} '{1}' 的成員，因為它是唯讀變數</target>
        <note />
      </trans-unit>
      <trans-unit id="ERR_AssgReadonlyStatic2">
        <source>Fields of static readonly field '{0}' cannot be assigned to (except in a static constructor or a variable initializer)</source>
        <target state="translated">無法指派為靜態唯讀欄位 '{0}' 的欄位 (除非在靜態建構函式或變數初始設定式中)</target>
        <note />
      </trans-unit>
      <trans-unit id="ERR_RefReadonlyStatic2">
        <source>Fields of static readonly field '{0}' cannot be used as a ref or out value (except in a static constructor)</source>
        <target state="translated">無法將靜態唯讀欄位 '{0}' 的欄位用作為 ref 或 out 值 (除非在靜態建構函式中)</target>
        <note />
      </trans-unit>
      <trans-unit id="ERR_AssgReadonlyLocal2Cause">
        <source>Cannot modify members of '{0}' because it is a '{1}'</source>
        <target state="translated">無法修改 '{0}' 的成員，因為其為 '{1}'。</target>
        <note />
      </trans-unit>
      <trans-unit id="ERR_RefReadonlyLocal2Cause">
        <source>Cannot use fields of '{0}' as a ref or out value because it is a '{1}'</source>
        <target state="translated">無法將 '{0}' 的欄位用作為 ref 或 out 值，因其為 '{1}'。</target>
        <note />
      </trans-unit>
      <trans-unit id="ERR_AssgReadonlyLocalCause">
        <source>Cannot assign to '{0}' because it is a '{1}'</source>
        <target state="translated">無法指派給 '{0}'，因為其為 '{1}'</target>
        <note />
      </trans-unit>
      <trans-unit id="ERR_RefReadonlyLocalCause">
        <source>Cannot use '{0}' as a ref or out value because it is a '{1}'</source>
        <target state="translated">無法將 '{0}' 用作為 ref 或 out 值，因其為 '{1}'</target>
        <note />
      </trans-unit>
      <trans-unit id="WRN_ErrorOverride">
        <source>{0}. See also error CS{1}.</source>
        <target state="translated">{0}。請參閱錯誤 CS{1}。</target>
        <note />
      </trans-unit>
      <trans-unit id="WRN_ErrorOverride_Title">
        <source>Warning is overriding an error</source>
        <target state="translated">警告會覆寫錯誤</target>
        <note />
      </trans-unit>
      <trans-unit id="WRN_ErrorOverride_Description">
        <source>The compiler emits this warning when it overrides an error with a warning. For information about the problem, search for the error code mentioned.</source>
        <target state="translated">編譯器將錯誤覆寫為警告時會發出此警告。如需此問題的相關資訊，請搜尋提及的錯誤碼。</target>
        <note />
      </trans-unit>
      <trans-unit id="ERR_AnonMethToNonDel">
        <source>Cannot convert {0} to type '{1}' because it is not a delegate type</source>
        <target state="translated">無法將 {0} 轉換成類型 '{1}'，因為其非委派類型。</target>
        <note />
      </trans-unit>
      <trans-unit id="ERR_CantConvAnonMethParams">
        <source>Cannot convert {0} to delegate type '{1}' because the parameter types do not match the delegate parameter types</source>
        <target state="translated">無法將 {0} 轉換成委派類型 '{1}'，因為參數類型與委派參數類型不相符。</target>
        <note />
      </trans-unit>
      <trans-unit id="ERR_CantConvAnonMethReturns">
        <source>Cannot convert {0} to intended delegate type because some of the return types in the block are not implicitly convertible to the delegate return type</source>
        <target state="translated">無法將 {0} 轉換成想要的委派類型，因為區塊中的某些傳回類型，無法隱含轉換成委派傳回類型。</target>
        <note />
      </trans-unit>
      <trans-unit id="ERR_BadAsyncReturnExpression">
        <source>Since this is an async method, the return expression must be of type '{0}' rather than 'Task&lt;{0}&gt;'</source>
        <target state="translated">因為此為非同步方法，所以傳回運算式的類型必須是 '{0}' 而非 'Task&lt;{0}&gt;'</target>
        <note />
      </trans-unit>
      <trans-unit id="ERR_CantConvAsyncAnonFuncReturns">
        <source>Cannot convert async {0} to delegate type '{1}'. An async {0} may return void, Task or Task&lt;T&gt;, none of which are convertible to '{1}'.</source>
        <target state="translated">無法將非同步 {0} 轉換成委派類型 '{1}'。非同步 {0} 可能會傳回 void、Task 或 Task&lt;T&gt;，而這些都無法轉換成 '{1}'。</target>
        <note />
      </trans-unit>
      <trans-unit id="ERR_IllegalFixedType">
        <source>Fixed size buffer type must be one of the following: bool, byte, short, int, long, char, sbyte, ushort, uint, ulong, float or double</source>
        <target state="translated">固定大小緩衝區類型必須是下列其中一項: bool、byte、short、int、long、char、sbyte、ushort、uint、ulong、float 或 double。</target>
        <note />
      </trans-unit>
      <trans-unit id="ERR_FixedOverflow">
        <source>Fixed size buffer of length {0} and type '{1}' is too big</source>
        <target state="translated">長度為 {0} 且類型為 '{1}' 的固定大小緩衝區太大</target>
        <note />
      </trans-unit>
      <trans-unit id="ERR_InvalidFixedArraySize">
        <source>Fixed size buffers must have a length greater than zero</source>
        <target state="translated">固定大小緩衝區的長度必須大於零</target>
        <note />
      </trans-unit>
      <trans-unit id="ERR_FixedBufferNotFixed">
        <source>You cannot use fixed size buffers contained in unfixed expressions. Try using the fixed statement.</source>
        <target state="translated">您不能使用包含在 unfixed 運算式中的固定大小緩衝區。請嘗試使用 fixed 陳述式。</target>
        <note />
      </trans-unit>
      <trans-unit id="ERR_AttributeNotOnAccessor">
        <source>Attribute '{0}' is not valid on property or event accessors. It is only valid on '{1}' declarations.</source>
        <target state="translated">屬性 '{0}' 在屬性或事件存取子上無效。其只有在 '{1}' 宣告上才有效。</target>
        <note />
      </trans-unit>
      <trans-unit id="WRN_InvalidSearchPathDir">
        <source>Invalid search path '{0}' specified in '{1}' -- '{2}'</source>
        <target state="translated">在 '{1}' 中指定了的搜尋路徑 '{0}' 無效 -- '{2}'</target>
        <note />
      </trans-unit>
      <trans-unit id="WRN_InvalidSearchPathDir_Title">
        <source>Invalid search path specified</source>
        <target state="translated">指定的搜尋路徑無效</target>
        <note />
      </trans-unit>
      <trans-unit id="ERR_IllegalVarArgs">
        <source>__arglist is not valid in this context</source>
        <target state="translated">__arglist 在此內容中無效</target>
        <note />
      </trans-unit>
      <trans-unit id="ERR_IllegalParams">
        <source>params is not valid in this context</source>
        <target state="translated">params 在此內容中無效</target>
        <note />
      </trans-unit>
      <trans-unit id="ERR_BadModifiersOnNamespace">
        <source>A namespace declaration cannot have modifiers or attributes</source>
        <target state="translated">命名空間宣告不能有修飾詞或屬性</target>
        <note />
      </trans-unit>
      <trans-unit id="ERR_BadPlatformType">
        <source>Invalid option '{0}' for /platform; must be anycpu, x86, Itanium, arm, arm64 or x64</source>
        <target state="needs-review-translation">/platform 的 '{0}' 選項無效; 必須是 anycpu、x86、Itanium 或 x64。</target>
        <note />
      </trans-unit>
      <trans-unit id="ERR_ThisStructNotInAnonMeth">
        <source>Anonymous methods, lambda expressions, and query expressions inside structs cannot access instance members of 'this'. Consider copying 'this' to a local variable outside the anonymous method, lambda expression or query expression and using the local instead.</source>
        <target state="translated">結構內部的匿名方法、Lambda 運算式和查詢運算式無法存取 'this' 的執行個體成員。請考慮將 'this' 複製到匿名方法、Lambda 運算式或查詢運算式外部的區域變數，並改用這個區域變數。</target>
        <note />
      </trans-unit>
      <trans-unit id="ERR_NoConvToIDisp">
        <source>'{0}': type used in a using statement must be implicitly convertible to 'System.IDisposable'</source>
        <target state="translated">'{0}': 在 using 陳述式中所用的類型，必須可以隱含轉換成 'System.IDisposable'。</target>
        <note />
      </trans-unit>
      <trans-unit id="ERR_BadParamRef">
        <source>Parameter {0} must be declared with the '{1}' keyword</source>
        <target state="translated">參數 {0} 必須以 '{1}' 關鍵字宣告</target>
        <note />
      </trans-unit>
      <trans-unit id="ERR_BadParamExtraRef">
        <source>Parameter {0} should not be declared with the '{1}' keyword</source>
        <target state="translated">參數 {0} 不可以 '{1}' 關鍵字宣告</target>
        <note />
      </trans-unit>
      <trans-unit id="ERR_BadParamType">
        <source>Parameter {0} is declared as type '{1}{2}' but should be '{3}{4}'</source>
        <target state="translated">參數 {0} 宣告為類型 '{1}{2}'，但應該是 '{3}{4}'。</target>
        <note />
      </trans-unit>
      <trans-unit id="ERR_BadExternIdentifier">
        <source>Invalid extern alias for '/reference'; '{0}' is not a valid identifier</source>
        <target state="translated">/reference' 的外部別名無效; '{0}' 不是有效的識別項。</target>
        <note />
      </trans-unit>
      <trans-unit id="ERR_AliasMissingFile">
        <source>Invalid reference alias option: '{0}=' -- missing filename</source>
        <target state="translated">參考別名選項無效: '{0}=' -- 遺漏檔案名稱</target>
        <note />
      </trans-unit>
      <trans-unit id="ERR_GlobalExternAlias">
        <source>You cannot redefine the global extern alias</source>
        <target state="translated">您不能重新定義全域外部別名</target>
        <note />
      </trans-unit>
      <trans-unit id="ERR_MissingTypeInSource">
        <source>Reference to type '{0}' claims it is defined in this assembly, but it is not defined in source or any added modules</source>
        <target state="translated">類型 '{0}' 的參考表示它定義在此組件中，但是在原始檔或任何加入的模組中都未定義它。</target>
        <note />
      </trans-unit>
      <trans-unit id="ERR_MissingTypeInAssembly">
        <source>Reference to type '{0}' claims it is defined in '{1}', but it could not be found</source>
        <target state="translated">類型 '{0}' 的參考表示它定義在 '{1}' 中，但找不到。</target>
        <note />
      </trans-unit>
      <trans-unit id="WRN_MultiplePredefTypes">
        <source>The predefined type '{0}' is defined in multiple assemblies in the global alias; using definition from '{1}'</source>
        <target state="translated">預先定義的類型 '{0}' 在全域別名的多個組件中都有定義; 請使用 '{1}' 中的定義。</target>
        <note />
      </trans-unit>
      <trans-unit id="WRN_MultiplePredefTypes_Title">
        <source>Predefined type is defined in multiple assemblies in the global alias</source>
        <target state="translated">預先定義的類型定義在全域別名的多個組件中</target>
        <note />
      </trans-unit>
      <trans-unit id="WRN_MultiplePredefTypes_Description">
        <source>This error occurs when a predefined system type such as System.Int32 is found in two assemblies. One way this can happen is if you are referencing mscorlib or System.Runtime.dll from two different places, such as trying to run two versions of the .NET Framework side-by-side.</source>
        <target state="translated">如果在兩個組件中找到預先定義的系統類型 (例如 System.Int32)，則會發生此錯誤。可能發生此狀況的其中一種原因是參考兩個不同位置的 mscorlib 或 System.Runtime.dll，例如嘗試並排執行兩個版本的 .NET Framework。</target>
        <note />
      </trans-unit>
      <trans-unit id="ERR_LocalCantBeFixedAndHoisted">
        <source>Local '{0}' or its members cannot have their address taken and be used inside an anonymous method or lambda expression</source>
        <target state="translated">無法取得區域變數 '{0}' 或其成員的位址，這些也無法用於匿名方法或 Lambda 運算式內部。</target>
        <note />
      </trans-unit>
      <trans-unit id="WRN_TooManyLinesForDebugger">
        <source>Source file has exceeded the limit of 16,707,565 lines representable in the PDB; debug information will be incorrect</source>
        <target state="translated">原始程式檔已超過 PDB 所能顯示的上限 16,707,565 行; 偵錯資訊可能會不正確。</target>
        <note />
      </trans-unit>
      <trans-unit id="WRN_TooManyLinesForDebugger_Title">
        <source>Source file has exceeded the limit of 16,707,565 lines representable in the PDB; debug information will be incorrect</source>
        <target state="translated">原始程式檔已超過 PDB 所能顯示的上限 16,707,565 行; 偵錯資訊可能會不正確。</target>
        <note />
      </trans-unit>
      <trans-unit id="ERR_CantConvAnonMethNoParams">
        <source>Cannot convert anonymous method block without a parameter list to delegate type '{0}' because it has one or more out parameters</source>
        <target state="translated">無法將沒有參數清單的匿名方法區塊，轉換成委派類型 '{0}'，因為其有一或多個 out 參數。</target>
        <note />
      </trans-unit>
      <trans-unit id="ERR_ConditionalOnNonAttributeClass">
        <source>Attribute '{0}' is only valid on methods or attribute classes</source>
        <target state="translated">屬性 '{0}' 只有在方法或屬性類別上才有效</target>
        <note />
      </trans-unit>
      <trans-unit id="WRN_CallOnNonAgileField">
        <source>Accessing a member on '{0}' may cause a runtime exception because it is a field of a marshal-by-reference class</source>
        <target state="translated">存取 '{0}' 上的成員可能會造成執行階段例外狀況，因為其為 marshal-by-reference 類別的欄位。</target>
        <note />
      </trans-unit>
      <trans-unit id="WRN_CallOnNonAgileField_Title">
        <source>Accessing a member on a field of a marshal-by-reference class may cause a runtime exception</source>
        <target state="translated">存取 marshal-by-reference 類別之欄位上的成員，可能會導致執行階段例外狀況</target>
        <note />
      </trans-unit>
      <trans-unit id="WRN_CallOnNonAgileField_Description">
        <source>This warning occurs when you try to call a method, property, or indexer on a member of a class that derives from MarshalByRefObject, and the member is a value type. Objects that inherit from MarshalByRefObject are typically intended to be marshaled by reference across an application domain. If any code ever attempts to directly access the value-type member of such an object across an application domain, a runtime exception will occur. To resolve the warning, first copy the member into a local variable and call the method on that variable.</source>
        <target state="translated">如果嘗試在類別衍生自 MarshalByRefObject 的成員上呼叫方法、屬性或索引子，而且成員是實值類型，則會發生此警告。繼承自 MarshalByRefObject 的物件通常是要透過參考跨應用程式定義域進行封送處理。如果任何程式碼曾經嘗試跨應用程式定義域直接存取這類物件的 value-type 成員，則會發生執行階段例外狀況。若要解決此警告，請先將成員複製至區域變數，並對該變數呼叫此方法。</target>
        <note />
      </trans-unit>
      <trans-unit id="WRN_BadWarningNumber">
        <source>'{0}' is not a valid warning number</source>
        <target state="translated">'{0}' 不是有效的警告編號</target>
        <note />
      </trans-unit>
      <trans-unit id="WRN_BadWarningNumber_Title">
        <source>Not a valid warning number</source>
        <target state="translated">不是有效的警告號碼</target>
        <note />
      </trans-unit>
      <trans-unit id="WRN_BadWarningNumber_Description">
        <source>A number that was passed to the #pragma warning preprocessor directive was not a valid warning number. Verify that the number represents a warning, not an error.</source>
        <target state="translated">傳遞給 #pragma 警告前置處理器指示詞的號碼不是有效的警告號碼。請驗證號碼代表警告，而不是錯誤。</target>
        <note />
      </trans-unit>
      <trans-unit id="WRN_InvalidNumber">
        <source>Invalid number</source>
        <target state="translated">數字無效</target>
        <note />
      </trans-unit>
      <trans-unit id="WRN_InvalidNumber_Title">
        <source>Invalid number</source>
        <target state="translated">數字無效</target>
        <note />
      </trans-unit>
      <trans-unit id="WRN_FileNameTooLong">
        <source>Invalid filename specified for preprocessor directive. Filename is too long or not a valid filename.</source>
        <target state="translated">對前置處理器指示詞指定了無效的檔名。檔名太長或者不是有效的檔名。</target>
        <note />
      </trans-unit>
      <trans-unit id="WRN_FileNameTooLong_Title">
        <source>Invalid filename specified for preprocessor directive</source>
        <target state="translated">針對前置處理器指示詞所指定的檔名無效</target>
        <note />
      </trans-unit>
      <trans-unit id="WRN_IllegalPPChecksum">
        <source>Invalid #pragma checksum syntax; should be #pragma checksum "filename" "{XXXXXXXX-XXXX-XXXX-XXXX-XXXXXXXXXXXX}" "XXXX..."</source>
        <target state="translated">#pragma checksum 語法無效; 應該是 #pragma checksum "filename" "{XXXXXXXX-XXXX-XXXX-XXXX-XXXXXXXXXXXX}" "XXXX..."</target>
        <note />
      </trans-unit>
      <trans-unit id="WRN_IllegalPPChecksum_Title">
        <source>Invalid #pragma checksum syntax</source>
        <target state="translated">#pragma 總和檢查碼語法無效</target>
        <note />
      </trans-unit>
      <trans-unit id="WRN_EndOfPPLineExpected">
        <source>Single-line comment or end-of-line expected</source>
        <target state="translated">必須是單行註解或行結尾</target>
        <note />
      </trans-unit>
      <trans-unit id="WRN_EndOfPPLineExpected_Title">
        <source>Single-line comment or end-of-line expected after #pragma directive</source>
        <target state="translated">#pragma 指示詞後面必須有單行註解或行結尾</target>
        <note />
      </trans-unit>
      <trans-unit id="WRN_ConflictingChecksum">
        <source>Different checksum values given for '{0}'</source>
        <target state="translated">為 '{0}' 指定了不同的總和檢查碼值</target>
        <note />
      </trans-unit>
      <trans-unit id="WRN_ConflictingChecksum_Title">
        <source>Different #pragma checksum values given</source>
        <target state="translated">指定不同的 #pragma 總和檢查碼值</target>
        <note />
      </trans-unit>
      <trans-unit id="WRN_InvalidAssemblyName">
        <source>Assembly reference '{0}' is invalid and cannot be resolved</source>
        <target state="translated">組件參考 '{0}' 無效，無法解析。</target>
        <note />
      </trans-unit>
      <trans-unit id="WRN_InvalidAssemblyName_Title">
        <source>Assembly reference is invalid and cannot be resolved</source>
        <target state="translated">組件參考無效，無法進行解析</target>
        <note />
      </trans-unit>
      <trans-unit id="WRN_InvalidAssemblyName_Description">
        <source>This warning indicates that an attribute, such as InternalsVisibleToAttribute, was not specified correctly.</source>
        <target state="translated">此警告指出未正確地指定屬性 (例如 InternalsVisibleToAttribute)。</target>
        <note />
      </trans-unit>
      <trans-unit id="WRN_UnifyReferenceMajMin">
        <source>Assuming assembly reference '{0}' used by '{1}' matches identity '{2}' of '{3}', you may need to supply runtime policy</source>
        <target state="translated">假設 '{1}' 所使用的組件參考 '{0}' 符合 '{3}' 的識別 '{2}'，您可能會需要提供執行階段原則。</target>
        <note />
      </trans-unit>
      <trans-unit id="WRN_UnifyReferenceMajMin_Title">
        <source>Assuming assembly reference matches identity</source>
        <target state="translated">假設組件參考符合識別</target>
        <note />
      </trans-unit>
      <trans-unit id="WRN_UnifyReferenceMajMin_Description">
        <source>The two assemblies differ in release and/or version number. For unification to occur, you must specify directives in the application's .config file, and you must provide the correct strong name of an assembly.</source>
        <target state="translated">兩個組件的版次和 (或) 版本號碼不同。若要進行統一，您必須在應用程式的 .config 檔案中指定指示詞，而且您必須提供組件的正確強式名稱。</target>
        <note />
      </trans-unit>
      <trans-unit id="WRN_UnifyReferenceBldRev">
        <source>Assuming assembly reference '{0}' used by '{1}' matches identity '{2}' of '{3}', you may need to supply runtime policy</source>
        <target state="translated">假設 '{1}' 所使用的組件參考 '{0}' 符合 '{3}' 的識別 '{2}'，您可能會需要提供執行階段原則。</target>
        <note />
      </trans-unit>
      <trans-unit id="WRN_UnifyReferenceBldRev_Title">
        <source>Assuming assembly reference matches identity</source>
        <target state="translated">假設組件參考符合識別</target>
        <note />
      </trans-unit>
      <trans-unit id="WRN_UnifyReferenceBldRev_Description">
        <source>The two assemblies differ in release and/or version number. For unification to occur, you must specify directives in the application's .config file, and you must provide the correct strong name of an assembly.</source>
        <target state="translated">兩個組件的版次和 (或) 版本號碼不同。若要進行統一，您必須在應用程式的 .config 檔案中指定指示詞，而且您必須提供組件的正確強式名稱。</target>
        <note />
      </trans-unit>
      <trans-unit id="ERR_DuplicateImport">
        <source>Multiple assemblies with equivalent identity have been imported: '{0}' and '{1}'. Remove one of the duplicate references.</source>
        <target state="translated">已匯入具有相同識別的多個組件: '{0}' 和 '{1}'。請移除其中一個重複的參考。</target>
        <note />
      </trans-unit>
      <trans-unit id="ERR_DuplicateImportSimple">
        <source>An assembly with the same simple name '{0}' has already been imported. Try removing one of the references (e.g. '{1}') or sign them to enable side-by-side.</source>
        <target state="translated">匯入了具有相同簡單名稱 '{0}' 的組件。請嘗試移除其中一個參考 (例如 '{1}')，或簽署它們以啟用並存。</target>
        <note />
      </trans-unit>
      <trans-unit id="ERR_AssemblyMatchBadVersion">
        <source>Assembly '{0}' with identity '{1}' uses '{2}' which has a higher version than referenced assembly '{3}' with identity '{4}'</source>
        <target state="translated">識別為 '{1}' 的組件 '{0}' 會使用 '{2}'，而後者的版本高於識別為 '{4}' 的參考組件 '{3}'</target>
        <note />
      </trans-unit>
      <trans-unit id="ERR_FixedNeedsLvalue">
        <source>Fixed size buffers can only be accessed through locals or fields</source>
        <target state="translated">固定大小緩衝區只能透過區域變數或欄位存取</target>
        <note />
      </trans-unit>
      <trans-unit id="WRN_DuplicateTypeParamTag">
        <source>XML comment has a duplicate typeparam tag for '{0}'</source>
        <target state="translated">XML 註解中的 '{0}' 有重複的 typeparam 標記</target>
        <note />
      </trans-unit>
      <trans-unit id="WRN_DuplicateTypeParamTag_Title">
        <source>XML comment has a duplicate typeparam tag</source>
        <target state="translated">XML 註解中有重複的 typeparam 標記</target>
        <note />
      </trans-unit>
      <trans-unit id="WRN_UnmatchedTypeParamTag">
        <source>XML comment has a typeparam tag for '{0}', but there is no type parameter by that name</source>
        <target state="translated">XML 註解中的 '{0}' 有 typeparam 標記，但沒有該名稱的類型參數。</target>
        <note />
      </trans-unit>
      <trans-unit id="WRN_UnmatchedTypeParamTag_Title">
        <source>XML comment has a typeparam tag, but there is no type parameter by that name</source>
        <target state="translated">XML 註解具有 typeparam 標記，但是沒有該名稱的類型參數</target>
        <note />
      </trans-unit>
      <trans-unit id="WRN_UnmatchedTypeParamRefTag">
        <source>XML comment on '{1}' has a typeparamref tag for '{0}', but there is no type parameter by that name</source>
        <target state="translated">{1}' 上的 XML 註解中的 '{0}' 有 typeparamref 標記，但沒有該名稱的類型參數。</target>
        <note />
      </trans-unit>
      <trans-unit id="WRN_UnmatchedTypeParamRefTag_Title">
        <source>XML comment has a typeparamref tag, but there is no type parameter by that name</source>
        <target state="translated">XML 註解具有 typeparamref 標記，但是沒有該名稱的類型參數</target>
        <note />
      </trans-unit>
      <trans-unit id="WRN_MissingTypeParamTag">
        <source>Type parameter '{0}' has no matching typeparam tag in the XML comment on '{1}' (but other type parameters do)</source>
        <target state="translated">類型參數 '{0}' 在 '{1}' 的 XML 註解中沒有相符的 typeparam 標記 (但是其他類型參數有)</target>
        <note />
      </trans-unit>
      <trans-unit id="WRN_MissingTypeParamTag_Title">
        <source>Type parameter has no matching typeparam tag in the XML comment (but other type parameters do)</source>
        <target state="translated">在 XML 註解中，類型參數沒有相符的 typeparam 標記 (但其他類型參數則相反)</target>
        <note />
      </trans-unit>
      <trans-unit id="ERR_CantChangeTypeOnOverride">
        <source>'{0}': type must be '{2}' to match overridden member '{1}'</source>
        <target state="translated">'{0}': 類型必須是 '{2}' 才符合覆寫的成員 '{1}'</target>
        <note />
      </trans-unit>
      <trans-unit id="ERR_DoNotUseFixedBufferAttr">
        <source>Do not use 'System.Runtime.CompilerServices.FixedBuffer' attribute. Use the 'fixed' field modifier instead.</source>
        <target state="translated">請勿使用 'System.Runtime.CompilerServices.FixedBuffer' 屬性。請改用 'fixed' 欄位修飾詞。</target>
        <note />
      </trans-unit>
      <trans-unit id="WRN_AssignmentToSelf">
        <source>Assignment made to same variable; did you mean to assign something else?</source>
        <target state="translated">對同一個變數進行指派; 您是否想要指派別的東西?</target>
        <note />
      </trans-unit>
      <trans-unit id="WRN_AssignmentToSelf_Title">
        <source>Assignment made to same variable</source>
        <target state="translated">對相同變數進行的指派</target>
        <note />
      </trans-unit>
      <trans-unit id="WRN_ComparisonToSelf">
        <source>Comparison made to same variable; did you mean to compare something else?</source>
        <target state="translated">對同一個變數進行比較; 您是否想要比較別的東西?</target>
        <note />
      </trans-unit>
      <trans-unit id="WRN_ComparisonToSelf_Title">
        <source>Comparison made to same variable</source>
        <target state="translated">對相同變數進行的比較</target>
        <note />
      </trans-unit>
      <trans-unit id="ERR_CantOpenWin32Res">
        <source>Error opening Win32 resource file '{0}' -- '{1}'</source>
        <target state="translated">開啟 Win32 資源檔 '{0}' 時發生錯誤 -- '{1}'</target>
        <note />
      </trans-unit>
      <trans-unit id="WRN_DotOnDefault">
        <source>Expression will always cause a System.NullReferenceException because the default value of '{0}' is null</source>
        <target state="translated">運算式一律會造成 System.NullReferenceException，因為 '{0}' 的預設值為 null。</target>
        <note />
      </trans-unit>
      <trans-unit id="WRN_DotOnDefault_Title">
        <source>Expression will always cause a System.NullReferenceException because the type's default value is null</source>
        <target state="translated">運算式一律會造成 System.NullReferenceException，因為類型的預設值為 null</target>
        <note />
      </trans-unit>
      <trans-unit id="ERR_NoMultipleInheritance">
        <source>Class '{0}' cannot have multiple base classes: '{1}' and '{2}'</source>
        <target state="translated">類別 '{0}' 不可有多重基底類別: '{1}' 和 '{2}'</target>
        <note />
      </trans-unit>
      <trans-unit id="ERR_BaseClassMustBeFirst">
        <source>Base class '{0}' must come before any interfaces</source>
        <target state="translated">基底類別 '{0}' 必須在所有介面之前</target>
        <note />
      </trans-unit>
      <trans-unit id="WRN_BadXMLRefTypeVar">
        <source>XML comment has cref attribute '{0}' that refers to a type parameter</source>
        <target state="translated">XML 註解具有參考類型參數的 cref 屬性 '{0}'</target>
        <note />
      </trans-unit>
      <trans-unit id="WRN_BadXMLRefTypeVar_Title">
        <source>XML comment has cref attribute that refers to a type parameter</source>
        <target state="translated">XML 註解具有參考類型參數的 cref 屬性</target>
        <note />
      </trans-unit>
      <trans-unit id="ERR_FriendAssemblyBadArgs">
        <source>Friend assembly reference '{0}' is invalid. InternalsVisibleTo declarations cannot have a version, culture, public key token, or processor architecture specified.</source>
        <target state="translated">Friend 組件參考 '{0}' 無效。InternalsVisibleTo 宣告不可指定版本、文化特性、公開金鑰語彙基元或處理器架構。</target>
        <note />
      </trans-unit>
      <trans-unit id="ERR_FriendAssemblySNReq">
        <source>Friend assembly reference '{0}' is invalid. Strong-name signed assemblies must specify a public key in their InternalsVisibleTo declarations.</source>
        <target state="translated">Friend 組件參考 '{0}' 無效。以強式名稱簽署的組件，在其 InternalsVisibleTo 宣告中必須指定公開金鑰。</target>
        <note />
      </trans-unit>
      <trans-unit id="ERR_DelegateOnNullable">
        <source>Cannot bind delegate to '{0}' because it is a member of 'System.Nullable&lt;T&gt;'</source>
        <target state="translated">無法將委派繫結至 '{0}'，因為其為 'System.Nullable&lt;T&gt;' 的成員。</target>
        <note />
      </trans-unit>
      <trans-unit id="ERR_BadCtorArgCount">
        <source>'{0}' does not contain a constructor that takes {1} arguments</source>
        <target state="translated">'{0}' 未包含使用 {1} 個引數的建構函式</target>
        <note />
      </trans-unit>
      <trans-unit id="ERR_GlobalAttributesNotFirst">
        <source>Assembly and module attributes must precede all other elements defined in a file except using clauses and extern alias declarations</source>
        <target state="translated">組件和模組屬性必須位於檔案中所有定義的其他項目之前 (using 子句與外部別名宣告除外)</target>
        <note />
      </trans-unit>
      <trans-unit id="ERR_ExpressionExpected">
        <source>Expected expression</source>
        <target state="translated">必須是運算式</target>
        <note />
      </trans-unit>
      <trans-unit id="ERR_InvalidSubsystemVersion">
        <source>Invalid version {0} for /subsystemversion. The version must be 6.02 or greater for ARM or AppContainerExe, and 4.00 or greater otherwise</source>
        <target state="translated">/subsystemversion 的版本 {0} 無效。ARM 或 AppContainerExe 的版本必須是 6.02 (含) 以上的版本，其他則必須是 4.00 (含) 以上的版本。</target>
        <note />
      </trans-unit>
      <trans-unit id="ERR_InteropMethodWithBody">
        <source>Embedded interop method '{0}' contains a body.</source>
        <target state="translated">內嵌 Interop 方法 '{0}' 包含主體。</target>
        <note />
      </trans-unit>
      <trans-unit id="ERR_BadWarningLevel">
        <source>Warning level must be in the range 0-4</source>
        <target state="translated">警告層級必須介於範圍 0 到 4 之間</target>
        <note />
      </trans-unit>
      <trans-unit id="ERR_BadDebugType">
        <source>Invalid option '{0}' for /debug; must be 'portable', 'embedded', 'full' or 'pdbonly'</source>
        <target state="translated">/debug 的選項 '{0}' 無效; 必須為 'portable'、'embedded'、'full' 或 'pdbonly'</target>
        <note />
      </trans-unit>
      <trans-unit id="ERR_BadResourceVis">
        <source>Invalid option '{0}'; Resource visibility must be either 'public' or 'private'</source>
        <target state="translated">選項 '{0}' 無效; 資源可見度必須是 'public' 或 'private'。</target>
        <note />
      </trans-unit>
      <trans-unit id="ERR_DefaultValueTypeMustMatch">
        <source>The type of the argument to the DefaultParameterValue attribute must match the parameter type</source>
        <target state="translated">DefaultParameterValue 屬性的引數類型和參數類型必須相符</target>
        <note />
      </trans-unit>
      <trans-unit id="ERR_DefaultValueBadValueType">
        <source>Argument of type '{0}' is not applicable for the DefaultParameterValue attribute</source>
        <target state="translated">類型 '{0}' 的引數不適用於 DefaultParameterValue 屬性</target>
        <note />
      </trans-unit>
      <trans-unit id="ERR_MemberAlreadyInitialized">
        <source>Duplicate initialization of member '{0}'</source>
        <target state="translated">成員 '{0}' 的初始設定重複</target>
        <note />
      </trans-unit>
      <trans-unit id="ERR_MemberCannotBeInitialized">
        <source>Member '{0}' cannot be initialized. It is not a field or property.</source>
        <target state="translated">成員 '{0}' 無法進行初始設定，它不是欄位或屬性。</target>
        <note />
      </trans-unit>
      <trans-unit id="ERR_StaticMemberInObjectInitializer">
        <source>Static field or property '{0}' cannot be assigned in an object initializer</source>
        <target state="translated">無法在物件初始設定式中指派靜態欄位或屬性 '{0}'</target>
        <note />
      </trans-unit>
      <trans-unit id="ERR_ReadonlyValueTypeInObjectInitializer">
        <source>Members of readonly field '{0}' of type '{1}' cannot be assigned with an object initializer because it is of a value type</source>
        <target state="translated">類型為 '{1}' 的唯讀欄位 '{0}' 之成員，無法以物件初始設定式進行指派，因為其為實值類型。</target>
        <note />
      </trans-unit>
      <trans-unit id="ERR_ValueTypePropertyInObjectInitializer">
        <source>Members of property '{0}' of type '{1}' cannot be assigned with an object initializer because it is of a value type</source>
        <target state="translated">類型 '{1}' 且屬性為 '{0}' 的成員，無法以物件初始設定式進行指派，因為其為實值類型。</target>
        <note />
      </trans-unit>
      <trans-unit id="ERR_UnsafeTypeInObjectCreation">
        <source>Unsafe type '{0}' cannot be used in object creation</source>
        <target state="translated">建立物件時不能使用 Unsafe 類型 '{0}'</target>
        <note />
      </trans-unit>
      <trans-unit id="ERR_EmptyElementInitializer">
        <source>Element initializer cannot be empty</source>
        <target state="translated">項目初始設定式不可為空白</target>
        <note />
      </trans-unit>
      <trans-unit id="ERR_InitializerAddHasWrongSignature">
        <source>The best overloaded method match for '{0}' has wrong signature for the initializer element. The initializable Add must be an accessible instance method.</source>
        <target state="translated">最符合 '{0}' 的多載方法，沒有正確的初始設定式元素簽章。可初始化的 Add 必須是可存取的執行個體方法。</target>
        <note />
      </trans-unit>
      <trans-unit id="ERR_CollectionInitRequiresIEnumerable">
        <source>Cannot initialize type '{0}' with a collection initializer because it does not implement 'System.Collections.IEnumerable'</source>
        <target state="translated">無法使用集合初始設定式來初始設定類型 '{0}'，因為其未實作 'System.Collections.IEnumerable'。</target>
        <note />
      </trans-unit>
      <trans-unit id="ERR_CantSetWin32Manifest">
        <source>Error reading Win32 manifest file '{0}' -- '{1}'</source>
        <target state="translated">讀取 Win32 資訊清單檔 '{0}' 時發生錯誤 -- '{1}'</target>
        <note />
      </trans-unit>
      <trans-unit id="WRN_CantHaveManifestForModule">
        <source>Ignoring /win32manifest for module because it only applies to assemblies</source>
        <target state="translated">因為模組的 /win32manifest 僅適用於組件，因此將予以忽略。</target>
        <note />
      </trans-unit>
      <trans-unit id="WRN_CantHaveManifestForModule_Title">
        <source>Ignoring /win32manifest for module because it only applies to assemblies</source>
        <target state="translated">因為模組的 /win32manifest 僅適用於組件，因此將予以忽略。</target>
        <note />
      </trans-unit>
      <trans-unit id="ERR_BadInstanceArgType">
        <source>'{0}' does not contain a definition for '{1}' and the best extension method overload '{2}' requires a receiver of type '{3}'</source>
        <target state="translated">'{0}' 未包含 '{1}' 的定義，且最佳擴充方法多載 '{2}' 需要類型 '{3}' 的接收器。</target>
        <note />
      </trans-unit>
      <trans-unit id="ERR_QueryDuplicateRangeVariable">
        <source>The range variable '{0}' has already been declared</source>
        <target state="translated">已宣告範圍變數 '{0}'</target>
        <note />
      </trans-unit>
      <trans-unit id="ERR_QueryRangeVariableOverrides">
        <source>The range variable '{0}' conflicts with a previous declaration of '{0}'</source>
        <target state="translated">範圍變數 '{0}' 與之前的 '{0}' 宣告相衝突</target>
        <note />
      </trans-unit>
      <trans-unit id="ERR_QueryRangeVariableAssignedBadValue">
        <source>Cannot assign {0} to a range variable</source>
        <target state="translated">無法指派 {0} 至範圍變數</target>
        <note />
      </trans-unit>
      <trans-unit id="ERR_QueryNoProviderCastable">
        <source>Could not find an implementation of the query pattern for source type '{0}'.  '{1}' not found.  Consider explicitly specifying the type of the range variable '{2}'.</source>
        <target state="translated">找不到來源類型 '{0}' 的查詢模式實作。找不到 '{1}'。請考慮明確地指定範圍變數 '{2}' 的類型。</target>
        <note />
      </trans-unit>
      <trans-unit id="ERR_QueryNoProviderStandard">
        <source>Could not find an implementation of the query pattern for source type '{0}'.  '{1}' not found.  Are you missing a reference to 'System.Core.dll' or a using directive for 'System.Linq'?</source>
        <target state="translated">找不到來源類型 '{0}' 的查詢模式實作。找不到 '{1}'。是否遺漏了 'System.Core.dll' 的參考或 'System.Linq' 的 using 指示詞?</target>
        <note />
      </trans-unit>
      <trans-unit id="ERR_QueryNoProvider">
        <source>Could not find an implementation of the query pattern for source type '{0}'.  '{1}' not found.</source>
        <target state="translated">找不到來源類型 '{0}' 的查詢模式實作。找不到 '{1}'。</target>
        <note />
      </trans-unit>
      <trans-unit id="ERR_QueryOuterKey">
        <source>The name '{0}' is not in scope on the left side of 'equals'.  Consider swapping the expressions on either side of 'equals'.</source>
        <target state="translated">名稱 '{0}' 不在 'equals' 左側的範圍內。請考慮交換 'equals' 任一側的運算式。</target>
        <note />
      </trans-unit>
      <trans-unit id="ERR_QueryInnerKey">
        <source>The name '{0}' is not in scope on the right side of 'equals'.  Consider swapping the expressions on either side of 'equals'.</source>
        <target state="translated">名稱 '{0}' 不在 'equals' 右側的範圍內。請考慮交換 'equals' 任一側的運算式。</target>
        <note />
      </trans-unit>
      <trans-unit id="ERR_QueryOutRefRangeVariable">
        <source>Cannot pass the range variable '{0}' as an out or ref parameter</source>
        <target state="translated">無法將範圍變數 '{0}' 以 out 或 ref 參數的方式傳遞</target>
        <note />
      </trans-unit>
      <trans-unit id="ERR_QueryMultipleProviders">
        <source>Multiple implementations of the query pattern were found for source type '{0}'.  Ambiguous call to '{1}'.</source>
        <target state="translated">為來源類型 '{0}' 找到多個查詢模式實作。模稜兩可的 '{1}' 呼叫。</target>
        <note />
      </trans-unit>
      <trans-unit id="ERR_QueryTypeInferenceFailedMulti">
        <source>The type of one of the expressions in the {0} clause is incorrect.  Type inference failed in the call to '{1}'.</source>
        <target state="translated">{0} 子句中的其中一個運算式類型不正確。呼叫 '{1}' 時發生類型推斷失敗。</target>
        <note />
      </trans-unit>
      <trans-unit id="ERR_QueryTypeInferenceFailed">
        <source>The type of the expression in the {0} clause is incorrect.  Type inference failed in the call to '{1}'.</source>
        <target state="translated">{0} 子句中的運算式類型不正確。呼叫 '{1}' 時發生類型推斷失敗。</target>
        <note />
      </trans-unit>
      <trans-unit id="ERR_QueryTypeInferenceFailedSelectMany">
        <source>An expression of type '{0}' is not allowed in a subsequent from clause in a query expression with source type '{1}'.  Type inference failed in the call to '{2}'.</source>
        <target state="translated">在具來源類型為 '{1}' 的查詢運算式內的後續 from 子句中，不可使用類型 '{0}' 的運算式。呼叫 '{2}' 時，發生類型推斷失敗。</target>
        <note />
      </trans-unit>
      <trans-unit id="ERR_ExpressionTreeContainsPointerOp">
        <source>An expression tree may not contain an unsafe pointer operation</source>
        <target state="translated">運算式樹狀結構不可包含 unsafe 指標作業</target>
        <note />
      </trans-unit>
      <trans-unit id="ERR_ExpressionTreeContainsAnonymousMethod">
        <source>An expression tree may not contain an anonymous method expression</source>
        <target state="translated">運算式樹狀結構不可包含匿名方法運算式</target>
        <note />
      </trans-unit>
      <trans-unit id="ERR_AnonymousMethodToExpressionTree">
        <source>An anonymous method expression cannot be converted to an expression tree</source>
        <target state="translated">匿名方法運算式無法轉換成運算式樹狀結構</target>
        <note />
      </trans-unit>
      <trans-unit id="ERR_QueryRangeVariableReadOnly">
        <source>Range variable '{0}' cannot be assigned to -- it is read only</source>
        <target state="translated">無法指派為範圍變數 '{0}' -- 其為唯讀</target>
        <note />
      </trans-unit>
      <trans-unit id="ERR_QueryRangeVariableSameAsTypeParam">
        <source>The range variable '{0}' cannot have the same name as a method type parameter</source>
        <target state="translated">範圍變數 '{0}' 不可與方法類型參數同名</target>
        <note />
      </trans-unit>
      <trans-unit id="ERR_TypeVarNotFoundRangeVariable">
        <source>The contextual keyword 'var' cannot be used in a range variable declaration</source>
        <target state="translated">無法在範圍變數宣告中使用內容關鍵字 'var'</target>
        <note />
      </trans-unit>
      <trans-unit id="ERR_BadArgTypesForCollectionAdd">
        <source>The best overloaded Add method '{0}' for the collection initializer has some invalid arguments</source>
        <target state="translated">集合初始設定式最符合的多載 Add 方法 '{0}'，有一些無效的引數。</target>
        <note />
      </trans-unit>
      <trans-unit id="ERR_ByRefParameterInExpressionTree">
        <source>An expression tree lambda may not contain a ref, in or out parameter</source>
        <target state="needs-review-translation">運算式樹狀架構 Lambda 不可包含 out 或 ref 參數</target>
        <note />
      </trans-unit>
      <trans-unit id="ERR_VarArgsInExpressionTree">
        <source>An expression tree lambda may not contain a method with variable arguments</source>
        <target state="translated">運算式樹狀架構 Lambda 不可包含具有變數引數的方法</target>
        <note />
      </trans-unit>
      <trans-unit id="ERR_MemGroupInExpressionTree">
        <source>An expression tree lambda may not contain a method group</source>
        <target state="translated">運算式樹狀架構 Lambda 不可包含方法群組</target>
        <note />
      </trans-unit>
      <trans-unit id="ERR_InitializerAddHasParamModifiers">
        <source>The best overloaded method match '{0}' for the collection initializer element cannot be used. Collection initializer 'Add' methods cannot have ref or out parameters.</source>
        <target state="translated">無法使用集合初始設定式項目最符合的多載方法 '{0}'。集合初始設定式 'Add' 方法不能具有 ref 或 out 參數。</target>
        <note />
      </trans-unit>
      <trans-unit id="ERR_NonInvocableMemberCalled">
        <source>Non-invocable member '{0}' cannot be used like a method.</source>
        <target state="translated">非可叫用成員 '{0}' 不能用做為方法。</target>
        <note />
      </trans-unit>
      <trans-unit id="WRN_MultipleRuntimeImplementationMatches">
        <source>Member '{0}' implements interface member '{1}' in type '{2}'. There are multiple matches for the interface member at run-time. It is implementation dependent which method will be called.</source>
        <target state="translated">成員 '{0}' 會實作類型 '{2}' 的介面成員 '{1}'。在執行階段發現多個相符的介面成員。實作將會視所呼叫的方法而定。</target>
        <note />
      </trans-unit>
      <trans-unit id="WRN_MultipleRuntimeImplementationMatches_Title">
        <source>Member implements interface member with multiple matches at run-time</source>
        <target state="translated">成員會在執行階段實作具有多個相符項的介面成員</target>
        <note />
      </trans-unit>
      <trans-unit id="WRN_MultipleRuntimeImplementationMatches_Description">
        <source>This warning can be generated when two interface methods are differentiated only by whether a particular parameter is marked with ref or with out. It is best to change your code to avoid this warning because it is not obvious or guaranteed which method is called at runtime.

Although C# distinguishes between out and ref, the CLR sees them as the same. When deciding which method implements the interface, the CLR just picks one.

Give the compiler some way to differentiate the methods. For example, you can give them different names or provide an additional parameter on one of them.</source>
        <target state="translated">當兩介面方法的差異只在於特定參數的標記方式是 ref 還是 out 時，便可能產生此警告。因為在執行階段所呼叫方法既不明顯，也沒辦法預先確認，所以最好變更程式碼來避免此警告。

雖然 C# 會區分 out 與 ref，但是 CLR 會將它們視為相同。決定實作介面的方法時，CLR 只會選擇其中一個。

請為編譯器提供呼叫方法的區分方式。例如，您可以為它們指定不同的名稱，或在其上提供其他參數。</target>
        <note />
      </trans-unit>
      <trans-unit id="WRN_MultipleRuntimeOverrideMatches">
        <source>Member '{1}' overrides '{0}'. There are multiple override candidates at run-time. It is implementation dependent which method will be called.</source>
        <target state="translated">成員 '{1}' 會覆寫 '{0}'。在執行階段有多個覆寫候選項。實作將視所呼叫的方法而定。</target>
        <note />
      </trans-unit>
      <trans-unit id="WRN_MultipleRuntimeOverrideMatches_Title">
        <source>Member overrides base member with multiple override candidates at run-time</source>
        <target state="translated">成員會在執行階段覆寫具有多個覆寫候選項的基底成員</target>
        <note />
      </trans-unit>
      <trans-unit id="ERR_ObjectOrCollectionInitializerWithDelegateCreation">
        <source>Object and collection initializer expressions may not be applied to a delegate creation expression</source>
        <target state="translated">物件與集合初始設定式運算式不可套用到委派建立運算式</target>
        <note />
      </trans-unit>
      <trans-unit id="ERR_InvalidConstantDeclarationType">
        <source>'{0}' is of type '{1}'. The type specified in a constant declaration must be sbyte, byte, short, ushort, int, uint, long, ulong, char, float, double, decimal, bool, string, an enum-type, or a reference-type.</source>
        <target state="translated">'{0}' 為類型 '{1}'。常數宣告中指定的類型，必須為 sbyte、byte、short、ushort、int、uint、long、ulong、char、float、double、decimal、bool、string、列舉類型或參考類型。</target>
        <note />
      </trans-unit>
      <trans-unit id="ERR_FileNotFound">
        <source>Source file '{0}' could not be found.</source>
        <target state="translated">找不到原始程式檔 '{0}'。</target>
        <note />
      </trans-unit>
      <trans-unit id="WRN_FileAlreadyIncluded">
        <source>Source file '{0}' specified multiple times</source>
        <target state="translated">已指定多次原始程式檔 '{0}'</target>
        <note />
      </trans-unit>
      <trans-unit id="WRN_FileAlreadyIncluded_Title">
        <source>Source file specified multiple times</source>
        <target state="translated">已指定多次原始程式檔</target>
        <note />
      </trans-unit>
      <trans-unit id="ERR_NoFileSpec">
        <source>Missing file specification for '{0}' option</source>
        <target state="translated">遺漏 '{0}' 選項的檔案規格</target>
        <note />
      </trans-unit>
      <trans-unit id="ERR_SwitchNeedsString">
        <source>Command-line syntax error: Missing '{0}' for '{1}' option</source>
        <target state="translated">命令列語法錯誤: 遺漏 '{1}' 選項的 '{0}'</target>
        <note />
      </trans-unit>
      <trans-unit id="ERR_BadSwitch">
        <source>Unrecognized option: '{0}'</source>
        <target state="translated">選項無法辨認: '{0}'</target>
        <note />
      </trans-unit>
      <trans-unit id="WRN_NoSources">
        <source>No source files specified.</source>
        <target state="translated">未指定任何原始程式檔。</target>
        <note />
      </trans-unit>
      <trans-unit id="WRN_NoSources_Title">
        <source>No source files specified</source>
        <target state="translated">未指定任何原始程式檔</target>
        <note />
      </trans-unit>
      <trans-unit id="ERR_ExpectedSingleScript">
        <source>Expected a script (.csx file) but none specified</source>
        <target state="translated">必須是指令碼 (.csx 檔)，但未指定</target>
        <note />
      </trans-unit>
      <trans-unit id="ERR_OpenResponseFile">
        <source>Error opening response file '{0}'</source>
        <target state="translated">開啟回應檔 '{0}' 時發生錯誤</target>
        <note />
      </trans-unit>
      <trans-unit id="ERR_CantOpenFileWrite">
        <source>Cannot open '{0}' for writing -- '{1}'</source>
        <target state="translated">無法開啟 '{0}' 進行寫入 -- '{1}'</target>
        <note />
      </trans-unit>
      <trans-unit id="ERR_BadBaseNumber">
        <source>Invalid image base number '{0}'</source>
        <target state="translated">映像基底編號 '{0}' 無效</target>
        <note />
      </trans-unit>
      <trans-unit id="ERR_BinaryFile">
        <source>'{0}' is a binary file instead of a text file</source>
        <target state="translated">'{0}' 是二進位檔案而非文字檔</target>
        <note />
      </trans-unit>
      <trans-unit id="FTL_BadCodepage">
        <source>Code page '{0}' is invalid or not installed</source>
        <target state="translated">字碼頁 '{0}' 無效或未安裝</target>
        <note />
      </trans-unit>
      <trans-unit id="FTL_BadChecksumAlgorithm">
        <source>Algorithm '{0}' is not supported</source>
        <target state="translated">不支援演算法 '{0}'</target>
        <note />
      </trans-unit>
      <trans-unit id="ERR_NoMainOnDLL">
        <source>Cannot specify /main if building a module or library</source>
        <target state="translated">在建置模組或程式庫時不能指定 /main</target>
        <note />
      </trans-unit>
      <trans-unit id="FTL_InvalidTarget">
        <source>Invalid target type for /target: must specify 'exe', 'winexe', 'library', or 'module'</source>
        <target state="translated">/target: 的目標類型無效。必須指定 'exe'、'winexe'、'library' 或 'module'。</target>
        <note />
      </trans-unit>
      <trans-unit id="FTL_InputFileNameTooLong">
        <source>File name '{0}' is empty, contains invalid characters, has a drive specification without an absolute path, or is too long</source>
        <target state="translated">檔案名稱 '{0}' 是空的、包含了無效字元、指定了磁碟機但不是絕對路徑，或太長了。</target>
        <note />
      </trans-unit>
      <trans-unit id="WRN_NoConfigNotOnCommandLine">
        <source>Ignoring /noconfig option because it was specified in a response file</source>
        <target state="translated">因為在回應檔中已指定 /noconfig 選項，所以將會忽略該選項。</target>
        <note />
      </trans-unit>
      <trans-unit id="WRN_NoConfigNotOnCommandLine_Title">
        <source>Ignoring /noconfig option because it was specified in a response file</source>
        <target state="translated">因為在回應檔中已指定 /noconfig 選項，所以將會忽略該選項。</target>
        <note />
      </trans-unit>
      <trans-unit id="ERR_InvalidFileAlignment">
        <source>Invalid file section alignment '{0}'</source>
        <target state="translated">無效的檔案區段記憶體對齊 '{0}'</target>
        <note />
      </trans-unit>
      <trans-unit id="ERR_InvalidOutputName">
        <source>Invalid output name: {0}</source>
        <target state="translated">無效的輸出名稱: {0}</target>
        <note />
      </trans-unit>
      <trans-unit id="ERR_InvalidDebugInformationFormat">
        <source>Invalid debug information format: {0}</source>
        <target state="translated">無效的偵錯資訊格式: {0}</target>
        <note />
      </trans-unit>
      <trans-unit id="ERR_LegacyObjectIdSyntax">
        <source>'id#' syntax is no longer supported. Use '$id' instead.</source>
        <target state="translated">'不再支援 'id#' 語法。請改用 '$id'。</target>
        <note />
      </trans-unit>
      <trans-unit id="WRN_DefineIdentifierRequired">
        <source>Invalid name for a preprocessing symbol; '{0}' is not a valid identifier</source>
        <target state="translated">前置處理符號的名稱無效; '{0}' 不是有效的識別碼</target>
        <note />
      </trans-unit>
      <trans-unit id="WRN_DefineIdentifierRequired_Title">
        <source>Invalid name for a preprocessing symbol; not a valid identifier</source>
        <target state="translated">前置處理符號的名稱無效; 不是有效的識別碼</target>
        <note />
      </trans-unit>
      <trans-unit id="FTL_OutputFileExists">
        <source>Cannot create short filename '{0}' when a long filename with the same short filename already exists</source>
        <target state="translated">無法建立短的檔名 '{0}'，因為已有長檔名的名稱和該短檔名相同。</target>
        <note />
      </trans-unit>
      <trans-unit id="ERR_OneAliasPerReference">
        <source>A /reference option that declares an extern alias can only have one filename. To specify multiple aliases or filenames, use multiple /reference options.</source>
        <target state="translated">宣告外部別名的 /reference 選項只能有一個檔名。若要指定多個別名或檔名，請用多個 /reference 選項。</target>
        <note />
      </trans-unit>
      <trans-unit id="ERR_SwitchNeedsNumber">
        <source>Command-line syntax error: Missing ':&lt;number&gt;' for '{0}' option</source>
        <target state="translated">命令列語法錯誤: 遺漏 '{0}' 選項的 ':&lt;number&gt;'</target>
        <note />
      </trans-unit>
      <trans-unit id="ERR_MissingDebugSwitch">
        <source>The /pdb option requires that the /debug option also be used</source>
        <target state="translated">/pdb 選項需要同時使用 /debug 選項</target>
        <note />
      </trans-unit>
      <trans-unit id="ERR_ComRefCallInExpressionTree">
        <source>An expression tree lambda may not contain a COM call with ref omitted on arguments</source>
        <target state="translated">運算式樹狀架構 Lambda 不可包含引數上省略 ref 的 COM 呼叫</target>
        <note />
      </trans-unit>
      <trans-unit id="ERR_InvalidFormatForGuidForOption">
        <source>Command-line syntax error: Invalid Guid format '{0}' for option '{1}'</source>
        <target state="translated">命令列語法錯誤: 選項 '{1}' 的 Guid 格式 '{0}' 無效</target>
        <note />
      </trans-unit>
      <trans-unit id="ERR_MissingGuidForOption">
        <source>Command-line syntax error: Missing Guid for option '{1}'</source>
        <target state="translated">命令列語法錯誤: 遺漏選項 '{1}' 的 Guid</target>
        <note />
      </trans-unit>
      <trans-unit id="WRN_CLS_NoVarArgs">
        <source>Methods with variable arguments are not CLS-compliant</source>
        <target state="translated">具有變數引數的方法不符合 CLS 規範</target>
        <note />
      </trans-unit>
      <trans-unit id="WRN_CLS_NoVarArgs_Title">
        <source>Methods with variable arguments are not CLS-compliant</source>
        <target state="translated">具有變數引數的方法不符合 CLS 規範</target>
        <note />
      </trans-unit>
      <trans-unit id="WRN_CLS_BadArgType">
        <source>Argument type '{0}' is not CLS-compliant</source>
        <target state="translated">引數類型 '{0}' 不符合 CLS 規範</target>
        <note />
      </trans-unit>
      <trans-unit id="WRN_CLS_BadArgType_Title">
        <source>Argument type is not CLS-compliant</source>
        <target state="translated">引數類型不符合 CLS 規範</target>
        <note />
      </trans-unit>
      <trans-unit id="WRN_CLS_BadReturnType">
        <source>Return type of '{0}' is not CLS-compliant</source>
        <target state="translated">{0}' 的傳回類型不符合 CLS 規範</target>
        <note />
      </trans-unit>
      <trans-unit id="WRN_CLS_BadReturnType_Title">
        <source>Return type is not CLS-compliant</source>
        <target state="translated">傳回類型不符合 CLS 規範</target>
        <note />
      </trans-unit>
      <trans-unit id="WRN_CLS_BadFieldPropType">
        <source>Type of '{0}' is not CLS-compliant</source>
        <target state="translated">{0}' 的類型不符合 CLS 規範</target>
        <note />
      </trans-unit>
      <trans-unit id="WRN_CLS_BadFieldPropType_Title">
        <source>Type is not CLS-compliant</source>
        <target state="translated">類型不符合 CLS 規範</target>
        <note />
      </trans-unit>
      <trans-unit id="WRN_CLS_BadFieldPropType_Description">
        <source>A public, protected, or protected internal variable must be of a type that is compliant with the Common Language Specification (CLS).</source>
        <target state="translated">公用、保護或保護內部變數的類型必須符合 Common Language Specification (CLS) 規範。</target>
        <note />
      </trans-unit>
      <trans-unit id="WRN_CLS_BadIdentifierCase">
        <source>Identifier '{0}' differing only in case is not CLS-compliant</source>
        <target state="translated">只有大小寫不相同的識別項 '{0}'，不符合 CLS 規範。</target>
        <note />
      </trans-unit>
      <trans-unit id="WRN_CLS_BadIdentifierCase_Title">
        <source>Identifier differing only in case is not CLS-compliant</source>
        <target state="translated">只有大小寫不同的識別項，不符合 CLS 規範</target>
        <note />
      </trans-unit>
      <trans-unit id="WRN_CLS_OverloadRefOut">
        <source>Overloaded method '{0}' differing only in ref or out, or in array rank, is not CLS-compliant</source>
        <target state="translated">只有 ref/out 或陣列陣序差異的多載方法 '{0}'，不符合 CLS 規範。</target>
        <note />
      </trans-unit>
      <trans-unit id="WRN_CLS_OverloadRefOut_Title">
        <source>Overloaded method differing only in ref or out, or in array rank, is not CLS-compliant</source>
        <target state="translated">只有 ref/out 或陣列陣序差異的多載方法，不符合 CLS 規範</target>
        <note />
      </trans-unit>
      <trans-unit id="WRN_CLS_OverloadUnnamed">
        <source>Overloaded method '{0}' differing only by unnamed array types is not CLS-compliant</source>
        <target state="translated">只有未命名陣列類型有差異的多載方法 '{0}'，不符合 CLS 規範。</target>
        <note />
      </trans-unit>
      <trans-unit id="WRN_CLS_OverloadUnnamed_Title">
        <source>Overloaded method differing only by unnamed array types is not CLS-compliant</source>
        <target state="translated">只有未命名陣列類型有差異的多載方法，不符合 CLS 規範</target>
        <note />
      </trans-unit>
      <trans-unit id="WRN_CLS_OverloadUnnamed_Description">
        <source>This error occurs if you have an overloaded method that takes a jagged array and the only difference between the method signatures is the element type of the array. To avoid this error, consider using a rectangular array rather than a jagged array; use an additional parameter to disambiguate the function call; rename one or more of the overloaded methods; or, if CLS Compliance is not needed, remove the CLSCompliantAttribute attribute.</source>
        <target state="translated">如果您的多載方法採用不規則陣列，而且方法簽章之間的唯一差異是陣列的項目類型，則會發生此錯誤。若要避免此錯誤，請考慮使用矩形陣列，而非不規則陣列; 請使用其他參數來釐清函式呼叫; 請重新命名一個或多個多載方法; 或者，如果不需要符合 CLS 規範，請移除 CLSCompliantAttribute 屬性。</target>
        <note />
      </trans-unit>
      <trans-unit id="WRN_CLS_BadIdentifier">
        <source>Identifier '{0}' is not CLS-compliant</source>
        <target state="translated">識別項 '{0}' 不符合 CLS 規範</target>
        <note />
      </trans-unit>
      <trans-unit id="WRN_CLS_BadIdentifier_Title">
        <source>Identifier is not CLS-compliant</source>
        <target state="translated">識別項不符合 CLS 規範</target>
        <note />
      </trans-unit>
      <trans-unit id="WRN_CLS_BadBase">
        <source>'{0}': base type '{1}' is not CLS-compliant</source>
        <target state="translated">'{0}': 基底類型 '{1}' 不符合 CLS 規範</target>
        <note />
      </trans-unit>
      <trans-unit id="WRN_CLS_BadBase_Title">
        <source>Base type is not CLS-compliant</source>
        <target state="translated">基底類型不符合 CLS 規範</target>
        <note />
      </trans-unit>
      <trans-unit id="WRN_CLS_BadBase_Description">
        <source>A base type was marked as not having to be compliant with the Common Language Specification (CLS) in an assembly that was marked as being CLS compliant. Either remove the attribute that specifies the assembly is CLS compliant or remove the attribute that indicates the type is not CLS compliant.</source>
        <target state="translated">在標記為符合 CLS 規範的組件中，基底類型標記為不需要符合 Common Language Specification (CLS) 規範。移除指定組件符合 CLS 規範的屬性，或移除指出類型不符合 CLS 規範的屬性。</target>
        <note />
      </trans-unit>
      <trans-unit id="WRN_CLS_BadInterfaceMember">
        <source>'{0}': CLS-compliant interfaces must have only CLS-compliant members</source>
        <target state="translated">'{0}': 符合 CLS 規範的介面內，所有成員都必須符合 CLS 規範。</target>
        <note />
      </trans-unit>
      <trans-unit id="WRN_CLS_BadInterfaceMember_Title">
        <source>CLS-compliant interfaces must have only CLS-compliant members</source>
        <target state="translated">符合 CLS 規範的介面內，所有成員都必須符合 CLS 規範</target>
        <note />
      </trans-unit>
      <trans-unit id="WRN_CLS_NoAbstractMembers">
        <source>'{0}': only CLS-compliant members can be abstract</source>
        <target state="translated">'{0}': 只有符合 CLS 規範的成員，才可為抽象。</target>
        <note />
      </trans-unit>
      <trans-unit id="WRN_CLS_NoAbstractMembers_Title">
        <source>Only CLS-compliant members can be abstract</source>
        <target state="translated">只有符合 CLS 規範的成員，才可為抽象</target>
        <note />
      </trans-unit>
      <trans-unit id="WRN_CLS_NotOnModules">
        <source>You must specify the CLSCompliant attribute on the assembly, not the module, to enable CLS compliance checking</source>
        <target state="translated">您必須在組件 (而非模組) 上指定 CLSCompliant 屬性，以啟用 CLS 合規性檢查。</target>
        <note />
      </trans-unit>
      <trans-unit id="WRN_CLS_NotOnModules_Title">
        <source>You must specify the CLSCompliant attribute on the assembly, not the module, to enable CLS compliance checking</source>
        <target state="translated">您必須在組件 (而非模組) 上指定 CLSCompliant 屬性，以啟用 CLS 合規性檢查。</target>
        <note />
      </trans-unit>
      <trans-unit id="WRN_CLS_ModuleMissingCLS">
        <source>Added modules must be marked with the CLSCompliant attribute to match the assembly</source>
        <target state="translated">新增的模組必須以 CLSCompliant 屬性標記，才能與這個組件相符</target>
        <note />
      </trans-unit>
      <trans-unit id="WRN_CLS_ModuleMissingCLS_Title">
        <source>Added modules must be marked with the CLSCompliant attribute to match the assembly</source>
        <target state="translated">新增的模組必須以 CLSCompliant 屬性標記，才能與這個組件相符</target>
        <note />
      </trans-unit>
      <trans-unit id="WRN_CLS_AssemblyNotCLS">
        <source>'{0}' cannot be marked as CLS-compliant because the assembly does not have a CLSCompliant attribute</source>
        <target state="translated">'因為組件沒有 CLSCompliant 屬性，所以 '{0}' 不可標記為符合 CLS 規範。</target>
        <note />
      </trans-unit>
      <trans-unit id="WRN_CLS_AssemblyNotCLS_Title">
        <source>Type or member cannot be marked as CLS-compliant because the assembly does not have a CLSCompliant attribute</source>
        <target state="translated">因為組件沒有 CLSCompliant 屬性，所以類型或成員不可標記為符合 CLS 規範</target>
        <note />
      </trans-unit>
      <trans-unit id="WRN_CLS_BadAttributeType">
        <source>'{0}' has no accessible constructors which use only CLS-compliant types</source>
        <target state="translated">'{0}' 沒有僅使用符合 CLS 規範之類型的可存取建構函式</target>
        <note />
      </trans-unit>
      <trans-unit id="WRN_CLS_BadAttributeType_Title">
        <source>Type has no accessible constructors which use only CLS-compliant types</source>
        <target state="translated">類型沒有僅使用符合 CLS 規範之類型的可存取建構函式</target>
        <note />
      </trans-unit>
      <trans-unit id="WRN_CLS_ArrayArgumentToAttribute">
        <source>Arrays as attribute arguments is not CLS-compliant</source>
        <target state="translated">以陣列做為屬性引數不符合 CLS 規範</target>
        <note />
      </trans-unit>
      <trans-unit id="WRN_CLS_ArrayArgumentToAttribute_Title">
        <source>Arrays as attribute arguments is not CLS-compliant</source>
        <target state="translated">以陣列做為屬性引數不符合 CLS 規範</target>
        <note />
      </trans-unit>
      <trans-unit id="WRN_CLS_NotOnModules2">
        <source>You cannot specify the CLSCompliant attribute on a module that differs from the CLSCompliant attribute on the assembly</source>
        <target state="translated">在模組上指定的 CLSCompliant 屬性不能與組件上的 CLSCompliant 屬性不同</target>
        <note />
      </trans-unit>
      <trans-unit id="WRN_CLS_NotOnModules2_Title">
        <source>You cannot specify the CLSCompliant attribute on a module that differs from the CLSCompliant attribute on the assembly</source>
        <target state="translated">在模組上指定的 CLSCompliant 屬性不能與組件上的 CLSCompliant 屬性不同</target>
        <note />
      </trans-unit>
      <trans-unit id="WRN_CLS_IllegalTrueInFalse">
        <source>'{0}' cannot be marked as CLS-compliant because it is a member of non-CLS-compliant type '{1}'</source>
        <target state="translated">'因為 '{0}' 是不符合 CLS 規範之類型 '{1}' 的成員，所以不可標記為符合 CLS 規範。</target>
        <note />
      </trans-unit>
      <trans-unit id="WRN_CLS_IllegalTrueInFalse_Title">
        <source>Type cannot be marked as CLS-compliant because it is a member of non-CLS-compliant type</source>
        <target state="translated">因為類型是不符合 CLS 規範之類型的成員，所以不可標記為符合 CLS 規範</target>
        <note />
      </trans-unit>
      <trans-unit id="WRN_CLS_MeaninglessOnPrivateType">
        <source>CLS compliance checking will not be performed on '{0}' because it is not visible from outside this assembly</source>
        <target state="translated">將不會在 '{0}' 上執行 CLS 合規性檢查，因為從此組件之外無法看到它。</target>
        <note />
      </trans-unit>
      <trans-unit id="WRN_CLS_MeaninglessOnPrivateType_Title">
        <source>CLS compliance checking will not be performed because it is not visible from outside this assembly</source>
        <target state="translated">將不會執行 CLS 合規性檢查，因為這個組件不是外部可見的</target>
        <note />
      </trans-unit>
      <trans-unit id="WRN_CLS_AssemblyNotCLS2">
        <source>'{0}' does not need a CLSCompliant attribute because the assembly does not have a CLSCompliant attribute</source>
        <target state="translated">'{0}' 不需要 CLSCompliant 屬性，因為組件並沒有 CLSCompliant 屬性。</target>
        <note />
      </trans-unit>
      <trans-unit id="WRN_CLS_AssemblyNotCLS2_Title">
        <source>Type or member does not need a CLSCompliant attribute because the assembly does not have a CLSCompliant attribute</source>
        <target state="translated">因為組件沒有 CLSCompliant 屬性，所以類型或成員不需要 CLSCompliant 屬性</target>
        <note />
      </trans-unit>
      <trans-unit id="WRN_CLS_MeaninglessOnParam">
        <source>CLSCompliant attribute has no meaning when applied to parameters. Try putting it on the method instead.</source>
        <target state="translated">CLSCompliant 屬性套用在參數上沒有意義，請改為置於方法上。</target>
        <note />
      </trans-unit>
      <trans-unit id="WRN_CLS_MeaninglessOnParam_Title">
        <source>CLSCompliant attribute has no meaning when applied to parameters</source>
        <target state="translated">CLSCompliant 屬性在套用至參數時沒有任何意義</target>
        <note />
      </trans-unit>
      <trans-unit id="WRN_CLS_MeaninglessOnReturn">
        <source>CLSCompliant attribute has no meaning when applied to return types. Try putting it on the method instead.</source>
        <target state="translated">CLSCompliant 屬性套用至傳回類型沒有意義，請改為置於方法上。</target>
        <note />
      </trans-unit>
      <trans-unit id="WRN_CLS_MeaninglessOnReturn_Title">
        <source>CLSCompliant attribute has no meaning when applied to return types</source>
        <target state="translated">CLSCompliant 屬性在套用至傳回類型時沒有任何意義</target>
        <note />
      </trans-unit>
      <trans-unit id="WRN_CLS_BadTypeVar">
        <source>Constraint type '{0}' is not CLS-compliant</source>
        <target state="translated">條件約束類型 '{0}' 不符合 CLS 規範</target>
        <note />
      </trans-unit>
      <trans-unit id="WRN_CLS_BadTypeVar_Title">
        <source>Constraint type is not CLS-compliant</source>
        <target state="translated">條件約束類型不符合 CLS 規範</target>
        <note />
      </trans-unit>
      <trans-unit id="WRN_CLS_VolatileField">
        <source>CLS-compliant field '{0}' cannot be volatile</source>
        <target state="translated">符合 CLS 規範的欄位 '{0}' 不可為 Volatile</target>
        <note />
      </trans-unit>
      <trans-unit id="WRN_CLS_VolatileField_Title">
        <source>CLS-compliant field cannot be volatile</source>
        <target state="translated">符合 CLS 規範的欄位不可為 volatile</target>
        <note />
      </trans-unit>
      <trans-unit id="WRN_CLS_BadInterface">
        <source>'{0}' is not CLS-compliant because base interface '{1}' is not CLS-compliant</source>
        <target state="translated">'{0}' 不符合 CLS 規範，因為基底介面 '{1}' 不符合 CLS 規範。</target>
        <note />
      </trans-unit>
      <trans-unit id="WRN_CLS_BadInterface_Title">
        <source>Type is not CLS-compliant because base interface is not CLS-compliant</source>
        <target state="translated">類型不符合 CLS 規範，因為基底介面不符合 CLS 規範</target>
        <note />
      </trans-unit>
      <trans-unit id="ERR_BadAwaitArg">
        <source>'await' requires that the type {0} have a suitable GetAwaiter method</source>
        <target state="translated">'await' 要求類型 {0} 必須要有適合的 GetAwaiter 方法</target>
        <note />
      </trans-unit>
      <trans-unit id="ERR_BadAwaitArgIntrinsic">
        <source>Cannot await '{0}'</source>
        <target state="translated">無法等候 '{0}'</target>
        <note />
      </trans-unit>
      <trans-unit id="ERR_BadAwaiterPattern">
        <source>'await' requires that the return type '{0}' of '{1}.GetAwaiter()' have suitable IsCompleted, OnCompleted, and GetResult members, and implement INotifyCompletion or ICriticalNotifyCompletion</source>
        <target state="translated">'await' 要求 '{1}.GetAwaiter()' 的傳回類型 '{0}' 必須是適合的 IsCompleted、OnCompleted 和 GetResult 成員，且實作 INotifyCompletion 或 ICriticalNotifyCompletion。</target>
        <note />
      </trans-unit>
      <trans-unit id="ERR_BadAwaitArg_NeedSystem">
        <source>'await' requires that the type '{0}' have a suitable GetAwaiter method. Are you missing a using directive for 'System'?</source>
        <target state="translated">'await' 要求類型 '{0}' 必須要有適合的 GetAwaiter 方法。是否遺漏了 'System' 的 using 指示詞?</target>
        <note />
      </trans-unit>
      <trans-unit id="ERR_BadAwaitArgVoidCall">
        <source>Cannot await 'void'</source>
        <target state="translated">無法等候 'void'</target>
        <note />
      </trans-unit>
      <trans-unit id="ERR_BadAwaitAsIdentifier">
        <source>'await' cannot be used as an identifier within an async method or lambda expression</source>
        <target state="translated">'await' 不能當做非同步方法或 Lambda 運算式中的識別項使用</target>
        <note />
      </trans-unit>
      <trans-unit id="ERR_DoesntImplementAwaitInterface">
        <source>'{0}' does not implement '{1}'</source>
        <target state="translated">'{0}' 未實作 '{1}'</target>
        <note />
      </trans-unit>
      <trans-unit id="ERR_TaskRetNoObjectRequired">
        <source>Since '{0}' is an async method that returns 'Task', a return keyword must not be followed by an object expression. Did you intend to return 'Task&lt;T&gt;'?</source>
        <target state="translated">因為 '{0}' 是會傳回 'Task' 的非同步方法，所以 return 關鍵字之後不可接著物件運算式。原本希望傳回 'Task&lt;T&gt;' 嗎?</target>
        <note />
      </trans-unit>
      <trans-unit id="ERR_BadAsyncReturn">
        <source>The return type of an async method must be void, Task or Task&lt;T&gt;</source>
        <target state="translated">非同步方法的傳回類型必須為 void、Task 或 Task&lt;T&gt;</target>
        <note />
      </trans-unit>
      <trans-unit id="ERR_CantReturnVoid">
        <source>Cannot return an expression of type 'void'</source>
        <target state="translated">無法傳回類型 'void' 的運算式</target>
        <note />
      </trans-unit>
      <trans-unit id="ERR_VarargsAsync">
        <source>__arglist is not allowed in the parameter list of async methods</source>
        <target state="translated">非同步方法的參數清單中不可出現 __arglist</target>
        <note />
      </trans-unit>
      <trans-unit id="ERR_ByRefTypeAndAwait">
        <source>'await' cannot be used in an expression containing the type '{0}'</source>
        <target state="translated">'await' 不得用於包含類型 '{0}' 的運算式中</target>
        <note />
      </trans-unit>
      <trans-unit id="ERR_UnsafeAsyncArgType">
        <source>Async methods cannot have unsafe parameters or return types</source>
        <target state="translated">非同步方法不能有 Unsafe 參數或 return 類型</target>
        <note />
      </trans-unit>
      <trans-unit id="ERR_BadAsyncArgType">
        <source>Async methods cannot have ref, in or out parameters</source>
        <target state="needs-review-translation">非同步方法不可出現 ref 或 out 參數</target>
        <note />
      </trans-unit>
      <trans-unit id="ERR_BadAwaitWithoutAsync">
        <source>The 'await' operator can only be used when contained within a method or lambda expression marked with the 'async' modifier</source>
        <target state="translated">await' 運算子只有在包含於以 'async' 修飾詞標記的方法或 Lambda 運算式中時，才可使用。</target>
        <note />
      </trans-unit>
      <trans-unit id="ERR_BadAwaitWithoutAsyncLambda">
        <source>The 'await' operator can only be used within an async {0}. Consider marking this {0} with the 'async' modifier.</source>
        <target state="translated">await' 運算子只可用在非同步 {0} 中。請考慮以 'async' 修飾詞標記此 {0}。</target>
        <note />
      </trans-unit>
      <trans-unit id="ERR_BadAwaitWithoutAsyncMethod">
        <source>The 'await' operator can only be used within an async method. Consider marking this method with the 'async' modifier and changing its return type to 'Task&lt;{0}&gt;'.</source>
        <target state="translated">await' 運算子只可用在非同步方法中。請考慮以 'async' 修飾詞標記此方法，並將其傳回類型變更為 'Task&lt;{0}&gt;'。</target>
        <note />
      </trans-unit>
      <trans-unit id="ERR_BadAwaitWithoutVoidAsyncMethod">
        <source>The 'await' operator can only be used within an async method. Consider marking this method with the 'async' modifier and changing its return type to 'Task'.</source>
        <target state="translated">await' 運算子只可用於非同步方法中。請考慮以 'async' 修飾詞標記此方法，並將其傳回類型變更為 'Task'。</target>
        <note />
      </trans-unit>
      <trans-unit id="ERR_BadAwaitInFinally">
        <source>Cannot await in the body of a finally clause</source>
        <target state="translated">無法在 finally 子句的主體中等候</target>
        <note />
      </trans-unit>
      <trans-unit id="ERR_BadAwaitInCatch">
        <source>Cannot await in a catch clause</source>
        <target state="translated">無法在 catch 子句中等候</target>
        <note />
      </trans-unit>
      <trans-unit id="ERR_BadAwaitInCatchFilter">
        <source>Cannot await in the filter expression of a catch clause</source>
        <target state="translated">無法在 catch 子句的篩選條件運算式中等候</target>
        <note />
      </trans-unit>
      <trans-unit id="ERR_BadAwaitInLock">
        <source>Cannot await in the body of a lock statement</source>
        <target state="translated">無法在 lock 陳述式的主體中等候</target>
        <note />
      </trans-unit>
      <trans-unit id="ERR_BadAwaitInStaticVariableInitializer">
        <source>The 'await' operator cannot be used in a static script variable initializer.</source>
        <target state="translated">await' 運算子不可用於靜態指令碼變數初始設定式。</target>
        <note />
      </trans-unit>
      <trans-unit id="ERR_AwaitInUnsafeContext">
        <source>Cannot await in an unsafe context</source>
        <target state="translated">無法在不安全的內容中等候</target>
        <note />
      </trans-unit>
      <trans-unit id="ERR_BadAsyncLacksBody">
        <source>The 'async' modifier can only be used in methods that have a body.</source>
        <target state="translated">async' 修飾詞只可用於具有主體的方法。</target>
        <note />
      </trans-unit>
      <trans-unit id="ERR_BadSpecialByRefLocal">
        <source>Parameters or locals of type '{0}' cannot be declared in async methods or lambda expressions.</source>
        <target state="translated">類型 '{0}' 的參數或區域變數，不可在非同步方法或 Lambda 運算式中宣告。</target>
        <note />
      </trans-unit>
      <trans-unit id="ERR_BadSpecialByRefIterator">
        <source>foreach statement cannot operate on enumerators of type '{0}' in async or iterator methods because '{0}' is a ref struct.</source>
        <target state="translated">foreach 陳述式無法對 async 或 iterator 方法中類型 '{0}' 的列舉值進行操作，因為 '{0}' 為 ref struct。</target>
        <note />
      </trans-unit>
      <trans-unit id="ERR_SecurityCriticalOrSecuritySafeCriticalOnAsync">
        <source>Security attribute '{0}' cannot be applied to an Async method.</source>
        <target state="translated">安全屬性 '{0}' 無法套用至非同步方法。</target>
        <note />
      </trans-unit>
      <trans-unit id="ERR_SecurityCriticalOrSecuritySafeCriticalOnAsyncInClassOrStruct">
        <source>Async methods are not allowed in an Interface, Class, or Structure which has the 'SecurityCritical' or 'SecuritySafeCritical' attribute.</source>
        <target state="translated">具有 'SecurityCritical' 或 'SecuritySafeCritical' 屬性的介面、類別或結構中，不可使用非同步方法。</target>
        <note />
      </trans-unit>
      <trans-unit id="ERR_BadAwaitInQuery">
        <source>The 'await' operator may only be used in a query expression within the first collection expression of the initial 'from' clause or within the collection expression of a 'join' clause</source>
        <target state="translated">await' 運算子只能用在初始 'from' 子句的第一個集合運算式或 'join' 子句的集合運算式中的查詢運算式</target>
        <note />
      </trans-unit>
      <trans-unit id="WRN_AsyncLacksAwaits">
        <source>This async method lacks 'await' operators and will run synchronously. Consider using the 'await' operator to await non-blocking API calls, or 'await Task.Run(...)' to do CPU-bound work on a background thread.</source>
        <target state="translated">這個非同步方法缺少 'await' 運算子，因此將以同步方式執行。請考慮使用 'await' 運算子等候未封鎖的應用程式開發介面呼叫，或使用 'await Task.Run(...)' 在背景執行緒上執行 CPU-bound 工作。</target>
        <note />
      </trans-unit>
      <trans-unit id="WRN_AsyncLacksAwaits_Title">
        <source>Async method lacks 'await' operators and will run synchronously</source>
        <target state="translated">Async 方法缺乏 'await' 運算子，將同步執行</target>
        <note />
      </trans-unit>
      <trans-unit id="WRN_UnobservedAwaitableExpression">
        <source>Because this call is not awaited, execution of the current method continues before the call is completed. Consider applying the 'await' operator to the result of the call.</source>
        <target state="translated">因為未等候此呼叫，所以在呼叫完成之前會繼續執行目前的方法。請考慮將 'await' 運算子套用至呼叫的結果。</target>
        <note />
      </trans-unit>
      <trans-unit id="WRN_UnobservedAwaitableExpression_Title">
        <source>Because this call is not awaited, execution of the current method continues before the call is completed</source>
        <target state="translated">因為未等待此呼叫，所以在完成呼叫之前會繼續執行目前方法</target>
        <note />
      </trans-unit>
      <trans-unit id="WRN_UnobservedAwaitableExpression_Description">
        <source>The current method calls an async method that returns a Task or a Task&lt;TResult&gt; and doesn't apply the await operator to the result. The call to the async method starts an asynchronous task. However, because no await operator is applied, the program continues without waiting for the task to complete. In most cases, that behavior isn't what you expect. Usually other aspects of the calling method depend on the results of the call or, minimally, the called method is expected to complete before you return from the method that contains the call.

An equally important issue is what happens to exceptions that are raised in the called async method. An exception that's raised in a method that returns a Task or Task&lt;TResult&gt; is stored in the returned task. If you don't await the task or explicitly check for exceptions, the exception is lost. If you await the task, its exception is rethrown.

As a best practice, you should always await the call.

You should consider suppressing the warning only if you're sure that you don't want to wait for the asynchronous call to complete and that the called method won't raise any exceptions. In that case, you can suppress the warning by assigning the task result of the call to a variable.</source>
        <target state="translated">目前方法會呼叫傳回 Task 或 Task&lt;TResult&gt; 的 async 方法，而且不會將 await 運算子套用至結果。呼叫 async 方法會啟動非同步工作。不過，因為未套用 await 運算子，所以程式會繼續進行，而不會等待工作完成。在大多數情況下，該行為不會是您預期的行為。通常，calling 方法的其他層面取決於呼叫結果，或者至少必須先 called 方法，您才能從包含該呼叫的方法傳回。

另一個同樣重要的問題是，在 called async 方法中所引發的例外狀況會發生什麼情況。傳回 Task 或 Task&lt;TResult&gt; 之方法中所引發的例外狀況，會儲存在傳回的工作中。如果您不等待工作或明確地檢查例外狀況，則會遺失例外狀況。如果您等待工作，則會重新擲出其例外狀況。

最佳做法是一律等待呼叫。

只有在確定不想要等待非同步呼叫完成，且 called 方法不會引發任何例外狀況時，才應該考慮隱藏警告。在該情況下，將呼叫的工作結果指派給變數，即可隱藏警告。</target>
        <note />
      </trans-unit>
      <trans-unit id="ERR_SynchronizedAsyncMethod">
        <source>'MethodImplOptions.Synchronized' cannot be applied to an async method</source>
        <target state="translated">'MethodImplOptions.Synchronized' 無法套用至非同步方法</target>
        <note />
      </trans-unit>
      <trans-unit id="ERR_NoConversionForCallerLineNumberParam">
        <source>CallerLineNumberAttribute cannot be applied because there are no standard conversions from type '{0}' to type '{1}'</source>
        <target state="translated">無法套用 CallerLineNumberAttribute，因為沒有從類型 '{0}' 標準轉換成類型 '{1}'。</target>
        <note />
      </trans-unit>
      <trans-unit id="ERR_NoConversionForCallerFilePathParam">
        <source>CallerFilePathAttribute cannot be applied because there are no standard conversions from type '{0}' to type '{1}'</source>
        <target state="translated">無法套用 CallerFilePathAttribute，因為沒有從類型 '{0}' 標準轉換成類型 '{1}'。</target>
        <note />
      </trans-unit>
      <trans-unit id="ERR_NoConversionForCallerMemberNameParam">
        <source>CallerMemberNameAttribute cannot be applied because there are no standard conversions from type '{0}' to type '{1}'</source>
        <target state="translated">無法套用 CallerMemberNameAttribute，因為沒有從類型 '{0}' 標準轉換成類型 '{1}'。</target>
        <note />
      </trans-unit>
      <trans-unit id="ERR_BadCallerLineNumberParamWithoutDefaultValue">
        <source>The CallerLineNumberAttribute may only be applied to parameters with default values</source>
        <target state="translated">CallerLineNumberAttribute 只能套用至具有預設值的參數</target>
        <note />
      </trans-unit>
      <trans-unit id="ERR_BadCallerFilePathParamWithoutDefaultValue">
        <source>The CallerFilePathAttribute may only be applied to parameters with default values</source>
        <target state="translated">CallerFilePathAttribute 只能套用至具有預設值的參數</target>
        <note />
      </trans-unit>
      <trans-unit id="ERR_BadCallerMemberNameParamWithoutDefaultValue">
        <source>The CallerMemberNameAttribute may only be applied to parameters with default values</source>
        <target state="translated">CallerMemberNameAttribute 只能套用至具有預設值的參數</target>
        <note />
      </trans-unit>
      <trans-unit id="WRN_CallerLineNumberParamForUnconsumedLocation">
        <source>The CallerLineNumberAttribute applied to parameter '{0}' will have no effect because it applies to a member that is used in contexts that do not allow optional arguments</source>
        <target state="translated">套用到參數 '{0}' 的 CallerLineNumberAttribute 將沒有作用，因為它套用到了不允許選擇性引數的內容中所使用之成員。</target>
        <note />
      </trans-unit>
      <trans-unit id="WRN_CallerLineNumberParamForUnconsumedLocation_Title">
        <source>The CallerLineNumberAttribute will have no effect because it applies to a member that is used in contexts that do not allow optional arguments</source>
        <target state="translated">CallerLineNumberAttribute 將沒有效果，因為它所套用到的成員是用在不允許選擇性引數的內容</target>
        <note />
      </trans-unit>
      <trans-unit id="WRN_CallerFilePathParamForUnconsumedLocation">
        <source>The CallerFilePathAttribute applied to parameter '{0}' will have no effect because it applies to a member that is used in contexts that do not allow optional arguments</source>
        <target state="translated">套用到參數 '{0}' 的 CallerFilePathAttribute 將沒有作用，因為它套用到不允許選擇性引數的內容中所使用的成員</target>
        <note />
      </trans-unit>
      <trans-unit id="WRN_CallerFilePathParamForUnconsumedLocation_Title">
        <source>The CallerFilePathAttribute will have no effect because it applies to a member that is used in contexts that do not allow optional arguments</source>
        <target state="translated">CallerFilePathAttribute 將沒有作用，因為它套用到不允許選擇性引數的內容中所使用的成員</target>
        <note />
      </trans-unit>
      <trans-unit id="WRN_CallerMemberNameParamForUnconsumedLocation">
        <source>The CallerMemberNameAttribute applied to parameter '{0}' will have no effect because it applies to a member that is used in contexts that do not allow optional arguments</source>
        <target state="translated">套用到參數 '{0}' 的 CallerMemberNameAttribute 將沒有作用，因為它套用到了不允許選擇性引數的內容中所使用之成員。</target>
        <note />
      </trans-unit>
      <trans-unit id="WRN_CallerMemberNameParamForUnconsumedLocation_Title">
        <source>The CallerMemberNameAttribute will have no effect because it applies to a member that is used in contexts that do not allow optional arguments</source>
        <target state="translated">CallerMemberNameAttribute 將沒有效果，因為它所套用到的成員是用在不允許選擇性引數的內容</target>
        <note />
      </trans-unit>
      <trans-unit id="ERR_NoEntryPoint">
        <source>Program does not contain a static 'Main' method suitable for an entry point</source>
        <target state="translated">程式未包含適合進入點的靜態 'Main' 方法</target>
        <note />
      </trans-unit>
      <trans-unit id="ERR_ArrayInitializerIncorrectLength">
        <source>An array initializer of length '{0}' is expected</source>
        <target state="translated">必須是長度為 '{0}' 的陣列初始設定式</target>
        <note />
      </trans-unit>
      <trans-unit id="ERR_ArrayInitializerExpected">
        <source>A nested array initializer is expected</source>
        <target state="translated">必須是巢狀的陣列初始設定式</target>
        <note />
      </trans-unit>
      <trans-unit id="ERR_IllegalVarianceSyntax">
        <source>Invalid variance modifier. Only interface and delegate type parameters can be specified as variant.</source>
        <target state="translated">變異數修飾詞無效。只有介面及委派類型參數才可指定為變異數。</target>
        <note />
      </trans-unit>
      <trans-unit id="ERR_UnexpectedAliasedName">
        <source>Unexpected use of an aliased name</source>
        <target state="translated">未預期的別名用法</target>
        <note />
      </trans-unit>
      <trans-unit id="ERR_UnexpectedGenericName">
        <source>Unexpected use of a generic name</source>
        <target state="translated">未預期的泛型名稱用法</target>
        <note />
      </trans-unit>
      <trans-unit id="ERR_UnexpectedUnboundGenericName">
        <source>Unexpected use of an unbound generic name</source>
        <target state="translated">未預期的未繫結泛型名稱用法</target>
        <note />
      </trans-unit>
      <trans-unit id="ERR_GlobalStatement">
        <source>Expressions and statements can only occur in a method body</source>
        <target state="translated">運算式與陳述式只可出現在方法主體中</target>
        <note />
      </trans-unit>
      <trans-unit id="ERR_NamedArgumentForArray">
        <source>An array access may not have a named argument specifier</source>
        <target state="translated">陣列存取不能有具名引數規範</target>
        <note />
      </trans-unit>
      <trans-unit id="ERR_NotYetImplementedInRoslyn">
        <source>This language feature ('{0}') is not yet implemented.</source>
        <target state="translated">尚未實作語言功能 ('{0}')。</target>
        <note />
      </trans-unit>
      <trans-unit id="ERR_DefaultValueNotAllowed">
        <source>Default values are not valid in this context.</source>
        <target state="translated">預設值在此內容中無效。</target>
        <note />
      </trans-unit>
      <trans-unit id="ERR_CantOpenIcon">
        <source>Error opening icon file {0} -- {1}</source>
        <target state="translated">開啟圖示檔 {0} 時發生錯誤 -- {1}</target>
        <note />
      </trans-unit>
      <trans-unit id="ERR_CantOpenWin32Manifest">
        <source>Error opening Win32 manifest file {0} -- {1}</source>
        <target state="translated">開啟 Win32 資訊清單檔案 {0} 時發生錯誤 -- {1}</target>
        <note />
      </trans-unit>
      <trans-unit id="ERR_ErrorBuildingWin32Resources">
        <source>Error building Win32 resources -- {0}</source>
        <target state="translated">建置 Win32 資源時發生錯誤 -- {0}</target>
        <note />
      </trans-unit>
      <trans-unit id="ERR_DefaultValueBeforeRequiredValue">
        <source>Optional parameters must appear after all required parameters</source>
        <target state="translated">選擇性參數必須出現在所有必要參數之後</target>
        <note />
      </trans-unit>
      <trans-unit id="ERR_ExplicitImplCollisionOnRefOut">
        <source>Cannot inherit interface '{0}' with the specified type parameters because it causes method '{1}' to contain overloads which differ only on ref and out</source>
        <target state="translated">無法繼承具有指定之類型參數的介面 '{0}'，因為其會讓方法 '{1}' 包含只有在 ref 和 out 上有所差異的多載。</target>
        <note />
      </trans-unit>
      <trans-unit id="ERR_PartialWrongTypeParamsVariance">
        <source>Partial declarations of '{0}' must have the same type parameter names and variance modifiers in the same order</source>
        <target state="translated">{0}' 的部分宣告必須具有相同順序的相同類型參數名稱與變異數修飾詞</target>
        <note />
      </trans-unit>
      <trans-unit id="ERR_UnexpectedVariance">
        <source>Invalid variance: The type parameter '{1}' must be {3} valid on '{0}'. '{1}' is {2}.</source>
        <target state="translated">變異數無效: 類型參數 '{1}' 必須是在 '{0}' 上有效的 {3}。'{1}' 是 {2}。</target>
        <note />
      </trans-unit>
      <trans-unit id="ERR_DeriveFromDynamic">
        <source>'{0}': cannot derive from the dynamic type</source>
        <target state="translated">'{0}': 無法衍生自動態類型</target>
        <note />
      </trans-unit>
      <trans-unit id="ERR_DeriveFromConstructedDynamic">
        <source>'{0}': cannot implement a dynamic interface '{1}'</source>
        <target state="translated">'{0}': 無法實作動態介面 '{1}'</target>
        <note />
      </trans-unit>
      <trans-unit id="ERR_DynamicTypeAsBound">
        <source>Constraint cannot be the dynamic type</source>
        <target state="translated">條件約束不可為動態類型</target>
        <note />
      </trans-unit>
      <trans-unit id="ERR_ConstructedDynamicTypeAsBound">
        <source>Constraint cannot be a dynamic type '{0}'</source>
        <target state="translated">條件約束不可為動態類型 '{0}'</target>
        <note />
      </trans-unit>
      <trans-unit id="ERR_DynamicRequiredTypesMissing">
        <source>One or more types required to compile a dynamic expression cannot be found. Are you missing a reference?</source>
        <target state="translated">找不到編譯動態運算式所需的一或多種類型。您是否遺漏了參考?</target>
        <note />
      </trans-unit>
      <trans-unit id="ERR_MetadataNameTooLong">
        <source>Name '{0}' exceeds the maximum length allowed in metadata.</source>
        <target state="translated">名稱 '{0}' 超過中繼資料內所允許的長度上限。</target>
        <note />
      </trans-unit>
      <trans-unit id="ERR_AttributesNotAllowed">
        <source>Attributes are not valid in this context.</source>
        <target state="translated">屬性在此內容中無效。</target>
        <note />
      </trans-unit>
      <trans-unit id="ERR_ExternAliasNotAllowed">
        <source>'extern alias' is not valid in this context</source>
        <target state="translated">'extern alias' 在此內容中無效</target>
        <note />
      </trans-unit>
      <trans-unit id="WRN_IsDynamicIsConfusing">
        <source>Using '{0}' to test compatibility with '{1}' is essentially identical to testing compatibility with '{2}' and will succeed for all non-null values</source>
        <target state="translated">使用 '{0}' 測試與 '{1}' 的相容性，基本上和測試與 '{2}' 的相容性是一樣的，而且對所有非 null 值都會成功。</target>
        <note />
      </trans-unit>
      <trans-unit id="WRN_IsDynamicIsConfusing_Title">
        <source>Using 'is' to test compatibility with 'dynamic' is essentially identical to testing compatibility with 'Object'</source>
        <target state="translated">使用 'is' 測試與 'dynamic' 的相容性，基本上與測試與 'Object' 的相容性相同</target>
        <note />
      </trans-unit>
      <trans-unit id="ERR_YieldNotAllowedInScript">
        <source>Cannot use 'yield' in top-level script code</source>
        <target state="translated">無法在頂層指令碼中使用 'yield'</target>
        <note />
      </trans-unit>
      <trans-unit id="ERR_NamespaceNotAllowedInScript">
        <source>Cannot declare namespace in script code</source>
        <target state="translated">無法在指令碼中宣告命名空間</target>
        <note />
      </trans-unit>
      <trans-unit id="ERR_GlobalAttributesNotAllowed">
        <source>Assembly and module attributes are not allowed in this context</source>
        <target state="translated">此內容中不可使用組件與模組屬性</target>
        <note />
      </trans-unit>
      <trans-unit id="ERR_InvalidDelegateType">
        <source>Delegate '{0}' has no invoke method or an invoke method with a return type or parameter types that are not supported.</source>
        <target state="translated">委派 '{0}' 沒有叫用方法，或是叫用方法包含了不支援的傳回類型或參數類型。</target>
        <note />
      </trans-unit>
      <trans-unit id="WRN_MainIgnored">
        <source>The entry point of the program is global script code; ignoring '{0}' entry point.</source>
        <target state="translated">程式的進入點為全域指令碼; 將略過 '{0}' 進入點。</target>
        <note />
      </trans-unit>
      <trans-unit id="WRN_MainIgnored_Title">
        <source>The entry point of the program is global script code; ignoring entry point</source>
        <target state="translated">程式的進入點是全域指令碼; 將忽略進入點</target>
        <note />
      </trans-unit>
      <trans-unit id="ERR_StaticInAsOrIs">
        <source>The second operand of an 'is' or 'as' operator may not be static type '{0}'</source>
        <target state="translated">is' 或 'as' 運算子的第二個運算元不可為靜態類型 '{0}'</target>
        <note />
      </trans-unit>
      <trans-unit id="ERR_BadVisEventType">
        <source>Inconsistent accessibility: event type '{1}' is less accessible than event '{0}'</source>
        <target state="translated">不一致的存取範圍: 事件類型 '{1}' 比事件 '{0}' 的存取範圍小</target>
        <note />
      </trans-unit>
      <trans-unit id="ERR_NamedArgumentSpecificationBeforeFixedArgument">
        <source>Named argument specifications must appear after all fixed arguments have been specified. Please use language version {0} or greater to allow non-trailing named arguments.</source>
        <target state="translated">必須在所有固定引數皆已指定之後，具名引數規格才可出現。請使用語言版本 {0} 或更高的版本，以允許非後置的具名引數。</target>
        <note />
      </trans-unit>
      <trans-unit id="ERR_NamedArgumentSpecificationBeforeFixedArgumentInDynamicInvocation">
        <source>Named argument specifications must appear after all fixed arguments have been specified in a dynamic invocation.</source>
        <target state="translated">必須在所有固定引數皆已在動態引動過程中指定之後，具名引數規格才可出現。</target>
        <note />
      </trans-unit>
      <trans-unit id="ERR_BadNamedArgument">
        <source>The best overload for '{0}' does not have a parameter named '{1}'</source>
        <target state="translated">最符合 '{0}' 的多載，沒有名稱為 '{1}' 的參數。</target>
        <note />
      </trans-unit>
      <trans-unit id="ERR_BadNamedArgumentForDelegateInvoke">
        <source>The delegate '{0}' does not have a parameter named '{1}'</source>
        <target state="translated">委派 '{0}' 沒有名稱為 '{1}' 的參數</target>
        <note />
      </trans-unit>
      <trans-unit id="ERR_DuplicateNamedArgument">
        <source>Named argument '{0}' cannot be specified multiple times</source>
        <target state="translated">不可指定多次具名引數 '{0}'</target>
        <note />
      </trans-unit>
      <trans-unit id="ERR_NamedArgumentUsedInPositional">
        <source>Named argument '{0}' specifies a parameter for which a positional argument has already been given</source>
        <target state="translated">具名引數 '{0}' 會指定已指定其位置引數的參數</target>
        <note />
      </trans-unit>
      <trans-unit id="ERR_BadNonTrailingNamedArgument">
        <source>Named argument '{0}' is used out-of-position but is followed by an unnamed argument</source>
        <target state="translated">具名引數 '{0}' 未用在正確的位置，但後面接著未命名引數</target>
        <note />
      </trans-unit>
      <trans-unit id="ERR_DefaultValueUsedWithAttributes">
        <source>Cannot specify default parameter value in conjunction with DefaultParameterAttribute or OptionalAttribute</source>
        <target state="translated">不能連同 DefaultParameterAttribute 或 OptionalAttribute 一起指定預設參數值</target>
        <note />
      </trans-unit>
      <trans-unit id="ERR_DefaultValueMustBeConstant">
        <source>Default parameter value for '{0}' must be a compile-time constant</source>
        <target state="translated">{0}' 的預設參數值必須是編譯時期的常數</target>
        <note />
      </trans-unit>
      <trans-unit id="ERR_RefOutDefaultValue">
        <source>A ref or out parameter cannot have a default value</source>
        <target state="translated">ref 或 out 參數不能有預設值</target>
        <note />
      </trans-unit>
      <trans-unit id="ERR_DefaultValueForExtensionParameter">
        <source>Cannot specify a default value for the 'this' parameter</source>
        <target state="translated">無法指定 'this' 參數的預設值</target>
        <note />
      </trans-unit>
      <trans-unit id="ERR_DefaultValueForParamsParameter">
        <source>Cannot specify a default value for a parameter array</source>
        <target state="translated">無法指定參數陣列的預設值</target>
        <note />
      </trans-unit>
      <trans-unit id="ERR_NoConversionForDefaultParam">
        <source>A value of type '{0}' cannot be used as a default parameter because there are no standard conversions to type '{1}'</source>
        <target state="translated">類型 '{0}' 的值不可用做為預設參數，因為沒有標準轉換至類型 '{1}'。</target>
        <note />
      </trans-unit>
      <trans-unit id="ERR_NoConversionForNubDefaultParam">
        <source>A value of type '{0}' cannot be used as default parameter for nullable parameter '{1}' because '{0}' is not a simple type</source>
        <target state="translated">類型 '{0}' 的值不可用做為可為 Null 之參數 '{1}' 的預設參數，因為 '{0}' 不是簡單類型。</target>
        <note />
      </trans-unit>
      <trans-unit id="ERR_NotNullRefDefaultParameter">
        <source>'{0}' is of type '{1}'. A default parameter value of a reference type other than string can only be initialized with null</source>
        <target state="translated">'{0}' 為類型 '{1}'。非字串之參考類型的預設參數值，只能以 null 初始設定。</target>
        <note />
      </trans-unit>
      <trans-unit id="WRN_DefaultValueForUnconsumedLocation">
        <source>The default value specified for parameter '{0}' will have no effect because it applies to a member that is used in contexts that do not allow optional arguments</source>
        <target state="translated">為參數 '{0}' 指定的預設值將沒有作用，因為它套用到了不允許選擇性引數的內容中所使用之成員。</target>
        <note />
      </trans-unit>
      <trans-unit id="WRN_DefaultValueForUnconsumedLocation_Title">
        <source>The default value specified will have no effect because it applies to a member that is used in contexts that do not allow optional arguments</source>
        <target state="translated">指定的預設值將沒有效果，因為它所套用到的成員是用在不允許選擇性引數的內容</target>
        <note />
      </trans-unit>
      <trans-unit id="ERR_PublicKeyFileFailure">
        <source>Error signing output with public key from file '{0}' -- {1}</source>
        <target state="translated">使用檔案 '{0}' 的公開金鑰簽署輸出時發生錯誤 -- {1}</target>
        <note />
      </trans-unit>
      <trans-unit id="ERR_PublicKeyContainerFailure">
        <source>Error signing output with public key from container '{0}' -- {1}</source>
        <target state="translated">使用容器 '{0}' 的公開金鑰簽署輸出時發生錯誤 -- {1}</target>
        <note />
      </trans-unit>
      <trans-unit id="ERR_BadDynamicTypeof">
        <source>The typeof operator cannot be used on the dynamic type</source>
        <target state="translated">typeof 運算子不能用於動態類型上</target>
        <note />
      </trans-unit>
      <trans-unit id="ERR_ExpressionTreeContainsDynamicOperation">
        <source>An expression tree may not contain a dynamic operation</source>
        <target state="translated">運算式樹狀結構不可包含動態作業</target>
        <note />
      </trans-unit>
      <trans-unit id="ERR_BadAsyncExpressionTree">
        <source>Async lambda expressions cannot be converted to expression trees</source>
        <target state="translated">非同步 Lambda 運算式不可轉換成運算式樹狀結構</target>
        <note />
      </trans-unit>
      <trans-unit id="ERR_DynamicAttributeMissing">
        <source>Cannot define a class or member that utilizes 'dynamic' because the compiler required type '{0}' cannot be found. Are you missing a reference?</source>
        <target state="translated">無法定義利用 'dynamic' 的類別或成員，因為找不到編譯器的必要類型 '{0}'。是否遺漏了參考?</target>
        <note />
      </trans-unit>
      <trans-unit id="ERR_CannotPassNullForFriendAssembly">
        <source>Cannot pass null for friend assembly name</source>
        <target state="translated">無法傳遞 Null 做為 Friend 組件名稱</target>
        <note />
      </trans-unit>
      <trans-unit id="ERR_SignButNoPrivateKey">
        <source>Key file '{0}' is missing the private key needed for signing</source>
        <target state="translated">金鑰檔案 '{0}' 遺漏簽署所需的私密金鑰</target>
        <note />
      </trans-unit>
      <trans-unit id="ERR_PublicSignButNoKey">
        <source>Public signing was specified and requires a public key, but no public key was specified.</source>
        <target state="translated">公開簽章已指定且需要公開金鑰，但並未指定任何公開金鑰。</target>
        <note />
      </trans-unit>
      <trans-unit id="ERR_PublicSignNetModule">
        <source>Public signing is not supported for netmodules.</source>
        <target state="translated">對 netmodule 不支援公開簽署。</target>
        <note />
      </trans-unit>
      <trans-unit id="WRN_DelaySignButNoKey">
        <source>Delay signing was specified and requires a public key, but no public key was specified</source>
        <target state="translated">指定了延遲簽署且需要公開金鑰，但未指定任何公開金鑰。</target>
        <note />
      </trans-unit>
      <trans-unit id="WRN_DelaySignButNoKey_Title">
        <source>Delay signing was specified and requires a public key, but no public key was specified</source>
        <target state="translated">指定了延遲簽署且需要公開金鑰，但未指定任何公開金鑰。</target>
        <note />
      </trans-unit>
      <trans-unit id="ERR_InvalidVersionFormat">
        <source>The specified version string does not conform to the required format - major[.minor[.build[.revision]]]</source>
        <target state="translated">指定的版本字串不符合所需的格式 - major[.minor[.build[.revision]]]</target>
        <note />
      </trans-unit>
      <trans-unit id="ERR_InvalidVersionFormatDeterministic">
        <source>The specified version string contains wildcards, which are not compatible with determinism. Either remove wildcards from the version string, or disable determinism for this compilation</source>
        <target state="translated">指定的版本字串包含萬用字元，但這與確定性不相容。請移除版本字串中的萬用字元，或停用此編譯的確定性。</target>
        <note />
      </trans-unit>
      <trans-unit id="ERR_InvalidVersionFormat2">
        <source>The specified version string does not conform to the required format - major.minor.build.revision (without wildcards)</source>
        <target state="translated">指定的版本字串不符合所需的格式: major.minor.build.revision (不含萬用字元)</target>
        <note />
      </trans-unit>
      <trans-unit id="WRN_InvalidVersionFormat">
        <source>The specified version string does not conform to the recommended format - major.minor.build.revision</source>
        <target state="translated">指定的版本字串不符合建議的格式 - major.minor.build.revision</target>
        <note />
      </trans-unit>
      <trans-unit id="WRN_InvalidVersionFormat_Title">
        <source>The specified version string does not conform to the recommended format - major.minor.build.revision</source>
        <target state="translated">指定的版本字串不符合建議的格式 - major.minor.build.revision</target>
        <note />
      </trans-unit>
      <trans-unit id="ERR_InvalidAssemblyCultureForExe">
        <source>Executables cannot be satellite assemblies; culture should always be empty</source>
        <target state="translated">可執行檔不可為附屬組件; 文化特性需保留為空白。</target>
        <note />
      </trans-unit>
      <trans-unit id="ERR_NoCorrespondingArgument">
        <source>There is no argument given that corresponds to the required formal parameter '{0}' of '{1}'</source>
        <target state="translated">未提供任何可對應到 '{1}' 之必要型式參數 '{0}' 的引數</target>
        <note />
      </trans-unit>
      <trans-unit id="WRN_UnimplementedCommandLineSwitch">
        <source>The command line switch '{0}' is not yet implemented and was ignored.</source>
        <target state="translated">命令列參數 '{0}' 尚未獲實作，已忽略。</target>
        <note />
      </trans-unit>
      <trans-unit id="WRN_UnimplementedCommandLineSwitch_Title">
        <source>Command line switch is not yet implemented</source>
        <target state="translated">尚未實作命令列參數</target>
        <note />
      </trans-unit>
      <trans-unit id="ERR_ModuleEmitFailure">
        <source>Failed to emit module '{0}'.</source>
        <target state="translated">無法發出模組 '{0}'。</target>
        <note />
      </trans-unit>
      <trans-unit id="ERR_FixedLocalInLambda">
        <source>Cannot use fixed local '{0}' inside an anonymous method, lambda expression, or query expression</source>
        <target state="translated">無法在匿名方法、Lambda 運算式或查詢運算式中，使用固定的區域變數 '{0}'。</target>
        <note />
      </trans-unit>
      <trans-unit id="ERR_ExpressionTreeContainsNamedArgument">
        <source>An expression tree may not contain a named argument specification</source>
        <target state="translated">運算式樹狀結構不可包含具名引數規格</target>
        <note />
      </trans-unit>
      <trans-unit id="ERR_ExpressionTreeContainsOptionalArgument">
        <source>An expression tree may not contain a call or invocation that uses optional arguments</source>
        <target state="translated">運算式樹狀結構不可包含使用選擇性引數的呼叫或引動過程</target>
        <note />
      </trans-unit>
      <trans-unit id="ERR_ExpressionTreeContainsIndexedProperty">
        <source>An expression tree may not contain an indexed property</source>
        <target state="translated">運算式樹狀結構不可包含具備索引的屬性</target>
        <note />
      </trans-unit>
      <trans-unit id="ERR_IndexedPropertyRequiresParams">
        <source>Indexed property '{0}' has non-optional arguments which must be provided</source>
        <target state="translated">索引屬性 '{0}' 有必須提供的非選擇性引數</target>
        <note />
      </trans-unit>
      <trans-unit id="ERR_IndexedPropertyMustHaveAllOptionalParams">
        <source>Indexed property '{0}' must have all arguments optional</source>
        <target state="translated">索引屬性 '{0}' 的所有引數都必須是選擇性引數</target>
        <note />
      </trans-unit>
      <trans-unit id="ERR_SpecialByRefInLambda">
        <source>Instance of type '{0}' cannot be used inside a nested function, query expression, iterator block or async method</source>
        <target state="translated">類型 '{0}' 的執行個體不可用於巢狀函式、查詢運算式、迭代器區塊或非同步方法中</target>
        <note />
      </trans-unit>
      <trans-unit id="ERR_SecurityAttributeMissingAction">
        <source>First argument to a security attribute must be a valid SecurityAction</source>
        <target state="translated">安全屬性的第一個引數必須是有效的 SecurityAction</target>
        <note />
      </trans-unit>
      <trans-unit id="ERR_SecurityAttributeInvalidAction">
        <source>Security attribute '{0}' has an invalid SecurityAction value '{1}'</source>
        <target state="translated">安全屬性 '{0}' 出現無效的 SecurityAction 值 '{1}'</target>
        <note />
      </trans-unit>
      <trans-unit id="ERR_SecurityAttributeInvalidActionAssembly">
        <source>SecurityAction value '{0}' is invalid for security attributes applied to an assembly</source>
        <target state="translated">SecurityAction 值 '{0}' 對套用至組件的安全屬性無效</target>
        <note />
      </trans-unit>
      <trans-unit id="ERR_SecurityAttributeInvalidActionTypeOrMethod">
        <source>SecurityAction value '{0}' is invalid for security attributes applied to a type or a method</source>
        <target state="translated">SecurityAction 值 '{0}' 對套用至類型或方法的安全屬性無效</target>
        <note />
      </trans-unit>
      <trans-unit id="ERR_PrincipalPermissionInvalidAction">
        <source>SecurityAction value '{0}' is invalid for PrincipalPermission attribute</source>
        <target state="translated">SecurityAction 值 '{0}' 對 PrincipalPermission 屬性無效</target>
        <note />
      </trans-unit>
      <trans-unit id="ERR_FeatureNotValidInExpressionTree">
        <source>An expression tree may not contain '{0}'</source>
        <target state="translated">運算式樹狀結構不可包含 '{0}'</target>
        <note />
      </trans-unit>
      <trans-unit id="ERR_PermissionSetAttributeInvalidFile">
        <source>Unable to resolve file path '{0}' specified for the named argument '{1}' for PermissionSet attribute</source>
        <target state="translated">無法解析為 PermissionSet 屬性的具名引數 '{1}' 所指定之檔案路徑 '{0}'</target>
        <note />
      </trans-unit>
      <trans-unit id="ERR_PermissionSetAttributeFileReadError">
        <source>Error reading file '{0}' specified for the named argument '{1}' for PermissionSet attribute: '{2}'</source>
        <target state="translated">讀取為 PermissionSet 屬性的具名引數 '{1}' 所定之檔案 '{0}' 時，發生錯誤: '{2}'</target>
        <note />
      </trans-unit>
      <trans-unit id="ERR_GlobalSingleTypeNameNotFoundFwd">
        <source>The type name '{0}' could not be found in the global namespace. This type has been forwarded to assembly '{1}' Consider adding a reference to that assembly.</source>
        <target state="translated">全域命名空間中找不到類型名稱 '{0}'。此類型已轉送到組件 '{1}'，請考慮加入該組件的參考。</target>
        <note />
      </trans-unit>
      <trans-unit id="ERR_DottedTypeNameNotFoundInNSFwd">
        <source>The type name '{0}' could not be found in the namespace '{1}'. This type has been forwarded to assembly '{2}' Consider adding a reference to that assembly.</source>
        <target state="translated">命名空間 '{1}' 中找不到類型名稱 '{0}'。此類型已轉送到組件 '{2}'，請考慮加入該組件的參考。</target>
        <note />
      </trans-unit>
      <trans-unit id="ERR_SingleTypeNameNotFoundFwd">
        <source>The type name '{0}' could not be found. This type has been forwarded to assembly '{1}'. Consider adding a reference to that assembly.</source>
        <target state="translated">找不到類型名稱 '{0}'。此類型已經轉送給組件 '{1}'。請考慮加入該組件的參考。</target>
        <note />
      </trans-unit>
      <trans-unit id="ERR_AssemblySpecifiedForLinkAndRef">
        <source>Assemblies '{0}' and '{1}' refer to the same metadata but only one is a linked reference (specified using /link option); consider removing one of the references.</source>
        <target state="translated">組件 '{0}' 和 '{1}' 參考相同的中繼資料，但只有一個是連結的參考 (使用 /link 選項指定); 請考慮移除其中一個參考。</target>
        <note />
      </trans-unit>
      <trans-unit id="WRN_DeprecatedCollectionInitAdd">
        <source>The best overloaded Add method '{0}' for the collection initializer element is obsolete.</source>
        <target state="translated">集合初始設定式元素最符合的多載 Add 方法 '{0}' 已經過時。</target>
        <note />
      </trans-unit>
      <trans-unit id="WRN_DeprecatedCollectionInitAdd_Title">
        <source>The best overloaded Add method for the collection initializer element is obsolete</source>
        <target state="translated">集合初始設定式項目最符合的多載 Add 方法已經過時</target>
        <note />
      </trans-unit>
      <trans-unit id="WRN_DeprecatedCollectionInitAddStr">
        <source>The best overloaded Add method '{0}' for the collection initializer element is obsolete. {1}</source>
        <target state="translated">集合初始設定式元素最符合的多載 Add 方法 '{0}' 已經過時。{1}</target>
        <note />
      </trans-unit>
      <trans-unit id="WRN_DeprecatedCollectionInitAddStr_Title">
        <source>The best overloaded Add method for the collection initializer element is obsolete</source>
        <target state="translated">集合初始設定式項目最符合的多載 Add 方法已經過時</target>
        <note />
      </trans-unit>
      <trans-unit id="ERR_DeprecatedCollectionInitAddStr">
        <source>The best overloaded Add method '{0}' for the collection initializer element is obsolete. {1}</source>
        <target state="translated">集合初始設定式元素最符合的多載 Add 方法 '{0}' 已經過時。{1}</target>
        <note />
      </trans-unit>
      <trans-unit id="ERR_IteratorInInteractive">
        <source>Yield statements may not appear at the top level in interactive code.</source>
        <target state="translated">Yield 陳述式不可出現在互動式程式碼的最上層。</target>
        <note />
      </trans-unit>
      <trans-unit id="ERR_SecurityAttributeInvalidTarget">
        <source>Security attribute '{0}' is not valid on this declaration type. Security attributes are only valid on assembly, type and method declarations.</source>
        <target state="translated">安全屬性 '{0}' 在此宣告類型上無效。安全屬性只有在組件、類型和方法宣告上才有效。</target>
        <note />
      </trans-unit>
      <trans-unit id="ERR_BadDynamicMethodArg">
        <source>Cannot use an expression of type '{0}' as an argument to a dynamically dispatched operation.</source>
        <target state="translated">無法將類型 '{0}' 的運算式用做為動態分派作業的引數。</target>
        <note />
      </trans-unit>
      <trans-unit id="ERR_BadDynamicMethodArgLambda">
        <source>Cannot use a lambda expression as an argument to a dynamically dispatched operation without first casting it to a delegate or expression tree type.</source>
        <target state="translated">無法將 Lambda 運算式用做為動態分派作業的引數，但卻未先將其轉型為委派或運算式樹狀結構類型。</target>
        <note />
      </trans-unit>
      <trans-unit id="ERR_BadDynamicMethodArgMemgrp">
        <source>Cannot use a method group as an argument to a dynamically dispatched operation. Did you intend to invoke the method?</source>
        <target state="translated">無法將方法群組用做為動態分派作業的引數。原本希望叫用此方法嗎?</target>
        <note />
      </trans-unit>
      <trans-unit id="ERR_NoDynamicPhantomOnBase">
        <source>The call to method '{0}' needs to be dynamically dispatched, but cannot be because it is part of a base access expression. Consider casting the dynamic arguments or eliminating the base access.</source>
        <target state="translated">方法 '{0}' 的呼叫必須以動態方式分派，但因為它是基底存取運算式的一部分，所以無法動態分派。請考慮將動態引數轉型，或排除基底存取。</target>
        <note />
      </trans-unit>
      <trans-unit id="ERR_BadDynamicQuery">
        <source>Query expressions over source type 'dynamic' or with a join sequence of type 'dynamic' are not allowed</source>
        <target state="translated">不允許透過來源類型 'dynamic' 或使用類型 'dynamic' 之聯結序列的查詢運算式</target>
        <note />
      </trans-unit>
      <trans-unit id="ERR_NoDynamicPhantomOnBaseIndexer">
        <source>The indexer access needs to be dynamically dispatched, but cannot be because it is part of a base access expression. Consider casting the dynamic arguments or eliminating the base access.</source>
        <target state="translated">索引子存取必須以動態方式分派，但因為其為基底存取運算式的一部分，所以無法動態分派。請考慮將動態引數轉型，或排除基底存取。</target>
        <note />
      </trans-unit>
      <trans-unit id="WRN_DynamicDispatchToConditionalMethod">
        <source>The dynamically dispatched call to method '{0}' may fail at runtime because one or more applicable overloads are conditional methods.</source>
        <target state="translated">以動態方式將呼叫分派至方法 '{0}' 可能會在執行階段失敗，因為有一個或多個適用的多載為條件式方法。</target>
        <note />
      </trans-unit>
      <trans-unit id="WRN_DynamicDispatchToConditionalMethod_Title">
        <source>Dynamically dispatched call may fail at runtime because one or more applicable overloads are conditional methods</source>
        <target state="translated">以動態分派的呼叫可能會在執行階段失敗，因為一個或多個適用的多載是條件式方法</target>
        <note />
      </trans-unit>
      <trans-unit id="ERR_BadArgTypeDynamicExtension">
        <source>'{0}' has no applicable method named '{1}' but appears to have an extension method by that name. Extension methods cannot be dynamically dispatched. Consider casting the dynamic arguments or calling the extension method without the extension method syntax.</source>
        <target state="translated">'{0}' 沒有名稱為 '{1}' 的適用方法，但似乎有使用該名稱的擴充方法。擴充方法不可以動態方式分派。請考慮將動態引數轉型，或不要利用擴充方法語法來呼叫擴充方法。</target>
        <note />
      </trans-unit>
      <trans-unit id="WRN_CallerFilePathPreferredOverCallerMemberName">
        <source>The CallerMemberNameAttribute applied to parameter '{0}' will have no effect. It is overridden by the CallerFilePathAttribute.</source>
        <target state="translated">套用到參數 '{0}' 的 CallerMemberNameAttribute 將沒有作用，因為 CallerFilePathAttribute 會覆寫它。</target>
        <note />
      </trans-unit>
      <trans-unit id="WRN_CallerFilePathPreferredOverCallerMemberName_Title">
        <source>The CallerMemberNameAttribute will have no effect; it is overridden by the CallerFilePathAttribute</source>
        <target state="translated">CallerMemberNameAttribute 將沒有效果; CallerFilePathAttribute 會覆寫它</target>
        <note />
      </trans-unit>
      <trans-unit id="WRN_CallerLineNumberPreferredOverCallerMemberName">
        <source>The CallerMemberNameAttribute applied to parameter '{0}' will have no effect. It is overridden by the CallerLineNumberAttribute.</source>
        <target state="translated">套用到參數 '{0}' 的 CallerMemberNameAttribute 將沒有作用，因為 CallerLineNumberAttribute 會覆寫它。</target>
        <note />
      </trans-unit>
      <trans-unit id="WRN_CallerLineNumberPreferredOverCallerMemberName_Title">
        <source>The CallerMemberNameAttribute will have no effect; it is overridden by the CallerLineNumberAttribute</source>
        <target state="translated">CallerMemberNameAttribute 將沒有效果; CallerLineNumberAttribute 會覆寫它</target>
        <note />
      </trans-unit>
      <trans-unit id="WRN_CallerLineNumberPreferredOverCallerFilePath">
        <source>The CallerFilePathAttribute applied to parameter '{0}' will have no effect. It is overridden by the CallerLineNumberAttribute.</source>
        <target state="translated">套用到參數 '{0}' 的 CallerFilePathAttribute 將沒有作用，因為 CallerLineNumberAttribute 會覆寫它。</target>
        <note />
      </trans-unit>
      <trans-unit id="WRN_CallerLineNumberPreferredOverCallerFilePath_Title">
        <source>The CallerFilePathAttribute will have no effect; it is overridden by the CallerLineNumberAttribute</source>
        <target state="translated">CallerFilePathAttribute 將沒有效果; CallerLineNumberAttribute 會覆寫它</target>
        <note />
      </trans-unit>
      <trans-unit id="ERR_InvalidDynamicCondition">
        <source>Expression must be implicitly convertible to Boolean or its type '{0}' must define operator '{1}'.</source>
        <target state="translated">運算式必須可隱含轉換成布林值，或是其類型 '{0}' 必須定義運算子 '{1}'。</target>
        <note />
      </trans-unit>
      <trans-unit id="ERR_MixingWinRTEventWithRegular">
        <source>'{0}' cannot implement '{1}' because '{2}' is a Windows Runtime event and '{3}' is a regular .NET event.</source>
        <target state="translated">'{0}' 不可實作 '{1}'，因為 '{2}' 是 Windows 執行階段事件，而 '{3}' 是一般 .NET 事件。</target>
        <note />
      </trans-unit>
      <trans-unit id="WRN_CA2000_DisposeObjectsBeforeLosingScope1">
        <source>Call System.IDisposable.Dispose() on allocated instance of {0} before all references to it are out of scope.</source>
        <target state="translated">於配置的 {0} 執行個體的所有參考都超出範圍之前，在該執行個體上呼叫 System.IDisposable.Dispose()。</target>
        <note />
      </trans-unit>
      <trans-unit id="WRN_CA2000_DisposeObjectsBeforeLosingScope1_Title">
        <source>Call System.IDisposable.Dispose() on allocated instance before all references to it are out of scope</source>
        <target state="translated">在所配置執行個體的所有參考超出範圍之前，對其呼叫 System.IDisposable.Dispose()</target>
        <note />
      </trans-unit>
      <trans-unit id="WRN_CA2000_DisposeObjectsBeforeLosingScope2">
        <source>Allocated instance of {0} is not disposed along all exception paths.  Call System.IDisposable.Dispose() before all references to it are out of scope.</source>
        <target state="translated">配置的 {0} 執行個體並非沿著所有例外狀況路徑處置。請在其所有參考都超出範圍之前，呼叫 System.IDisposable.Dispose()。</target>
        <note />
      </trans-unit>
      <trans-unit id="WRN_CA2000_DisposeObjectsBeforeLosingScope2_Title">
        <source>Allocated instance is not disposed along all exception paths</source>
        <target state="translated">所配置的執行個體未沿著所有例外路徑處置</target>
        <note />
      </trans-unit>
      <trans-unit id="WRN_CA2202_DoNotDisposeObjectsMultipleTimes">
        <source>Object '{0}' can be disposed more than once.</source>
        <target state="translated">可以多次處置物件 '{0}'。</target>
        <note />
      </trans-unit>
      <trans-unit id="WRN_CA2202_DoNotDisposeObjectsMultipleTimes_Title">
        <source>Object can be disposed more than once</source>
        <target state="translated">可以多次處置物件</target>
        <note />
      </trans-unit>
      <trans-unit id="ERR_NewCoClassOnLink">
        <source>Interop type '{0}' cannot be embedded. Use the applicable interface instead.</source>
        <target state="translated">無法內嵌 Interop 類型 '{0}'。請改用適當的介面。</target>
        <note />
      </trans-unit>
      <trans-unit id="ERR_NoPIANestedType">
        <source>Type '{0}' cannot be embedded because it is a nested type. Consider setting the 'Embed Interop Types' property to false.</source>
        <target state="translated">無法內嵌類型 '{0}'，因為其為巢狀類型。請考慮將 [內嵌 Interop 類型] 屬性設定為 false。</target>
        <note />
      </trans-unit>
      <trans-unit id="ERR_GenericsUsedInNoPIAType">
        <source>Type '{0}' cannot be embedded because it has a generic argument. Consider setting the 'Embed Interop Types' property to false.</source>
        <target state="translated">無法內嵌類型 '{0}'，因為它有泛型引數。請考慮將 [內嵌 Interop 類型] 屬性設定為 false。</target>
        <note />
      </trans-unit>
      <trans-unit id="ERR_InteropStructContainsMethods">
        <source>Embedded interop struct '{0}' can contain only public instance fields.</source>
        <target state="translated">內嵌 Interop 結構 '{0}' 只可包含公用執行個體欄位。</target>
        <note />
      </trans-unit>
      <trans-unit id="ERR_WinRtEventPassedByRef">
        <source>A Windows Runtime event may not be passed as an out or ref parameter.</source>
        <target state="translated">Windows 執行階段事件不可以 out 或 ref 參數形式傳遞。</target>
        <note />
      </trans-unit>
      <trans-unit id="ERR_MissingMethodOnSourceInterface">
        <source>Source interface '{0}' is missing method '{1}' which is required to embed event '{2}'.</source>
        <target state="translated">來源介面 '{0}' 遺漏了內嵌事件 '{2}' 所需的方法 '{1}'。</target>
        <note />
      </trans-unit>
      <trans-unit id="ERR_MissingSourceInterface">
        <source>Interface '{0}' has an invalid source interface which is required to embed event '{1}'.</source>
        <target state="translated">介面 '{0}' 的來源介面無效，但內嵌事件 '{1}' 需要該介面。</target>
        <note />
      </trans-unit>
      <trans-unit id="ERR_InteropTypeMissingAttribute">
        <source>Interop type '{0}' cannot be embedded because it is missing the required '{1}' attribute.</source>
        <target state="translated">無法內嵌 Interop 類型 '{0}'，因為其遺漏必要的 '{1}' 屬性。</target>
        <note />
      </trans-unit>
      <trans-unit id="ERR_NoPIAAssemblyMissingAttribute">
        <source>Cannot embed interop types from assembly '{0}' because it is missing the '{1}' attribute.</source>
        <target state="translated">無法從組件 '{0}' 內嵌 Interop 類型，因為其遺漏了 '{1}' 屬性。</target>
        <note />
      </trans-unit>
      <trans-unit id="ERR_NoPIAAssemblyMissingAttributes">
        <source>Cannot embed interop types from assembly '{0}' because it is missing either the '{1}' attribute or the '{2}' attribute.</source>
        <target state="translated">無法從組件 '{0}' 內嵌 Interop 類型，因為其遺漏了 '{1}' 屬性或 '{2}' 屬性。</target>
        <note />
      </trans-unit>
      <trans-unit id="ERR_InteropTypesWithSameNameAndGuid">
        <source>Cannot embed interop type '{0}' found in both assembly '{1}' and '{2}'. Consider setting the 'Embed Interop Types' property to false.</source>
        <target state="translated">無法內嵌組件 '{1}' 和 '{2}' 中都有的 Interop 類型 '{0}'。請考慮將 [內嵌 Interop 類型] 屬性設定為 false。</target>
        <note />
      </trans-unit>
      <trans-unit id="ERR_LocalTypeNameClash">
        <source>Embedding the interop type '{0}' from assembly '{1}' causes a name clash in the current assembly. Consider setting the 'Embed Interop Types' property to false.</source>
        <target state="translated">從組件 '{1}' 內嵌 Interop 類型 '{0}'，會造成目前組件中的名稱衝相突。請考慮將 [內嵌 Interop 類型] 屬性設定為 false。</target>
        <note />
      </trans-unit>
      <trans-unit id="WRN_ReferencedAssemblyReferencesLinkedPIA">
        <source>A reference was created to embedded interop assembly '{0}' because of an indirect reference to that assembly created by assembly '{1}'. Consider changing the 'Embed Interop Types' property on either assembly.</source>
        <target state="translated">已建立內嵌 Interop 組件 '{0}' 的參考，因為該組件的間接參考已由組件 '{1}' 所建立。請考慮變更其中任一組件的 [內嵌 Interop 類型] 屬性。</target>
        <note />
      </trans-unit>
      <trans-unit id="WRN_ReferencedAssemblyReferencesLinkedPIA_Title">
        <source>A reference was created to embedded interop assembly because of an indirect assembly reference</source>
        <target state="translated">已建立內嵌 Interop 組件的參考，因為參考間接組件</target>
        <note />
      </trans-unit>
      <trans-unit id="WRN_ReferencedAssemblyReferencesLinkedPIA_Description">
        <source>You have added a reference to an assembly using /link (Embed Interop Types property set to True). This instructs the compiler to embed interop type information from that assembly. However, the compiler cannot embed interop type information from that assembly because another assembly that you have referenced also references that assembly using /reference (Embed Interop Types property set to False).

To embed interop type information for both assemblies, use /link for references to each assembly (set the Embed Interop Types property to True).

To remove the warning, you can use /reference instead (set the Embed Interop Types property to False). In this case, a primary interop assembly (PIA) provides interop type information.</source>
        <target state="translated">您已使用 /link 新增組件參考 (內嵌 Interop 類型屬性設定為 True)。這會指示編譯器內嵌該組件中的 Interop 類型資訊。不過，編譯器無法內嵌該組件中的 Interop 類型資訊，因為您已參考的另一個組件也會使用 /reference 來參考該組件 (內嵌 Interop 類型屬性設定為 False)。

若要內嵌兩個組件的 Interop 類型資訊，請針對每一個組件參考使用 /link (內嵌 Interop 類型屬性設定為 True)。

若要移除警告，您可以改用 /reference (內嵌 Interop 類型屬性設定為 False)。在此情況下，主要 Interop 組件 (PIA) 會提供 Interop 類型資訊。</target>
        <note />
      </trans-unit>
      <trans-unit id="ERR_GenericsUsedAcrossAssemblies">
        <source>Type '{0}' from assembly '{1}' cannot be used across assembly boundaries because it has a generic type argument that is an embedded interop type.</source>
        <target state="translated">因為組件 '{1}' 的類型 '{0}' 具有屬於內嵌 Interop 類型的泛型類型引數，所以不可跨組件的界限使用。</target>
        <note />
      </trans-unit>
      <trans-unit id="ERR_NoCanonicalView">
        <source>Cannot find the interop type that matches the embedded interop type '{0}'. Are you missing an assembly reference?</source>
        <target state="translated">找不到符合內嵌 Interop 類型 '{0}' 的 Interop 類型。是否遺漏了組件參考?</target>
        <note />
      </trans-unit>
      <trans-unit id="ERR_ByRefReturnUnsupported">
        <source>By-reference return type 'ref {0}' is not supported.</source>
        <target state="translated">不支援傳址方式傳回類型 'ref {0}'。</target>
        <note />
      </trans-unit>
      <trans-unit id="ERR_NetModuleNameMismatch">
        <source>Module name '{0}' stored in '{1}' must match its filename.</source>
        <target state="translated">儲存在 '{1}' 中的模組名稱 '{0}'，必須符合其檔案名稱。</target>
        <note />
      </trans-unit>
      <trans-unit id="ERR_BadModuleName">
        <source>Invalid module name: {0}</source>
        <target state="translated">模組名稱 {0} 無效</target>
        <note />
      </trans-unit>
      <trans-unit id="ERR_BadCompilationOptionValue">
        <source>Invalid '{0}' value: '{1}'.</source>
        <target state="translated">無效的 '{0}' 值: '{1}'。</target>
        <note />
      </trans-unit>
      <trans-unit id="ERR_BadAppConfigPath">
        <source>AppConfigPath must be absolute.</source>
        <target state="translated">AppConfigPath 必須是絕對路徑。</target>
        <note />
      </trans-unit>
      <trans-unit id="WRN_AssemblyAttributeFromModuleIsOverridden">
        <source>Attribute '{0}' from module '{1}' will be ignored in favor of the instance appearing in source</source>
        <target state="translated">將會忽略模組 '{1}' 中的屬性 '{0}'，改用出現在來源中的執行個體。</target>
        <note />
      </trans-unit>
      <trans-unit id="WRN_AssemblyAttributeFromModuleIsOverridden_Title">
        <source>Attribute will be ignored in favor of the instance appearing in source</source>
        <target state="translated">因來源中出現的執行個體，將會忽略屬性</target>
        <note />
      </trans-unit>
      <trans-unit id="ERR_CmdOptionConflictsSource">
        <source>Attribute '{0}' given in a source file conflicts with option '{1}'.</source>
        <target state="translated">原始程式檔中所提供的屬性 '{0}'，與選項 '{1}' 相衝突。</target>
        <note />
      </trans-unit>
      <trans-unit id="ERR_FixedBufferTooManyDimensions">
        <source>A fixed buffer may only have one dimension.</source>
        <target state="translated">固定緩衝區只能有一個維度。</target>
        <note />
      </trans-unit>
      <trans-unit id="WRN_ReferencedAssemblyDoesNotHaveStrongName">
        <source>Referenced assembly '{0}' does not have a strong name.</source>
        <target state="translated">參考組件 '{0}' 沒有強式名稱。</target>
        <note />
      </trans-unit>
      <trans-unit id="WRN_ReferencedAssemblyDoesNotHaveStrongName_Title">
        <source>Referenced assembly does not have a strong name</source>
        <target state="translated">參考的組件沒有強式名稱</target>
        <note />
      </trans-unit>
      <trans-unit id="ERR_InvalidSignaturePublicKey">
        <source>Invalid signature public key specified in AssemblySignatureKeyAttribute.</source>
        <target state="translated">AssemblySignatureKeyAttribute 中指定的簽章公開金鑰無效。</target>
        <note />
      </trans-unit>
      <trans-unit id="ERR_ExportedTypeConflictsWithDeclaration">
        <source>Type '{0}' exported from module '{1}' conflicts with type declared in primary module of this assembly.</source>
        <target state="translated">從模組 '{1}' 匯出的類型 '{0}' 與此組件的主要模組中所宣告之類型相衝突。</target>
        <note />
      </trans-unit>
      <trans-unit id="ERR_ExportedTypesConflict">
        <source>Type '{0}' exported from module '{1}' conflicts with type '{2}' exported from module '{3}'.</source>
        <target state="translated">從模組 '{1}' 匯出的類型 '{0}' 與從模組 '{3}' 匯出的類型 '{2}' 相衝突。</target>
        <note />
      </trans-unit>
      <trans-unit id="ERR_ForwardedTypeConflictsWithDeclaration">
        <source>Forwarded type '{0}' conflicts with type declared in primary module of this assembly.</source>
        <target state="translated">轉送的類型 '{0}' 與此組件主要模組中所宣告的類型相衝突。</target>
        <note />
      </trans-unit>
      <trans-unit id="ERR_ForwardedTypesConflict">
        <source>Type '{0}' forwarded to assembly '{1}' conflicts with type '{2}' forwarded to assembly '{3}'.</source>
        <target state="translated">轉送到組件 '{1}' 的類型 '{0}' 與轉送到組件 '{3}' 的類型 '{2}' 相衝突。</target>
        <note />
      </trans-unit>
      <trans-unit id="ERR_ForwardedTypeConflictsWithExportedType">
        <source>Type '{0}' forwarded to assembly '{1}' conflicts with type '{2}' exported from module '{3}'.</source>
        <target state="translated">轉送到組件 '{1}' 的類型 '{0}' 與從模組 '{3}' 匯出的類型 '{2}' 相衝突。</target>
        <note />
      </trans-unit>
      <trans-unit id="WRN_RefCultureMismatch">
        <source>Referenced assembly '{0}' has different culture setting of '{1}'.</source>
        <target state="translated">參考組件 '{0}' 有不同的文化特性設定 '{1}'。</target>
        <note />
      </trans-unit>
      <trans-unit id="WRN_RefCultureMismatch_Title">
        <source>Referenced assembly has different culture setting</source>
        <target state="translated">參考的組件具有不同文化特性設定</target>
        <note />
      </trans-unit>
      <trans-unit id="ERR_AgnosticToMachineModule">
        <source>Agnostic assembly cannot have a processor specific module '{0}'.</source>
        <target state="translated">無從驗證的組件不可有處理器專屬的模組 '{0}'。</target>
        <note />
      </trans-unit>
      <trans-unit id="ERR_ConflictingMachineModule">
        <source>Assembly and module '{0}' cannot target different processors.</source>
        <target state="translated">組件與模組 '{0}' 的目標處理器不可不同。</target>
        <note />
      </trans-unit>
      <trans-unit id="WRN_ConflictingMachineAssembly">
        <source>Referenced assembly '{0}' targets a different processor.</source>
        <target state="translated">參考組件 '{0}' 以不同的處理器為目標。</target>
        <note />
      </trans-unit>
      <trans-unit id="WRN_ConflictingMachineAssembly_Title">
        <source>Referenced assembly targets a different processor</source>
        <target state="translated">參考的組件以不同的處理器為目標</target>
        <note />
      </trans-unit>
      <trans-unit id="ERR_CryptoHashFailed">
        <source>Cryptographic failure while creating hashes.</source>
        <target state="translated">建立雜湊時密碼編譯失敗。</target>
        <note />
      </trans-unit>
      <trans-unit id="ERR_MissingNetModuleReference">
        <source>Reference to '{0}' netmodule missing.</source>
        <target state="translated">遺漏 '{0}' netmodule 的參考。</target>
        <note />
      </trans-unit>
      <trans-unit id="ERR_NetModuleNameMustBeUnique">
        <source>Module '{0}' is already defined in this assembly. Each module must have a unique filename.</source>
        <target state="translated">模組 '{0}' 已定義在此組件中。每個模組都必須要有不重複的檔案名稱。</target>
        <note />
      </trans-unit>
      <trans-unit id="ERR_CantReadConfigFile">
        <source>Cannot read config file '{0}' -- '{1}'</source>
        <target state="translated">無法讀取組態檔 '{0}' -- '{1}'</target>
        <note />
      </trans-unit>
      <trans-unit id="ERR_EncNoPIAReference">
        <source>Cannot continue since the edit includes a reference to an embedded type: '{0}'.</source>
        <target state="translated">無法繼續，因為編輯包含內嵌類型的參考: '{0}'。</target>
        <note />
      </trans-unit>
      <trans-unit id="ERR_EncReferenceToAddedMember">
        <source>Member '{0}' added during the current debug session can only be accessed from within its declaring assembly '{1}'.</source>
        <target state="translated">在目前偵錯工作階段期間加入的成員 '{0}'，只能從其宣告組件中 '{1}' 存取。</target>
        <note />
      </trans-unit>
      <trans-unit id="ERR_MutuallyExclusiveOptions">
        <source>Compilation options '{0}' and '{1}' can't both be specified at the same time.</source>
        <target state="translated">不得同時指定編輯選項 '{0}' 與 '{1}'。</target>
        <note />
      </trans-unit>
      <trans-unit id="ERR_LinkedNetmoduleMetadataMustProvideFullPEImage">
        <source>Linked netmodule metadata must provide a full PE image: '{0}'.</source>
        <target state="translated">連結的 netmodule 中繼資料必須提供完整的 PE 影像: '{0}'。</target>
        <note />
      </trans-unit>
      <trans-unit id="ERR_BadPrefer32OnLib">
        <source>/platform:anycpu32bitpreferred can only be used with /t:exe, /t:winexe and /t:appcontainerexe</source>
        <target state="translated">/platform:anycpu32bitpreferred 只可與 /t:exe、/t:winexe 和 /t:appcontainerexe 一起使用</target>
        <note />
      </trans-unit>
      <trans-unit id="IDS_PathList">
        <source>&lt;path list&gt;</source>
        <target state="translated">&lt;路徑清單&gt;</target>
        <note />
      </trans-unit>
      <trans-unit id="IDS_Text">
        <source>&lt;text&gt;</source>
        <target state="translated">&lt;文字&gt;</target>
        <note />
      </trans-unit>
      <trans-unit id="IDS_FeatureNullPropagatingOperator">
        <source>null propagating operator</source>
        <target state="translated">null 散佈運算子</target>
        <note />
      </trans-unit>
      <trans-unit id="IDS_FeatureExpressionBodiedMethod">
        <source>expression-bodied method</source>
        <target state="translated">運算式主體方法</target>
        <note />
      </trans-unit>
      <trans-unit id="IDS_FeatureExpressionBodiedProperty">
        <source>expression-bodied property</source>
        <target state="translated">運算式主體屬性</target>
        <note />
      </trans-unit>
      <trans-unit id="IDS_FeatureExpressionBodiedIndexer">
        <source>expression-bodied indexer</source>
        <target state="translated">運算式主體索引子</target>
        <note />
      </trans-unit>
      <trans-unit id="IDS_FeatureAutoPropertyInitializer">
        <source>auto property initializer</source>
        <target state="translated">Auto 屬性初始設定式</target>
        <note />
      </trans-unit>
      <trans-unit id="IDS_Namespace1">
        <source>&lt;namespace&gt;</source>
        <target state="translated">&lt;命名空間&gt;</target>
        <note />
      </trans-unit>
      <trans-unit id="IDS_FeatureRefLocalsReturns">
        <source>byref locals and returns</source>
        <target state="translated">Byref 本機與傳回</target>
        <note />
      </trans-unit>
      <trans-unit id="IDS_FeatureReadOnlyReferences">
        <source>readonly references</source>
        <target state="translated">唯讀參考</target>
        <note />
      </trans-unit>
      <trans-unit id="IDS_FeatureRefStructs">
        <source>ref structs</source>
        <target state="translated">ref struct</target>
        <note />
      </trans-unit>
      <trans-unit id="CompilationC">
        <source>Compilation (C#): </source>
        <target state="translated">編譯 (C#): </target>
        <note />
      </trans-unit>
      <trans-unit id="SyntaxNodeIsNotWithinSynt">
        <source>Syntax node is not within syntax tree</source>
        <target state="translated">語法節點不在語法樹狀結構內</target>
        <note />
      </trans-unit>
      <trans-unit id="LocationMustBeProvided">
        <source>Location must be provided in order to provide minimal type qualification.</source>
        <target state="translated">必須提供位置，才可提供最基本的類型限定性條件。</target>
        <note />
      </trans-unit>
      <trans-unit id="SyntaxTreeSemanticModelMust">
        <source>SyntaxTreeSemanticModel must be provided in order to provide minimal type qualification.</source>
        <target state="translated">必須提供 SyntaxTreeSemanticModel，才可提供最基本的類型限定性條件。</target>
        <note />
      </trans-unit>
      <trans-unit id="CantReferenceCompilationOf">
        <source>Can't reference compilation of type '{0}' from {1} compilation.</source>
        <target state="translated">無法從 {1} 編譯來參考類型為 '{0}' 的編譯</target>
        <note />
      </trans-unit>
      <trans-unit id="SyntaxTreeAlreadyPresent">
        <source>Syntax tree already present</source>
        <target state="translated">語法樹狀結構已存在</target>
        <note />
      </trans-unit>
      <trans-unit id="SubmissionCanOnlyInclude">
        <source>Submission can only include script code.</source>
        <target state="translated">提交只能包含指令碼。</target>
        <note />
      </trans-unit>
      <trans-unit id="SubmissionCanHaveAtMostOne">
        <source>Submission can have at most one syntax tree.</source>
        <target state="translated">提交最多可以有一個語法樹狀結構。</target>
        <note />
      </trans-unit>
      <trans-unit id="SyntaxTreeNotFoundTo">
        <source>SyntaxTree '{0}' not found to remove</source>
        <target state="translated">找不到要移除的語法樹狀結構 '{0}'</target>
        <note />
      </trans-unit>
      <trans-unit id="TreeMustHaveARootNodeWith">
        <source>tree must have a root node with SyntaxKind.CompilationUnit</source>
        <target state="translated">樹狀結構必須要有包含 SyntaxKind.CompilationUnit 的根節點</target>
        <note />
      </trans-unit>
      <trans-unit id="TypeArgumentCannotBeNull">
        <source>Type argument cannot be null</source>
        <target state="translated">類型引數不可為 null</target>
        <note />
      </trans-unit>
      <trans-unit id="WrongNumberOfTypeArguments">
        <source>Wrong number of type arguments</source>
        <target state="translated">類型引數的數目錯誤</target>
        <note />
      </trans-unit>
      <trans-unit id="NameConflictForName">
        <source>Name conflict for name {0}</source>
        <target state="translated">名稱 {0} 發生名稱衝突</target>
        <note />
      </trans-unit>
      <trans-unit id="LookupOptionsHasInvalidCombo">
        <source>LookupOptions has an invalid combination of options</source>
        <target state="translated">LookupOptions 的選項組合無效</target>
        <note />
      </trans-unit>
      <trans-unit id="ItemsMustBeNonEmpty">
        <source>items: must be non-empty</source>
        <target state="translated">項目: 不可為空白</target>
        <note />
      </trans-unit>
      <trans-unit id="UseVerbatimIdentifier">
        <source>Use Microsoft.CodeAnalysis.CSharp.SyntaxFactory.Identifier or Microsoft.CodeAnalysis.CSharp.SyntaxFactory.VerbatimIdentifier to create identifier tokens.</source>
        <target state="translated">使用 Microsoft.CodeAnalysis.CSharp.SyntaxFactory.Identifier 或 Microsoft.CodeAnalysis.CSharp.SyntaxFactory.VerbatimIdentifier 來建立識別項語彙基元。</target>
        <note />
      </trans-unit>
      <trans-unit id="UseLiteralForTokens">
        <source>Use Microsoft.CodeAnalysis.CSharp.SyntaxFactory.Literal to create character literal tokens.</source>
        <target state="translated">使用 Microsoft.CodeAnalysis.CSharp.SyntaxFactory.Literal 來建立字元常值語彙基元。</target>
        <note />
      </trans-unit>
      <trans-unit id="UseLiteralForNumeric">
        <source>Use Microsoft.CodeAnalysis.CSharp.SyntaxFactory.Literal to create numeric literal tokens.</source>
        <target state="translated">使用 Microsoft.CodeAnalysis.CSharp.SyntaxFactory.Literal 來建立數值常值語彙基元。</target>
        <note />
      </trans-unit>
      <trans-unit id="ThisMethodCanOnlyBeUsedToCreateTokens">
        <source>This method can only be used to create tokens - {0} is not a token kind.</source>
        <target state="translated">此方法只可用以建立語彙基元 - {0} 不是語彙基元種類。</target>
        <note />
      </trans-unit>
      <trans-unit id="GenericParameterDefinition">
        <source>Generic parameter is definition when expected to be reference {0}</source>
        <target state="translated">泛型參數為定義，但其必須是參考 {0}。</target>
        <note />
      </trans-unit>
      <trans-unit id="InvalidGetDeclarationNameMultipleDeclarators">
        <source>Called GetDeclarationName for a declaration node that can possibly contain multiple variable declarators.</source>
        <target state="translated">為可能包含多重變數宣告子的宣告節點，呼叫了 GetDeclarationName。</target>
        <note />
      </trans-unit>
      <trans-unit id="TreeNotPartOfCompilation">
        <source>tree not part of compilation</source>
        <target state="translated">樹狀結構不是編譯的一部分</target>
        <note />
      </trans-unit>
      <trans-unit id="PositionIsNotWithinSyntax">
        <source>Position is not within syntax tree with full span {0}</source>
        <target state="translated">位置不在有完整範圍 {0} 的語法樹狀結構內</target>
        <note />
      </trans-unit>
      <trans-unit id="WRN_BadUILang">
        <source>The language name '{0}' is invalid.</source>
        <target state="translated">語言名稱 '{0}' 無效。</target>
        <note />
      </trans-unit>
      <trans-unit id="WRN_BadUILang_Title">
        <source>The language name is invalid</source>
        <target state="translated">語言名稱無效</target>
        <note />
      </trans-unit>
      <trans-unit id="ERR_UnsupportedTransparentIdentifierAccess">
        <source>Transparent identifier member access failed for field '{0}' of '{1}'.  Does the data being queried implement the query pattern?</source>
        <target state="translated">透明識別項成員存取 '{1}' 的欄位 '{0}' 失敗。目前正在查詢的資料是否會實作查詢模式?</target>
        <note />
      </trans-unit>
      <trans-unit id="ERR_ParamDefaultValueDiffersFromAttribute">
        <source>The parameter has multiple distinct default values.</source>
        <target state="translated">此參數有多個相異的預設值。</target>
        <note />
      </trans-unit>
      <trans-unit id="ERR_FieldHasMultipleDistinctConstantValues">
        <source>The field has multiple distinct constant values.</source>
        <target state="translated">此欄位有多個相異的常數值。</target>
        <note />
      </trans-unit>
      <trans-unit id="WRN_UnqualifiedNestedTypeInCref">
        <source>Within cref attributes, nested types of generic types should be qualified.</source>
        <target state="translated">在 cref 屬性中，泛型類型的巢狀類型必須符合規定。</target>
        <note />
      </trans-unit>
      <trans-unit id="WRN_UnqualifiedNestedTypeInCref_Title">
        <source>Within cref attributes, nested types of generic types should be qualified</source>
        <target state="translated">在 cref 屬性中，泛型類型的巢狀類型必須符合規定</target>
        <note />
      </trans-unit>
      <trans-unit id="NotACSharpSymbol">
        <source>Not a C# symbol.</source>
        <target state="translated">不是 C# 符號。</target>
        <note />
      </trans-unit>
      <trans-unit id="HDN_UnusedUsingDirective">
        <source>Unnecessary using directive.</source>
        <target state="translated">不必要的 using 指示詞。</target>
        <note />
      </trans-unit>
      <trans-unit id="HDN_UnusedExternAlias">
        <source>Unused extern alias.</source>
        <target state="translated">未使用的外部別名。</target>
        <note />
      </trans-unit>
      <trans-unit id="ElementsCannotBeNull">
        <source>Elements cannot be null.</source>
        <target state="translated">項目不可為 null。</target>
        <note />
      </trans-unit>
      <trans-unit id="IDS_LIB_ENV">
        <source>LIB environment variable</source>
        <target state="translated">LIB 環境變數</target>
        <note />
      </trans-unit>
      <trans-unit id="IDS_LIB_OPTION">
        <source>/LIB option</source>
        <target state="translated">/LIB 選項</target>
        <note />
      </trans-unit>
      <trans-unit id="IDS_REFERENCEPATH_OPTION">
        <source>/REFERENCEPATH option</source>
        <target state="translated">/REFERENCEPATH 選項</target>
        <note />
      </trans-unit>
      <trans-unit id="IDS_DirectoryDoesNotExist">
        <source>directory does not exist</source>
        <target state="translated">目錄不存在</target>
        <note />
      </trans-unit>
      <trans-unit id="IDS_DirectoryHasInvalidPath">
        <source>path is too long or invalid</source>
        <target state="translated">路徑太長或無效</target>
        <note />
      </trans-unit>
      <trans-unit id="WRN_NoRuntimeMetadataVersion">
        <source>No value for RuntimeMetadataVersion found. No assembly containing System.Object was found nor was a value for RuntimeMetadataVersion specified through options.</source>
        <target state="translated">找不到 RuntimeMetadataVersion 的值。找不到任何包含 System.Object 的組件，也未透過選項指定 RuntimeMetadataVersion 的值。</target>
        <note />
      </trans-unit>
      <trans-unit id="WRN_NoRuntimeMetadataVersion_Title">
        <source>No value for RuntimeMetadataVersion found</source>
        <target state="translated">找不到 RuntimeMetadataVersion 的值</target>
        <note />
      </trans-unit>
      <trans-unit id="WrongSemanticModelType">
        <source>Expected a {0} SemanticModel.</source>
        <target state="translated">必須是 {0} SemanticModel。</target>
        <note />
      </trans-unit>
      <trans-unit id="IDS_FeatureLambda">
        <source>lambda expression</source>
        <target state="translated">Lambda 運算式</target>
        <note />
      </trans-unit>
      <trans-unit id="ERR_FeatureNotAvailableInVersion1">
        <source>Feature '{0}' is not available in C# 1. Please use language version {1} or greater.</source>
        <target state="translated">C# 1 中無法使用 '{0}' 功能。請使用語言版本 {1} 或更高的版本。</target>
        <note />
      </trans-unit>
      <trans-unit id="ERR_FeatureNotAvailableInVersion2">
        <source>Feature '{0}' is not available in C# 2. Please use language version {1} or greater.</source>
        <target state="translated">C# 2 中無法使用 '{0}' 功能。請使用語言版本 {1} 或更高的版本。</target>
        <note />
      </trans-unit>
      <trans-unit id="ERR_FeatureNotAvailableInVersion3">
        <source>Feature '{0}' is not available in C# 3. Please use language version {1} or greater.</source>
        <target state="translated">C# 3 中無法使用 '{0}' 功能。請使用語言版本 {1} 或更高的版本。</target>
        <note />
      </trans-unit>
      <trans-unit id="ERR_FeatureNotAvailableInVersion4">
        <source>Feature '{0}' is not available in C# 4. Please use language version {1} or greater.</source>
        <target state="translated">C# 4 中無法使用 '{0}' 功能。請使用語言版本 {1} 或更高的版本。</target>
        <note />
      </trans-unit>
      <trans-unit id="ERR_FeatureNotAvailableInVersion5">
        <source>Feature '{0}' is not available in C# 5. Please use language version {1} or greater.</source>
        <target state="translated">C# 5 中無法使用 '{0}' 功能。請使用語言版本 {1} 或更高的版本。</target>
        <note />
      </trans-unit>
      <trans-unit id="ERR_FeatureNotAvailableInVersion6">
        <source>Feature '{0}' is not available in C# 6. Please use language version {1} or greater.</source>
        <target state="translated">C# 6 中無法使用 '{0}' 功能。請使用語言版本 {1} 或更高的版本。</target>
        <note />
      </trans-unit>
      <trans-unit id="ERR_FeatureNotAvailableInVersion7">
        <source>Feature '{0}' is not available in C# 7.0. Please use language version {1} or greater.</source>
        <target state="translated">C# 7.0 中未提供功能 '{0}'。請使用語言版本 {1} 或更高版本。</target>
        <note />
      </trans-unit>
      <trans-unit id="ERR_FeatureIsUnimplemented">
        <source>Feature '{0}' is not implemented in this compiler.</source>
        <target state="translated">功能 '{0}' 未在此編譯器實作。</target>
        <note />
      </trans-unit>
      <trans-unit id="IDS_VersionExperimental">
        <source>'experimental'</source>
        <target state="translated">'「實驗」</target>
        <note />
      </trans-unit>
      <trans-unit id="PositionNotWithinTree">
        <source>Position must be within span of the syntax tree.</source>
        <target state="translated">位置必須在語法樹狀結構的範圍內。</target>
        <note />
      </trans-unit>
      <trans-unit id="SpeculatedSyntaxNodeCannotBelongToCurrentCompilation">
        <source>Syntax node to be speculated cannot belong to a syntax tree from the current compilation.</source>
        <target state="translated">要推測的語法節點，不可屬於目前編譯的語法樹狀結構。</target>
        <note />
      </trans-unit>
      <trans-unit id="ChainingSpeculativeModelIsNotSupported">
        <source>Chaining speculative semantic model is not supported. You should create a speculative model from the non-speculative ParentModel.</source>
        <target state="translated">不支援鏈結理論式語意模型。應從非理論式 ParentModel 建立理論式模型。</target>
        <note />
      </trans-unit>
      <trans-unit id="IDS_ToolName">
        <source>Microsoft (R) Visual C# Compiler</source>
        <target state="translated">Microsoft (R) Visual C# 編譯器</target>
        <note />
      </trans-unit>
      <trans-unit id="IDS_LogoLine1">
        <source>{0} version {1}</source>
        <target state="translated">{0} 版 {1}</target>
        <note />
      </trans-unit>
      <trans-unit id="IDS_LogoLine2">
        <source>Copyright (C) Microsoft Corporation. All rights reserved.</source>
        <target state="translated">Copyright (C) Microsoft Corporation. 著作權所有，並保留一切權利。</target>
        <note />
      </trans-unit>
      <trans-unit id="IDS_LangVersions">
        <source>Supported language versions:</source>
        <target state="translated">支援的語言版本:</target>
        <note />
      </trans-unit>
      <trans-unit id="IDS_CSCHelp">
        <source>
                             Visual C# Compiler Options

                       - OUTPUT FILES -
-out:&lt;file&gt;                   Specify output file name (default: base name of
                              file with main class or first file)
-target:exe                   Build a console executable (default) (Short
                              form: -t:exe)
-target:winexe                Build a Windows executable (Short form:
                              -t:winexe)
-target:library               Build a library (Short form: -t:library)
-target:module                Build a module that can be added to another
                              assembly (Short form: -t:module)
-target:appcontainerexe       Build an Appcontainer executable (Short form:
                              -t:appcontainerexe)
-target:winmdobj              Build a Windows Runtime intermediate file that
                              is consumed by WinMDExp (Short form: -t:winmdobj)
-doc:&lt;file&gt;                   XML Documentation file to generate
-refout:&lt;file&gt;                Reference assembly output to generate
-platform:&lt;string&gt;            Limit which platforms this code can run on: x86,
                              Itanium, x64, arm, arm64, anycpu32bitpreferred, or
                              anycpu. The default is anycpu.

                       - INPUT FILES -
-recurse:&lt;wildcard&gt;           Include all files in the current directory and
                              subdirectories according to the wildcard
                              specifications
-reference:&lt;alias&gt;=&lt;file&gt;     Reference metadata from the specified assembly
                              file using the given alias (Short form: -r)
-reference:&lt;file list&gt;        Reference metadata from the specified assembly
                              files (Short form: -r)
-addmodule:&lt;file list&gt;        Link the specified modules into this assembly
-link:&lt;file list&gt;             Embed metadata from the specified interop
                              assembly files (Short form: -l)
-analyzer:&lt;file list&gt;         Run the analyzers from this assembly
                              (Short form: -a)
-additionalfile:&lt;file list&gt;   Additional files that don't directly affect code
                              generation but may be used by analyzers for producing
                              errors or warnings.
-embed                        Embed all source files in the PDB.
-embed:&lt;file list&gt;            Embed specific files in the PDB

                       - RESOURCES -
-win32res:&lt;file&gt;              Specify a Win32 resource file (.res)
-win32icon:&lt;file&gt;             Use this icon for the output
-win32manifest:&lt;file&gt;         Specify a Win32 manifest file (.xml)
-nowin32manifest              Do not include the default Win32 manifest
-resource:&lt;resinfo&gt;           Embed the specified resource (Short form: -res)
-linkresource:&lt;resinfo&gt;       Link the specified resource to this assembly
                              (Short form: -linkres) Where the resinfo format
                              is &lt;file&gt;[,&lt;string name&gt;[,public|private]]

                       - CODE GENERATION -
-debug[+|-]                   Emit debugging information
-debug:{full|pdbonly|portable|embedded}
                              Specify debugging type ('full' is default,
                              'portable' is a cross-platform format,
                              'embedded' is a cross-platform format embedded into
                              the target .dll or .exe)
-optimize[+|-]                Enable optimizations (Short form: -o)
-deterministic                Produce a deterministic assembly
                              (including module version GUID and timestamp)
-refonly                      Produce a reference assembly in place of the main output
-instrument:TestCoverage      Produce an assembly instrumented to collect
                              coverage information
-sourcelink:&lt;file&gt;            Source link info to embed into PDB.

                       - ERRORS AND WARNINGS -
-warnaserror[+|-]             Report all warnings as errors
-warnaserror[+|-]:&lt;warn list&gt; Report specific warnings as errors
-warn:&lt;n&gt;                     Set warning level (0-4) (Short form: -w)
-nowarn:&lt;warn list&gt;           Disable specific warning messages
-ruleset:&lt;file&gt;               Specify a ruleset file that disables specific
                              diagnostics.
-errorlog:&lt;file&gt;              Specify a file to log all compiler and analyzer
                              diagnostics.
-reportanalyzer               Report additional analyzer information, such as
                              execution time.

                       - LANGUAGE -
-checked[+|-]                 Generate overflow checks
-unsafe[+|-]                  Allow 'unsafe' code
-define:&lt;symbol list&gt;         Define conditional compilation symbol(s) (Short
                              form: -d)
-langversion:?                Display the allowed values for language version
-langversion:&lt;string&gt;         Specify language version such as
                              `default` (latest major version), or
                              `latest` (latest version, including minor versions),
                              or specific versions like `6` or `7.1`

                       - SECURITY -
-delaysign[+|-]               Delay-sign the assembly using only the public
                              portion of the strong name key
-publicsign[+|-]              Public-sign the assembly using only the public
                              portion of the strong name key
-keyfile:&lt;file&gt;               Specify a strong name key file
-keycontainer:&lt;string&gt;        Specify a strong name key container
-highentropyva[+|-]           Enable high-entropy ASLR

                       - MISCELLANEOUS -
@&lt;file&gt;                       Read response file for more options
-help                         Display this usage message (Short form: -?)
-nologo                       Suppress compiler copyright message
-noconfig                     Do not auto include CSC.RSP file
-parallel[+|-]                Concurrent build.
-version                      Display the compiler version number and exit.

                       - ADVANCED -
-baseaddress:&lt;address&gt;        Base address for the library to be built
-checksumalgorithm:&lt;alg&gt;      Specify algorithm for calculating source file
                              checksum stored in PDB. Supported values are:
                              SHA1 (default) or SHA256.
-codepage:&lt;n&gt;                 Specify the codepage to use when opening source
                              files
-utf8output                   Output compiler messages in UTF-8 encoding
-main:&lt;type&gt;                  Specify the type that contains the entry point
                              (ignore all other possible entry points) (Short
                              form: -m)
-fullpaths                    Compiler generates fully qualified paths
-filealign:&lt;n&gt;                Specify the alignment used for output file
                              sections
-pathmap:&lt;K1&gt;=&lt;V1&gt;,&lt;K2&gt;=&lt;V2&gt;,...
                              Specify a mapping for source path names output by
                              the compiler.
-pdb:&lt;file&gt;                   Specify debug information file name (default:
                              output file name with .pdb extension)
-errorendlocation             Output line and column of the end location of
                              each error
-preferreduilang              Specify the preferred output language name.
-nostdlib[+|-]                Do not reference standard library (mscorlib.dll)
-subsystemversion:&lt;string&gt;    Specify subsystem version of this assembly
-lib:&lt;file list&gt;              Specify additional directories to search in for
                              references
-errorreport:&lt;string&gt;         Specify how to handle internal compiler errors:
                              prompt, send, queue, or none. The default is
                              queue.
-appconfig:&lt;file&gt;             Specify an application configuration file
                              containing assembly binding settings
-moduleassemblyname:&lt;string&gt;  Name of the assembly which this module will be
                              a part of
-modulename:&lt;string&gt;          Specify the name of the source module
</source>
        <target state="needs-review-translation">
                              Visual C# 編譯器選項

                        - 輸出檔案 -
 /out:&lt;檔案&gt;                  指定輸出檔案名稱 (預設: 具有主要
                               類別的檔案或第一個檔案的基底名稱)
 /target:exe                   建置主控台可執行檔 (預設) (簡短
                               形式: /t:exe)
 /target:winexe                建置 Windows 可執行檔 (簡短形式:
                               /t:winexe)
 /target:library               建置程式庫 (簡短形式: /t:library)
 /target:module                建置可新增至其他組件的
                               模組 (簡短形式: /t:module)
 /target:appcontainerexe       建置 Appcontainer 可執行檔 (簡短形式:
                               /t:appcontainerexe)
 /target:winmdobj              建置 WinMDExp 所使用的 Windows 執行階段
                               中繼檔案 (簡短形式: /t:winmdobj)
 /doc:&lt;檔案&gt;                   要產生的 XML 文件檔案
 /refout:&lt;檔案&gt;                要產生的參考組件輸出
 /platform:&lt;字串&gt;            限制此程式碼可執行的平台: x86、
                                Itanium、x64、arm、anycpu32bitpreferred 或
                               anycpu。預設為 anycpu。

                        - 輸入檔案 -
 /recurse:&lt;萬用字元&gt;           根據萬用字元規格，包含
                               目前目錄和子目錄中的所有
                               檔案
 /reference:&lt;別名&gt;=&lt;檔案&gt;     使用給定的別名，參考指定組件檔
                               的中繼資料 (簡短形式: /r)
 /reference:&lt;檔案清單&gt;         參考指定組件檔的
                               中繼資料 (簡短形式: /r)
 /addmodule:&lt;檔案清單&gt;        將指定的模組連結至這個組件中
 /link:&lt;檔案清單&gt;             從指定的 Interop 組件檔內嵌
                               中繼資料 (簡短形式: /l)
 /analyzer:&lt;檔案清單&gt;          從這個組件執行分析器
                               (簡短形式: /a)
 /additionalfile:&lt;檔案清單&gt;   不會直接影響程式碼產生，
                               但分析器可用以產生錯誤或警告的
                               其他檔案。
 /embed                        內嵌 PDB 中的所有來源檔案。
 /embed:&lt;檔案清單&gt;            內嵌 PDB 中的特定檔案

                        - 資源 -
 /win32res:&lt;檔案&gt;              指定 Win32 資源檔 (.res)
 /win32icon:&lt;檔案&gt;             在輸出使用此圖示
 /win32manifest:&lt;檔案&gt;          指定 Win32 資訊清單檔案 (.xml)
 /nowin32manifest              不要包含預設 Win32 資訊清單
 /resource:&lt;資源資訊&gt;           內嵌指定的資源 (簡短形式: /res)
 /linkresource:&lt;資源資訊&gt;       將指定的資源連結至這個組件
                               (簡短形式: /linkres) 其中 resinfo 的格式
                               為 &lt;檔案&gt;[,&lt;字串名稱&gt;[,public|private]]

                        - 程式碼產生 -
 /debug[+|-]                   發出偵錯資訊
 /debug:{full|pdbonly|portable|embedded}
                               指定偵錯類型 ('full' 為預設，
                               'portable' 為跨平台格式，
                               'embedded' 為內嵌至 target .dll 或 .exe 中的
                               跨平台格式)
 /optimize[+|-]                啟用最佳化 (簡短形式: /o)
 /deterministic                產生確定性組件
                               (包括模組版本 GUID 與時間戳記)
 /refonly                      產生參考組件以代替主要輸出
 /instrument:TestCoverage      產生檢測組件，以收集
                               涵蓋範圍資訊
 /sourcelink:&lt;檔案&gt;            要內嵌至 PDB 中的來源連結資訊。

                        - 錯誤與警告 -
 /warnaserror[+|-]             將所有警告回報為錯誤
 /warnaserror[+|-]:&lt;警告清單&gt; 將特定警告回報為錯誤
 /warn:&lt;n&gt;                     設定警告層級 (0-4) (簡短形式: /w)
 /nowarn:&lt;警告清單&gt;           停用特定的警告訊息
 /ruleset:&lt;檔案&gt;                指定會停用特定診斷的
                                規則集檔案。
 /errorlog:&lt;檔案&gt;               指定要記錄所有編譯器和分析器診斷的
                               檔案。
 /reportanalyzer               回報其他分析器資訊，例如
                               執行時間。

                        - 語言 -
 /checked[+|-]                 產生溢位檢查
 /unsafe[+|-]                  允許 'unsafe' 程式碼
 /define:&lt;符號清單&gt;         定義條件式編譯符號 (簡短
                               形式: /d)
 /langversion:?                顯示語言版本允許的值
 /langversion:&lt;字串&gt;         指定語言版本，例如
                               `default` (最新的主要版本)、
                               `latest` (最新版本，包含次要版本)
                               或特定版本，例如 `6` 或 `7.1`

                        - 安全性 -
 /delaysign[+|-]                只使用強式名稱金鑰的公開部分
                               延遲簽署組件
 /publicsign[+|-]              只使用強式名稱金鑰的公開部分
                               公開簽署組件
 /keyfile:&lt;檔案&gt;                指定強式名稱金鑰檔
 /keycontainer:&lt;字串&gt;         指定強式名稱金鑰容器
 /highentropyva[+|-]           啟用高熵 ASLR

                        - 其他 -
 @&lt;檔案&gt;                        讀取回應檔以取得更多選項
 /help                         顯示這個使用訊息 (簡短形式: /?)
 /nologo                       隱藏編譯器著作權訊息
 /noconfig                     不自動納入 CSC.RSP 檔
 /parallel[+|-]                 並行建置。
 /version                      顯示編譯器版本號碼並結束。

                        - 進階 -
 /baseaddress:&lt;位址&gt;        要建置的程式庫基底位址
 /checksumalgorithm:&lt;演算法&gt;      為計算儲存在 PDB 中的原始
                               程式檔總和檢查碼指定演算法。支援的值為:
                               SHA1 (預設) 或 SHA256。
 /codepage:&lt;n&gt;                 指定開啟原始程式檔時要使用的
                               字碼頁
 /utf8output                   以 UTF-8 編碼方式輸出編譯器訊息
 /main:&lt;類型&gt;                  指定包含進入點
                               (忽略所有其他可能的進入點) (簡短
                               形式: /m)
 /fullpaths                    編譯器會產生完整路徑
 /filealign:&lt;n&gt;                 指定用於輸出檔案區段的
                               對齊方式
 /pathmap:&lt;K1&gt;=&lt;V1&gt;,&lt;K2&gt;=&lt;V2&gt;,...
                               為編譯器輸出的來源路徑名稱
                               指定對應。
 /pdb:&lt;檔案&gt;                   指定偵錯資訊檔案名稱 (預設:
                               副檔名為 .pdb 的輸出檔案名稱)
 /errorendlocation             輸出每個錯誤之結束位置的
                               行與欄
 /preferreduilang              指定慣用的輸出語言名稱。
 /nostdlib[+|-]                不要參考標準程式庫 (mscorlib.dll)
 /subsystemversion:&lt;字串&gt;    指定這個組件的子系統版本
 /lib:&lt;檔案清單&gt;              指定要搜尋的其他目錄以供
                               參考
 /errorreport:&lt;字串&gt;         指定如何處理內部編譯器錯誤:
                               prompt、send、queue 或 none。預設為 
                               queue。
 /appconfig:&lt;檔案&gt;             指定包含組件繫結設定的
                               應用程式設定檔
 /moduleassemblyname:&lt;字串&gt;  組件名稱，其中將會包含
                               此模組
 /modulename:&lt;字串&gt;          指定來源模組的名稱
</target>
        <note>Visual C# Compiler Options</note>
      </trans-unit>
      <trans-unit id="ERR_ComImportWithInitializers">
        <source>'{0}': a class with the ComImport attribute cannot specify field initializers.</source>
        <target state="translated">'{0}': 具有 ComImport 屬性的類別不可指定欄位初始設定式。</target>
        <note />
      </trans-unit>
      <trans-unit id="WRN_PdbLocalNameTooLong">
        <source>Local name '{0}' is too long for PDB.  Consider shortening or compiling without /debug.</source>
        <target state="translated">區域變數名稱 '{0}' 對 PDB 而言太長。請考慮將其縮短，或在編譯時不要使用 /debug。</target>
        <note />
      </trans-unit>
      <trans-unit id="WRN_PdbLocalNameTooLong_Title">
        <source>Local name is too long for PDB</source>
        <target state="translated">PDB 的本機名稱太長</target>
        <note />
      </trans-unit>
      <trans-unit id="ERR_RetNoObjectRequiredLambda">
        <source>Anonymous function converted to a void returning delegate cannot return a value</source>
        <target state="translated">轉換成 void 傳回委派的匿名函式，不可傳回值。</target>
        <note />
      </trans-unit>
      <trans-unit id="ERR_TaskRetNoObjectRequiredLambda">
        <source>Async lambda expression converted to a 'Task' returning delegate cannot return a value. Did you intend to return 'Task&lt;T&gt;'?</source>
        <target state="translated">轉換成 'Task' 傳回委派的非同步 Lambda 運算式，不可傳回值。原本希望傳回 'Task&lt;T&gt;' 嗎?</target>
        <note />
      </trans-unit>
      <trans-unit id="WRN_AnalyzerCannotBeCreated">
        <source>An instance of analyzer {0} cannot be created from {1} : {2}.</source>
        <target state="translated">不可從 {1} 建立分析器 {0} 的執行個體: {2}。</target>
        <note />
      </trans-unit>
      <trans-unit id="WRN_AnalyzerCannotBeCreated_Title">
        <source>An analyzer instance cannot be created</source>
        <target state="translated">無法建立分析器執行個體</target>
        <note />
      </trans-unit>
      <trans-unit id="WRN_NoAnalyzerInAssembly">
        <source>The assembly {0} does not contain any analyzers.</source>
        <target state="translated">組件 {0} 不包含任何分析器。</target>
        <note />
      </trans-unit>
      <trans-unit id="WRN_NoAnalyzerInAssembly_Title">
        <source>Assembly does not contain any analyzers</source>
        <target state="translated">組件不包含任何分析器</target>
        <note />
      </trans-unit>
      <trans-unit id="WRN_UnableToLoadAnalyzer">
        <source>Unable to load Analyzer assembly {0} : {1}</source>
        <target state="translated">無法載入分析器組件 {0} : {1}</target>
        <note />
      </trans-unit>
      <trans-unit id="WRN_UnableToLoadAnalyzer_Title">
        <source>Unable to load Analyzer assembly</source>
        <target state="translated">無法載入分析器組件</target>
        <note />
      </trans-unit>
      <trans-unit id="INF_UnableToLoadSomeTypesInAnalyzer">
        <source>Skipping some types in analyzer assembly {0} due to a ReflectionTypeLoadException : {1}.</source>
        <target state="translated">因為 ReflectionTypeLoadException 之故，所以略過分析器組件 {0} 中的某些類型: {1}。</target>
        <note />
      </trans-unit>
      <trans-unit id="ERR_CantReadRulesetFile">
        <source>Error reading ruleset file {0} - {1}</source>
        <target state="translated">讀取規則集檔案 {0} 時發生錯誤 - {1}</target>
        <note />
      </trans-unit>
      <trans-unit id="ERR_BadPdbData">
        <source>Error reading debug information for '{0}'</source>
        <target state="translated">讀取 '{0}' 的偵錯資訊時發生錯誤</target>
        <note />
      </trans-unit>
      <trans-unit id="IDS_OperationCausedStackOverflow">
        <source>Operation caused a stack overflow.</source>
        <target state="translated">作業導致了堆疊溢位。</target>
        <note />
      </trans-unit>
      <trans-unit id="WRN_IdentifierOrNumericLiteralExpected">
        <source>Expected identifier or numeric literal.</source>
        <target state="translated">必須是識別項或數值常值。</target>
        <note />
      </trans-unit>
      <trans-unit id="WRN_IdentifierOrNumericLiteralExpected_Title">
        <source>Expected identifier or numeric literal</source>
        <target state="translated">必須是識別項或數值常值</target>
        <note />
      </trans-unit>
      <trans-unit id="ERR_InitializerOnNonAutoProperty">
        <source>Only auto-implemented properties can have initializers.</source>
        <target state="translated">只有自動實作的屬性可以有初始設定式。</target>
        <note />
      </trans-unit>
      <trans-unit id="ERR_AutoPropertyMustHaveGetAccessor">
        <source>Auto-implemented properties must have get accessors.</source>
        <target state="translated">自動實作的屬性必須要有 get 存取子。</target>
        <note />
      </trans-unit>
      <trans-unit id="ERR_AutoPropertyMustOverrideSet">
        <source>Auto-implemented properties must override all accessors of the overridden property.</source>
        <target state="translated">自動實作的屬性必須覆寫已覆寫屬性的所有存取子。</target>
        <note />
      </trans-unit>
      <trans-unit id="ERR_AutoPropertyInitializerInInterface">
        <source>Auto-implemented properties inside interfaces cannot have initializers.</source>
        <target state="translated">介面內自動實作的屬性，不可有初始設定式。</target>
        <note />
      </trans-unit>
      <trans-unit id="ERR_InitializerInStructWithoutExplicitConstructor">
        <source>Structs without explicit constructors cannot contain members with initializers.</source>
        <target state="translated">沒有明確建構函式的結構，不可包含有初始設定式的成員。</target>
        <note />
      </trans-unit>
      <trans-unit id="ERR_EncodinglessSyntaxTree">
        <source>Cannot emit debug information for a source text without encoding.</source>
        <target state="translated">無法在不編碼的情況下，對原始程式文字發出偵錯資訊。</target>
        <note />
      </trans-unit>
      <trans-unit id="ERR_BlockBodyAndExpressionBody">
        <source>Block bodies and expression bodies cannot both be provided.</source>
        <target state="translated">不可同時提供區塊主體與運算式主體。</target>
        <note />
      </trans-unit>
      <trans-unit id="ERR_SwitchFallOut">
        <source>Control cannot fall out of switch from final case label ('{0}')</source>
        <target state="translated">控制項的位置不可位於最後一個 case 標籤 ('{0}') 的參數之外</target>
        <note />
      </trans-unit>
      <trans-unit id="ERR_UnexpectedBoundGenericName">
        <source>Type arguments are not allowed in the nameof operator.</source>
        <target state="translated">Nameof 運算子中不可使用類型引數。</target>
        <note />
      </trans-unit>
      <trans-unit id="ERR_NullPropagatingOpInExpressionTree">
        <source>An expression tree lambda may not contain a null propagating operator.</source>
        <target state="translated">運算式樹狀架構 Lambda 不可包含 null 散佈運算子。</target>
        <note />
      </trans-unit>
      <trans-unit id="ERR_DictionaryInitializerInExpressionTree">
        <source>An expression tree lambda may not contain a dictionary initializer.</source>
        <target state="translated">運算式樹狀架構 Lambda 不可包含字典初始設定式。</target>
        <note />
      </trans-unit>
      <trans-unit id="ERR_ExtensionCollectionElementInitializerInExpressionTree">
        <source>An extension Add method is not supported for a collection initializer in an expression lambda.</source>
        <target state="translated">運算式 Lambda 中的集合初始設定式不支援擴充功能 Add 方法。</target>
        <note />
      </trans-unit>
      <trans-unit id="IDS_FeatureNameof">
        <source>nameof operator</source>
        <target state="translated">nameof 運算子</target>
        <note />
      </trans-unit>
      <trans-unit id="IDS_FeatureDictionaryInitializer">
        <source>dictionary initializer</source>
        <target state="translated">字典初始設定式</target>
        <note />
      </trans-unit>
      <trans-unit id="ERR_UnclosedExpressionHole">
        <source>Missing close delimiter '}' for interpolated expression started with '{'.</source>
        <target state="translated">以 '{' 開頭的插入運算式遺漏結束分隔符號 '}'。</target>
        <note />
      </trans-unit>
      <trans-unit id="ERR_SingleLineCommentInExpressionHole">
        <source>A single-line comment may not be used in an interpolated string.</source>
        <target state="translated">插入的字串中不能使用單行註解。</target>
        <note />
      </trans-unit>
      <trans-unit id="ERR_InsufficientStack">
        <source>An expression is too long or complex to compile</source>
        <target state="translated">運算式太長或太複雜，造成編譯困難</target>
        <note />
      </trans-unit>
      <trans-unit id="ERR_ExpressionHasNoName">
        <source>Expression does not have a name.</source>
        <target state="translated">運算式沒有名稱。</target>
        <note />
      </trans-unit>
      <trans-unit id="ERR_SubexpressionNotInNameof">
        <source>Sub-expression cannot be used in an argument to nameof.</source>
        <target state="translated">nameof 的引數中不可使用子運算式。</target>
        <note />
      </trans-unit>
      <trans-unit id="ERR_AliasQualifiedNameNotAnExpression">
        <source>An alias-qualified name is not an expression.</source>
        <target state="translated">別名限定的名稱不是運算式。</target>
        <note />
      </trans-unit>
      <trans-unit id="ERR_NameofMethodGroupWithTypeParameters">
        <source>Type parameters are not allowed on a method group as an argument to 'nameof'.</source>
        <target state="translated">方法群組上不可使用類型參數做為 'nameof' 的引數。</target>
        <note />
      </trans-unit>
      <trans-unit id="NoNoneSearchCriteria">
        <source>SearchCriteria is expected.</source>
        <target state="translated">必須是 SearchCriteria。</target>
        <note />
      </trans-unit>
      <trans-unit id="ERR_InvalidAssemblyCulture">
        <source>Assembly culture strings may not contain embedded NUL characters.</source>
        <target state="translated">組件文化特性字串可能不包含內嵌的 NUL 字元。</target>
        <note />
      </trans-unit>
      <trans-unit id="IDS_FeatureUsingStatic">
        <source>using static</source>
        <target state="translated">使用靜態</target>
        <note />
      </trans-unit>
      <trans-unit id="IDS_FeatureInterpolatedStrings">
        <source>interpolated strings</source>
        <target state="translated">內插字串</target>
        <note />
      </trans-unit>
      <trans-unit id="IDS_AwaitInCatchAndFinally">
        <source>await in catch blocks and finally blocks</source>
        <target state="translated">等待於 catch 區塊與 finally 區塊中</target>
        <note />
      </trans-unit>
      <trans-unit id="IDS_FeatureBinaryLiteral">
        <source>binary literals</source>
        <target state="translated">二進位常值</target>
        <note />
      </trans-unit>
      <trans-unit id="IDS_FeatureDigitSeparator">
        <source>digit separators</source>
        <target state="translated">數字分隔符號</target>
        <note />
      </trans-unit>
      <trans-unit id="IDS_FeatureLocalFunctions">
        <source>local functions</source>
        <target state="translated">區域函式</target>
        <note />
      </trans-unit>
      <trans-unit id="ERR_UnescapedCurly">
        <source>A '{0}' character must be escaped (by doubling) in an interpolated string.</source>
        <target state="translated">在內插字串中，必須將 '{0}' 字元逸出 (重複兩次)。</target>
        <note />
      </trans-unit>
      <trans-unit id="ERR_EscapedCurly">
        <source>A '{0}' character may only be escaped by doubling '{0}{0}' in an interpolated string.</source>
        <target state="translated">在插入字串中，只能以重複兩次 ('{0}{0}') 的方式，將 '{0}' 字元逸出。</target>
        <note />
      </trans-unit>
      <trans-unit id="ERR_TrailingWhitespaceInFormatSpecifier">
        <source>A format specifier may not contain trailing whitespace.</source>
        <target state="translated">格式規範的尾端不可以是空白字元。</target>
        <note />
      </trans-unit>
      <trans-unit id="ERR_EmptyFormatSpecifier">
        <source>Empty format specifier.</source>
        <target state="translated">空白的格式規範。</target>
        <note />
      </trans-unit>
      <trans-unit id="ERR_ErrorInReferencedAssembly">
        <source>There is an error in a referenced assembly '{0}'.</source>
        <target state="translated">參考組件 '{0}' 中有錯誤。</target>
        <note />
      </trans-unit>
      <trans-unit id="ERR_ExpressionOrDeclarationExpected">
        <source>Expression or declaration statement expected.</source>
        <target state="translated">必須是運算式或宣告陳述式。</target>
        <note />
      </trans-unit>
      <trans-unit id="ERR_NameofExtensionMethod">
        <source>Extension method groups are not allowed as an argument to 'nameof'.</source>
        <target state="translated">擴充方法群組不允許做為 'nameof' 的引數。</target>
        <note />
      </trans-unit>
      <trans-unit id="WRN_AlignmentMagnitude">
        <source>Alignment value {0} has a magnitude greater than {1} and may result in a large formatted string.</source>
        <target state="translated">對齊值 {0} 的範圍大於 {1}，而且可能會導致大型格式化字串。</target>
        <note />
      </trans-unit>
      <trans-unit id="HDN_UnusedExternAlias_Title">
        <source>Unused extern alias</source>
        <target state="translated">未使用的外部別名</target>
        <note />
      </trans-unit>
      <trans-unit id="HDN_UnusedUsingDirective_Title">
        <source>Unnecessary using directive</source>
        <target state="translated">不必要的 using 指示詞</target>
        <note />
      </trans-unit>
      <trans-unit id="INF_UnableToLoadSomeTypesInAnalyzer_Title">
        <source>Skip loading types in analyzer assembly that fail due to a ReflectionTypeLoadException</source>
        <target state="translated">跳過載入分析器組件中因 ReflectionTypeLoadException 而失敗的類型</target>
        <note />
      </trans-unit>
      <trans-unit id="WRN_AlignmentMagnitude_Title">
        <source>Alignment value has a magnitude that may result in a large formatted string</source>
        <target state="translated">對齊值的範圍可能會導致大型格式化字串</target>
        <note />
      </trans-unit>
      <trans-unit id="ERR_ConstantStringTooLong">
        <source>Length of String constant exceeds current memory limit.  Try splitting the string into multiple constants.</source>
        <target state="translated">字串常數的長度超過目前的記憶體限制。請嘗試將字串分割成多個常數。</target>
        <note />
      </trans-unit>
      <trans-unit id="ERR_TupleTooFewElements">
        <source>Tuple must contain at least two elements.</source>
        <target state="translated">元組必須包含至少兩個項目。</target>
        <note />
      </trans-unit>
      <trans-unit id="ERR_DebugEntryPointNotSourceMethodDefinition">
        <source>Debug entry point must be a definition of a method declared in the current compilation.</source>
        <target state="translated">偵錯進入點必須是目前編譯中所宣告方法的定義。</target>
        <note />
      </trans-unit>
      <trans-unit id="ERR_LoadDirectiveOnlyAllowedInScripts">
        <source>#load is only allowed in scripts</source>
        <target state="translated">#load 只允許用於指令碼</target>
        <note />
      </trans-unit>
      <trans-unit id="ERR_PPLoadFollowsToken">
        <source>Cannot use #load after first token in file</source>
        <target state="translated">無法在檔案中第一個語彙基元後使用 #load</target>
        <note />
      </trans-unit>
      <trans-unit id="CouldNotFindFile">
        <source>Could not find file.</source>
        <target state="translated">找不到檔案。</target>
        <note>File path referenced in source (#load) could not be resolved.</note>
      </trans-unit>
      <trans-unit id="SyntaxTreeFromLoadNoRemoveReplace">
        <source>SyntaxTree '{0}' resulted from a #load directive and cannot be removed or replaced directly.</source>
        <target state="translated">SyntaxTree '{0}' 是從 #load 指示詞所產生，無法直接移除或取代。</target>
        <note />
      </trans-unit>
      <trans-unit id="ERR_SourceFileReferencesNotSupported">
        <source>Source file references are not supported.</source>
        <target state="translated">不支援原始程式檔參考。</target>
        <note />
      </trans-unit>
      <trans-unit id="ERR_InvalidPathMap">
        <source>The pathmap option was incorrectly formatted.</source>
        <target state="translated">pathmap 選項格式不正確。</target>
        <note />
      </trans-unit>
      <trans-unit id="ERR_InvalidReal">
        <source>Invalid real literal.</source>
        <target state="translated">無效的實際常值。</target>
        <note />
      </trans-unit>
      <trans-unit id="ERR_AutoPropertyCannotBeRefReturning">
        <source>Auto-implemented properties cannot return by reference</source>
        <target state="translated">無法以傳址方式傳回自動實作屬性</target>
        <note />
      </trans-unit>
      <trans-unit id="ERR_RefPropertyMustHaveGetAccessor">
        <source>Properties which return by reference must have a get accessor</source>
        <target state="translated">以傳址方式傳回的屬性必須有 get 存取子</target>
        <note />
      </trans-unit>
      <trans-unit id="ERR_RefPropertyCannotHaveSetAccessor">
        <source>Properties which return by reference cannot have set accessors</source>
        <target state="translated">以傳址方式傳回的屬性不能有 set 存取子</target>
        <note />
      </trans-unit>
      <trans-unit id="ERR_CantChangeRefReturnOnOverride">
        <source>'{0}' must match by reference return of overridden member '{1}'</source>
        <target state="translated">'{0}' 必須符合覆寫成員 '{1}' 的傳址方式傳回</target>
        <note />
      </trans-unit>
      <trans-unit id="ERR_MustNotHaveRefReturn">
        <source>By-reference returns may only be used in methods that return by reference</source>
        <target state="translated">傳址傳回只能用於以傳址方式傳回的方法</target>
        <note />
      </trans-unit>
      <trans-unit id="ERR_MustHaveRefReturn">
        <source>By-value returns may only be used in methods that return by value</source>
        <target state="translated">傳值傳回只能用於以傳值方式傳回的方法</target>
        <note />
      </trans-unit>
      <trans-unit id="ERR_RefReturnMustHaveIdentityConversion">
        <source>The return expression must be of type '{0}' because this method returns by reference</source>
        <target state="translated">傳回運算式的類型必須是類型 '{0}'，因為此方法以傳址方式傳回</target>
        <note />
      </trans-unit>
      <trans-unit id="ERR_CloseUnimplementedInterfaceMemberWrongRefReturn">
        <source>'{0}' does not implement interface member '{1}'. '{2}' cannot implement '{1}' because it does not have matching return by reference.</source>
        <target state="translated">'{0}' 未實作介面成員 '{1}'。因為 '{2}' 沒有相符的傳址方式傳回，所以無法實作 '{1}'。</target>
        <note />
      </trans-unit>
      <trans-unit id="ERR_BadIteratorReturnRef">
        <source>The body of '{0}' cannot be an iterator block because '{0}' returns by reference</source>
        <target state="translated">{0}' 的主體不可是 Iterator 區塊，因為 '{0}' 是以傳址方式傳回</target>
        <note />
      </trans-unit>
      <trans-unit id="ERR_BadRefReturnExpressionTree">
        <source>Lambda expressions that return by reference cannot be converted to expression trees</source>
        <target state="translated">無法將以傳址方式傳回的 Lambda 運算式轉換為運算式樹狀架構</target>
        <note />
      </trans-unit>
      <trans-unit id="ERR_RefReturningCallInExpressionTree">
        <source>An expression tree lambda may not contain a call to a method, property, or indexer that returns by reference</source>
        <target state="translated">運算式樹狀架構 Lambda 不能包含呼叫以傳址方式傳回的方法、屬性或索引子</target>
        <note />
      </trans-unit>
      <trans-unit id="ERR_RefReturnLvalueExpected">
        <source>An expression cannot be used in this context because it may not be passed or returned by reference</source>
        <target state="translated">因為參考可能不會傳遞或傳回運算式，所以無法於此內容中使用運算式</target>
        <note />
      </trans-unit>
      <trans-unit id="ERR_RefReturnNonreturnableLocal">
        <source>Cannot return '{0}' by reference because it was initialized to a value that cannot be returned by reference</source>
        <target state="translated">無法以傳址方式傳回 '{0}'，因為已將其初始化為無法由傳址方式傳回的值</target>
        <note />
      </trans-unit>
      <trans-unit id="ERR_RefReturnNonreturnableLocal2">
        <source>Cannot return by reference a member of '{0}' because it was initialized to a value that cannot be returned by reference</source>
        <target state="translated">無法以傳址方式傳回 '{0}' 的成員，因為已將其初始化為無法由傳址方式傳回的值</target>
        <note />
      </trans-unit>
      <trans-unit id="ERR_RefReturnReadonlyLocal">
        <source>Cannot return '{0}' by reference because it is read-only</source>
        <target state="translated">無法以傳址方式傳回 '{0}'，因其為唯讀</target>
        <note />
      </trans-unit>
      <trans-unit id="ERR_RefReturnRangeVariable">
        <source>Cannot return the range variable '{0}' by reference</source>
        <target state="translated">無法以傳址方式傳回範圍變數 '{0}'</target>
        <note />
      </trans-unit>
      <trans-unit id="ERR_RefReturnReadonlyLocalCause">
        <source>Cannot return '{0}' by reference because it is a '{1}'</source>
        <target state="translated">無法以傳址方式傳回 '{0}'，因其為 '{1}'</target>
        <note />
      </trans-unit>
      <trans-unit id="ERR_RefReturnReadonlyLocal2Cause">
        <source>Cannot return fields of '{0}' by reference because it is a '{1}'</source>
        <target state="translated">無法以傳址方式傳回 '{0}' 欄位，因其為 '{1}'</target>
        <note />
      </trans-unit>
      <trans-unit id="ERR_RefReturnReadonly">
        <source>A readonly field cannot be returned by writable reference</source>
        <target state="translated">無法以可寫入傳址方式傳回唯讀欄位</target>
        <note />
      </trans-unit>
      <trans-unit id="ERR_RefReturnReadonlyStatic">
        <source>A static readonly field cannot be returned by writable reference</source>
        <target state="translated">無法以可寫入傳址方式傳回靜態的唯讀欄位</target>
        <note />
      </trans-unit>
      <trans-unit id="ERR_RefReturnReadonly2">
        <source>Members of readonly field '{0}' cannot be returned by writable reference</source>
        <target state="translated">無法以可寫入傳址方式傳回唯讀欄位 '{0}' 的成員</target>
        <note />
      </trans-unit>
      <trans-unit id="ERR_RefReturnReadonlyStatic2">
        <source>Fields of static readonly field '{0}' cannot be returned by writable reference</source>
        <target state="translated">無法以可寫入傳址方式傳回靜態唯讀欄位 '{0}' 的欄位</target>
        <note />
      </trans-unit>
      <trans-unit id="ERR_RefReturnParameter">
        <source>Cannot return a parameter by reference '{0}' because it is not a ref or out parameter</source>
        <target state="translated">無法以傳址方式 '{0}' 傳回參數，因為其非 ref 或 out 參數</target>
        <note />
      </trans-unit>
      <trans-unit id="ERR_RefReturnParameter2">
        <source>Cannot return by reference a member of parameter '{0}' because it is not a ref or out parameter</source>
        <target state="translated">無法以傳址方式傳回參數 '{0}' 的成員，因為它不是 ref 或 out 參數</target>
        <note />
      </trans-unit>
      <trans-unit id="ERR_RefReturnLocal">
        <source>Cannot return local '{0}' by reference because it is not a ref local</source>
        <target state="translated">無法以傳址方式傳回本機 '{0}'，因為其非參考本機</target>
        <note />
      </trans-unit>
      <trans-unit id="ERR_RefReturnLocal2">
        <source>Cannot return a member of local '{0}' by reference because it is not a ref local</source>
        <target state="translated">無法以傳址方式傳回本機 '{0}' 的成員，因為其非參考本機</target>
        <note />
      </trans-unit>
      <trans-unit id="ERR_RefReturnStructThis">
        <source>Struct members cannot return 'this' or other instance members by reference</source>
        <target state="translated">結構成員無法以傳址方式傳回 'this' 或其他執行個體成員</target>
        <note />
      </trans-unit>
      <trans-unit id="ERR_EscapeOther">
        <source>Expression cannot be used in this context because it may indirectly expose variables outside of their declaration scope</source>
        <target state="translated">無法在此內容中使用運算式，因為它會在其宣告範圍外間接公開變數</target>
        <note />
      </trans-unit>
      <trans-unit id="ERR_EscapeLocal">
        <source>Cannot use local '{0}' in this context because it may expose referenced variables outside of their declaration scope</source>
        <target state="translated">無法在此內容中使用本機 '{0}'，因為它會將參考的變數公開在其宣告範圍外</target>
        <note />
      </trans-unit>
      <trans-unit id="ERR_EscapeCall">
        <source>Cannot use a result of '{0}' in this context because it may expose variables referenced by parameter '{1}' outside of their declaration scope</source>
        <target state="translated">無法在此內容中使用 '{0}' 的結果，因為它會將參數 '{1}' 參考的變數公開在其宣告範圍外</target>
        <note />
      </trans-unit>
      <trans-unit id="ERR_EscapeCall2">
        <source>Cannot use a member of result of '{0}' in this context because it may expose variables referenced by parameter '{1}' outside of their declaration scope</source>
        <target state="translated">無法在此內容中使用 '{0}' 結果的成員，因為它會將參數 '{1}' 參考的變數公開在其宣告範圍外</target>
        <note />
      </trans-unit>
      <trans-unit id="ERR_CallArgMixing">
        <source>This combination of arguments to '{0}' is disallowed because it may expose variables referenced by parameter '{1}' outside of their declaration scope</source>
        <target state="translated">不允許對 '{0}' 使用此引數組合，因為它會在其宣告範圍外公開參數 '{1}' 所參考的變數</target>
        <note />
      </trans-unit>
      <trans-unit id="ERR_MismatchedRefEscapeInTernary">
        <source>Branches of a ref ternary operator cannot refer to variables with incompatible declaration scopes</source>
        <target state="translated">ref 三元運算子分支無法參考具有不相容宣告範圍的變數</target>
        <note />
      </trans-unit>
      <trans-unit id="ERR_EscapeStackAlloc">
        <source>A result of a stackalloc expression of type '{0}' cannot be used in this context because it may be exposed outside of the containing method</source>
        <target state="translated">無法在此內容中使用類型 '{0}' 的 stackalloc 運算式結果，因為它會公開在包含方法之外</target>
        <note />
      </trans-unit>
      <trans-unit id="ERR_InitializeByValueVariableWithReference">
        <source>Cannot initialize a by-value variable with a reference</source>
        <target state="translated">無法使用參考將傳值變數初始化</target>
        <note />
      </trans-unit>
      <trans-unit id="ERR_InitializeByReferenceVariableWithValue">
        <source>Cannot initialize a by-reference variable with a value</source>
        <target state="translated">無法使用值將傳址變數初始化</target>
        <note />
      </trans-unit>
      <trans-unit id="ERR_RefAssignmentMustHaveIdentityConversion">
        <source>The expression must be of type '{0}' because it is being assigned by reference</source>
        <target state="translated">運算式的類型必須是類型 '{0}'，因為其正由傳址方式指派</target>
        <note />
      </trans-unit>
      <trans-unit id="ERR_ByReferenceVariableMustBeInitialized">
        <source>A declaration of a by-reference variable must have an initializer</source>
        <target state="translated">傳址變數的宣告必須具有初始設定式</target>
        <note />
      </trans-unit>
      <trans-unit id="ERR_AnonDelegateCantUseLocal">
        <source>Cannot use ref local '{0}' inside an anonymous method, lambda expression, or query expression</source>
        <target state="translated">無法在匿名方法、Lambda 運算式或查詢運算式中使用參考本機 '{0}'</target>
        <note />
      </trans-unit>
      <trans-unit id="ERR_BadIteratorLocalType">
        <source>Iterators cannot have by reference locals</source>
        <target state="translated">Iterator 不能有傳址本機</target>
        <note />
      </trans-unit>
      <trans-unit id="ERR_BadAsyncLocalType">
        <source>Async methods cannot have by reference locals</source>
        <target state="translated">Async 方法不能有傳址本機</target>
        <note />
      </trans-unit>
      <trans-unit id="ERR_RefReturningCallAndAwait">
        <source>'await' cannot be used in an expression containing a call to '{0}' because it returns by reference</source>
        <target state="translated">'await' 不能用於包含呼叫 '{0}' 的運算式，因為其由傳址方式傳回。</target>
        <note />
      </trans-unit>
      <trans-unit id="ERR_RefConditionalAndAwait">
        <source>'await' cannot be used in an expression containing a ref conditional operator</source>
        <target state="translated">'包含 ref 條件運算子的運算式無法使用 'await'</target>
        <note />
      </trans-unit>
      <trans-unit id="ERR_RefConditionalNeedsTwoRefs">
        <source>Both conditional operator values must be ref values or neither may be a ref value</source>
        <target state="translated">這兩個條件運算子的值都必須是 ref 值，或兩個都不是 ref 值</target>
        <note />
      </trans-unit>
      <trans-unit id="ERR_RefConditionalDifferentTypes">
        <source>The expression must be of type '{0}' to match the alternative ref value</source>
        <target state="translated">運算式類型必須是 '{0}'，才符合替代的 ref 值</target>
        <note />
      </trans-unit>
      <trans-unit id="ERR_ExpressionTreeContainsLocalFunction">
        <source>An expression tree may not contain a reference to a local function</source>
        <target state="translated">運算式樹狀目錄不可包含區域函式的參考</target>
        <note />
      </trans-unit>
      <trans-unit id="ERR_DynamicLocalFunctionParamsParameter">
        <source>Cannot pass argument with dynamic type to params parameter '{0}' of local function '{1}'.</source>
        <target state="translated">無法將具有動態類型的引數傳遞給本機函式 '{1}' 的 params 參數 '{0}'。</target>
        <note />
      </trans-unit>
      <trans-unit id="SyntaxTreeIsNotASubmission">
        <source>Syntax tree should be created from a submission.</source>
        <target state="translated">提交時就應該建立語法樹狀結構。</target>
        <note />
      </trans-unit>
      <trans-unit id="ERR_TooManyUserStrings">
        <source>Combined length of user strings used by the program exceeds allowed limit. Try to decrease use of string literals.</source>
        <target state="translated">程式所使用的使用者字串加起來長度超過允許限制。請嘗試減少使用字串常值。</target>
        <note />
      </trans-unit>
      <trans-unit id="ERR_PatternNullableType">
        <source>It is not legal to use nullable type '{0}' in a pattern; use the underlying type '{1}' instead.</source>
        <target state="translated">在模式中使用可為 Null 的型別 '{0}' 不合法; 請改用基礎類型 '{1}'。</target>
        <note />
      </trans-unit>
      <trans-unit id="ERR_PeWritingFailure">
        <source>An error occurred while writing the output file: {0}.</source>
        <target state="translated">寫入輸出檔案時發生錯誤: {0}。</target>
        <note />
      </trans-unit>
      <trans-unit id="ERR_TupleDuplicateElementName">
        <source>Tuple element names must be unique.</source>
        <target state="translated">元組元素名稱不得重複。</target>
        <note />
      </trans-unit>
      <trans-unit id="ERR_TupleReservedElementName">
        <source>Tuple element name '{0}' is only allowed at position {1}.</source>
        <target state="translated">只有位置 {1} 允許元組元素名稱 '{0}'。</target>
        <note />
      </trans-unit>
      <trans-unit id="ERR_TupleReservedElementNameAnyPosition">
        <source>Tuple element name '{0}' is disallowed at any position.</source>
        <target state="translated">任何位置都不允許元組元素名稱 '{0}'。</target>
        <note />
      </trans-unit>
      <trans-unit id="ERR_PredefinedTypeMemberNotFoundInAssembly">
        <source>Member '{0}' was not found on type '{1}' from assembly '{2}'.</source>
        <target state="translated">在組件 '{2}' 的類型 '{1}' 上找不到成員 '{0}'。</target>
        <note />
      </trans-unit>
      <trans-unit id="IDS_FeatureTuples">
        <source>tuples</source>
        <target state="translated">元組</target>
        <note />
      </trans-unit>
      <trans-unit id="ERR_MissingDeconstruct">
        <source>No suitable Deconstruct instance or extension method was found for type '{0}', with {1} out parameters and a void return type.</source>
        <target state="translated">使用 {1} out 參數及 void 傳回型別找不到適合類型 '{0}' 的解構執行個體或擴充方法。</target>
        <note />
      </trans-unit>
      <trans-unit id="ERR_DeconstructRequiresExpression">
        <source>Deconstruct assignment requires an expression with a type on the right-hand-side.</source>
        <target state="translated">需要具有右邊類型的運算式，才能解構指派。</target>
        <note />
      </trans-unit>
      <trans-unit id="ERR_SwitchExpressionValueExpected">
        <source>The switch expression must be a value; found '{0}'.</source>
        <target state="translated">switch 運算式必須是值; 但找到的是 '{0}'。</target>
        <note />
      </trans-unit>
      <trans-unit id="ERR_PatternWrongType">
        <source>An expression of type '{0}' cannot be handled by a pattern of type '{1}'.</source>
        <target state="translated">類型為 '{1}' 的模式無法處理類型為 '{0}' 的運算式。</target>
        <note />
      </trans-unit>
      <trans-unit id="WRN_AttributeIgnoredWhenPublicSigning">
        <source>Attribute '{0}' is ignored when public signing is specified.</source>
        <target state="translated">如有指定公用簽章，屬性 '{0}' 將予忽略。</target>
        <note />
      </trans-unit>
      <trans-unit id="WRN_AttributeIgnoredWhenPublicSigning_Title">
        <source>Attribute is ignored when public signing is specified.</source>
        <target state="translated">如有指定公用簽章，屬性將予忽略。</target>
        <note />
      </trans-unit>
      <trans-unit id="ERR_OptionMustBeAbsolutePath">
        <source>Option '{0}' must be an absolute path.</source>
        <target state="translated">選項 '{0}' 必須是絕對路徑。</target>
        <note />
      </trans-unit>
      <trans-unit id="ERR_ConversionNotTupleCompatible">
        <source>Tuple with {0} elements cannot be converted to type '{1}'.</source>
        <target state="translated">具有 {0} 元素的 Tuple 無法轉換為類型 '{1}'。</target>
        <note />
      </trans-unit>
      <trans-unit id="IDS_FeatureOutVar">
        <source>out variable declaration</source>
        <target state="translated">out 變數宣告</target>
        <note />
      </trans-unit>
      <trans-unit id="ERR_ImplicitlyTypedOutVariableUsedInTheSameArgumentList">
        <source>Reference to an implicitly-typed out variable '{0}' is not permitted in the same argument list.</source>
        <target state="translated">不允許在相同引數清單中參考隱含型別 out 變數 '{0}'。</target>
        <note />
      </trans-unit>
      <trans-unit id="ERR_TypeInferenceFailedForImplicitlyTypedOutVariable">
        <source>Cannot infer the type of implicitly-typed out variable '{0}'.</source>
        <target state="translated">無法推斷隱含型別 out 變數 '{0}' 的類型。</target>
        <note />
      </trans-unit>
      <trans-unit id="ERR_TypeInferenceFailedForImplicitlyTypedDeconstructionVariable">
        <source>Cannot infer the type of implicitly-typed deconstruction variable '{0}'.</source>
        <target state="translated">無法推斷隱含型別解構變數 '{0}' 的類型。</target>
        <note />
      </trans-unit>
      <trans-unit id="ERR_DiscardTypeInferenceFailed">
        <source>Cannot infer the type of implicitly-typed discard.</source>
        <target state="translated">無法推斷隱含型別捨棄的類型。</target>
        <note />
      </trans-unit>
      <trans-unit id="ERR_DeconstructWrongCardinality">
        <source>Cannot deconstruct a tuple of '{0}' elements into '{1}' variables.</source>
        <target state="translated">無法將 '{0}' 項目的元組解構為 '{1}' 變數。</target>
        <note />
      </trans-unit>
      <trans-unit id="ERR_CannotDeconstructDynamic">
        <source>Cannot deconstruct dynamic objects.</source>
        <target state="translated">無法解構動態物件。</target>
        <note />
      </trans-unit>
      <trans-unit id="ERR_DeconstructTooFewElements">
        <source>Deconstruction must contain at least two variables.</source>
        <target state="translated">解構必須包含至少兩個變數。</target>
        <note />
      </trans-unit>
      <trans-unit id="WRN_TupleLiteralNameMismatch">
        <source>The tuple element name '{0}' is ignored because a different name or no name is specified by the target type '{1}'.</source>
        <target state="translated">因為目標類型 '{1}' 指定了不同的名稱或未指定名稱，所以會忽略元組項目名稱 '{0}'。</target>
        <note />
      </trans-unit>
      <trans-unit id="WRN_TupleLiteralNameMismatch_Title">
        <source>The tuple element name is ignored because a different name or no name is specified by the assignment target.</source>
        <target state="translated">因為指派目標指定了不同的名稱或未指定名稱，所以會忽略元組項目名稱。</target>
        <note />
      </trans-unit>
      <trans-unit id="ERR_PredefinedValueTupleTypeMustBeStruct">
        <source>Predefined type '{0}' must be a struct.</source>
        <target state="translated">預先定義的類型 '{0}' 必須為結構。</target>
        <note />
      </trans-unit>
      <trans-unit id="ERR_NewWithTupleTypeSyntax">
        <source>'new' cannot be used with tuple type. Use a tuple literal expression instead.</source>
        <target state="translated">'new' 不得搭配元組類型使用。請改用元組常值運算式。</target>
        <note />
      </trans-unit>
      <trans-unit id="ERR_DeconstructionVarFormDisallowsSpecificType">
        <source>Deconstruction 'var (...)' form disallows a specific type for 'var'.</source>
        <target state="translated">解構 `var (...)` 表單不允許 'var' 的特定類型。</target>
        <note />
      </trans-unit>
      <trans-unit id="ERR_TupleElementNamesAttributeMissing">
        <source>Cannot define a class or member that utilizes tuples because the compiler required type '{0}' cannot be found. Are you missing a reference?</source>
        <target state="translated">因為找不到編譯器所需的類型 '{0}'，所以無法定義利用元組的類別或成員。是否遺漏參考?</target>
        <note />
      </trans-unit>
      <trans-unit id="ERR_ExplicitTupleElementNamesAttribute">
        <source>Cannot reference 'System.Runtime.CompilerServices.TupleElementNamesAttribute' explicitly. Use the tuple syntax to define tuple names.</source>
        <target state="translated">無法明確參考 'System.Runtime.CompilerServices.TupleElementNamesAttribute'。請使用元組語法定義元組名稱。</target>
        <note />
      </trans-unit>
      <trans-unit id="ERR_ExpressionTreeContainsOutVariable">
        <source>An expression tree may not contain an out argument variable declaration.</source>
        <target state="translated">運算式樹狀架構不得包含 out 引數變數宣告。</target>
        <note />
      </trans-unit>
      <trans-unit id="ERR_ExpressionTreeContainsDiscard">
        <source>An expression tree may not contain a discard.</source>
        <target state="translated">運算式樹狀架構不可包含 discard。</target>
        <note />
      </trans-unit>
      <trans-unit id="ERR_ExpressionTreeContainsIsMatch">
        <source>An expression tree may not contain an 'is' pattern-matching operator.</source>
        <target state="translated">運算式樹狀架構不得包含 'is' 模式比對運算子。</target>
        <note />
      </trans-unit>
      <trans-unit id="ERR_ExpressionTreeContainsTupleLiteral">
        <source>An expression tree may not contain a tuple literal.</source>
        <target state="translated">運算式樹狀架構不得包含元組常值。</target>
        <note />
      </trans-unit>
      <trans-unit id="ERR_ExpressionTreeContainsTupleConversion">
        <source>An expression tree may not contain a tuple conversion.</source>
        <target state="translated">運算式樹狀架構不得包含元組轉換。</target>
        <note />
      </trans-unit>
      <trans-unit id="ERR_SourceLinkRequiresPdb">
        <source>/sourcelink switch is only supported when emitting PDB.</source>
        <target state="translated">只有在發出 PDB 時才支援 /sourcelink 參數。</target>
        <note />
      </trans-unit>
      <trans-unit id="ERR_CannotEmbedWithoutPdb">
        <source>/embed switch is only supported when emitting a PDB.</source>
        <target state="translated">只有在發出 PDB 時才支援 /embed 參數。</target>
        <note />
      </trans-unit>
      <trans-unit id="ERR_InvalidInstrumentationKind">
        <source>Invalid instrumentation kind: {0}</source>
        <target state="translated">檢測設備種類無效: {0}</target>
        <note />
      </trans-unit>
      <trans-unit id="ERR_VarInvocationLvalueReserved">
        <source>The syntax 'var (...)' as an lvalue is reserved.</source>
        <target state="translated">已保留作為左值的語法 'var (...)'。</target>
        <note />
      </trans-unit>
      <trans-unit id="ERR_SemiOrLBraceOrArrowExpected">
        <source>{ or ; or =&gt; expected</source>
        <target state="translated">需要 { 或 ; 或 =&gt;</target>
        <note />
      </trans-unit>
      <trans-unit id="ERR_ThrowMisplaced">
        <source>A throw expression is not allowed in this context.</source>
        <target state="translated">此內容不允許 throw 運算式。</target>
        <note />
      </trans-unit>
      <trans-unit id="ERR_MixedDeconstructionUnsupported">
        <source>A deconstruction cannot mix declarations and expressions on the left-hand-side.</source>
        <target state="translated">解構不得混合左側的宣告與運算式。</target>
        <note />
      </trans-unit>
      <trans-unit id="ERR_DeclarationExpressionNotPermitted">
        <source>A declaration is not allowed in this context.</source>
        <target state="translated">此內容中不允許宣告。</target>
        <note />
      </trans-unit>
      <trans-unit id="ERR_MustDeclareForeachIteration">
        <source>A foreach loop must declare its iteration variables.</source>
        <target state="translated">Foreach 迴圈必須宣告其反覆運算變數。</target>
        <note />
      </trans-unit>
      <trans-unit id="ERR_TupleElementNamesInDeconstruction">
        <source>Tuple element names are not permitted on the left of a deconstruction.</source>
        <target state="translated">解構左側不允許元組元素名稱。</target>
        <note />
      </trans-unit>
      <trans-unit id="ERR_PossibleBadNegCast">
        <source>To cast a negative value, you must enclose the value in parentheses.</source>
        <target state="translated">若要轉換負值，必須以括號括住該值。</target>
        <note />
      </trans-unit>
      <trans-unit id="ERR_ExpressionTreeContainsThrowExpression">
        <source>An expression tree may not contain a throw-expression.</source>
        <target state="translated">運算式樹狀架構不可包含 throw 運算式。</target>
        <note />
      </trans-unit>
      <trans-unit id="ERR_BadAssemblyName">
        <source>Invalid assembly name: {0}</source>
        <target state="translated">組件名稱 {0} 無效</target>
        <note />
      </trans-unit>
      <trans-unit id="ERR_BadAsyncMethodBuilderTaskProperty">
        <source>For type '{0}' to be used as an AsyncMethodBuilder for type '{1}', its Task property should return type '{1}' instead of type '{2}'.</source>
        <target state="translated">若要讓 '{0}' 類型作為 '{1}' 類型的 AsyncMethodBuilder，其 Task 屬性應傳回 '{1}' 類型，而非 '{2}' 類型。</target>
        <note />
      </trans-unit>
      <trans-unit id="ERR_AttributesInLocalFuncDecl">
        <source>Attributes are not allowed on local function parameters or type parameters</source>
        <target state="translated">區域函式參數或型別參數中不允許屬性</target>
        <note />
      </trans-unit>
      <trans-unit id="ERR_TypeForwardedToMultipleAssemblies">
        <source>Module '{0}' in assembly '{1}' is forwarding the type '{2}' to multiple assemblies: '{3}' and '{4}'.</source>
        <target state="translated">組件 '{1}' 中的模組 '{0}' 正在將類型 '{2}' 轉送給多個組件: '{3}' 及 '{4}'。</target>
        <note />
      </trans-unit>
      <trans-unit id="ERR_PatternDynamicType">
        <source>It is not legal to use the type 'dynamic' in a pattern.</source>
        <target state="translated">在模式中使用類型 'dynamic' 不合法。</target>
        <note />
      </trans-unit>
      <trans-unit id="ERR_BadDynamicMethodArgDefaultLiteral">
        <source>Cannot use a default literal as an argument to a dynamically dispatched operation.</source>
        <target state="translated">無法將預設常值用作為動態分派作業的引數。</target>
        <note />
      </trans-unit>
      <trans-unit id="ERR_BadDocumentationMode">
        <source>Provided documentation mode is unsupported or invalid: '{0}'.</source>
        <target state="translated">提供的文件模式不受支援或無效: '{0}'。</target>
        <note />
      </trans-unit>
      <trans-unit id="ERR_BadSourceCodeKind">
        <source>Provided source code kind is unsupported or invalid: '{0}'</source>
        <target state="translated">提供的原始程式碼類型不受支援或無效: '{0}'</target>
        <note />
      </trans-unit>
      <trans-unit id="ERR_BadLanguageVersion">
        <source>Provided language version is unsupported or invalid: '{0}'.</source>
        <target state="translated">提供的語言版本不受支援或無效: '{0}'。</target>
        <note />
      </trans-unit>
      <trans-unit id="ERR_InvalidPreprocessingSymbol">
        <source>Invalid name for a preprocessing symbol; '{0}' is not a valid identifier</source>
        <target state="translated">前置處理符號的名稱無效; '{0}' 不是有效的識別碼</target>
        <note />
      </trans-unit>
      <trans-unit id="ERR_FeatureNotAvailableInVersion7_1">
        <source>Feature '{0}' is not available in C# 7.1. Please use language version {1} or greater.</source>
        <target state="translated">C# 7.1 中無法使用 '{0}' 功能。請使用語言版本 {1} 或更高的版本。</target>
        <note />
      </trans-unit>
      <trans-unit id="ERR_FeatureNotAvailableInVersion7_2">
        <source>Feature '{0}' is not available in C# 7.2. Please use language version {1} or greater.</source>
        <target state="translated">C# 7.2 無法使用 '{0}' 功能。請使用語言版本 {1} 或更高的版本。</target>
        <note />
      </trans-unit>
      <trans-unit id="ERR_LanguageVersionCannotHaveLeadingZeroes">
        <source>Specified language version '{0}' cannot have leading zeroes</source>
        <target state="translated">指定的語言版本 '{0}' 不可以零作為開頭</target>
        <note />
      </trans-unit>
      <trans-unit id="ERR_VoidAssignment">
        <source>A value of type 'void' may not be assigned.</source>
        <target state="translated">可能未指派 'void' 類型的值。</target>
        <note />
      </trans-unit>
      <trans-unit id="WRN_Experimental">
        <source>'{0}' is for evaluation purposes only and is subject to change or removal in future updates.</source>
        <target state="translated">'{0}' 僅供評估之用。後續更新時可能會有所變更或移除。</target>
        <note />
      </trans-unit>
      <trans-unit id="WRN_Experimental_Title">
        <source>Type is for evaluation purposes only and is subject to change or removal in future updates.</source>
        <target state="translated">類型僅供評估之用。後續更新時可能會有所變更或移除。</target>
        <note />
      </trans-unit>
      <trans-unit id="ERR_CompilerAndLanguageVersion">
        <source>Compiler version: '{0}'. Language version: {1}.</source>
        <target state="translated">編譯器版本: '{0}'。語言版本: {1}。</target>
        <note />
      </trans-unit>
      <trans-unit id="IDS_FeatureAsyncMain">
        <source>async main</source>
        <target state="translated">非同步主要</target>
        <note />
      </trans-unit>
      <trans-unit id="ERR_TupleInferredNamesNotAvailable">
        <source>Tuple element name '{0}' is inferred. Please use language version {1} or greater to access an element by its inferred name.</source>
        <target state="translated">元組項目名稱 '{0}' 從推斷而來。請使用語言版本 {1} 或更新版本，依推斷名稱存取項目。</target>
        <note />
      </trans-unit>
      <trans-unit id="ERR_VoidInTuple">
        <source>A tuple may not contain a value of type 'void'.</source>
        <target state="translated">元組不可包含 'void' 類型的值。</target>
        <note />
      </trans-unit>
      <trans-unit id="ERR_NonTaskMainCantBeAsync">
        <source>A void or int returning entry point cannot be async</source>
        <target state="translated">不得同步傳回進入點的 void 或 int</target>
        <note />
      </trans-unit>
      <trans-unit id="ERR_PatternWrongGenericTypeInVersion">
        <source>An expression of type '{0}' cannot be handled by a pattern of type '{1}' in C# {2}. Please use language version {3} or greater.</source>
        <target state="translated">在 C# {2} 中，類型為 '{1}' 的模式無法處理類型為 '{0}' 的運算式。請使用語言版本 {3} 或更新版本。</target>
        <note />
      </trans-unit>
      <trans-unit id="WRN_UnreferencedLocalFunction">
        <source>The local function '{0}' is declared but never used</source>
        <target state="translated">區域函式 '{0}' 已宣告，但從未使用</target>
        <note />
      </trans-unit>
      <trans-unit id="WRN_UnreferencedLocalFunction_Title">
        <source>Local function is declared but never used</source>
        <target state="translated">區域函式已宣告但從未使用</target>
        <note />
      </trans-unit>
      <trans-unit id="ERR_LocalFunctionMissingBody">
        <source>'{0}' is a local function and must therefore always have a body.</source>
        <target state="translated">'{0}' 是區域函式，因此必須具有主體。</target>
        <note />
      </trans-unit>
      <trans-unit id="ERR_InvalidDebugInfo">
        <source>Unable to read debug information of method '{0}' (token 0x{1:X8}) from assembly '{2}'</source>
        <target state="translated">無法從組件 '{2}' 讀取方法 '{0}' 的偵錯資訊 (權杖 0x{1:X8})</target>
        <note />
      </trans-unit>
      <trans-unit id="IConversionExpressionIsNotCSharpConversion">
        <source>{0} is not a valid C# conversion expression</source>
        <target state="translated">{0} 不是有效的 C# 轉換運算式</target>
        <note />
      </trans-unit>
      <trans-unit id="ERR_DynamicLocalFunctionTypeParameter">
        <source>Cannot pass argument with dynamic type to generic local function '{0}' with inferred type arguments.</source>
        <target state="translated">無法將具有動態類型的引數傳遞到具有推斷類型引數的一般區域函式 '{0}'。</target>
        <note />
      </trans-unit>
      <trans-unit id="IDS_FeatureLeadingDigitSeparator">
        <source>leading digit separator</source>
        <target state="translated">前置數字分隔符號</target>
        <note />
      </trans-unit>
      <trans-unit id="ERR_ExplicitReservedAttr">
        <source>Do not use '{0}'. This is reserved for compiler usage.</source>
        <target state="translated">請勿使用 '{0}'。此保留供編譯器使用。</target>
        <note />
      </trans-unit>
      <trans-unit id="ERR_TypeReserved">
        <source>The type name '{0}' is reserved to be used by the compiler.</source>
        <target state="translated">類型名稱 '{0}' 保留供編譯器使用。</target>
        <note />
      </trans-unit>
      <trans-unit id="ERR_InExtensionMustBeValueType">
        <source>The first parameter of an 'in' extension method '{0}' must be a value type.</source>
        <target state="translated">in' 擴充方法 '{0}' 中的第一個參數，必須是實值型別。</target>
        <note />
      </trans-unit>
      <trans-unit id="ERR_FieldsInRoStruct">
        <source>Instance fields of readonly structs must be readonly.</source>
        <target state="translated">唯讀結構的執行個體欄位必須為唯讀。</target>
        <note />
      </trans-unit>
      <trans-unit id="ERR_AutoPropsInRoStruct">
        <source>Auto-implemented instance properties in readonly structs must be readonly.</source>
        <target state="translated">使用唯讀結構的自動實作執行個體屬性必須為唯讀。</target>
        <note />
      </trans-unit>
      <trans-unit id="ERR_FieldlikeEventsInRoStruct">
        <source>Field-like events are not allowed in readonly structs.</source>
        <target state="translated">唯讀結構中不允許欄位型的事件。</target>
        <note />
      </trans-unit>
      <trans-unit id="IDS_FeatureRefExtensionMethods">
        <source>ref extension methods</source>
        <target state="translated">ref 擴充方法</target>
        <note />
      </trans-unit>
      <trans-unit id="ERR_StackAllocConversionNotPossible">
        <source>Conversion of a stackalloc expression of type '{0}' to type '{1}' is not possible.</source>
        <target state="translated">類型 '{0}' 的 stackalloc 運算式不可能轉換成類型 '{1}'。</target>
        <note />
      </trans-unit>
      <trans-unit id="ERR_RefExtensionMustBeValueTypeOrConstrainedToOne">
        <source>The first parameter of a 'ref' extension method '{0}' must be a value type or a generic type constrained to struct.</source>
        <target state="translated">ref' 擴充方法 '{0}' 的第一個參數，必須是限制為結構的實值型別或泛型型別。</target>
        <note />
      </trans-unit>
      <trans-unit id="ERR_OutAttrOnInParam">
        <source>An in parameter cannot have the Out attribute.</source>
        <target state="translated">in 參數不能有 Out 屬性</target>
        <note />
      </trans-unit>
      <trans-unit id="ICompoundAssignmentOperationIsNotCSharpCompoundAssignment">
        <source>{0} is not a valid C# compound assignment operation</source>
        <target state="translated">{0} 不是有效的 C# 複合指派作業</target>
        <note />
      </trans-unit>
      <trans-unit id="WRN_FilterIsConstantFalse">
        <source>Filter expression is a constant 'false', consider removing the catch clause</source>
        <target state="translated">篩選條件運算式是常數 'false'，請考慮移除 catch 子句</target>
        <note />
      </trans-unit>
      <trans-unit id="WRN_FilterIsConstantFalse_Title">
        <source>Filter expression is a constant 'false'</source>
        <target state="translated">篩選條件運算式是常數 'false'</target>
        <note />
      </trans-unit>
      <trans-unit id="WRN_FilterIsConstantFalseRedundantTryCatch">
        <source>Filter expression is a constant 'false', consider removing the try-catch block</source>
        <target state="translated">篩選條件運算式是常數 'false'，請考慮移除 try-catch 區塊</target>
        <note />
      </trans-unit>
      <trans-unit id="WRN_FilterIsConstantFalseRedundantTryCatch_Title">
        <source>Filter expression is a constant 'false'. </source>
        <target state="translated">篩選條件運算式是常數 'false'。 </target>
        <note />
      </trans-unit>
      <trans-unit id="ERR_CantUseVoidInArglist">
        <source>__arglist cannot have an argument of void type</source>
        <target state="translated">__arglist 不能有 void 類型的引數</target>
        <note />
      </trans-unit>
      <trans-unit id="ERR_ConditionalInInterpolation">
        <source>A conditional expression cannot be used directly in a string interpolation because the ':' ends the interpolation. Parenthesize the conditional expression.</source>
        <target state="translated">因為內插補點的結尾是 ':'，所以無法直接在字串內插補點使用條件式運算式。</target>
        <note />
      </trans-unit>
      <trans-unit id="ERR_DefaultInSwitch">
        <source>A default literal 'default' is not valid as a case constant. Use another literal (e.g. '0' or 'null') as appropriate. If you intended to write the default label, use 'default:' without 'case'.</source>
        <target state="translated">預設常值 'default' 為無效的 case 常數。請使用另一個適當的常值 (例如 '0' 或 'null')。如果您想要寫入預設標籤，請使用無 'case' 的 'default:'。</target>
        <note />
      </trans-unit>
      <trans-unit id="ERR_InDynamicMethodArg">
        <source>Arguments with 'in' modifier cannot be used in dynamically dispatched expessions.</source>
        <target state="new">Arguments with 'in' modifier cannot be used in dynamically dispatched expessions.</target>
        <note />
      </trans-unit>
      <trans-unit id="ERR_DoNotUseFixedBufferAttrOnProperty">
        <source>Do not use 'System.Runtime.CompilerServices.FixedBuffer' attribute on a property</source>
        <target state="new">Do not use 'System.Runtime.CompilerServices.FixedBuffer' attribute on a property</target>
        <note />
      </trans-unit>
      <trans-unit id="ERR_FeatureNotAvailableInVersion7_3">
        <source>Feature '{0}' is not available in C# 7.3. Please use language version {1} or greater.</source>
        <target state="new">Feature '{0}' is not available in C# 7.3. Please use language version {1} or greater.</target>
        <note />
      </trans-unit>
      <trans-unit id="WRN_AttributesOnBackingFieldsNotAvailable">
        <source>Field-targeted attributes on auto-properties are not supported in language version {0}. Please use language version {1} or greater.</source>
        <target state="new">Field-targeted attributes on auto-properties are not supported in language version {0}. Please use language version {1} or greater.</target>
        <note />
      </trans-unit>
      <trans-unit id="WRN_AttributesOnBackingFieldsNotAvailable_Title">
        <source>Field-targeted attributes on auto-properties are not supported in this version of the language.</source>
        <target state="new">Field-targeted attributes on auto-properties are not supported in this version of the language.</target>
        <note />
      </trans-unit>
      <trans-unit id="IDS_FeatureRefConditional">
        <source>ref conditional expression</source>
        <target state="new">ref conditional expression</target>
        <note />
      </trans-unit>
      <trans-unit id="ERR_InterfaceImplementedImplicitlyByVariadic">
        <source>'{0}' cannot implement interface member '{1}' in type '{2}' because it has an __arglist parameter</source>
        <target state="translated">因為介面成員 '{1}' 包含 __arglist 參數，所以 '{0}' 無法在類型 '{2}' 中實作此介面成員</target>
        <note />
      </trans-unit>
      <trans-unit id="IDS_FeatureTupleEquality">
        <source>tuple equality</source>
        <target state="new">tuple equality</target>
        <note />
      </trans-unit>
      <trans-unit id="ERR_TupleSizesMismatchForBinOps">
        <source>Tuple types used as operands of an == or != operator must have matching cardinalities. But this operator has tuple types of cardinality {0} on the left and {1} on the right.</source>
        <target state="new">Tuple types used as operands of an == or != operator must have matching cardinalities. But this operator has tuple types of cardinality {0} on the left and {1} on the right.</target>
        <note />
      </trans-unit>
      <trans-unit id="ERR_InvalidHashAlgorithmName">
        <source>Invalid hash algorithm name: '{0}'</source>
        <target state="translated">雜湊演算法名稱無效: '{0}'</target>
        <note />
      </trans-unit>
      <trans-unit id="ERR_ExpressionTreeContainsTupleBinOp">
        <source>An expression tree may not contain a tuple == or != operator</source>
        <target state="new">An expression tree may not contain a tuple == or != operator</target>
        <note />
      </trans-unit>
      <trans-unit id="WRN_TupleBinopLiteralNameMismatch">
        <source>The tuple element name '{0}' is ignored because a different name or no name is specified on the other side of the tuple == or != operator.</source>
        <target state="new">The tuple element name '{0}' is ignored because a different name or no name is specified on the other side of the tuple == or != operator.</target>
        <note />
      </trans-unit>
      <trans-unit id="WRN_TupleBinopLiteralNameMismatch_Title">
        <source>The tuple element name is ignored because a different name or no name is specified on the other side of the tuple == or != operator.</source>
        <target state="new">The tuple element name is ignored because a different name or no name is specified on the other side of the tuple == or != operator.</target>
        <note />
      </trans-unit>
      <trans-unit id="ERR_UnmanagedBoundWithClass">
        <source>'{0}': cannot specify both a constraint class and the 'unmanaged' constraint</source>
        <target state="new">'{0}': cannot specify both a constraint class and the 'unmanaged' constraint</target>
        <note />
      </trans-unit>
      <trans-unit id="IDS_FeatureRefReassignment">
        <source>ref reassignment</source>
        <target state="new">ref reassignment</target>
        <note />
      </trans-unit>
      <trans-unit id="IDS_FeatureRefFor">
        <source>ref for-loop variables</source>
        <target state="new">ref for-loop variables</target>
        <note />
      </trans-unit>
      <trans-unit id="IDS_FeatureRefForEach">
        <source>ref foreach iteration variables</source>
        <target state="new">ref foreach iteration variables</target>
        <note />
      </trans-unit>
      <trans-unit id="ERR_RefLocalOrParamExpected">
        <source>The left-hand side of a ref assignment must be a ref local or parameter.</source>
        <target state="new">The left-hand side of a ref assignment must be a ref local or parameter.</target>
        <note />
      </trans-unit>
      <trans-unit id="ERR_RefAssignNarrower">
        <source>Cannot ref-assign '{1}' to '{0}' because '{1}' has a narrower escape scope than '{0}'.</source>
        <target state="new">Cannot ref-assign '{1}' to '{0}' because '{1}' has a narrower escape scope than '{0}'.</target>
        <note />
      </trans-unit>
      <trans-unit id="IDS_FeatureEnumGenericTypeConstraint">
        <source>enum generic type constraints</source>
        <target state="new">enum generic type constraints</target>
        <note />
      </trans-unit>
      <trans-unit id="IDS_FeatureDelegateGenericTypeConstraint">
        <source>delegate generic type constraints</source>
        <target state="new">delegate generic type constraints</target>
        <note />
      </trans-unit>
      <trans-unit id="IDS_FeatureUnmanagedGenericTypeConstraint">
        <source>unmanaged generic type constraints</source>
        <target state="new">unmanaged generic type constraints</target>
        <note />
      </trans-unit>
      <trans-unit id="ERR_NewBoundWithUnmanaged">
        <source>The 'new()' constraint cannot be used with the 'unmanaged' constraint</source>
        <target state="new">The 'new()' constraint cannot be used with the 'unmanaged' constraint</target>
        <note />
      </trans-unit>
      <trans-unit id="ERR_UnmanagedConstraintMustBeFirst">
        <source>The 'unmanaged' constraint must come before any other constraints</source>
        <target state="new">The 'unmanaged' constraint must come before any other constraints</target>
        <note />
      </trans-unit>
      <trans-unit id="ERR_UnmanagedConstraintNotSatisfied">
        <source>The type '{2}' must be a non-nullable value type, along with all fields at any level of nesting, in order to use it as parameter '{1}' in the generic type or method '{0}'</source>
        <target state="new">The type '{2}' must be a non-nullable value type, along with all fields at any level of nesting, in order to use it as parameter '{1}' in the generic type or method '{0}'</target>
        <note />
      </trans-unit>
      <trans-unit id="ERR_ConWithUnmanagedCon">
        <source>Type parameter '{1}' has the 'unmanaged' constraint so '{1}' cannot be used as a constraint for '{0}'</source>
        <target state="new">Type parameter '{1}' has the 'unmanaged' constraint so '{1}' cannot be used as a constraint for '{0}'</target>
        <note />
      </trans-unit>
      <trans-unit id="IDS_FeatureStackAllocInitializer">
        <source>stackalloc initializer</source>
        <target state="new">stackalloc initializer</target>
        <note />
      </trans-unit>
      <trans-unit id="ERR_InvalidStackAllocArray">
        <source>"Invalid rank specifier: expected ']'</source>
        <target state="new">"Invalid rank specifier: expected ']'</target>
        <note />
      </trans-unit>
      <trans-unit id="IDS_FeatureExpressionVariablesInQueriesAndInitializers">
        <source>declaration of expression variables in member initializers and queries</source>
        <target state="new">declaration of expression variables in member initializers and queries</target>
        <note />
      </trans-unit>
      <trans-unit id="ERR_ExprCannotBeFixed">
        <source>The given expression cannot be used in a fixed statement</source>
        <target state="new">The given expression cannot be used in a fixed statement</target>
        <note />
      </trans-unit>
      <trans-unit id="IDS_FeatureExtensibleFixedStatement">
        <source>extensible fixed statement</source>
        <target state="new">extensible fixed statement</target>
        <note />
      </trans-unit>
      <trans-unit id="IDS_FeatureIndexingMovableFixedBuffers">
        <source>indexing movable fixed buffers</source>
        <target state="new">indexing movable fixed buffers</target>
        <note />
      </trans-unit>
      <trans-unit id="ERR_InvalidObjectCreation">
        <source>Invalid object creation</source>
        <target state="new">Invalid object creation</target>
        <note />
      </trans-unit>
      <trans-unit id="ERR_FeatureIsExperimental">
        <source>Feature '{0}' is experimental and unsupported; use '/features:{1}' to enable.</source>
        <target state="new">Feature '{0}' is experimental and unsupported; use '/features:{1}' to enable.</target>
        <note />
      </trans-unit>
      <trans-unit id="ERR_BadPatternExpression">
        <source>Invalid operand for pattern match; value required, but found '{0}'.</source>
        <target state="new">Invalid operand for pattern match; value required, but found '{0}'.</target>
        <note />
      </trans-unit>
      <trans-unit id="ERR_SwitchCaseSubsumed">
        <source>The switch case has already been handled by a previous case.</source>
        <target state="new">The switch case has already been handled by a previous case.</target>
        <note />
      </trans-unit>
      <trans-unit id="ERR_SwitchArmSubsumed">
        <source>The pattern has already been handled by a previous arm of the switch expression.</source>
        <target state="new">The pattern has already been handled by a previous arm of the switch expression.</target>
        <note />
      </trans-unit>
      <trans-unit id="ERR_MissingPattern">
        <source>Pattern missing</source>
        <target state="new">Pattern missing</target>
        <note />
      </trans-unit>
      <trans-unit id="IDS_FeatureRecursivePatterns">
        <source>recursive patterns</source>
        <target state="new">recursive patterns</target>
        <note />
      </trans-unit>
      <trans-unit id="ERR_InferredRecursivePatternType">
        <source>The type 'var' is not permitted in recursive patterns. If you want the type inferred, just omit it.</source>
        <target state="new">The type 'var' is not permitted in recursive patterns. If you want the type inferred, just omit it.</target>
        <note />
      </trans-unit>
      <trans-unit id="ERR_WrongNumberOfSubpatterns">
        <source>Matching the tuple type '{0}' requires '{1}' subpatterns, but '{2}' subpatterns are present.</source>
        <target state="new">Matching the tuple type '{0}' requires '{1}' subpatterns, but '{2}' subpatterns are present.</target>
        <note />
      </trans-unit>
      <trans-unit id="ERR_PropertyPatternNameMissing">
        <source>A property subpattern requires a reference to the property or field to be matched, e.g. '{{ Name: {0}}}'</source>
        <target state="new">A property subpattern requires a reference to the property or field to be matched, e.g. '{{ Name: {0}}}'</target>
        <note />
      </trans-unit>
      <trans-unit id="ERR_DefaultPattern">
        <source>A default literal 'default' is not valid as a pattern. Use another literal (e.g. '0' or 'null') as appropriate. To match everything, use a discard pattern '_'.</source>
        <target state="new">A default literal 'default' is not valid as a pattern. Use another literal (e.g. '0' or 'null') as appropriate. To match everything, use a discard pattern '_'.</target>
        <note />
      </trans-unit>
      <trans-unit id="ERR_SwitchExpressionNoBestType">
        <source>No best type was found for the switch expression.</source>
        <target state="new">No best type was found for the switch expression.</target>
        <note />
      </trans-unit>
      <trans-unit id="ERR_SingleElementPositionalPatternRequiresType">
        <source>A single-element deconstruct pattern requires a type before the open parenthesis.</source>
        <target state="new">A single-element deconstruct pattern requires a type before the open parenthesis.</target>
        <note />
      </trans-unit>
      <trans-unit id="ERR_VarMayNotBindToType">
        <source>The syntax 'var' for a pattern is not permitted to bind to a type, but it binds to '{0}' here.</source>
        <target state="new">The syntax 'var' for a pattern is not permitted to bind to a type, but it binds to '{0}' here.</target>
        <note />
      </trans-unit>
      <trans-unit id="WRN_SwitchExpressionNotExhaustive">
        <source>The switch expression does not handle all possible inputs (it is not exhaustive).</source>
        <target state="new">The switch expression does not handle all possible inputs (it is not exhaustive).</target>
        <note />
      </trans-unit>
      <trans-unit id="WRN_SwitchExpressionNotExhaustive_Title">
        <source>The switch expression does not handle all possible inputs (it is not exhaustive).</source>
        <target state="new">The switch expression does not handle all possible inputs (it is not exhaustive).</target>
        <note />
      </trans-unit>
      <trans-unit id="ERR_UnderscoreDeclaredAndDiscardPattern">
        <source>The discard pattern '_' cannot be used where '{0}' is in scope.</source>
        <target state="new">The discard pattern '_' cannot be used where '{0}' is in scope.</target>
        <note />
      </trans-unit>
      <trans-unit id="ERR_ConstantPatternNamedUnderscore">
        <source>A constant named '_' cannot be used as a pattern.</source>
        <target state="new">A constant named '_' cannot be used as a pattern.</target>
        <note />
      </trans-unit>
      <trans-unit id="WRN_IsTypeNamedUnderscore">
        <source>The name '_' refers to the type '{0}', not the discard pattern. Use '@_' for the type, or 'var _' to discard.</source>
        <target state="new">The name '_' refers to the type '{0}', not the discard pattern. Use '@_' for the type, or 'var _' to discard.</target>
        <note />
      </trans-unit>
      <trans-unit id="WRN_IsTypeNamedUnderscore_Title">
        <source>Do not use '_' to refer to the type in an is-type expression.</source>
        <target state="new">Do not use '_' to refer to the type in an is-type expression.</target>
        <note />
      </trans-unit>
      <trans-unit id="ERR_ExpressionTreeContainsSwitchExpression">
        <source>An expression tree may not contain a switch expression.</source>
        <target state="new">An expression tree may not contain a switch expression.</target>
        <note />
      </trans-unit>
<<<<<<< HEAD
      <trans-unit id="ERR_IsPatternImpossible">
        <source>An expression of type '{0}' can never match the provided pattern.</source>
        <target state="new">An expression of type '{0}' can never match the provided pattern.</target>
        <note />
      </trans-unit>
      <trans-unit id="WRN_GivenExpressionNeverMatchesPattern">
        <source>The given expression never matches the provided pattern.</source>
        <target state="new">The given expression never matches the provided pattern.</target>
        <note />
      </trans-unit>
      <trans-unit id="WRN_GivenExpressionNeverMatchesPattern_Title">
        <source>The given expression never matches the provided pattern.</source>
        <target state="new">The given expression never matches the provided pattern.</target>
        <note />
      </trans-unit>
      <trans-unit id="WRN_GivenExpressionAlwaysMatchesConstant">
        <source>The given expression always matches the provided constant.</source>
        <target state="new">The given expression always matches the provided constant.</target>
        <note />
      </trans-unit>
      <trans-unit id="WRN_GivenExpressionAlwaysMatchesConstant_Title">
        <source>The given expression always matches the provided constant.</source>
        <target state="new">The given expression always matches the provided constant.</target>
=======
      <trans-unit id="ERR_SwitchGoverningExpressionRequiresParens">
        <source>Parentheses are required around the switch governing expression.</source>
        <target state="new">Parentheses are required around the switch governing expression.</target>
        <note />
      </trans-unit>
      <trans-unit id="ERR_TupleElementNameMismatch">
        <source>The name '{0}' does not identify tuple element '{1}'.</source>
        <target state="new">The name '{0}' does not identify tuple element '{1}'.</target>
        <note />
      </trans-unit>
      <trans-unit id="ERR_DeconstructParameterNameMismatch">
        <source>The name '{0}' does not match the corresponding 'Deconstruct' parameter '{1}'.</source>
        <target state="new">The name '{0}' does not match the corresponding 'Deconstruct' parameter '{1}'.</target>
>>>>>>> 3cb80a10
        <note />
      </trans-unit>
    </body>
  </file>
</xliff><|MERGE_RESOLUTION|>--- conflicted
+++ resolved
@@ -8810,7 +8810,21 @@
         <target state="new">An expression tree may not contain a switch expression.</target>
         <note />
       </trans-unit>
-<<<<<<< HEAD
+      <trans-unit id="ERR_SwitchGoverningExpressionRequiresParens">
+        <source>Parentheses are required around the switch governing expression.</source>
+        <target state="new">Parentheses are required around the switch governing expression.</target>
+        <note />
+      </trans-unit>
+      <trans-unit id="ERR_TupleElementNameMismatch">
+        <source>The name '{0}' does not identify tuple element '{1}'.</source>
+        <target state="new">The name '{0}' does not identify tuple element '{1}'.</target>
+        <note />
+      </trans-unit>
+      <trans-unit id="ERR_DeconstructParameterNameMismatch">
+        <source>The name '{0}' does not match the corresponding 'Deconstruct' parameter '{1}'.</source>
+        <target state="new">The name '{0}' does not match the corresponding 'Deconstruct' parameter '{1}'.</target>
+        <note />
+      </trans-unit>
       <trans-unit id="ERR_IsPatternImpossible">
         <source>An expression of type '{0}' can never match the provided pattern.</source>
         <target state="new">An expression of type '{0}' can never match the provided pattern.</target>
@@ -8834,21 +8848,6 @@
       <trans-unit id="WRN_GivenExpressionAlwaysMatchesConstant_Title">
         <source>The given expression always matches the provided constant.</source>
         <target state="new">The given expression always matches the provided constant.</target>
-=======
-      <trans-unit id="ERR_SwitchGoverningExpressionRequiresParens">
-        <source>Parentheses are required around the switch governing expression.</source>
-        <target state="new">Parentheses are required around the switch governing expression.</target>
-        <note />
-      </trans-unit>
-      <trans-unit id="ERR_TupleElementNameMismatch">
-        <source>The name '{0}' does not identify tuple element '{1}'.</source>
-        <target state="new">The name '{0}' does not identify tuple element '{1}'.</target>
-        <note />
-      </trans-unit>
-      <trans-unit id="ERR_DeconstructParameterNameMismatch">
-        <source>The name '{0}' does not match the corresponding 'Deconstruct' parameter '{1}'.</source>
-        <target state="new">The name '{0}' does not match the corresponding 'Deconstruct' parameter '{1}'.</target>
->>>>>>> 3cb80a10
         <note />
       </trans-unit>
     </body>
