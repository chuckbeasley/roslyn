﻿<?xml version="1.0" encoding="utf-8"?>
<xliff xmlns="urn:oasis:names:tc:xliff:document:1.2" xmlns:xsi="http://www.w3.org/2001/XMLSchema-instance" version="1.2" xsi:schemaLocation="urn:oasis:names:tc:xliff:document:1.2 xliff-core-1.2-transitional.xsd">
  <file datatype="xml" source-language="en" target-language="ko" original="../CSharpResources.resx">
    <body>
      <trans-unit id="IDS_NULL">
        <source>&lt;null&gt;</source>
        <target state="translated">&lt;null&gt;</target>
        <note />
      </trans-unit>
      <trans-unit id="IDS_ThrowExpression">
        <source>&lt;throw expression&gt;</source>
        <target state="translated">&lt;Throw 식&gt;</target>
        <note />
      </trans-unit>
      <trans-unit id="IDS_RELATEDERROR">
        <source>(Location of symbol related to previous error)</source>
        <target state="translated">(이전 오류와 관련된 기호 위치)</target>
        <note />
      </trans-unit>
      <trans-unit id="IDS_RELATEDWARNING">
        <source>(Location of symbol related to previous warning)</source>
        <target state="translated">(이전 경고와 관련된 기호 위치)</target>
        <note />
      </trans-unit>
      <trans-unit id="IDS_XMLIGNORED">
        <source>&lt;!-- Badly formed XML comment ignored for member "{0}" --&gt;</source>
        <target state="translated">&lt;!-- "{0}" 멤버에 대해 잘못된 형식의 XML 주석은 무시됩니다. --&gt;</target>
        <note />
      </trans-unit>
      <trans-unit id="IDS_XMLIGNORED2">
        <source> Badly formed XML file "{0}" cannot be included </source>
        <target state="translated"> 잘못된 형식의 XML 파일 "{0}"을(를) 포함할 수 없습니다. </target>
        <note />
      </trans-unit>
      <trans-unit id="IDS_XMLFAILEDINCLUDE">
        <source> Failed to insert some or all of included XML </source>
        <target state="translated"> 포함된 XML의 일부 또는 전부를 삽입하지 못했습니다. </target>
        <note />
      </trans-unit>
      <trans-unit id="IDS_XMLBADINCLUDE">
        <source> Include tag is invalid </source>
        <target state="translated"> Include 태그가 잘못되었습니다. </target>
        <note />
      </trans-unit>
      <trans-unit id="IDS_XMLNOINCLUDE">
        <source> No matching elements were found for the following include tag </source>
        <target state="translated"> 다음 include 태그와 짝이 맞는 요소를 찾을 수 없습니다. </target>
        <note />
      </trans-unit>
      <trans-unit id="IDS_XMLMISSINGINCLUDEFILE">
        <source>Missing file attribute</source>
        <target state="translated">파일 특성이 없습니다.</target>
        <note />
      </trans-unit>
      <trans-unit id="IDS_XMLMISSINGINCLUDEPATH">
        <source>Missing path attribute</source>
        <target state="translated">path 특성이 없습니다.</target>
        <note />
      </trans-unit>
      <trans-unit id="IDS_GlobalNamespace">
        <source>&lt;global namespace&gt;</source>
        <target state="translated">&lt;전역 네임스페이스&gt;</target>
        <note />
      </trans-unit>
      <trans-unit id="IDS_FeatureGenerics">
        <source>generics</source>
        <target state="translated">제네릭</target>
        <note />
      </trans-unit>
      <trans-unit id="IDS_FeatureAnonDelegates">
        <source>anonymous methods</source>
        <target state="translated">무명 메서드</target>
        <note />
      </trans-unit>
      <trans-unit id="IDS_FeatureModuleAttrLoc">
        <source>module as an attribute target specifier</source>
        <target state="translated">모듈(특성 대상 지정자)</target>
        <note />
      </trans-unit>
      <trans-unit id="IDS_FeatureGlobalNamespace">
        <source>namespace alias qualifier</source>
        <target state="translated">네임스페이스 별칭 한정자</target>
        <note />
      </trans-unit>
      <trans-unit id="IDS_FeatureFixedBuffer">
        <source>fixed size buffers</source>
        <target state="translated">고정 크기 버퍼</target>
        <note />
      </trans-unit>
      <trans-unit id="IDS_FeaturePragma">
        <source>#pragma</source>
        <target state="translated">#pragma</target>
        <note />
      </trans-unit>
      <trans-unit id="IDS_FeatureStaticClasses">
        <source>static classes</source>
        <target state="translated">정적 클래스</target>
        <note />
      </trans-unit>
      <trans-unit id="IDS_FeatureReadOnlyStructs">
        <source>readonly structs</source>
        <target state="translated">읽기 전용 구조체</target>
        <note />
      </trans-unit>
      <trans-unit id="IDS_FeaturePartialTypes">
        <source>partial types</source>
        <target state="translated">부분 형식(Partial Type)</target>
        <note />
      </trans-unit>
      <trans-unit id="IDS_FeatureAsync">
        <source>async function</source>
        <target state="translated">비동기 함수</target>
        <note />
      </trans-unit>
      <trans-unit id="IDS_FeatureSwitchOnBool">
        <source>switch on boolean type</source>
        <target state="translated">부울 형식으로 전환</target>
        <note />
      </trans-unit>
      <trans-unit id="IDS_MethodGroup">
        <source>method group</source>
        <target state="translated">메서드 그룹</target>
        <note />
      </trans-unit>
      <trans-unit id="IDS_AnonMethod">
        <source>anonymous method</source>
        <target state="translated">무명 메서드</target>
        <note />
      </trans-unit>
      <trans-unit id="IDS_Lambda">
        <source>lambda expression</source>
        <target state="translated">람다 식</target>
        <note />
      </trans-unit>
      <trans-unit id="IDS_Collection">
        <source>collection</source>
        <target state="translated">컬렉션</target>
        <note />
      </trans-unit>
      <trans-unit id="IDS_FeaturePropertyAccessorMods">
        <source>access modifiers on properties</source>
        <target state="translated">속성에 대한 액세스 한정자</target>
        <note />
      </trans-unit>
      <trans-unit id="IDS_FeatureExternAlias">
        <source>extern alias</source>
        <target state="translated">extern 별칭</target>
        <note />
      </trans-unit>
      <trans-unit id="IDS_FeatureIterators">
        <source>iterators</source>
        <target state="translated">반복기</target>
        <note />
      </trans-unit>
      <trans-unit id="IDS_FeatureDefault">
        <source>default operator</source>
        <target state="translated">기본 연산자</target>
        <note />
      </trans-unit>
      <trans-unit id="IDS_FeatureDefaultLiteral">
        <source>default literal</source>
        <target state="translated">기본 리터럴</target>
        <note />
      </trans-unit>
      <trans-unit id="IDS_FeaturePrivateProtected">
        <source>private protected</source>
        <target state="translated">private protected</target>
        <note />
      </trans-unit>
      <trans-unit id="IDS_FeatureNullable">
        <source>nullable types</source>
        <target state="translated">nullable 형식</target>
        <note />
      </trans-unit>
      <trans-unit id="IDS_FeaturePatternMatching">
        <source>pattern matching</source>
        <target state="translated">패턴 일치</target>
        <note />
      </trans-unit>
      <trans-unit id="IDS_FeatureExpressionBodiedAccessor">
        <source>expression body property accessor</source>
        <target state="translated">식 본문 속성 접근자</target>
        <note />
      </trans-unit>
      <trans-unit id="IDS_FeatureExpressionBodiedDeOrConstructor">
        <source>expression body constructor and destructor</source>
        <target state="translated">식 본문 생성자 및 소멸자</target>
        <note />
      </trans-unit>
      <trans-unit id="IDS_FeatureThrowExpression">
        <source>throw expression</source>
        <target state="translated">Throw 식</target>
        <note />
      </trans-unit>
      <trans-unit id="IDS_FeatureImplicitArray">
        <source>implicitly typed array</source>
        <target state="translated">암시적으로 형식화된 배열</target>
        <note />
      </trans-unit>
      <trans-unit id="IDS_FeatureImplicitLocal">
        <source>implicitly typed local variable</source>
        <target state="translated">암시적으로 형식화된 지역 변수</target>
        <note />
      </trans-unit>
      <trans-unit id="IDS_FeatureAnonymousTypes">
        <source>anonymous types</source>
        <target state="translated">익명 형식</target>
        <note />
      </trans-unit>
      <trans-unit id="IDS_FeatureAutoImplementedProperties">
        <source>automatically implemented properties</source>
        <target state="translated">자동으로 구현된 속성</target>
        <note />
      </trans-unit>
      <trans-unit id="IDS_FeatureReadonlyAutoImplementedProperties">
        <source>readonly automatically implemented properties</source>
        <target state="translated">자동으로 구현된 읽기 전용 속성</target>
        <note />
      </trans-unit>
      <trans-unit id="IDS_FeatureObjectInitializer">
        <source>object initializer</source>
        <target state="translated">개체 이니셜라이저</target>
        <note />
      </trans-unit>
      <trans-unit id="IDS_FeatureCollectionInitializer">
        <source>collection initializer</source>
        <target state="translated">컬렉션 이니셜라이저</target>
        <note />
      </trans-unit>
      <trans-unit id="IDS_FeatureQueryExpression">
        <source>query expression</source>
        <target state="translated">쿼리 식</target>
        <note />
      </trans-unit>
      <trans-unit id="IDS_FeatureExtensionMethod">
        <source>extension method</source>
        <target state="translated">확장 메서드</target>
        <note />
      </trans-unit>
      <trans-unit id="IDS_FeaturePartialMethod">
        <source>partial method</source>
        <target state="translated">부분 메서드(Partial Method)</target>
        <note />
      </trans-unit>
      <trans-unit id="IDS_SK_METHOD">
        <source>method</source>
        <target state="translated">메서드</target>
        <note />
      </trans-unit>
      <trans-unit id="IDS_SK_TYPE">
        <source>type</source>
        <target state="translated">형식</target>
        <note />
      </trans-unit>
      <trans-unit id="IDS_SK_NAMESPACE">
        <source>namespace</source>
        <target state="translated">네임스페이스</target>
        <note />
      </trans-unit>
      <trans-unit id="IDS_SK_FIELD">
        <source>field</source>
        <target state="translated">필드</target>
        <note />
      </trans-unit>
      <trans-unit id="IDS_SK_PROPERTY">
        <source>property</source>
        <target state="translated">속성</target>
        <note />
      </trans-unit>
      <trans-unit id="IDS_SK_UNKNOWN">
        <source>element</source>
        <target state="translated">요소</target>
        <note />
      </trans-unit>
      <trans-unit id="IDS_SK_VARIABLE">
        <source>variable</source>
        <target state="translated">변수</target>
        <note />
      </trans-unit>
      <trans-unit id="IDS_SK_LABEL">
        <source>label</source>
        <target state="translated">레이블</target>
        <note />
      </trans-unit>
      <trans-unit id="IDS_SK_EVENT">
        <source>event</source>
        <target state="translated">이벤트</target>
        <note />
      </trans-unit>
      <trans-unit id="IDS_SK_TYVAR">
        <source>type parameter</source>
        <target state="translated">형식 매개 변수</target>
        <note />
      </trans-unit>
      <trans-unit id="IDS_SK_ALIAS">
        <source>using alias</source>
        <target state="translated">using 별칭</target>
        <note />
      </trans-unit>
      <trans-unit id="IDS_SK_EXTERNALIAS">
        <source>extern alias</source>
        <target state="translated">extern 별칭</target>
        <note />
      </trans-unit>
      <trans-unit id="IDS_SK_CONSTRUCTOR">
        <source>constructor</source>
        <target state="translated">생성자</target>
        <note />
      </trans-unit>
      <trans-unit id="IDS_FOREACHLOCAL">
        <source>foreach iteration variable</source>
        <target state="translated">foreach 반복 변수</target>
        <note />
      </trans-unit>
      <trans-unit id="IDS_FIXEDLOCAL">
        <source>fixed variable</source>
        <target state="translated">fixed 변수</target>
        <note />
      </trans-unit>
      <trans-unit id="IDS_USINGLOCAL">
        <source>using variable</source>
        <target state="translated">using 변수</target>
        <note />
      </trans-unit>
      <trans-unit id="IDS_Contravariant">
        <source>contravariant</source>
        <target state="translated">반공변(contravariant)</target>
        <note />
      </trans-unit>
      <trans-unit id="IDS_Contravariantly">
        <source>contravariantly</source>
        <target state="translated">반공변(contravariant) 방식</target>
        <note />
      </trans-unit>
      <trans-unit id="IDS_Covariant">
        <source>covariant</source>
        <target state="translated">공변(covariant)</target>
        <note />
      </trans-unit>
      <trans-unit id="IDS_Covariantly">
        <source>covariantly</source>
        <target state="translated">공변(covariant) 방식</target>
        <note />
      </trans-unit>
      <trans-unit id="IDS_Invariantly">
        <source>invariantly</source>
        <target state="translated">불변(invariantly)</target>
        <note />
      </trans-unit>
      <trans-unit id="IDS_FeatureDynamic">
        <source>dynamic</source>
        <target state="translated">동적</target>
        <note />
      </trans-unit>
      <trans-unit id="IDS_FeatureNamedArgument">
        <source>named argument</source>
        <target state="translated">명명된 인수</target>
        <note />
      </trans-unit>
      <trans-unit id="IDS_FeatureOptionalParameter">
        <source>optional parameter</source>
        <target state="translated">선택적 매개 변수</target>
        <note />
      </trans-unit>
      <trans-unit id="IDS_FeatureExceptionFilter">
        <source>exception filter</source>
        <target state="translated">예외 필터</target>
        <note />
      </trans-unit>
      <trans-unit id="IDS_FeatureTypeVariance">
        <source>type variance</source>
        <target state="translated">형식 가변성(variance)</target>
        <note />
      </trans-unit>
      <trans-unit id="XML_InvalidToken">
        <source>The character(s) '{0}' cannot be used at this location.</source>
        <target state="translated">{0}' 문자를 이 위치에 사용할 수 없습니다.</target>
        <note />
      </trans-unit>
      <trans-unit id="XML_IncorrectComment">
        <source>Incorrect syntax was used in a comment.</source>
        <target state="translated">주석에 잘못된 구문이 사용되었습니다.</target>
        <note />
      </trans-unit>
      <trans-unit id="XML_InvalidCharEntity">
        <source>An invalid character was found inside an entity reference.</source>
        <target state="translated">엔터티 참조 내에서 잘못된 문자를 찾았습니다.</target>
        <note />
      </trans-unit>
      <trans-unit id="XML_ExpectedEndOfTag">
        <source>Expected '&gt;' or '/&gt;' to close tag '{0}'.</source>
        <target state="translated">{0}' 닫기 태그에 '&gt;' 또는 '/&gt;'가 필요합니다.</target>
        <note />
      </trans-unit>
      <trans-unit id="XML_ExpectedIdentifier">
        <source>An identifier was expected.</source>
        <target state="translated">식별자가 필요합니다.</target>
        <note />
      </trans-unit>
      <trans-unit id="XML_InvalidUnicodeChar">
        <source>Invalid unicode character.</source>
        <target state="translated">잘못된 유니코드 문자입니다.</target>
        <note />
      </trans-unit>
      <trans-unit id="XML_InvalidWhitespace">
        <source>Whitespace is not allowed at this location.</source>
        <target state="translated">이 위치에는 공백이 허용되지 않습니다.</target>
        <note />
      </trans-unit>
      <trans-unit id="XML_LessThanInAttributeValue">
        <source>The character '&lt;' cannot be used in an attribute value.</source>
        <target state="translated">특성 값에 '&lt;' 문자를 사용할 수 없습니다.</target>
        <note />
      </trans-unit>
      <trans-unit id="XML_MissingEqualsAttribute">
        <source>Missing equals sign between attribute and attribute value.</source>
        <target state="translated">특성과 특성 값 사이에 등호가 없습니다.</target>
        <note />
      </trans-unit>
      <trans-unit id="XML_RefUndefinedEntity_1">
        <source>Reference to undefined entity '{0}'.</source>
        <target state="translated">정의되지 않은 엔터티 '{0}'에 대한 참조입니다.</target>
        <note />
      </trans-unit>
      <trans-unit id="XML_StringLiteralNoStartQuote">
        <source>A string literal was expected, but no opening quotation mark was found.</source>
        <target state="translated">문자열 리터럴이 필요하지만 여는 큰따옴표가 없습니다.</target>
        <note />
      </trans-unit>
      <trans-unit id="XML_StringLiteralNoEndQuote">
        <source>Missing closing quotation mark for string literal.</source>
        <target state="translated">문자열 리터럴에 닫는 큰따옴표가 없습니다.</target>
        <note />
      </trans-unit>
      <trans-unit id="XML_StringLiteralNonAsciiQuote">
        <source>Non-ASCII quotations marks may not be used around string literals.</source>
        <target state="translated">ASCII가 아닌 따옴표는 문자열 리터럴 주위에 사용할 수 없습니다.</target>
        <note />
      </trans-unit>
      <trans-unit id="XML_EndTagNotExpected">
        <source>End tag was not expected at this location.</source>
        <target state="translated">이 위치에서 끝 태그가 필요하지 않습니다.</target>
        <note />
      </trans-unit>
      <trans-unit id="XML_ElementTypeMatch">
        <source>End tag '{0}' does not match the start tag '{1}'.</source>
        <target state="translated">{0}' 끝 태그가 '{1}' 시작 태그와 일치하지 않습니다.</target>
        <note />
      </trans-unit>
      <trans-unit id="XML_EndTagExpected">
        <source>Expected an end tag for element '{0}'.</source>
        <target state="translated">{0}' 요소에 대한 끝 태그가 필요합니다.</target>
        <note />
      </trans-unit>
      <trans-unit id="XML_WhitespaceMissing">
        <source>Required white space was missing.</source>
        <target state="translated">필요한 공백이 없습니다.</target>
        <note />
      </trans-unit>
      <trans-unit id="XML_ExpectedEndOfXml">
        <source>Unexpected character at this location.</source>
        <target state="translated">이 위치에 예기치 않은 문자가 있습니다.</target>
        <note />
      </trans-unit>
      <trans-unit id="XML_CDataEndTagNotAllowed">
        <source>The literal string ']]&gt;' is not allowed in element content.</source>
        <target state="translated">요소 콘텐츠에는 ']]&gt;' 리터럴 문자열이 허용되지 않습니다.</target>
        <note />
      </trans-unit>
      <trans-unit id="XML_DuplicateAttribute">
        <source>Duplicate '{0}' attribute</source>
        <target state="translated">{0}' 특성이 중복되었습니다.</target>
        <note />
      </trans-unit>
      <trans-unit id="ERR_NoMetadataFile">
        <source>Metadata file '{0}' could not be found</source>
        <target state="translated">{0}' 메타데이터 파일을 찾을 수 없습니다.</target>
        <note />
      </trans-unit>
      <trans-unit id="ERR_MetadataReferencesNotSupported">
        <source>Metadata references are not supported.</source>
        <target state="translated">메타데이터 참조는 지원되지 않습니다.</target>
        <note />
      </trans-unit>
      <trans-unit id="FTL_MetadataCantOpenFile">
        <source>Metadata file '{0}' could not be opened -- {1}</source>
        <target state="translated">{0}' 메타데이터 파일을 열 수 없습니다. {1}</target>
        <note />
      </trans-unit>
      <trans-unit id="ERR_NoTypeDef">
        <source>The type '{0}' is defined in an assembly that is not referenced. You must add a reference to assembly '{1}'.</source>
        <target state="translated">{0}' 형식이 참조되지 않은 어셈블리에 정의되었습니다. '{1}' 어셈블리에 참조를 추가해야 합니다.</target>
        <note />
      </trans-unit>
      <trans-unit id="ERR_NoTypeDefFromModule">
        <source>The type '{0}' is defined in a module that has not been added. You must add the module '{1}'.</source>
        <target state="translated">{0}' 형식이 추가되지 않은 모듈에 정의되었습니다. '{1}' 모듈을 추가해야 합니다.</target>
        <note />
      </trans-unit>
      <trans-unit id="ERR_OutputWriteFailed">
        <source>Could not write to output file '{0}' -- '{1}'</source>
        <target state="translated">출력 파일 '{0}'에 쓸 수 없습니다. '{1}'</target>
        <note />
      </trans-unit>
      <trans-unit id="ERR_MultipleEntryPoints">
        <source>Program has more than one entry point defined. Compile with /main to specify the type that contains the entry point.</source>
        <target state="translated">프로그램에 진입점이 두 개 이상 정의되어 있습니다. /main으로 컴파일하여 진입점이 포함된 형식을 지정하세요.</target>
        <note />
      </trans-unit>
      <trans-unit id="ERR_BadBinaryOps">
        <source>Operator '{0}' cannot be applied to operands of type '{1}' and '{2}'</source>
        <target state="translated">{0}' 연산자는 '{1}' 및 '{2}' 형식의 피연산자에 적용할 수 없습니다.</target>
        <note />
      </trans-unit>
      <trans-unit id="ERR_IntDivByZero">
        <source>Division by constant zero</source>
        <target state="translated">상수 0으로 나누었습니다.</target>
        <note />
      </trans-unit>
      <trans-unit id="ERR_BadIndexLHS">
        <source>Cannot apply indexing with [] to an expression of type '{0}'</source>
        <target state="translated">[]을 사용하는 인덱싱을 '{0}' 형식의 식에 적용할 수 없습니다.</target>
        <note />
      </trans-unit>
      <trans-unit id="ERR_BadIndexCount">
        <source>Wrong number of indices inside []; expected {0}</source>
        <target state="translated">[] 내부의 인덱스 수가 잘못되었습니다. {0}개가 필요합니다.</target>
        <note />
      </trans-unit>
      <trans-unit id="ERR_BadUnaryOp">
        <source>Operator '{0}' cannot be applied to operand of type '{1}'</source>
        <target state="translated">{0}' 연산자는 '{1}' 형식의 피연산자에 적용할 수 없습니다.</target>
        <note />
      </trans-unit>
      <trans-unit id="ERR_BadOpOnNullOrDefault">
        <source>Operator '{0}' cannot be applied to operand '{1}'</source>
        <target state="translated">{0}' 연산자는 '{1}' 피연산자에 적용할 수 없습니다.</target>
        <note />
      </trans-unit>
      <trans-unit id="ERR_ThisInStaticMeth">
        <source>Keyword 'this' is not valid in a static property, static method, or static field initializer</source>
        <target state="translated">정적 속성, 정적 메서드 또는 정적 필드 이니셜라이저에는 'this' 키워드를 사용할 수 없습니다.</target>
        <note />
      </trans-unit>
      <trans-unit id="ERR_ThisInBadContext">
        <source>Keyword 'this' is not available in the current context</source>
        <target state="translated">현재 컨텍스트에서는 'this' 키워드를 사용할 수 없습니다.</target>
        <note />
      </trans-unit>
      <trans-unit id="WRN_InvalidMainSig">
        <source>'{0}' has the wrong signature to be an entry point</source>
        <target state="translated">'{0}'의 시그니처가 잘못되어 진입점이 될 수 없습니다.</target>
        <note />
      </trans-unit>
      <trans-unit id="WRN_InvalidMainSig_Title">
        <source>Method has the wrong signature to be an entry point</source>
        <target state="translated">메서드의 서명이 잘못되어 진입점이 될 수 없습니다.</target>
        <note />
      </trans-unit>
      <trans-unit id="ERR_NoImplicitConv">
        <source>Cannot implicitly convert type '{0}' to '{1}'</source>
        <target state="translated">암시적으로 '{0}' 형식을 '{1}' 형식으로 변환할 수 없습니다.</target>
        <note />
      </trans-unit>
      <trans-unit id="ERR_NoExplicitConv">
        <source>Cannot convert type '{0}' to '{1}'</source>
        <target state="translated">{0}' 형식을 '{1}' 형식으로 변환할 수 없습니다.</target>
        <note />
      </trans-unit>
      <trans-unit id="ERR_ConstOutOfRange">
        <source>Constant value '{0}' cannot be converted to a '{1}'</source>
        <target state="translated">{0}' 상수 값을 '{1}'(으)로 변환할 수 없습니다.</target>
        <note />
      </trans-unit>
      <trans-unit id="ERR_AmbigBinaryOps">
        <source>Operator '{0}' is ambiguous on operands of type '{1}' and '{2}'</source>
        <target state="translated">{0}' 연산자가 모호하여 '{1}' 및 '{2}' 형식의 피연산자에 사용할 수 없습니다.</target>
        <note />
      </trans-unit>
      <trans-unit id="ERR_AmbigBinaryOpsOnDefault">
        <source>Operator '{0}' is ambiguous on operands 'default' and 'default'</source>
        <target state="translated">{0}' 연산자가 모호하여 'default' 및 'default' 피연산자에 사용할 수 없습니다.</target>
        <note />
      </trans-unit>
      <trans-unit id="ERR_AmbigUnaryOp">
        <source>Operator '{0}' is ambiguous on an operand of type '{1}'</source>
        <target state="translated">{0}' 연산자가 모호하여 '{1}' 형식의 피연산자에 사용할 수 없습니다.</target>
        <note />
      </trans-unit>
      <trans-unit id="ERR_InAttrOnOutParam">
        <source>An out parameter cannot have the In attribute</source>
        <target state="translated">out 매개 변수에는 In 특성을 사용할 수 없습니다.</target>
        <note />
      </trans-unit>
      <trans-unit id="ERR_ValueCantBeNull">
        <source>Cannot convert null to '{0}' because it is a non-nullable value type</source>
        <target state="translated">{0}'은(는) null을 허용하지 않는 값 형식이므로 null을 이 형식으로 변환할 수 없습니다.</target>
        <note />
      </trans-unit>
      <trans-unit id="ERR_NoExplicitBuiltinConv">
        <source>Cannot convert type '{0}' to '{1}' via a reference conversion, boxing conversion, unboxing conversion, wrapping conversion, or null type conversion</source>
        <target state="translated">참조 변환, boxing 변환, unboxing 변환, 래핑 변환 또는 null 형식 변환을 통해 '{0}' 형식을 '{1}'(으)로 변환할 수 없습니다.</target>
        <note />
      </trans-unit>
      <trans-unit id="FTL_DebugEmitFailure">
        <source>Unexpected error writing debug information -- '{0}'</source>
        <target state="translated">디버그 정보를 쓰는 동안 예기치 않은 오류가 발생했습니다. '{0}'</target>
        <note />
      </trans-unit>
      <trans-unit id="ERR_BadVisReturnType">
        <source>Inconsistent accessibility: return type '{1}' is less accessible than method '{0}'</source>
        <target state="translated">일관성 없는 액세스 가능성: '{1}' 반환 형식이 '{0}' 메서드보다 액세스하기 어렵습니다.</target>
        <note />
      </trans-unit>
      <trans-unit id="ERR_BadVisParamType">
        <source>Inconsistent accessibility: parameter type '{1}' is less accessible than method '{0}'</source>
        <target state="translated">일관성 없는 액세스 가능성: '{1}' 매개 변수 형식이 '{0}' 메서드보다 액세스하기 어렵습니다.</target>
        <note />
      </trans-unit>
      <trans-unit id="ERR_BadVisFieldType">
        <source>Inconsistent accessibility: field type '{1}' is less accessible than field '{0}'</source>
        <target state="translated">일관성 없는 액세스 가능성: '{1}' 필드 형식이 '{0}' 필드보다 액세스하기 어렵습니다.</target>
        <note />
      </trans-unit>
      <trans-unit id="ERR_BadVisPropertyType">
        <source>Inconsistent accessibility: property type '{1}' is less accessible than property '{0}'</source>
        <target state="translated">일관성 없는 액세스 가능성: '{1}' 속성 형식이 '{0}' 속성보다 액세스하기 어렵습니다.</target>
        <note />
      </trans-unit>
      <trans-unit id="ERR_BadVisIndexerReturn">
        <source>Inconsistent accessibility: indexer return type '{1}' is less accessible than indexer '{0}'</source>
        <target state="translated">일관성 없는 액세스 가능성: '{1}' 인덱서 반환 형식이 '{0}' 인덱서보다 액세스하기 어렵습니다.</target>
        <note />
      </trans-unit>
      <trans-unit id="ERR_BadVisIndexerParam">
        <source>Inconsistent accessibility: parameter type '{1}' is less accessible than indexer '{0}'</source>
        <target state="translated">일관성 없는 액세스 가능성: '{1}' 매개 변수 형식이 '{0}' 인덱서보다 액세스하기 어렵습니다.</target>
        <note />
      </trans-unit>
      <trans-unit id="ERR_BadVisOpReturn">
        <source>Inconsistent accessibility: return type '{1}' is less accessible than operator '{0}'</source>
        <target state="translated">일관성 없는 액세스 가능성: '{1}' 반환 형식이 '{0}' 연산자보다 액세스하기 어렵습니다.</target>
        <note />
      </trans-unit>
      <trans-unit id="ERR_BadVisOpParam">
        <source>Inconsistent accessibility: parameter type '{1}' is less accessible than operator '{0}'</source>
        <target state="translated">일관성 없는 액세스 가능성: '{1}' 매개 변수 형식이 '{0}' 연산자보다 액세스하기 어렵습니다.</target>
        <note />
      </trans-unit>
      <trans-unit id="ERR_BadVisDelegateReturn">
        <source>Inconsistent accessibility: return type '{1}' is less accessible than delegate '{0}'</source>
        <target state="translated">일관성 없는 액세스 가능성: '{1}' 반환 형식이 '{0}' 대리자보다 액세스하기 어렵습니다.</target>
        <note />
      </trans-unit>
      <trans-unit id="ERR_BadVisDelegateParam">
        <source>Inconsistent accessibility: parameter type '{1}' is less accessible than delegate '{0}'</source>
        <target state="translated">일관성 없는 액세스 가능성: '{1}' 매개 변수 형식이 '{0}' 대리자보다 액세스하기 어렵습니다.</target>
        <note />
      </trans-unit>
      <trans-unit id="ERR_BadVisBaseClass">
        <source>Inconsistent accessibility: base class '{1}' is less accessible than class '{0}'</source>
        <target state="translated">일관성 없는 액세스 가능성: '{1}' 기본 클래스가 '{0}' 클래스보다 액세스하기 어렵습니다.</target>
        <note />
      </trans-unit>
      <trans-unit id="ERR_BadVisBaseInterface">
        <source>Inconsistent accessibility: base interface '{1}' is less accessible than interface '{0}'</source>
        <target state="translated">일관성 없는 액세스 가능성: '{1}' 기본 인터페이스가 '{0}' 인터페이스보다 액세스하기 어렵습니다.</target>
        <note />
      </trans-unit>
      <trans-unit id="ERR_EventNeedsBothAccessors">
        <source>'{0}': event property must have both add and remove accessors</source>
        <target state="translated">'{0}': 이벤트 속성에는 add 및 remove 접근자가 둘 다 있어야 합니다.</target>
        <note />
      </trans-unit>
      <trans-unit id="ERR_EventNotDelegate">
        <source>'{0}': event must be of a delegate type</source>
        <target state="translated">'{0}': 이벤트는 대리자 형식이어야 합니다.</target>
        <note />
      </trans-unit>
      <trans-unit id="WRN_UnreferencedEvent">
        <source>The event '{0}' is never used</source>
        <target state="translated">{0}' 이벤트가 사용되지 않았습니다.</target>
        <note />
      </trans-unit>
      <trans-unit id="WRN_UnreferencedEvent_Title">
        <source>Event is never used</source>
        <target state="translated">이벤트가 사용되지 않습니다.</target>
        <note />
      </trans-unit>
      <trans-unit id="ERR_InterfaceEventInitializer">
        <source>'{0}': event in interface cannot have initializer</source>
        <target state="translated">'{0}': 인터페이스의 이벤트에는 이니셜라이저를 사용할 수 없습니다.</target>
        <note />
      </trans-unit>
      <trans-unit id="ERR_EventPropertyInInterface">
        <source>An event in an interface cannot have add or remove accessors</source>
        <target state="translated">인터페이스의 이벤트에는 add 또는 remove 접근자를 사용할 수 없습니다.</target>
        <note />
      </trans-unit>
      <trans-unit id="ERR_BadEventUsage">
        <source>The event '{0}' can only appear on the left hand side of += or -= (except when used from within the type '{1}')</source>
        <target state="translated">{0}' 이벤트는 += 또는 -=의 왼쪽에만 사용할 수 있습니다. 단 이 이벤트가 '{1}' 형식에서 사용될 때에는 예외입니다.</target>
        <note />
      </trans-unit>
      <trans-unit id="ERR_ExplicitEventFieldImpl">
        <source>An explicit interface implementation of an event must use event accessor syntax</source>
        <target state="translated">이벤트의 명시적 인터페이스를 구현할 때에는 이벤트 접근자 구문을 사용해야 합니다.</target>
        <note />
      </trans-unit>
      <trans-unit id="ERR_CantOverrideNonEvent">
        <source>'{0}': cannot override; '{1}' is not an event</source>
        <target state="translated">'{0}': 재정의할 수 없습니다. '{1}'은(는) 이벤트가 아닙니다.</target>
        <note />
      </trans-unit>
      <trans-unit id="ERR_AddRemoveMustHaveBody">
        <source>An add or remove accessor must have a body</source>
        <target state="translated">add 또는 remove 접근자에는 본문이 있어야 합니다.</target>
        <note />
      </trans-unit>
      <trans-unit id="ERR_AbstractEventInitializer">
        <source>'{0}': abstract event cannot have initializer</source>
        <target state="translated">'{0}': 추상 이벤트에는 이니셜라이저를 사용할 수 없습니다.</target>
        <note />
      </trans-unit>
      <trans-unit id="ERR_ReservedAssemblyName">
        <source>The assembly name '{0}' is reserved and cannot be used as a reference in an interactive session</source>
        <target state="translated">{0}' 어셈블리 이름은 예약된 것이므로 대화형 세션에 참조로 사용할 수 없습니다.</target>
        <note />
      </trans-unit>
      <trans-unit id="ERR_ReservedEnumerator">
        <source>The enumerator name '{0}' is reserved and cannot be used</source>
        <target state="translated">{0}' 열거자 이름은 예약된 것이므로 사용할 수 없습니다.</target>
        <note />
      </trans-unit>
      <trans-unit id="ERR_AsMustHaveReferenceType">
        <source>The as operator must be used with a reference type or nullable type ('{0}' is a non-nullable value type)</source>
        <target state="translated">as 연산자는 참조 형식 또는 null 허용 형식과 함께 사용해야 합니다. '{0}'은(는) null을 허용하지 않는 값 형식입니다.</target>
        <note />
      </trans-unit>
      <trans-unit id="WRN_LowercaseEllSuffix">
        <source>The 'l' suffix is easily confused with the digit '1' -- use 'L' for clarity</source>
        <target state="translated">접미사 'l'은 숫자 '1'과 쉽게 혼동됩니다. 쉽게 구별할 수 있도록 'L'을 사용하세요.</target>
        <note />
      </trans-unit>
      <trans-unit id="WRN_LowercaseEllSuffix_Title">
        <source>The 'l' suffix is easily confused with the digit '1'</source>
        <target state="translated">접미사 'l'은 숫자 '1'과 쉽게 혼동됩니다.</target>
        <note />
      </trans-unit>
      <trans-unit id="ERR_BadEventUsageNoField">
        <source>The event '{0}' can only appear on the left hand side of += or -=</source>
        <target state="translated">{0}' 이벤트는 += 또는 -=의 왼쪽에만 올 수 있습니다.</target>
        <note />
      </trans-unit>
      <trans-unit id="ERR_ConstraintOnlyAllowedOnGenericDecl">
        <source>Constraints are not allowed on non-generic declarations</source>
        <target state="translated">제네릭이 아닌 선언에는 제약 조건을 사용할 수 없습니다.</target>
        <note />
      </trans-unit>
      <trans-unit id="ERR_TypeParamMustBeIdentifier">
        <source>Type parameter declaration must be an identifier not a type</source>
        <target state="translated">형식 매개 변수 선언은 형식이 아니라 식별자여야 합니다.</target>
        <note />
      </trans-unit>
      <trans-unit id="ERR_MemberReserved">
        <source>Type '{1}' already reserves a member called '{0}' with the same parameter types</source>
        <target state="translated">{1}' 형식에서 매개 변수 형식이 같은 '{0}' 멤버를 이미 예약했습니다.</target>
        <note />
      </trans-unit>
      <trans-unit id="ERR_DuplicateParamName">
        <source>The parameter name '{0}' is a duplicate</source>
        <target state="translated">{0}' 매개 변수 이름이 중복되었습니다.</target>
        <note />
      </trans-unit>
      <trans-unit id="ERR_DuplicateNameInNS">
        <source>The namespace '{1}' already contains a definition for '{0}'</source>
        <target state="translated">{0}' 네임스페이스에 이미 '{1}'에 대한 정의가 포함되어 있습니다.</target>
        <note />
      </trans-unit>
      <trans-unit id="ERR_DuplicateNameInClass">
        <source>The type '{0}' already contains a definition for '{1}'</source>
        <target state="translated">{0}' 형식에 이미 '{1}'에 대한 정의가 포함되어 있습니다.</target>
        <note />
      </trans-unit>
      <trans-unit id="ERR_NameNotInContext">
        <source>The name '{0}' does not exist in the current context</source>
        <target state="translated">{0}' 이름이 현재 컨텍스트에 없습니다.</target>
        <note />
      </trans-unit>
      <trans-unit id="ERR_NameNotInContextPossibleMissingReference">
        <source>The name '{0}' does not exist in the current context (are you missing a reference to assembly '{1}'?)</source>
        <target state="translated">{0}' 이름이 현재 컨텍스트에 없습니다. '{1}' 어셈블리에 참조가 있는지 확인하세요.</target>
        <note />
      </trans-unit>
      <trans-unit id="ERR_AmbigContext">
        <source>'{0}' is an ambiguous reference between '{1}' and '{2}'</source>
        <target state="translated">'{0}'은(는) '{1}' 및 '{2}' 사이에 모호한 참조입니다.</target>
        <note />
      </trans-unit>
      <trans-unit id="WRN_DuplicateUsing">
        <source>The using directive for '{0}' appeared previously in this namespace</source>
        <target state="translated">{0}'에 대한 using 지시문을 이 네임스페이스에서 이전에 사용했습니다.</target>
        <note />
      </trans-unit>
      <trans-unit id="WRN_DuplicateUsing_Title">
        <source>Using directive appeared previously in this namespace</source>
        <target state="translated">using 지시문을 이전에 이 네임스페이스에서 사용했습니다.</target>
        <note />
      </trans-unit>
      <trans-unit id="ERR_BadMemberFlag">
        <source>The modifier '{0}' is not valid for this item</source>
        <target state="translated">이 항목의 '{0}' 한정자가 유효하지 않습니다.</target>
        <note />
      </trans-unit>
      <trans-unit id="ERR_BadMemberProtection">
        <source>More than one protection modifier</source>
        <target state="translated">보호 한정자가 두 개 이상 있습니다.</target>
        <note />
      </trans-unit>
      <trans-unit id="WRN_NewRequired">
        <source>'{0}' hides inherited member '{1}'. Use the new keyword if hiding was intended.</source>
        <target state="translated">'{0}'은(는) 상속된 '{1}' 멤버를 숨깁니다. 숨기려면 new 키워드를 사용하세요.</target>
        <note />
      </trans-unit>
      <trans-unit id="WRN_NewRequired_Title">
        <source>Member hides inherited member; missing new keyword</source>
        <target state="translated">멤버가 상속된 멤버를 숨깁니다. new 키워드가 없습니다.</target>
        <note />
      </trans-unit>
      <trans-unit id="WRN_NewRequired_Description">
        <source>A variable was declared with the same name as a variable in a base class. However, the new keyword was not used. This warning informs you that you should use new; the variable is declared as if new had been used in the declaration.</source>
        <target state="translated">변수가 기본 클래스의 변수와 동일한 이름으로 선언되었습니다. 그러나 new 키워드가 사용되지 않았습니다. 이 경고는 new를 사용해야 하므로 선언에 new가 사용된 경우처럼 변수가 선언됨을 알려줍니다.</target>
        <note />
      </trans-unit>
      <trans-unit id="WRN_NewNotRequired">
        <source>The member '{0}' does not hide an accessible member. The new keyword is not required.</source>
        <target state="translated">{0}' 멤버는 액세스 가능한 멤버를 숨기지 않으므로 new 키워드가 필요하지 않습니다.</target>
        <note />
      </trans-unit>
      <trans-unit id="WRN_NewNotRequired_Title">
        <source>Member does not hide an inherited member; new keyword is not required</source>
        <target state="translated">멤버는 상속된 멤버를 숨기지 않으므로 new 키워드가 필요하지 않습니다.</target>
        <note />
      </trans-unit>
      <trans-unit id="ERR_CircConstValue">
        <source>The evaluation of the constant value for '{0}' involves a circular definition</source>
        <target state="translated">{0}'에 대한 상수 값 계산에 순환 정의가 포함되어 있습니다.</target>
        <note />
      </trans-unit>
      <trans-unit id="ERR_MemberAlreadyExists">
        <source>Type '{1}' already defines a member called '{0}' with the same parameter types</source>
        <target state="translated">{1}' 형식은 동일한 매개 변수 형식을 가진 '{0}' 멤버를 미리 정의합니다.</target>
        <note />
      </trans-unit>
      <trans-unit id="ERR_StaticNotVirtual">
        <source>A static member '{0}' cannot be marked as override, virtual, or abstract</source>
        <target state="translated">{0}' 정적 멤버는 override, virtual 또는 abstract로 표시할 수 없습니다.</target>
        <note />
      </trans-unit>
      <trans-unit id="ERR_OverrideNotNew">
        <source>A member '{0}' marked as override cannot be marked as new or virtual</source>
        <target state="translated">override로 표시된 '{0}' 멤버는 new 또는 virtual로 표시할 수 없습니다.</target>
        <note />
      </trans-unit>
      <trans-unit id="WRN_NewOrOverrideExpected">
        <source>'{0}' hides inherited member '{1}'. To make the current member override that implementation, add the override keyword. Otherwise add the new keyword.</source>
        <target state="translated">'{0}'은(는) 상속된 '{1}' 멤버를 숨깁니다. 현재 멤버가 해당 구현을 재정의하도록 하려면 override 키워드를 추가하세요. 그렇지 않으면 new 키워드를 추가하세요.</target>
        <note />
      </trans-unit>
      <trans-unit id="WRN_NewOrOverrideExpected_Title">
        <source>Member hides inherited member; missing override keyword</source>
        <target state="translated">멤버가 상속된 멤버를 숨깁니다. override 키워드가 없습니다.</target>
        <note />
      </trans-unit>
      <trans-unit id="ERR_OverrideNotExpected">
        <source>'{0}': no suitable method found to override</source>
        <target state="translated">'{0}': 재정의할 적절한 메서드를 찾을 수 없습니다.</target>
        <note />
      </trans-unit>
      <trans-unit id="ERR_NamespaceUnexpected">
        <source>A namespace cannot directly contain members such as fields or methods</source>
        <target state="translated">네임스페이스는 필드나 메서드와 같은 멤버를 직접 포함할 수 없습니다.</target>
        <note />
      </trans-unit>
      <trans-unit id="ERR_NoSuchMember">
        <source>'{0}' does not contain a definition for '{1}'</source>
        <target state="translated">'{0}'에는 '{1}'에 대한 정의가 포함되어 있지 않습니다.</target>
        <note />
      </trans-unit>
      <trans-unit id="ERR_BadSKknown">
        <source>'{0}' is a {1} but is used like a {2}</source>
        <target state="translated">'{0}'은(는) {1}이지만 {2}처럼 사용됩니다.</target>
        <note />
      </trans-unit>
      <trans-unit id="ERR_BadSKunknown">
        <source>'{0}' is a {1}, which is not valid in the given context</source>
        <target state="translated">'{0}'은(는) 지정한 컨텍스트에서 유효하지 않은 {1}입니다.</target>
        <note />
      </trans-unit>
      <trans-unit id="ERR_ObjectRequired">
        <source>An object reference is required for the non-static field, method, or property '{0}'</source>
        <target state="translated">static이 아닌 필드, 메서드 또는 속성 '{0}'에 개체 참조가 필요합니다.</target>
        <note />
      </trans-unit>
      <trans-unit id="ERR_AmbigCall">
        <source>The call is ambiguous between the following methods or properties: '{0}' and '{1}'</source>
        <target state="translated">{0}' 및 '{1}'의 메서드 또는 속성 간 호출이 모호합니다.</target>
        <note />
      </trans-unit>
      <trans-unit id="ERR_BadAccess">
        <source>'{0}' is inaccessible due to its protection level</source>
        <target state="translated">'보호 수준 때문에 '{0}'에 액세스할 수 없습니다.</target>
        <note />
      </trans-unit>
      <trans-unit id="ERR_MethDelegateMismatch">
        <source>No overload for '{0}' matches delegate '{1}'</source>
        <target state="translated">{1}' 대리자와 일치하는 '{0}'에 대한 오버로드가 없습니다.</target>
        <note />
      </trans-unit>
      <trans-unit id="ERR_RetObjectRequired">
        <source>An object of a type convertible to '{0}' is required</source>
        <target state="translated">{0}'(으)로 변환할 수 있는 형식의 개체가 필요합니다.</target>
        <note />
      </trans-unit>
      <trans-unit id="ERR_RetNoObjectRequired">
        <source>Since '{0}' returns void, a return keyword must not be followed by an object expression</source>
        <target state="translated">{0}'이(가) void를 반환하므로 return 키워드 뒤에 개체 식이 나오면 안 됩니다.</target>
        <note />
      </trans-unit>
      <trans-unit id="ERR_LocalDuplicate">
        <source>A local variable or function named '{0}' is already defined in this scope</source>
        <target state="translated">이름이 '{0}'인 지역 변수 또는 함수가 이미 이 범위 안에 정의되어 있습니다.</target>
        <note />
      </trans-unit>
      <trans-unit id="ERR_AssgLvalueExpected">
        <source>The left-hand side of an assignment must be a variable, property or indexer</source>
        <target state="translated">할당식의 왼쪽은 변수, 속성 또는 인덱서여야 합니다.</target>
        <note />
      </trans-unit>
      <trans-unit id="ERR_StaticConstParam">
        <source>'{0}': a static constructor must be parameterless</source>
        <target state="translated">'{0}': 정적 생성자에는 매개 변수가 없어야 합니다.</target>
        <note />
      </trans-unit>
      <trans-unit id="ERR_NotConstantExpression">
        <source>The expression being assigned to '{0}' must be constant</source>
        <target state="translated">{0}'에 할당할 식은 상수여야 합니다.</target>
        <note />
      </trans-unit>
      <trans-unit id="ERR_NotNullConstRefField">
        <source>'{0}' is of type '{1}'. A const field of a reference type other than string can only be initialized with null.</source>
        <target state="translated">'{0}'의 형식이 '{1}'입니다. 참조 형식이 문자열이 아닌 const 필드는 null로만 초기화할 수 있습니다.</target>
        <note />
      </trans-unit>
      <trans-unit id="ERR_LocalIllegallyOverrides">
        <source>A local or parameter named '{0}' cannot be declared in this scope because that name is used in an enclosing local scope to define a local or parameter</source>
        <target state="translated">이름이 '{0}'인 지역 또는 매개 변수는 이 범위에서 선언될 수 없습니다. 해당 이름이 지역 또는 매개 변수를 정의하기 위해 바깥쪽 지역 범위에서 사용되었습니다.</target>
        <note />
      </trans-unit>
      <trans-unit id="ERR_BadUsingNamespace">
        <source>A 'using namespace' directive can only be applied to namespaces; '{0}' is a type not a namespace. Consider a 'using static' directive instead</source>
        <target state="translated">using namespace' 지시문은 네임스페이스에만 적용할 수 있습니다. '{0}'은(는) 네임스페이스가 아니라 형식입니다. 대신 'using static' 지시문을 사용하세요.</target>
        <note />
      </trans-unit>
      <trans-unit id="ERR_BadUsingType">
        <source>A 'using static' directive can only be applied to types; '{0}' is a namespace not a type. Consider a 'using namespace' directive instead</source>
        <target state="translated">using static' 지시문은 형식에만 적용할 수 있습니다. '{0}'은(는) 형식이 아니라 네임스페이스입니다. 대신 'using namespace' 지시문을 사용하세요.</target>
        <note />
      </trans-unit>
      <trans-unit id="ERR_NoAliasHere">
        <source>A 'using static' directive cannot be used to declare an alias</source>
        <target state="translated">using static' 지시문을 사용하여 별칭을 선언할 수는 없습니다.</target>
        <note />
      </trans-unit>
      <trans-unit id="ERR_NoBreakOrCont">
        <source>No enclosing loop out of which to break or continue</source>
        <target state="translated">break 또는 continue되어 빠져 나갈 루프가 없습니다.</target>
        <note />
      </trans-unit>
      <trans-unit id="ERR_DuplicateLabel">
        <source>The label '{0}' is a duplicate</source>
        <target state="translated">{0}' 레이블이 중복되었습니다.</target>
        <note />
      </trans-unit>
      <trans-unit id="ERR_NoConstructors">
        <source>The type '{0}' has no constructors defined</source>
        <target state="translated">{0}' 형식에 정의된 생성자가 없습니다.</target>
        <note />
      </trans-unit>
      <trans-unit id="ERR_NoNewAbstract">
        <source>Cannot create an instance of the abstract class or interface '{0}'</source>
        <target state="translated">{0}' 추상 클래스 또는 인터페이스의 인스턴스를 만들 수 없습니다.</target>
        <note />
      </trans-unit>
      <trans-unit id="ERR_ConstValueRequired">
        <source>A const field requires a value to be provided</source>
        <target state="translated">const 필드에 값을 입력해야 합니다.</target>
        <note />
      </trans-unit>
      <trans-unit id="ERR_CircularBase">
        <source>Circular base class dependency involving '{0}' and '{1}'</source>
        <target state="translated">{0}' 및 '{1}'과(와) 관련된 순환 기본 클래스 종속성입니다.</target>
        <note />
      </trans-unit>
      <trans-unit id="ERR_BadDelegateConstructor">
        <source>The delegate '{0}' does not have a valid constructor</source>
        <target state="translated">{0}' 대리자에는 유효한 생성자가 없습니다.</target>
        <note />
      </trans-unit>
      <trans-unit id="ERR_MethodNameExpected">
        <source>Method name expected</source>
        <target state="translated">메서드 이름이 필요합니다.</target>
        <note />
      </trans-unit>
      <trans-unit id="ERR_ConstantExpected">
        <source>A constant value is expected</source>
        <target state="translated">상수 값이 필요합니다.</target>
        <note />
      </trans-unit>
      <trans-unit id="ERR_V6SwitchGoverningTypeValueExpected">
        <source>A switch expression or case label must be a bool, char, string, integral, enum, or corresponding nullable type in C# 6 and earlier.</source>
        <target state="translated">C# 6 이전 버전에서 switch 식 또는 case 레이블은 bool, char, string, integral, enum 또는 해당하는 nullable 형식이어야 합니다.</target>
        <note />
      </trans-unit>
      <trans-unit id="ERR_IntegralTypeValueExpected">
        <source>A value of an integral type expected</source>
        <target state="translated">정수 계열 형식 값이 필요합니다.</target>
        <note />
      </trans-unit>
      <trans-unit id="ERR_DuplicateCaseLabel">
        <source>The switch statement contains multiple cases with the label value '{0}'</source>
        <target state="translated">switch 문에 '{0}' 레이블 값을 사용하는 경우가 여러 개 포함되어 있습니다.</target>
        <note />
      </trans-unit>
      <trans-unit id="ERR_InvalidGotoCase">
        <source>A goto case is only valid inside a switch statement</source>
        <target state="translated">goto case는 switch 문 내부에서만 사용할 수 있습니다.</target>
        <note />
      </trans-unit>
      <trans-unit id="ERR_PropertyLacksGet">
        <source>The property or indexer '{0}' cannot be used in this context because it lacks the get accessor</source>
        <target state="translated">{0}' 속성 또는 인덱서는 get 접근자가 없으므로 이 컨텍스트에서 사용할 수 없습니다.</target>
        <note />
      </trans-unit>
      <trans-unit id="ERR_BadExceptionType">
        <source>The type caught or thrown must be derived from System.Exception</source>
        <target state="translated">Catch 또는 Throw된 형식은 System.Exception에서 파생되어야 합니다.</target>
        <note />
      </trans-unit>
      <trans-unit id="ERR_BadEmptyThrow">
        <source>A throw statement with no arguments is not allowed outside of a catch clause</source>
        <target state="translated">인수가 없는 Throw 문은 Catch 절 외부에서 사용할 수 없습니다.</target>
        <note />
      </trans-unit>
      <trans-unit id="ERR_BadFinallyLeave">
        <source>Control cannot leave the body of a finally clause</source>
        <target state="translated">제어가 finally 절의 본문을 벗어날 수 없습니다.</target>
        <note />
      </trans-unit>
      <trans-unit id="ERR_LabelShadow">
        <source>The label '{0}' shadows another label by the same name in a contained scope</source>
        <target state="translated">{0}' 레이블은 포함된 범위에서 같은 이름으로 다른 레이블을 숨깁니다.</target>
        <note />
      </trans-unit>
      <trans-unit id="ERR_LabelNotFound">
        <source>No such label '{0}' within the scope of the goto statement</source>
        <target state="translated">goto 문의 범위 내에 '{0}' 레이블이 없습니다.</target>
        <note />
      </trans-unit>
      <trans-unit id="ERR_UnreachableCatch">
        <source>A previous catch clause already catches all exceptions of this or of a super type ('{0}')</source>
        <target state="translated">이전의 catch 절에서 이 형식이나 상위 형식('{0}')의 예외를 모두 catch합니다.</target>
        <note />
      </trans-unit>
      <trans-unit id="WRN_FilterIsConstantTrue">
        <source>Filter expression is a constant 'true', consider removing the filter</source>
        <target state="translated">필터 식이 상수 'true'입니다. 필터를 제거해 보세요.</target>
        <note />
      </trans-unit>
      <trans-unit id="WRN_FilterIsConstantTrue_Title">
        <source>Filter expression is a constant 'true'</source>
        <target state="translated">필터 식이 상수 'true'입니다.</target>
        <note />
      </trans-unit>
      <trans-unit id="ERR_ReturnExpected">
        <source>'{0}': not all code paths return a value</source>
        <target state="translated">'{0}': 코드 경로 중 일부만 값을 반환합니다.</target>
        <note />
      </trans-unit>
      <trans-unit id="WRN_UnreachableCode">
        <source>Unreachable code detected</source>
        <target state="translated">접근할 수 없는 코드가 있습니다.</target>
        <note />
      </trans-unit>
      <trans-unit id="WRN_UnreachableCode_Title">
        <source>Unreachable code detected</source>
        <target state="translated">접근할 수 없는 코드가 있습니다.</target>
        <note />
      </trans-unit>
      <trans-unit id="ERR_SwitchFallThrough">
        <source>Control cannot fall through from one case label ('{0}') to another</source>
        <target state="translated">한 case 레이블('{0}')에서 다른 case 레이블로 제어를 이동할 수 없습니다.</target>
        <note />
      </trans-unit>
      <trans-unit id="WRN_UnreferencedLabel">
        <source>This label has not been referenced</source>
        <target state="translated">이 레이블은 참조되지 않았습니다.</target>
        <note />
      </trans-unit>
      <trans-unit id="WRN_UnreferencedLabel_Title">
        <source>This label has not been referenced</source>
        <target state="translated">이 레이블은 참조되지 않았습니다.</target>
        <note />
      </trans-unit>
      <trans-unit id="ERR_UseDefViolation">
        <source>Use of unassigned local variable '{0}'</source>
        <target state="translated">할당되지 않은 '{0}' 지역 변수를 사용했습니다.</target>
        <note />
      </trans-unit>
      <trans-unit id="WRN_UnreferencedVar">
        <source>The variable '{0}' is declared but never used</source>
        <target state="translated">{0}' 변수가 선언되었지만 사용되지 않았습니다.</target>
        <note />
      </trans-unit>
      <trans-unit id="WRN_UnreferencedVar_Title">
        <source>Variable is declared but never used</source>
        <target state="translated">변수가 선언되었지만 사용되지 않았습니다.</target>
        <note />
      </trans-unit>
      <trans-unit id="WRN_UnreferencedField">
        <source>The field '{0}' is never used</source>
        <target state="translated">{0}' 필드가 사용되지 않았습니다.</target>
        <note />
      </trans-unit>
      <trans-unit id="WRN_UnreferencedField_Title">
        <source>Field is never used</source>
        <target state="translated">필드가 사용되지 않습니다.</target>
        <note />
      </trans-unit>
      <trans-unit id="ERR_UseDefViolationField">
        <source>Use of possibly unassigned field '{0}'</source>
        <target state="translated">할당되지 않은 '{0}' 필드를 사용하고 있는 것 같습니다.</target>
        <note />
      </trans-unit>
      <trans-unit id="ERR_UseDefViolationProperty">
        <source>Use of possibly unassigned auto-implemented property '{0}'</source>
        <target state="translated">할당되지 않은 자동 구현 속성 '{0}'을(를) 사용하고 있는 것 같습니다.</target>
        <note />
      </trans-unit>
      <trans-unit id="ERR_UnassignedThis">
        <source>Field '{0}' must be fully assigned before control is returned to the caller</source>
        <target state="translated">제어를 호출자에게 반환하려면 '{0}' 필드가 완전히 할당되어야 합니다.</target>
        <note />
      </trans-unit>
      <trans-unit id="ERR_AmbigQM">
        <source>Type of conditional expression cannot be determined because '{0}' and '{1}' implicitly convert to one another</source>
        <target state="translated">{0}'과(와) '{1}'은(는) 서로 암시적으로 변환되므로 조건식의 형식을 확인할 수 없습니다.</target>
        <note />
      </trans-unit>
      <trans-unit id="ERR_InvalidQM">
        <source>Type of conditional expression cannot be determined because there is no implicit conversion between '{0}' and '{1}'</source>
        <target state="translated">{0}'과(와) '{1}' 사이에 암시적 변환이 없으므로 조건식의 형식을 확인할 수 없습니다.</target>
        <note />
      </trans-unit>
      <trans-unit id="ERR_NoBaseClass">
        <source>A base class is required for a 'base' reference</source>
        <target state="translated">base' 참조에는 기본 클래스가 필요합니다.</target>
        <note />
      </trans-unit>
      <trans-unit id="ERR_BaseIllegal">
        <source>Use of keyword 'base' is not valid in this context</source>
        <target state="translated">이 컨텍스트에서는 'base' 키워드를 사용할 수 없습니다.</target>
        <note />
      </trans-unit>
      <trans-unit id="ERR_ObjectProhibited">
        <source>Member '{0}' cannot be accessed with an instance reference; qualify it with a type name instead</source>
        <target state="translated">{0}' 멤버는 인스턴스 참조를 사용하여 액세스할 수 없습니다. 대신 형식 이름을 사용하여 한정하세요.</target>
        <note />
      </trans-unit>
      <trans-unit id="ERR_ParamUnassigned">
        <source>The out parameter '{0}' must be assigned to before control leaves the current method</source>
        <target state="translated">제어가 현재 메서드를 벗어나기 전에 '{0}' out 매개 변수를 할당해야 합니다.</target>
        <note />
      </trans-unit>
      <trans-unit id="ERR_InvalidArray">
        <source>Invalid rank specifier: expected ',' or ']'</source>
        <target state="translated">잘못된 차수 지정자입니다. ',' 또는 ']'가 필요합니다.</target>
        <note />
      </trans-unit>
      <trans-unit id="ERR_ExternHasBody">
        <source>'{0}' cannot be extern and declare a body</source>
        <target state="translated">'{0}'은(는) extern일 수 없으며 본문을 선언합니다.</target>
        <note />
      </trans-unit>
      <trans-unit id="ERR_ExternHasConstructorInitializer">
        <source>'{0}' cannot be extern and have a constructor initializer</source>
        <target state="translated">'{0}'은(는) extern일 수 없으며 생성자 이니셜라이저가 있으면 안 됩니다.</target>
        <note />
      </trans-unit>
      <trans-unit id="ERR_AbstractAndExtern">
        <source>'{0}' cannot be both extern and abstract</source>
        <target state="translated">'{0}'은(는) extern 및 abstract일 수 없습니다.</target>
        <note />
      </trans-unit>
      <trans-unit id="ERR_BadAttributeParamType">
        <source>Attribute constructor parameter '{0}' has type '{1}', which is not a valid attribute parameter type</source>
        <target state="translated">특성 생성자 매개 변수 '{0}'이(가) 유효한 특성 매개 변수 형식이 아닌 '{1}' 형식을 사용하고 있습니다.</target>
        <note />
      </trans-unit>
      <trans-unit id="ERR_BadAttributeArgument">
        <source>An attribute argument must be a constant expression, typeof expression or array creation expression of an attribute parameter type</source>
        <target state="translated">특성 인수는 특성 매개 변수 형식의 배열 생성 식, 상수 식 또는 typeof 식이어야 합니다.</target>
        <note />
      </trans-unit>
      <trans-unit id="ERR_BadAttributeParamDefaultArgument">
        <source>Attribute constructor parameter '{0}' is optional, but no default parameter value was specified.</source>
        <target state="translated">특성 생성자 매개 변수 '{0}'은(는) 선택 사항이지만 기본 매개 변수 값이 지정되지 않았습니다.</target>
        <note />
      </trans-unit>
      <trans-unit id="WRN_IsAlwaysTrue">
        <source>The given expression is always of the provided ('{0}') type</source>
        <target state="translated">지정된 식은 항상 제공된 ('{0}') 형식입니다.</target>
        <note />
      </trans-unit>
      <trans-unit id="WRN_IsAlwaysTrue_Title">
        <source>'is' expression's given expression is always of the provided type</source>
        <target state="translated">'is' 식의 지정된 식이 항상 제공된 형식입니다.</target>
        <note />
      </trans-unit>
      <trans-unit id="WRN_IsAlwaysFalse">
        <source>The given expression is never of the provided ('{0}') type</source>
        <target state="translated">지정된 식은 제공된 ('{0}') 형식이 아닙니다.</target>
        <note />
      </trans-unit>
      <trans-unit id="WRN_IsAlwaysFalse_Title">
        <source>'is' expression's given expression is never of the provided type</source>
        <target state="translated">'is' 식의 지정된 식이 제공된 형식이 아닙니다.</target>
        <note />
      </trans-unit>
      <trans-unit id="ERR_LockNeedsReference">
        <source>'{0}' is not a reference type as required by the lock statement</source>
        <target state="translated">'{0}'은(는) lock 문에 필요한 참조 형식이 아닙니다.</target>
        <note />
      </trans-unit>
      <trans-unit id="ERR_NullNotValid">
        <source>Use of null is not valid in this context</source>
        <target state="translated">이 컨텍스트에서는 null을 사용할 수 없습니다.</target>
        <note />
      </trans-unit>
      <trans-unit id="ERR_DefaultLiteralNotValid">
        <source>Use of default literal is not valid in this context</source>
        <target state="translated">이 컨텍스트에서는 기본 리터럴을 사용할 수 없습니다.</target>
        <note />
      </trans-unit>
      <trans-unit id="ERR_UseDefViolationThis">
        <source>The 'this' object cannot be used before all of its fields are assigned to</source>
        <target state="translated">모든 필드에 값을 할당하기 전에는 'this' 개체를 사용할 수 없습니다.</target>
        <note />
      </trans-unit>
      <trans-unit id="ERR_ArgsInvalid">
        <source>The __arglist construct is valid only within a variable argument method</source>
        <target state="translated">__arglist 구문은 가변 인수 메서드 내에서만 사용할 수 있습니다.</target>
        <note />
      </trans-unit>
      <trans-unit id="ERR_PtrExpected">
        <source>The * or -&gt; operator must be applied to a pointer</source>
        <target state="translated">* 또는 -&gt; 연산자는 포인터에 적용되어야 합니다.</target>
        <note />
      </trans-unit>
      <trans-unit id="ERR_PtrIndexSingle">
        <source>A pointer must be indexed by only one value</source>
        <target state="translated">포인터는 한 값에 의해서만 인덱싱되어야 합니다.</target>
        <note />
      </trans-unit>
      <trans-unit id="WRN_ByRefNonAgileField">
        <source>Using '{0}' as a ref or out value or taking its address may cause a runtime exception because it is a field of a marshal-by-reference class</source>
        <target state="translated">{0}'은(는) 참조로 마샬링하는 클래스의 필드이므로 ref 또는 out 값으로 사용하거나 해당 주소를 가져오면 런타임 예외가 발생할 수 있습니다.</target>
        <note />
      </trans-unit>
      <trans-unit id="WRN_ByRefNonAgileField_Title">
        <source>Using a field of a marshal-by-reference class as a ref or out value or taking its address may cause a runtime exception</source>
        <target state="translated">참조로 마샬링하는 클래스의 필드를 ref 또는 out 값으로 사용하거나 해당 주소를 가져오면 런타임 예외가 발생할 수 있습니다.</target>
        <note />
      </trans-unit>
      <trans-unit id="ERR_AssgReadonlyStatic">
        <source>A static readonly field cannot be assigned to (except in a static constructor or a variable initializer)</source>
        <target state="translated">정적 읽기 전용 필드에는 할당할 수 없습니다. 단 정적 생성자 또는 변수 이니셜라이저에서는 예외입니다.</target>
        <note />
      </trans-unit>
      <trans-unit id="ERR_RefReadonlyStatic">
        <source>A static readonly field cannot be used as a ref or out value (except in a static constructor)</source>
        <target state="translated">정적 읽기 전용 필드는 ref 또는 out 값으로 사용할 수 없습니다. 단 정적 생성자에서는 예외입니다.</target>
        <note />
      </trans-unit>
      <trans-unit id="ERR_AssgReadonlyProp">
        <source>Property or indexer '{0}' cannot be assigned to -- it is read only</source>
        <target state="translated">{0}' 속성 또는 인덱서는 읽기 전용이므로 할당할 수 없습니다.</target>
        <note />
      </trans-unit>
      <trans-unit id="ERR_IllegalStatement">
        <source>Only assignment, call, increment, decrement, and new object expressions can be used as a statement</source>
        <target state="translated">할당, 호출, 증가, 감소 및 새 개체 식만 문으로 사용할 수 있습니다.</target>
        <note />
      </trans-unit>
      <trans-unit id="ERR_BadGetEnumerator">
        <source>foreach requires that the return type '{0}' of '{1}' must have a suitable public MoveNext method and public Current property</source>
        <target state="translated">foreach의 반환 형식 '{1}'('{0}')에는 적절한 공용 MoveNext 메서드 및 공용 Current 속성이 있어야 합니다.</target>
        <note />
      </trans-unit>
      <trans-unit id="ERR_TooManyLocals">
        <source>Only 65534 locals, including those generated by the compiler, are allowed</source>
        <target state="translated">지역 변수는 컴파일러가 생성한 것을 포함하여 65534개까지만 사용할 수 있습니다.</target>
        <note />
      </trans-unit>
      <trans-unit id="ERR_AbstractBaseCall">
        <source>Cannot call an abstract base member: '{0}'</source>
        <target state="translated">추상 기본 멤버를 호출할 수 없습니다. '{0}'</target>
        <note />
      </trans-unit>
      <trans-unit id="ERR_RefProperty">
        <source>A property or indexer may not be passed as an out or ref parameter</source>
        <target state="translated">속성 또는 인덱서는 out 또는 ref 매개 변수로 전달할 수 없습니다.</target>
        <note />
      </trans-unit>
      <trans-unit id="ERR_ManagedAddr">
        <source>Cannot take the address of, get the size of, or declare a pointer to a managed type ('{0}')</source>
        <target state="translated">관리되는 형식('{0}')의 주소 또는 크기를 가져오거나 해당 형식에 대한 포인터를 선언할 수 없습니다.</target>
        <note />
      </trans-unit>
      <trans-unit id="ERR_BadFixedInitType">
        <source>The type of a local declared in a fixed statement must be a pointer type</source>
        <target state="translated">fixed 문에 선언된 지역 변수의 형식은 포인터 형식이어야 합니다.</target>
        <note />
      </trans-unit>
      <trans-unit id="ERR_FixedMustInit">
        <source>You must provide an initializer in a fixed or using statement declaration</source>
        <target state="translated">fixed 또는 using 문 선언에 이니셜라이저를 입력해야 합니다.</target>
        <note />
      </trans-unit>
      <trans-unit id="ERR_InvalidAddrOp">
        <source>Cannot take the address of the given expression</source>
        <target state="translated">지정된 식의 주소를 가져올 수 없습니다.</target>
        <note />
      </trans-unit>
      <trans-unit id="ERR_FixedNeeded">
        <source>You can only take the address of an unfixed expression inside of a fixed statement initializer</source>
        <target state="translated">고정되지 않은 식의 주소는 fixed 문의 이니셜라이저를 통해서만 가져올 수 있습니다.</target>
        <note />
      </trans-unit>
      <trans-unit id="ERR_FixedNotNeeded">
        <source>You cannot use the fixed statement to take the address of an already fixed expression</source>
        <target state="translated">이미 고정된 식의 주소를 가져오는 데 fixed 문을 사용할 수 없습니다.</target>
        <note />
      </trans-unit>
      <trans-unit id="ERR_UnsafeNeeded">
        <source>Pointers and fixed size buffers may only be used in an unsafe context</source>
        <target state="translated">포인터와 고정 크기 버퍼는 안전하지 않은 컨텍스트에서만 사용할 수 있습니다.</target>
        <note />
      </trans-unit>
      <trans-unit id="ERR_OpTFRetType">
        <source>The return type of operator True or False must be bool</source>
        <target state="translated">True 또는 False 연산자의 반환 형식은 bool이어야 합니다.</target>
        <note />
      </trans-unit>
      <trans-unit id="ERR_OperatorNeedsMatch">
        <source>The operator '{0}' requires a matching operator '{1}' to also be defined</source>
        <target state="translated">{0}' 연산자를 사용하려면 짝이 되는 '{1}' 연산자도 정의해야 합니다.</target>
        <note />
      </trans-unit>
      <trans-unit id="ERR_BadBoolOp">
        <source>In order to be applicable as a short circuit operator a user-defined logical operator ('{0}') must have the same return type and parameter types</source>
        <target state="translated">사용자 정의 논리 연산자('{0}')를 단락(short circuit) 연산자로 사용하려면 동일한 반환 형식과 매개 변수 형식을 사용해야 합니다.</target>
        <note />
      </trans-unit>
      <trans-unit id="ERR_MustHaveOpTF">
        <source>In order for '{0}' to be applicable as a short circuit operator, its declaring type '{1}' must define operator true and operator false</source>
        <target state="translated">{0}'을(를) 단락(short circuit) 연산자로 사용하려면 선언 형식 '{1}'이(가) true 및 false 연산자를 정의해야 합니다.</target>
        <note />
      </trans-unit>
      <trans-unit id="WRN_UnreferencedVarAssg">
        <source>The variable '{0}' is assigned but its value is never used</source>
        <target state="translated">{0}' 할당되었지만 사용되지 않았습니다.</target>
        <note />
      </trans-unit>
      <trans-unit id="WRN_UnreferencedVarAssg_Title">
        <source>Variable is assigned but its value is never used</source>
        <target state="translated">변수가 할당되었지만 해당 값이 사용되지 않았습니다.</target>
        <note />
      </trans-unit>
      <trans-unit id="ERR_CheckedOverflow">
        <source>The operation overflows at compile time in checked mode</source>
        <target state="translated">checked 모드에서 컴파일하면 작업이 오버플로됩니다.</target>
        <note />
      </trans-unit>
      <trans-unit id="ERR_ConstOutOfRangeChecked">
        <source>Constant value '{0}' cannot be converted to a '{1}' (use 'unchecked' syntax to override)</source>
        <target state="translated">{0}' 상수 값을 '{1}'(으)로 변환할 수 없습니다. 재정의하려면 'unchecked' 구문을 사용하세요.</target>
        <note />
      </trans-unit>
      <trans-unit id="ERR_BadVarargs">
        <source>A method with vararg cannot be generic, be in a generic type, or have a params parameter</source>
        <target state="translated">vararg가 있는 메서드는 제네릭이거나 제네릭 형식일 수 없으며 params 매개 변수를 포함할 수 없습니다.</target>
        <note />
      </trans-unit>
      <trans-unit id="ERR_ParamsMustBeArray">
        <source>The params parameter must be a single dimensional array</source>
        <target state="translated">매개 변수 배열은 1차원 배열이어야 합니다.</target>
        <note />
      </trans-unit>
      <trans-unit id="ERR_IllegalArglist">
        <source>An __arglist expression may only appear inside of a call or new expression</source>
        <target state="translated">__arglist 식은 call 또는 new 식 내부에만 있어야 합니다.</target>
        <note />
      </trans-unit>
      <trans-unit id="ERR_IllegalUnsafe">
        <source>Unsafe code may only appear if compiling with /unsafe</source>
        <target state="translated">안전하지 않은 코드는 /unsafe를 사용하여 컴파일하는 경우에만 나타날 수 있습니다.</target>
        <note />
      </trans-unit>
      <trans-unit id="ERR_AmbigMember">
        <source>Ambiguity between '{0}' and '{1}'</source>
        <target state="translated">{0}'과(와) '{1}' 사이에 모호성이 있습니다.</target>
        <note />
      </trans-unit>
      <trans-unit id="ERR_BadForeachDecl">
        <source>Type and identifier are both required in a foreach statement</source>
        <target state="translated">foreach 문에는 형식과 식별자가 모두 필요합니다.</target>
        <note />
      </trans-unit>
      <trans-unit id="ERR_ParamsLast">
        <source>A params parameter must be the last parameter in a formal parameter list</source>
        <target state="translated">params 매개 변수는 정식 매개 변수 목록에서 마지막에 있어야 합니다.</target>
        <note />
      </trans-unit>
      <trans-unit id="ERR_SizeofUnsafe">
        <source>'{0}' does not have a predefined size, therefore sizeof can only be used in an unsafe context (consider using System.Runtime.InteropServices.Marshal.SizeOf)</source>
        <target state="translated">'{0}'에 미리 정의된 크기가 없으므로 sizeof는 안전하지 않은 컨텍스트에서만 사용할 수 있습니다. System.Runtime.InteropServices.Marshal.SizeOf를 사용하세요.</target>
        <note />
      </trans-unit>
      <trans-unit id="ERR_DottedTypeNameNotFoundInNS">
        <source>The type or namespace name '{0}' does not exist in the namespace '{1}' (are you missing an assembly reference?)</source>
        <target state="translated">{1}' 네임스페이스에 '{0}' 형식 또는 네임스페이스 이름이 없습니다. 어셈블리 참조가 있는지 확인하세요.</target>
        <note />
      </trans-unit>
      <trans-unit id="ERR_FieldInitRefNonstatic">
        <source>A field initializer cannot reference the non-static field, method, or property '{0}'</source>
        <target state="translated">필드 이니셜라이저는 static이 아닌 필드, 메서드 또는 '{0}' 속성을 참조할 수 없습니다.</target>
        <note />
      </trans-unit>
      <trans-unit id="ERR_SealedNonOverride">
        <source>'{0}' cannot be sealed because it is not an override</source>
        <target state="translated">'{0}'은(는) override가 아니므로 sealed가 될 수 없습니다.</target>
        <note />
      </trans-unit>
      <trans-unit id="ERR_CantOverrideSealed">
        <source>'{0}': cannot override inherited member '{1}' because it is sealed</source>
        <target state="translated">'{0}': 상속된 '{1}' 멤버는 봉인되어 있으므로 재정의할 수 없습니다.</target>
        <note />
      </trans-unit>
      <trans-unit id="ERR_VoidError">
        <source>The operation in question is undefined on void pointers</source>
        <target state="translated">요청한 작업이 void 포인터에 정의되어 있지 않습니다.</target>
        <note />
      </trans-unit>
      <trans-unit id="ERR_ConditionalOnOverride">
        <source>The Conditional attribute is not valid on '{0}' because it is an override method</source>
        <target state="translated">{0}'은(는) 재정의 메서드이기 때문에 Conditional 특성이 유효하지 않습니다.</target>
        <note />
      </trans-unit>
      <trans-unit id="ERR_PointerInAsOrIs">
        <source>Neither 'is' nor 'as' is valid on pointer types</source>
        <target state="translated">포인터 형식에는 'is' 또는 'as'를 사용할 수 없습니다.</target>
        <note />
      </trans-unit>
      <trans-unit id="ERR_CallingFinalizeDeprecated">
        <source>Destructors and object.Finalize cannot be called directly. Consider calling IDisposable.Dispose if available.</source>
        <target state="translated">소멸자 및 object.Finalize는 직접 호출할 수 없습니다. 가능한 경우 IDisposable.Dispose를 호출하세요.</target>
        <note />
      </trans-unit>
      <trans-unit id="ERR_SingleTypeNameNotFound">
        <source>The type or namespace name '{0}' could not be found (are you missing a using directive or an assembly reference?)</source>
        <target state="translated">{0}' 형식 또는 네임스페이스 이름을 찾을 수 없습니다. using 지시문 또는 어셈블리 참조가 있는지 확인하세요.</target>
        <note />
      </trans-unit>
      <trans-unit id="ERR_NegativeStackAllocSize">
        <source>Cannot use a negative size with stackalloc</source>
        <target state="translated">stackalloc에는 음수 크기를 사용할 수 없습니다.</target>
        <note />
      </trans-unit>
      <trans-unit id="ERR_NegativeArraySize">
        <source>Cannot create an array with a negative size</source>
        <target state="translated">음수 크기의 배열은 만들 수 없습니다.</target>
        <note />
      </trans-unit>
      <trans-unit id="ERR_OverrideFinalizeDeprecated">
        <source>Do not override object.Finalize. Instead, provide a destructor.</source>
        <target state="translated">object.Finalize를 재정의하는 대신 소멸자를 제공하세요.</target>
        <note />
      </trans-unit>
      <trans-unit id="ERR_CallingBaseFinalizeDeprecated">
        <source>Do not directly call your base class Finalize method. It is called automatically from your destructor.</source>
        <target state="translated">기본 클래스 Finalize 메서드를 직접 호출하지 마세요. 이 메서드는 소멸자에서 자동으로 호출됩니다.</target>
        <note />
      </trans-unit>
      <trans-unit id="WRN_NegativeArrayIndex">
        <source>Indexing an array with a negative index (array indices always start at zero)</source>
        <target state="translated">음수 인덱스를 사용하여 배열을 인덱싱했습니다. 배열 인덱스는 항상 0부터 시작합니다.</target>
        <note />
      </trans-unit>
      <trans-unit id="WRN_NegativeArrayIndex_Title">
        <source>Indexing an array with a negative index</source>
        <target state="translated">음수 인덱스를 사용하여 배열을 인덱싱했습니다.</target>
        <note />
      </trans-unit>
      <trans-unit id="WRN_BadRefCompareLeft">
        <source>Possible unintended reference comparison; to get a value comparison, cast the left hand side to type '{0}'</source>
        <target state="translated">의도하지 않은 참조 비교가 있을 수 있습니다. 값 비교를 가져오려면 왼쪽을 '{0}' 형식으로 캐스팅하세요.</target>
        <note />
      </trans-unit>
      <trans-unit id="WRN_BadRefCompareLeft_Title">
        <source>Possible unintended reference comparison; left hand side needs cast</source>
        <target state="translated">의도하지 않은 참조 비교가 있을 수 있습니다. 왼쪽을 캐스팅해야 합니다.</target>
        <note />
      </trans-unit>
      <trans-unit id="WRN_BadRefCompareRight">
        <source>Possible unintended reference comparison; to get a value comparison, cast the right hand side to type '{0}'</source>
        <target state="translated">의도하지 않은 참조 비교가 있을 수 있습니다. 값 비교를 가져오려면 오른쪽을 '{0}' 형식으로 캐스팅하세요.</target>
        <note />
      </trans-unit>
      <trans-unit id="WRN_BadRefCompareRight_Title">
        <source>Possible unintended reference comparison; right hand side needs cast</source>
        <target state="translated">의도하지 않은 참조 비교가 있을 수 있습니다. 오른쪽을 캐스팅해야 합니다.</target>
        <note />
      </trans-unit>
      <trans-unit id="ERR_BadCastInFixed">
        <source>The right hand side of a fixed statement assignment may not be a cast expression</source>
        <target state="translated">fixed 문의 오른쪽에는 캐스트 식을 할당할 수 없습니다.</target>
        <note />
      </trans-unit>
      <trans-unit id="ERR_StackallocInCatchFinally">
        <source>stackalloc may not be used in a catch or finally block</source>
        <target state="translated">stackalloc는 catch 또는 finally 블록에 사용할 수 없습니다.</target>
        <note />
      </trans-unit>
      <trans-unit id="ERR_VarargsLast">
        <source>An __arglist parameter must be the last parameter in a formal parameter list</source>
        <target state="translated">__arglist 매개 변수는 정식 매개 변수 목록의 마지막에 있어야 합니다.</target>
        <note />
      </trans-unit>
      <trans-unit id="ERR_MissingPartial">
        <source>Missing partial modifier on declaration of type '{0}'; another partial declaration of this type exists</source>
        <target state="translated">{0}' 형식의 선언에 partial 한정자가 없습니다. 형식이 같은 다른 partial 선언이 이미 있습니다.</target>
        <note />
      </trans-unit>
      <trans-unit id="ERR_PartialTypeKindConflict">
        <source>Partial declarations of '{0}' must be all classes, all structs, or all interfaces</source>
        <target state="translated">{0}'의 partial 선언은 모두 클래스, 구조체 또는 인터페이스여야 합니다.</target>
        <note />
      </trans-unit>
      <trans-unit id="ERR_PartialModifierConflict">
        <source>Partial declarations of '{0}' have conflicting accessibility modifiers</source>
        <target state="translated">{0}'의 partial 선언에 충돌하는 액세스 가능성 한정자가 포함되어 있습니다.</target>
        <note />
      </trans-unit>
      <trans-unit id="ERR_PartialMultipleBases">
        <source>Partial declarations of '{0}' must not specify different base classes</source>
        <target state="translated">{0}'의 partial 선언에는 서로 다른 기본 클래스를 지정할 수 없습니다.</target>
        <note />
      </trans-unit>
      <trans-unit id="ERR_PartialWrongTypeParams">
        <source>Partial declarations of '{0}' must have the same type parameter names in the same order</source>
        <target state="translated">{0}'의 partial 선언은 형식 매개 변수 이름과 그 순서가 같아야 합니다.</target>
        <note />
      </trans-unit>
      <trans-unit id="ERR_PartialWrongConstraints">
        <source>Partial declarations of '{0}' have inconsistent constraints for type parameter '{1}'</source>
        <target state="translated">{0}'의 partial 선언에는 '{1}' 형식 매개 변수의 제약 조건에 일관성이 없습니다.</target>
        <note />
      </trans-unit>
      <trans-unit id="ERR_NoImplicitConvCast">
        <source>Cannot implicitly convert type '{0}' to '{1}'. An explicit conversion exists (are you missing a cast?)</source>
        <target state="translated">암시적으로 '{0}' 형식을 '{1}' 형식으로 변환할 수 없습니다. 명시적 변환이 있습니다. 캐스트가 있는지 확인하세요.</target>
        <note />
      </trans-unit>
      <trans-unit id="ERR_PartialMisplaced">
        <source>The 'partial' modifier can only appear immediately before 'class', 'struct', 'interface', or 'void'</source>
        <target state="translated">partial' 한정자는 'class', 'struct', 'interface' 또는 'void' 바로 앞에만 올 수 있습니다.</target>
        <note />
      </trans-unit>
      <trans-unit id="ERR_ImportedCircularBase">
        <source>Imported type '{0}' is invalid. It contains a circular base class dependency.</source>
        <target state="translated">가져온 '{0}' 형식이 잘못되었습니다. 이 형식에는 기본 클래스 순환 종속성이 포함되어 있습니다.</target>
        <note />
      </trans-unit>
      <trans-unit id="ERR_UseDefViolationOut">
        <source>Use of unassigned out parameter '{0}'</source>
        <target state="translated">할당되지 않은 '{0}' out 매개 변수를 사용합니다.</target>
        <note />
      </trans-unit>
      <trans-unit id="ERR_ArraySizeInDeclaration">
        <source>Array size cannot be specified in a variable declaration (try initializing with a 'new' expression)</source>
        <target state="translated">변수 선언에는 배열 크기를 지정할 수 없습니다. 'new' 식을 사용하여 초기화해 보세요.</target>
        <note />
      </trans-unit>
      <trans-unit id="ERR_InaccessibleGetter">
        <source>The property or indexer '{0}' cannot be used in this context because the get accessor is inaccessible</source>
        <target state="translated">get 접근자에 액세스할 수 없으므로 '{0}' 속성 또는 인덱서는 이 컨텍스트에서 사용할 수 없습니다.</target>
        <note />
      </trans-unit>
      <trans-unit id="ERR_InaccessibleSetter">
        <source>The property or indexer '{0}' cannot be used in this context because the set accessor is inaccessible</source>
        <target state="translated">set 접근자에 액세스할 수 없으므로 '{0}' 속성 또는 인덱서는 이 컨텍스트에서 사용할 수 없습니다.</target>
        <note />
      </trans-unit>
      <trans-unit id="ERR_InvalidPropertyAccessMod">
        <source>The accessibility modifier of the '{0}' accessor must be more restrictive than the property or indexer '{1}'</source>
        <target state="translated">{0}' 접근자의 액세스 가능성 한정자는 '{1}' 속성 또는 인덱서보다 제한적이어야 합니다.</target>
        <note />
      </trans-unit>
      <trans-unit id="ERR_DuplicatePropertyAccessMods">
        <source>Cannot specify accessibility modifiers for both accessors of the property or indexer '{0}'</source>
        <target state="translated">{0}' 속성 또는 인덱서의 두 접근자에 대해 액세스 가능성 한정자를 지정할 수 없습니다.</target>
        <note />
      </trans-unit>
      <trans-unit id="ERR_PropertyAccessModInInterface">
        <source>'{0}': accessibility modifiers may not be used on accessors in an interface</source>
        <target state="translated">'{0}': 액세스 가능성 한정자는 인터페이스의 접근자에 사용할 수 없습니다.</target>
        <note />
      </trans-unit>
      <trans-unit id="ERR_AccessModMissingAccessor">
        <source>'{0}': accessibility modifiers on accessors may only be used if the property or indexer has both a get and a set accessor</source>
        <target state="translated">'{0}': 접근자의 액세스 가능성 한정자는 속성 또는 인덱서에 get 접근자와 set 접근자가 모두 있는 경우에만 사용할 수 있습니다.</target>
        <note />
      </trans-unit>
      <trans-unit id="ERR_UnimplementedInterfaceAccessor">
        <source>'{0}' does not implement interface member '{1}'. '{2}' is not public.</source>
        <target state="translated">'{0}'은(는) '{1}' 인터페이스 멤버를 구현하지 않습니다. '{2}'이(가) public이 아닙니다.</target>
        <note />
      </trans-unit>
      <trans-unit id="WRN_PatternIsAmbiguous">
        <source>'{0}' does not implement the '{1}' pattern. '{2}' is ambiguous with '{3}'.</source>
        <target state="translated">'{0}'이(가) '{1}' 패턴을 구현하지 않습니다. '{2}'이(가) '{3}'에서 모호합니다.</target>
        <note />
      </trans-unit>
      <trans-unit id="WRN_PatternIsAmbiguous_Title">
        <source>Type does not implement the collection pattern; members are ambiguous</source>
        <target state="translated">형식은 컬렉션 패턴을 구현하지 않습니다. 멤버가 모호합니다.</target>
        <note />
      </trans-unit>
      <trans-unit id="WRN_PatternStaticOrInaccessible">
        <source>'{0}' does not implement the '{1}' pattern. '{2}' is either static or not public.</source>
        <target state="translated">'{0}'이(가) '{1}' 패턴을 구현하지 않습니다. '{2}'이(가) public이 아니거나 static입니다.</target>
        <note />
      </trans-unit>
      <trans-unit id="WRN_PatternStaticOrInaccessible_Title">
        <source>Type does not implement the collection pattern; member is either static or not public</source>
        <target state="translated">형식은 컬렉션 패턴을 구현하지 않습니다. 멤버가 public이 아니거나 static입니다.</target>
        <note />
      </trans-unit>
      <trans-unit id="WRN_PatternBadSignature">
        <source>'{0}' does not implement the '{1}' pattern. '{2}' has the wrong signature.</source>
        <target state="translated">'{0}'이(가) '{1}' 패턴을 구현하지 않습니다. '{2}'에 잘못된 시그니처가 있습니다.</target>
        <note />
      </trans-unit>
      <trans-unit id="WRN_PatternBadSignature_Title">
        <source>Type does not implement the collection pattern; member has the wrong signature</source>
        <target state="translated">형식은 컬렉션 패턴을 구현하지 않습니다. 멤버의 서명이 잘못되었습니다.</target>
        <note />
      </trans-unit>
      <trans-unit id="ERR_FriendRefNotEqualToThis">
        <source>Friend access was granted by '{0}', but the public key of the output assembly does not match that specified by the attribute in the granting assembly.</source>
        <target state="translated">{0}'에서 friend 액세스 권한을 부여했지만, 출력 어셈블리의 공용 키가 부여한 어셈블리의 특성에서 지정된 키와 일치하지 않습니다.</target>
        <note />
      </trans-unit>
      <trans-unit id="ERR_FriendRefSigningMismatch">
        <source>Friend access was granted by '{0}', but the strong name signing state of the output assembly does not match that of the granting assembly.</source>
        <target state="translated">{0}'에서 friend 액세스 권한을 부여했지만, 출력 어셈블리의 강력한 이름 서명 상태가 부여한 어셈블리의 상태와 일치하지 않습니다.</target>
        <note />
      </trans-unit>
      <trans-unit id="WRN_SequentialOnPartialClass">
        <source>There is no defined ordering between fields in multiple declarations of partial struct '{0}'. To specify an ordering, all instance fields must be in the same declaration.</source>
        <target state="translated">partial 구조체 '{0}'의 여러 선언에서 필드 간 순서가 정의되어 있지 않습니다. 순서를 지정하려면 모든 인스턴스 필드가 같은 선언에 있어야 합니다.</target>
        <note />
      </trans-unit>
      <trans-unit id="WRN_SequentialOnPartialClass_Title">
        <source>There is no defined ordering between fields in multiple declarations of partial struct</source>
        <target state="translated">partial 구조체의 여러 선언에서 필드 간 순서가 정의되어 있지 않습니다.</target>
        <note />
      </trans-unit>
      <trans-unit id="ERR_BadConstType">
        <source>The type '{0}' cannot be declared const</source>
        <target state="translated">{0}' 형식은 const로 선언할 수 없습니다.</target>
        <note />
      </trans-unit>
      <trans-unit id="ERR_NoNewTyvar">
        <source>Cannot create an instance of the variable type '{0}' because it does not have the new() constraint</source>
        <target state="translated">{0}' 변수 형식에 new() 제약 조건이 없으므로 이 변수 형식의 인스턴스를 만들 수 없습니다.</target>
        <note />
      </trans-unit>
      <trans-unit id="ERR_BadArity">
        <source>Using the generic {1} '{0}' requires {2} type arguments</source>
        <target state="translated">제네릭 {1} '{0}'을(를) 사용하려면 {2} 형식 인수가 필요합니다.</target>
        <note />
      </trans-unit>
      <trans-unit id="ERR_BadTypeArgument">
        <source>The type '{0}' may not be used as a type argument</source>
        <target state="translated">{0}' 형식은 형식 인수로 사용할 수 없습니다.</target>
        <note />
      </trans-unit>
      <trans-unit id="ERR_TypeArgsNotAllowed">
        <source>The {1} '{0}' cannot be used with type arguments</source>
        <target state="translated">{1} '{0}'은(는) 형식 인수와 함께 사용할 수 없습니다.</target>
        <note />
      </trans-unit>
      <trans-unit id="ERR_HasNoTypeVars">
        <source>The non-generic {1} '{0}' cannot be used with type arguments</source>
        <target state="translated">제네릭이 아닌 {1} '{0}'은(는) 형식 인수와 함께 사용할 수 없습니다.</target>
        <note />
      </trans-unit>
      <trans-unit id="ERR_NewConstraintNotSatisfied">
        <source>'{2}' must be a non-abstract type with a public parameterless constructor in order to use it as parameter '{1}' in the generic type or method '{0}'</source>
        <target state="translated">'제네릭 형식 또는 메서드 '{0}'에서 '{1}' 매개 변수로 사용하려면 '{2}'이(가) 매개 변수가 없는 public 생성자를 사용하는 비추상 형식이어야 합니다.</target>
        <note />
      </trans-unit>
      <trans-unit id="ERR_GenericConstraintNotSatisfiedRefType">
        <source>The type '{3}' cannot be used as type parameter '{2}' in the generic type or method '{0}'. There is no implicit reference conversion from '{3}' to '{1}'.</source>
        <target state="translated">{3}' 형식은 제네릭 형식 또는 '{0}' 메서드에서 '{2}' 형식 매개 변수로 사용할 수 없습니다. '{3}'에서 '{1}'(으)로의 암시적 참조 변환이 없습니다.</target>
        <note />
      </trans-unit>
      <trans-unit id="ERR_GenericConstraintNotSatisfiedNullableEnum">
        <source>The type '{3}' cannot be used as type parameter '{2}' in the generic type or method '{0}'. The nullable type '{3}' does not satisfy the constraint of '{1}'.</source>
        <target state="translated">{3}' 형식은 제네릭 형식 또는 '{0}' 메서드에서 '{2}' 형식 매개 변수로 사용할 수 없습니다. '{3}' null 허용 형식이 '{1}' 제약 조건을 충족하지 않습니다.</target>
        <note />
      </trans-unit>
      <trans-unit id="ERR_GenericConstraintNotSatisfiedNullableInterface">
        <source>The type '{3}' cannot be used as type parameter '{2}' in the generic type or method '{0}'. The nullable type '{3}' does not satisfy the constraint of '{1}'. Nullable types can not satisfy any interface constraints.</source>
        <target state="translated">{3}' 형식은 제네릭 형식 또는 '{0}' 메서드에서 '{2}' 형식 매개 변수로 사용할 수 없습니다. '{3}' null 허용 형식이 '{1}' 제약 조건을 충족하지 않습니다. null 허용 형식은 어떠한 인터페이스 제약 조건도 만족할 수 없습니다.</target>
        <note />
      </trans-unit>
      <trans-unit id="ERR_GenericConstraintNotSatisfiedTyVar">
        <source>The type '{3}' cannot be used as type parameter '{2}' in the generic type or method '{0}'. There is no boxing conversion or type parameter conversion from '{3}' to '{1}'.</source>
        <target state="translated">{3}' 형식은 제네릭 형식 또는 '{0}' 메서드에서 '{2}' 형식 매개 변수로 사용할 수 없습니다. '{3}'에서 '{1}'(으)로의 boxing 변환 또는 형식 매개 변수 변환이 없습니다.</target>
        <note />
      </trans-unit>
      <trans-unit id="ERR_GenericConstraintNotSatisfiedValType">
        <source>The type '{3}' cannot be used as type parameter '{2}' in the generic type or method '{0}'. There is no boxing conversion from '{3}' to '{1}'.</source>
        <target state="translated">{3}' 형식은 제네릭 형식 또는 '{0}' 메서드에서 '{2}' 형식 매개 변수로 사용할 수 없습니다. '{3}'에서 '{1}'(으)로의 boxing 변환이 없습니다.</target>
        <note />
      </trans-unit>
      <trans-unit id="ERR_DuplicateGeneratedName">
        <source>The parameter name '{0}' conflicts with an automatically-generated parameter name</source>
        <target state="translated">매개 변수 이름 '{0}'이(가) 자동으로 생성된 매개 변수 이름과 충돌합니다.</target>
        <note />
      </trans-unit>
      <trans-unit id="ERR_GlobalSingleTypeNameNotFound">
        <source>The type or namespace name '{0}' could not be found in the global namespace (are you missing an assembly reference?)</source>
        <target state="translated">전역 네임스페이스에 '{0}' 형식 또는 네임스페이스 이름이 없습니다. 어셈블리 참조가 있는지 확인하세요.</target>
        <note />
      </trans-unit>
      <trans-unit id="ERR_NewBoundMustBeLast">
        <source>The new() constraint must be the last constraint specified</source>
        <target state="translated">new() 제약 조건은 마지막에 지정해야 합니다.</target>
        <note />
      </trans-unit>
      <trans-unit id="WRN_MainCantBeGeneric">
        <source>'{0}': an entry point cannot be generic or in a generic type</source>
        <target state="translated">'{0}': 진입점은 제네릭 또는 제네릭 형식일 수 없습니다.</target>
        <note />
      </trans-unit>
      <trans-unit id="WRN_MainCantBeGeneric_Title">
        <source>An entry point cannot be generic or in a generic type</source>
        <target state="translated">진입점은 제네릭 또는 제네릭 형식일 수 없습니다.</target>
        <note />
      </trans-unit>
      <trans-unit id="ERR_TypeVarCantBeNull">
        <source>Cannot convert null to type parameter '{0}' because it could be a non-nullable value type. Consider using 'default({0})' instead.</source>
        <target state="translated">null을 허용하지 않는 값 형식일 수 있으므로 null을 '{0}' 형식 매개 변수로 변환할 수 없습니다. 대신 'default({0})'를 사용하세요.</target>
        <note />
      </trans-unit>
      <trans-unit id="ERR_AttributeCantBeGeneric">
        <source>Cannot apply attribute class '{0}' because it is generic</source>
        <target state="translated">제네릭이므로 '{0}' 특성 클래스를 적용할 수 없습니다.</target>
        <note />
      </trans-unit>
      <trans-unit id="ERR_DuplicateBound">
        <source>Duplicate constraint '{0}' for type parameter '{1}'</source>
        <target state="translated">{1}' 형식 매개 변수에 대한 '{0}' 제약 조건이 중복되었습니다.</target>
        <note />
      </trans-unit>
      <trans-unit id="ERR_ClassBoundNotFirst">
        <source>The class type constraint '{0}' must come before any other constraints</source>
        <target state="translated">클래스 형식 제약 조건 '{0}'은(는) 다른 모든 제약 조건보다 앞에 와야 합니다.</target>
        <note />
      </trans-unit>
      <trans-unit id="ERR_BadRetType">
        <source>'{1} {0}' has the wrong return type</source>
        <target state="translated">'{1} {0}'에 잘못된 반환 형식이 있습니다.</target>
        <note />
      </trans-unit>
      <trans-unit id="ERR_DelegateRefMismatch">
        <source>Ref mismatch between '{0}' and delegate '{1}'</source>
        <target state="translated">{0}'과(와) 대리자 '{1}' 사이의 참조 불일치</target>
        <note />
      </trans-unit>
      <trans-unit id="ERR_DuplicateConstraintClause">
        <source>A constraint clause has already been specified for type parameter '{0}'. All of the constraints for a type parameter must be specified in a single where clause.</source>
        <target state="translated">{0}' 형식 매개 변수의 제약 조건 절을 이미 지정했습니다. 형식 매개 변수의 모든 제약 조건은 하나의 where 절에 지정해야 합니다.</target>
        <note />
      </trans-unit>
      <trans-unit id="ERR_CantInferMethTypeArgs">
        <source>The type arguments for method '{0}' cannot be inferred from the usage. Try specifying the type arguments explicitly.</source>
        <target state="translated">{0}' 메서드의 형식 인수를 유추할 수 없습니다. 형식 인수를 명시적으로 지정하세요.</target>
        <note />
      </trans-unit>
      <trans-unit id="ERR_LocalSameNameAsTypeParam">
        <source>'{0}': a parameter, local variable, or local function cannot have the same name as a method type parameter</source>
        <target state="translated">'{0}': 매개 변수, 지역 변수 또는 지역 함수는 메서드 형식 매개 변수와 같은 이름을 사용할 수 없습니다.</target>
        <note />
      </trans-unit>
      <trans-unit id="ERR_AsWithTypeVar">
        <source>The type parameter '{0}' cannot be used with the 'as' operator because it does not have a class type constraint nor a 'class' constraint</source>
        <target state="translated">형식 매개 변수 '{0}'에는 클래스 형식 제약 조건이나 'class' 제약 조건이 없으므로 'as' 연산자와 함께 사용할 수 없습니다.</target>
        <note />
      </trans-unit>
      <trans-unit id="WRN_UnreferencedFieldAssg">
        <source>The field '{0}' is assigned but its value is never used</source>
        <target state="translated">{0}' 필드가 할당되었지만 사용되지 않았습니다.</target>
        <note />
      </trans-unit>
      <trans-unit id="WRN_UnreferencedFieldAssg_Title">
        <source>Field is assigned but its value is never used</source>
        <target state="translated">필드가 할당되었지만 사용되지 않았습니다.</target>
        <note />
      </trans-unit>
      <trans-unit id="ERR_BadIndexerNameAttr">
        <source>The '{0}' attribute is valid only on an indexer that is not an explicit interface member declaration</source>
        <target state="translated">{0}' 특성은 명시적 인터페이스 멤버 선언이 아닌 인덱서에서만 유효합니다.</target>
        <note />
      </trans-unit>
      <trans-unit id="ERR_AttrArgWithTypeVars">
        <source>'{0}': an attribute argument cannot use type parameters</source>
        <target state="translated">'{0}': 특성 인수는 형식 매개 변수를 사용할 수 없습니다.</target>
        <note />
      </trans-unit>
      <trans-unit id="ERR_NewTyvarWithArgs">
        <source>'{0}': cannot provide arguments when creating an instance of a variable type</source>
        <target state="translated">'{0}': 변수 형식의 인스턴스를 만들 때에는 인수를 지정할 수 없습니다.</target>
        <note />
      </trans-unit>
      <trans-unit id="ERR_AbstractSealedStatic">
        <source>'{0}': an abstract class cannot be sealed or static</source>
        <target state="translated">'{0}': 추상 클래스는 sealed 또는 static일 수 없습니다.</target>
        <note />
      </trans-unit>
      <trans-unit id="WRN_AmbiguousXMLReference">
        <source>Ambiguous reference in cref attribute: '{0}'. Assuming '{1}', but could have also matched other overloads including '{2}'.</source>
        <target state="translated">cref 특성에 모호한 참조가 있습니다. '{0}'. '{1}'(으)로 간주하지만 '{2}'을(를) 포함하여 다른 오버로드와 일치할 수도 있습니다.</target>
        <note />
      </trans-unit>
      <trans-unit id="WRN_AmbiguousXMLReference_Title">
        <source>Ambiguous reference in cref attribute</source>
        <target state="translated">cref 특성에 모호한 참조가 있음</target>
        <note />
      </trans-unit>
      <trans-unit id="WRN_VolatileByRef">
        <source>'{0}': a reference to a volatile field will not be treated as volatile</source>
        <target state="translated">'{0}': volatile 필드에 대한 참조는 volatile로 처리되지 않습니다.</target>
        <note />
      </trans-unit>
      <trans-unit id="WRN_VolatileByRef_Title">
        <source>A reference to a volatile field will not be treated as volatile</source>
        <target state="translated">volatile 필드에 대한 참조는 volatile로 처리되지 않습니다.</target>
        <note />
      </trans-unit>
      <trans-unit id="WRN_VolatileByRef_Description">
        <source>A volatile field should not normally be used as a ref or out value, since it will not be treated as volatile. There are exceptions to this, such as when calling an interlocked API.</source>
        <target state="translated">일반적으로 volatile 필드는 volatile로 처리되지 않으므로 ref 또는 out 값으로 사용해서는 안 됩니다. 단, interlocked API를 호출하는 등의 경우에는 예외입니다.</target>
        <note />
      </trans-unit>
      <trans-unit id="ERR_ComImportWithImpl">
        <source>Since '{1}' has the ComImport attribute, '{0}' must be extern or abstract</source>
        <target state="translated">{1}'에 ComImport 특성이 있으므로 '{0}'은(는) extern 또는 abstract여야 합니다.</target>
        <note />
      </trans-unit>
      <trans-unit id="ERR_ComImportWithBase">
        <source>'{0}': a class with the ComImport attribute cannot specify a base class</source>
        <target state="translated">'{0}': ComImport 특성이 있는 클래스는 기본 클래스를 지정할 수 없습니다.</target>
        <note />
      </trans-unit>
      <trans-unit id="ERR_ImplBadConstraints">
        <source>The constraints for type parameter '{0}' of method '{1}' must match the constraints for type parameter '{2}' of interface method '{3}'. Consider using an explicit interface implementation instead.</source>
        <target state="translated">{1}' 메서드의 '{0}' 형식 매개 변수에 대한 제약 조건이 '{3}' 인터페이스 메서드의 '{2}' 형식 매개 변수에 대한 제약 조건과 일치해야 합니다. 명시적 인터페이스 구현을 대신 사용하세요.</target>
        <note />
      </trans-unit>
      <trans-unit id="ERR_ImplBadTupleNames">
        <source>The tuple element names in the signature of method '{0}' must match the tuple element names of interface method '{1}' (including on the return type).</source>
        <target state="translated">{0}' 메서드의 서명에 있는 튜플 요소 이름은 인터페이스 메서드 '{1}'의 튜플 요소 이름(반환 형식에 포함)과 일치해야 합니다.</target>
        <note />
      </trans-unit>
      <trans-unit id="ERR_DottedTypeNameNotFoundInAgg">
        <source>The type name '{0}' does not exist in the type '{1}'</source>
        <target state="translated">{0}' 형식 이름이 '{1}' 형식에 없습니다.</target>
        <note />
      </trans-unit>
      <trans-unit id="ERR_MethGrpToNonDel">
        <source>Cannot convert method group '{0}' to non-delegate type '{1}'. Did you intend to invoke the method?</source>
        <target state="translated">{0}' 메서드 그룹을 비대리자 형식 '{1}'(으)로 변환할 수 없습니다. 메서드를 호출하시겠습니까?</target>
        <note />
      </trans-unit>
      <trans-unit id="ERR_BadExternAlias">
        <source>The extern alias '{0}' was not specified in a /reference option</source>
        <target state="translated">/reference 옵션에 extern 별칭('{0}')을 지정하지 않았습니다.</target>
        <note />
      </trans-unit>
      <trans-unit id="ERR_ColColWithTypeAlias">
        <source>Cannot use alias '{0}' with '::' since the alias references a type. Use '.' instead.</source>
        <target state="translated">{0}' 별칭은 형식을 참조하므로 '::'과 함께 사용할 수 없습니다. 대신 '.'를 사용하세요.</target>
        <note />
      </trans-unit>
      <trans-unit id="ERR_AliasNotFound">
        <source>Alias '{0}' not found</source>
        <target state="translated">{0}' 별칭을 찾을 수 없습니다.</target>
        <note />
      </trans-unit>
      <trans-unit id="ERR_SameFullNameAggAgg">
        <source>The type '{1}' exists in both '{0}' and '{2}'</source>
        <target state="translated">{1}' 형식이 '{0}' 및 '{2}'에 모두 있습니다.</target>
        <note />
      </trans-unit>
      <trans-unit id="ERR_SameFullNameNsAgg">
        <source>The namespace '{1}' in '{0}' conflicts with the type '{3}' in '{2}'</source>
        <target state="translated">{0}'의 '{1}' 네임스페이스가 '{2}'의 '{3}' 형식과 충돌합니다.</target>
        <note />
      </trans-unit>
      <trans-unit id="WRN_SameFullNameThisNsAgg">
        <source>The namespace '{1}' in '{0}' conflicts with the imported type '{3}' in '{2}'. Using the namespace defined in '{0}'.</source>
        <target state="translated">{0}'의 '{1}' 네임스페이스가 '{2}'에서 가져온 형식 '{3}'과(와) 충돌합니다. '{0}'에 정의된 네임스페이스를 사용합니다.</target>
        <note />
      </trans-unit>
      <trans-unit id="WRN_SameFullNameThisNsAgg_Title">
        <source>Namespace conflicts with imported type</source>
        <target state="translated">네임스페이스가 가져온 형식과 충돌합니다.</target>
        <note />
      </trans-unit>
      <trans-unit id="WRN_SameFullNameThisAggAgg">
        <source>The type '{1}' in '{0}' conflicts with the imported type '{3}' in '{2}'. Using the type defined in '{0}'.</source>
        <target state="translated">{0}'의 '{1}' 형식이 '{2}'에서 가져온 형식 '{3}'과(와) 충돌합니다. '{0}'에 정의된 형식을 사용합니다.</target>
        <note />
      </trans-unit>
      <trans-unit id="WRN_SameFullNameThisAggAgg_Title">
        <source>Type conflicts with imported type</source>
        <target state="translated">형식이 가져온 형식과 충돌합니다.</target>
        <note />
      </trans-unit>
      <trans-unit id="WRN_SameFullNameThisAggNs">
        <source>The type '{1}' in '{0}' conflicts with the imported namespace '{3}' in '{2}'. Using the type defined in '{0}'.</source>
        <target state="translated">{0}'의 '{1}' 형식이 '{2}'에서 가져온 네임스페이스 '{3}'과(와) 충돌합니다. '{0}'에 정의된 형식을 사용합니다.</target>
        <note />
      </trans-unit>
      <trans-unit id="WRN_SameFullNameThisAggNs_Title">
        <source>Type conflicts with imported namespace</source>
        <target state="translated">형식이 가져온 네임스페이스와 충돌합니다.</target>
        <note />
      </trans-unit>
      <trans-unit id="ERR_SameFullNameThisAggThisNs">
        <source>The type '{1}' in '{0}' conflicts with the namespace '{3}' in '{2}'</source>
        <target state="translated">{0}'의 '{1}' 형식이 '{2}'의 '{3}' 네임스페이스와 충돌합니다.</target>
        <note />
      </trans-unit>
      <trans-unit id="ERR_ExternAfterElements">
        <source>An extern alias declaration must precede all other elements defined in the namespace</source>
        <target state="translated">extern 별칭 선언은 네임스페이스에 정의된 다른 모든 요소보다 앞에 와야 합니다.</target>
        <note />
      </trans-unit>
      <trans-unit id="WRN_GlobalAliasDefn">
        <source>Defining an alias named 'global' is ill-advised since 'global::' always references the global namespace and not an alias</source>
        <target state="translated">global::'은 별칭이 아니라 전역 네임스페이스를 항상 참조하므로 별칭 이름을 'global'로 정의하지 않는 것이 좋습니다.</target>
        <note />
      </trans-unit>
      <trans-unit id="WRN_GlobalAliasDefn_Title">
        <source>Defining an alias named 'global' is ill-advised</source>
        <target state="translated">별칭 이름을 'global'로 정의하지 않는 것이 좋습니다.</target>
        <note />
      </trans-unit>
      <trans-unit id="ERR_SealedStaticClass">
        <source>'{0}': a class cannot be both static and sealed</source>
        <target state="translated">'{0}': 클래스는 static이면서 sealed일 수 없습니다.</target>
        <note />
      </trans-unit>
      <trans-unit id="ERR_PrivateAbstractAccessor">
        <source>'{0}': abstract properties cannot have private accessors</source>
        <target state="translated">'{0}': 추상 속성에는 전용 접근자를 사용할 수 없습니다.</target>
        <note />
      </trans-unit>
      <trans-unit id="ERR_ValueExpected">
        <source>Syntax error; value expected</source>
        <target state="translated">구문 오류입니다. 값이 필요합니다.</target>
        <note />
      </trans-unit>
      <trans-unit id="ERR_UnboxNotLValue">
        <source>Cannot modify the result of an unboxing conversion</source>
        <target state="translated">unboxing 변환 결과는 수정할 수 없습니다.</target>
        <note />
      </trans-unit>
      <trans-unit id="ERR_AnonMethGrpInForEach">
        <source>Foreach cannot operate on a '{0}'. Did you intend to invoke the '{0}'?</source>
        <target state="translated">{0}'에서는 foreach를 수행할 수 없습니다. '{0}'을(를) 호출하시겠습니까?</target>
        <note />
      </trans-unit>
      <trans-unit id="ERR_BadIncDecRetType">
        <source>The return type for ++ or -- operator must match the parameter type or be derived from the parameter type</source>
        <target state="translated">++ 또는 -- 연산자의 반환 형식은 매개 변수 형식이거나 매개 변수 형식에서 파생되어야 합니다.</target>
        <note />
      </trans-unit>
      <trans-unit id="ERR_RefValBoundMustBeFirst">
        <source>The 'class' or 'struct' constraint must come before any other constraints</source>
        <target state="translated">class' 또는 'struct' 제약 조건은 다른 모든 제약 조건보다 앞에 와야 합니다.</target>
        <note />
      </trans-unit>
      <trans-unit id="ERR_RefValBoundWithClass">
        <source>'{0}': cannot specify both a constraint class and the 'class' or 'struct' constraint</source>
        <target state="translated">'{0}': constraint 클래스와 'class' 또는 'struct' 제약 조건을 둘 다 지정할 수는 없습니다.</target>
        <note />
      </trans-unit>
      <trans-unit id="ERR_NewBoundWithVal">
        <source>The 'new()' constraint cannot be used with the 'struct' constraint</source>
        <target state="translated">new()' 제약 조건은 'struct' 제약 조건과 함께 사용할 수 없습니다.</target>
        <note />
      </trans-unit>
      <trans-unit id="ERR_RefConstraintNotSatisfied">
        <source>The type '{2}' must be a reference type in order to use it as parameter '{1}' in the generic type or method '{0}'</source>
        <target state="translated">제네릭 형식 또는 메서드 '{0}'에서 '{2}' 형식을 '{1}' 매개 변수로 사용하려면 해당 형식이 참조 형식이어야 합니다.</target>
        <note />
      </trans-unit>
      <trans-unit id="ERR_ValConstraintNotSatisfied">
        <source>The type '{2}' must be a non-nullable value type in order to use it as parameter '{1}' in the generic type or method '{0}'</source>
        <target state="translated">제네릭 형식 또는 메서드 '{0}'에서 '{2}' 형식을 '{1}' 매개 변수로 사용하려면 해당 형식이 null을 허용하지 않는 값 형식이어야 합니다.</target>
        <note />
      </trans-unit>
      <trans-unit id="ERR_CircularConstraint">
        <source>Circular constraint dependency involving '{0}' and '{1}'</source>
        <target state="translated">{0}' 및 '{1}'과(와) 관련된 순환 제약 조건 종속성입니다.</target>
        <note />
      </trans-unit>
      <trans-unit id="ERR_BaseConstraintConflict">
        <source>Type parameter '{0}' inherits conflicting constraints '{1}' and '{2}'</source>
        <target state="translated">형식 매개 변수 '{0}'이(가) 상속하는 '{1}' 및 '{2}' 제약 조건이 충돌합니다.</target>
        <note />
      </trans-unit>
      <trans-unit id="ERR_ConWithValCon">
        <source>Type parameter '{1}' has the 'struct' constraint so '{1}' cannot be used as a constraint for '{0}'</source>
        <target state="translated">형식 매개 변수 '{1}'에 'struct' 제약 조건이 있으므로 '{1}'은(는) '{0}'에 대한 제약 조건으로 사용할 수 없습니다.</target>
        <note />
      </trans-unit>
      <trans-unit id="ERR_AmbigUDConv">
        <source>Ambiguous user defined conversions '{0}' and '{1}' when converting from '{2}' to '{3}'</source>
        <target state="translated">{2}'에서 '{3}(으)로 변환하는 동안 모호한 사용자 정의 변환 '{0}' 및 '{1}'이(가) 발생했습니다.</target>
        <note />
      </trans-unit>
      <trans-unit id="WRN_AlwaysNull">
        <source>The result of the expression is always 'null' of type '{0}'</source>
        <target state="translated">식의 결과 값은 항상 '{0}' 형식의 'null'입니다.</target>
        <note />
      </trans-unit>
      <trans-unit id="WRN_AlwaysNull_Title">
        <source>The result of the expression is always 'null'</source>
        <target state="translated">식의 결과는 항상 'null'입니다.</target>
        <note />
      </trans-unit>
      <trans-unit id="ERR_RefReturnThis">
        <source>Cannot return 'this' by reference.</source>
        <target state="translated">this'를 참조로 반환할 수 없습니다.</target>
        <note />
      </trans-unit>
      <trans-unit id="ERR_AttributeCtorInParameter">
        <source>Cannot use attribute constructor '{0}' because it is has 'in' parameters.</source>
        <target state="translated">특성 생성자 '{0}'은(는) 'in' 매개 변수가 있으므로 사용할 수 없습니다.</target>
        <note />
      </trans-unit>
      <trans-unit id="ERR_OverrideWithConstraints">
        <source>Constraints for override and explicit interface implementation methods are inherited from the base method, so they cannot be specified directly</source>
        <target state="translated">재정의 및 명시적 인터페이스 구현 메서드에 대한 제약 조건은 기본 메서드에서 상속되므로 직접 지정할 수 없습니다.</target>
        <note />
      </trans-unit>
      <trans-unit id="ERR_AmbigOverride">
        <source>The inherited members '{0}' and '{1}' have the same signature in type '{2}', so they cannot be overridden</source>
        <target state="translated">상속된 멤버 '{0}'과(와) '{1}'은(는) '{2}' 형식에 같은 시그니처가 있으므로 재정의할 수 없습니다.</target>
        <note />
      </trans-unit>
      <trans-unit id="ERR_DecConstError">
        <source>Evaluation of the decimal constant expression failed</source>
        <target state="translated">10진수 상수 식을 계산하지 못했습니다.</target>
        <note />
      </trans-unit>
      <trans-unit id="WRN_CmpAlwaysFalse">
        <source>Comparing with null of type '{0}' always produces 'false'</source>
        <target state="translated">{0}' 형식의 null과 비교하면 결과는 항상 'false'입니다.</target>
        <note />
      </trans-unit>
      <trans-unit id="WRN_CmpAlwaysFalse_Title">
        <source>Comparing with null of struct type always produces 'false'</source>
        <target state="translated">구조체 형식의 null과 비교하면 결과는 항상 'false'입니다.</target>
        <note />
      </trans-unit>
      <trans-unit id="WRN_FinalizeMethod">
        <source>Introducing a 'Finalize' method can interfere with destructor invocation. Did you intend to declare a destructor?</source>
        <target state="translated">Finalize' 메서드를 사용하면 소멸자를 호출하는 데 방해가 될 수 있습니다. 소멸자를 선언하시겠습니까?</target>
        <note />
      </trans-unit>
      <trans-unit id="WRN_FinalizeMethod_Title">
        <source>Introducing a 'Finalize' method can interfere with destructor invocation</source>
        <target state="translated">Finalize' 메서드를 사용하면 소멸자를 호출하는 데 방해가 될 수 있습니다.</target>
        <note />
      </trans-unit>
      <trans-unit id="WRN_FinalizeMethod_Description">
        <source>This warning occurs when you create a class with a method whose signature is public virtual void Finalize.

If such a class is used as a base class and if the deriving class defines a destructor, the destructor will override the base class Finalize method, not Finalize.</source>
        <target state="translated">이 경고는 서명이 공용 가상 void Finalize인 메서드를 포함하는 클래스를 만들 때 발생합니다.

그런 클래스를 기본 클래스로 사용하고 파생 클래스에서 소멸자를 정의하는 경우 소멸자는 Finalize가 아닌 기본 클래스 Finalize 메서드를 재정의합니다.</target>
        <note />
      </trans-unit>
      <trans-unit id="ERR_ExplicitImplParams">
        <source>'{0}' should not have a params parameter since '{1}' does not</source>
        <target state="translated">'{1}'이(가) 없어 '{0}'에 params 매개 변수를 사용할 수 없습니다.</target>
        <note />
      </trans-unit>
      <trans-unit id="WRN_GotoCaseShouldConvert">
        <source>The 'goto case' value is not implicitly convertible to type '{0}'</source>
        <target state="translated">goto case' 값은 '{0}' 형식으로 암시적으로 변환할 수 없습니다.</target>
        <note />
      </trans-unit>
      <trans-unit id="WRN_GotoCaseShouldConvert_Title">
        <source>The 'goto case' value is not implicitly convertible to the switch type</source>
        <target state="translated">goto case' 값은 스위치 형식으로 암시적으로 변환할 수 없습니다.</target>
        <note />
      </trans-unit>
      <trans-unit id="ERR_MethodImplementingAccessor">
        <source>Method '{0}' cannot implement interface accessor '{1}' for type '{2}'. Use an explicit interface implementation.</source>
        <target state="translated">{0}' 메서드는 '{2}' 형식의 인터페이스 접근자 '{1}'을(를) 구현할 수 없습니다. 명시적 인터페이스 구현을 사용하세요.</target>
        <note />
      </trans-unit>
      <trans-unit id="WRN_NubExprIsConstBool">
        <source>The result of the expression is always '{0}' since a value of type '{1}' is never equal to 'null' of type '{2}'</source>
        <target state="translated">{1}' 형식의 값은 '{2}' 형식의 'null'과 같을 수 없으므로 식 결과는 항상 '{0}'입니다.</target>
        <note />
      </trans-unit>
      <trans-unit id="WRN_NubExprIsConstBool_Title">
        <source>The result of the expression is always the same since a value of this type is never equal to 'null'</source>
        <target state="translated">이 형식의 값은 'null'과 같을 수 없으므로 식의 결과가 항상 동일합니다.</target>
        <note />
      </trans-unit>
      <trans-unit id="WRN_NubExprIsConstBool2">
        <source>The result of the expression is always '{0}' since a value of type '{1}' is never equal to 'null' of type '{2}'</source>
        <target state="translated">{1}' 형식의 값은 '{2}' 형식의 'null'과 같을 수 없으므로 식 결과는 항상 '{0}'입니다.</target>
        <note />
      </trans-unit>
      <trans-unit id="WRN_NubExprIsConstBool2_Title">
        <source>The result of the expression is always the same since a value of this type is never equal to 'null'</source>
        <target state="translated">이 형식의 값은 'null'과 같을 수 없으므로 식의 결과가 항상 동일합니다.</target>
        <note />
      </trans-unit>
      <trans-unit id="WRN_ExplicitImplCollision">
        <source>Explicit interface implementation '{0}' matches more than one interface member. Which interface member is actually chosen is implementation-dependent. Consider using a non-explicit implementation instead.</source>
        <target state="translated">명시적 인터페이스 구현 '{0}'에 인터페이스 멤버가 두 개 이상 일치합니다. 실제로 선택되는 인터페이스 멤버는 구현에 따라 다릅니다. 대신 비명시적 구현을 사용해 보세요.</target>
        <note />
      </trans-unit>
      <trans-unit id="WRN_ExplicitImplCollision_Title">
        <source>Explicit interface implementation matches more than one interface member</source>
        <target state="translated">명시적 인터페이스 구현에 인터페이스 멤버가 두 개 이상 일치합니다.</target>
        <note />
      </trans-unit>
      <trans-unit id="ERR_AbstractHasBody">
        <source>'{0}' cannot declare a body because it is marked abstract</source>
        <target state="translated">'{0}'은(는) abstract로 표시되어 있으므로 본문을 선언할 수 없습니다.</target>
        <note />
      </trans-unit>
      <trans-unit id="ERR_ConcreteMissingBody">
        <source>'{0}' must declare a body because it is not marked abstract, extern, or partial</source>
        <target state="translated">'{0}'은(는) abstract, extern 또는 partial로 표시되어 있지 않으므로 본문을 선언해야 합니다.</target>
        <note />
      </trans-unit>
      <trans-unit id="ERR_AbstractAndSealed">
        <source>'{0}' cannot be both abstract and sealed</source>
        <target state="translated">'{0}'은(는) abstract 및 sealed일 수 없습니다.</target>
        <note />
      </trans-unit>
      <trans-unit id="ERR_AbstractNotVirtual">
        <source>The abstract {0} '{1}' cannot be marked virtual</source>
        <target state="translated">추상 {0} '{1}'은(는) virtual로 표시할 수 없습니다.</target>
        <note />
      </trans-unit>
      <trans-unit id="ERR_StaticConstant">
        <source>The constant '{0}' cannot be marked static</source>
        <target state="translated">{0}' 상수는 static으로 표시할 수 없습니다.</target>
        <note />
      </trans-unit>
      <trans-unit id="ERR_CantOverrideNonFunction">
        <source>'{0}': cannot override because '{1}' is not a function</source>
        <target state="translated">'{0}': '{1}'이(가) 함수가 아니므로 재정의할 수 없습니다.</target>
        <note />
      </trans-unit>
      <trans-unit id="ERR_CantOverrideNonVirtual">
        <source>'{0}': cannot override inherited member '{1}' because it is not marked virtual, abstract, or override</source>
        <target state="translated">'{0}': 상속된 '{1}' 멤버는 virtual, abstract 또는 override로 표시되지 않았으므로 재정의할 수 없습니다.</target>
        <note />
      </trans-unit>
      <trans-unit id="ERR_CantChangeAccessOnOverride">
        <source>'{0}': cannot change access modifiers when overriding '{1}' inherited member '{2}'</source>
        <target state="translated">'{0}': '{1}' 상속된 '{2}' 멤버를 재정의할 때 액세스 한정자를 변경할 수 없습니다.</target>
        <note />
      </trans-unit>
      <trans-unit id="ERR_CantChangeTupleNamesOnOverride">
        <source>'{0}': cannot change tuple element names when overriding inherited member '{1}'</source>
        <target state="translated">'{0}': 상속된 멤버 '{1}'을(를) 재정의할 때 튜플 요소 이름을 변경할 수 없습니다.</target>
        <note />
      </trans-unit>
      <trans-unit id="ERR_CantChangeReturnTypeOnOverride">
        <source>'{0}': return type must be '{2}' to match overridden member '{1}'</source>
        <target state="translated">'{0}': 반환 형식이 재정의된 '{1}' 멤버와 일치하려면 '{2}' 형식이어야 합니다.</target>
        <note />
      </trans-unit>
      <trans-unit id="ERR_CantDeriveFromSealedType">
        <source>'{0}': cannot derive from sealed type '{1}'</source>
        <target state="translated">'{0}': sealed 형식 '{1}'에서 파생될 수 없습니다.</target>
        <note />
      </trans-unit>
      <trans-unit id="ERR_AbstractInConcreteClass">
        <source>'{0}' is abstract but it is contained in non-abstract class '{1}'</source>
        <target state="translated">'{0}'은(는) 추상이지만 비추상 클래스인 '{1}'에 포함되어 있습니다.</target>
        <note />
      </trans-unit>
      <trans-unit id="ERR_StaticConstructorWithExplicitConstructorCall">
        <source>'{0}': static constructor cannot have an explicit 'this' or 'base' constructor call</source>
        <target state="translated">'{0}': 정적 생성자에는 명시적 'this' 또는 'base' 생성자 호출을 사용할 수 없습니다.</target>
        <note />
      </trans-unit>
      <trans-unit id="ERR_StaticConstructorWithAccessModifiers">
        <source>'{0}': access modifiers are not allowed on static constructors</source>
        <target state="translated">'{0}': 정적 생성자에서는 액세스 한정자를 사용할 수 없습니다.</target>
        <note />
      </trans-unit>
      <trans-unit id="ERR_RecursiveConstructorCall">
        <source>Constructor '{0}' cannot call itself</source>
        <target state="translated">{0}' 생성자는 자신을 호출할 수 없습니다.</target>
        <note />
      </trans-unit>
      <trans-unit id="ERR_IndirectRecursiveConstructorCall">
        <source>Constructor '{0}' cannot call itself through another constructor</source>
        <target state="translated">{0}' 생성자는 다른 생성자를 통해 자신을 호출할 수 없습니다.</target>
        <note />
      </trans-unit>
      <trans-unit id="ERR_ObjectCallingBaseConstructor">
        <source>'{0}' has no base class and cannot call a base constructor</source>
        <target state="translated">'{0}'에는 기본 클래스가 없으므로 기본 생성자를 호출할 수 없습니다.</target>
        <note />
      </trans-unit>
      <trans-unit id="ERR_PredefinedTypeNotFound">
        <source>Predefined type '{0}' is not defined or imported</source>
        <target state="translated">미리 정의된 형식 '{0}'을(를) 정의하지 않았거나 가져오지 않았습니다.</target>
        <note />
      </trans-unit>
      <trans-unit id="ERR_PredefinedValueTupleTypeNotFound">
        <source>Predefined type '{0}' is not defined or imported</source>
        <target state="translated">미리 정의된 형식 '{0}'을(를) 정의하지 않았거나 가져오지 않았습니다.</target>
        <note />
      </trans-unit>
      <trans-unit id="ERR_PredefinedValueTupleTypeAmbiguous3">
        <source>Predefined type '{0}' is declared in multiple referenced assemblies: '{1}' and '{2}'</source>
        <target state="translated">미리 정의된 형식 '{0}'이(가) 여러 참조된 어셈블리('{1}' 및 '{2}')에서 선언되었습니다.</target>
        <note />
      </trans-unit>
      <trans-unit id="ERR_StructWithBaseConstructorCall">
        <source>'{0}': structs cannot call base class constructors</source>
        <target state="translated">'{0}': 구조체는 기본 클래스 생성자를 호출할 수 없습니다.</target>
        <note />
      </trans-unit>
      <trans-unit id="ERR_StructLayoutCycle">
        <source>Struct member '{0}' of type '{1}' causes a cycle in the struct layout</source>
        <target state="translated">{1}' 형식의 '{0}' 구조체 멤버는 구조체 레이아웃에서 순환됩니다.</target>
        <note />
      </trans-unit>
      <trans-unit id="ERR_InterfacesCannotContainTypes">
        <source>'{0}': interfaces cannot declare types</source>
        <target state="translated">'{0}': 인터페이스는 형식을 선언할 수 없습니다.</target>
        <note />
      </trans-unit>
      <trans-unit id="ERR_InterfacesCantContainFields">
        <source>Interfaces cannot contain fields</source>
        <target state="translated">인터페이스는 필드를 포함할 수 없습니다.</target>
        <note />
      </trans-unit>
      <trans-unit id="ERR_InterfacesCantContainConstructors">
        <source>Interfaces cannot contain constructors</source>
        <target state="translated">인터페이스는 생성자를 포함할 수 없습니다.</target>
        <note />
      </trans-unit>
      <trans-unit id="ERR_NonInterfaceInInterfaceList">
        <source>Type '{0}' in interface list is not an interface</source>
        <target state="translated">인터페이스 목록에 있는 '{0}' 형식이 인터페이스가 아닙니다.</target>
        <note />
      </trans-unit>
      <trans-unit id="ERR_DuplicateInterfaceInBaseList">
        <source>'{0}' is already listed in interface list</source>
        <target state="translated">'{0}'이(가) 이미 인터페이스 목록에 있습니다.</target>
        <note />
      </trans-unit>
      <trans-unit id="ERR_DuplicateInterfaceWithTupleNamesInBaseList">
        <source>'{0}' is already listed in the interface list on type '{2}' with different tuple element names, as '{1}'.</source>
        <target state="translated">'{0}'은(는) 다른 튜플 요소 이름을 사용하는 '{2}' 형식에 대한 인터페이스 목록에 '{1}'(으)로 이미 나열되어 있습니다.</target>
        <note />
      </trans-unit>
      <trans-unit id="ERR_CycleInInterfaceInheritance">
        <source>Inherited interface '{1}' causes a cycle in the interface hierarchy of '{0}'</source>
        <target state="translated">상속된 '{1}' 인터페이스는 '{0}'의 인터페이스 계층 구조에서 순환됩니다.</target>
        <note />
      </trans-unit>
      <trans-unit id="ERR_InterfaceMemberHasBody">
        <source>'{0}': interface members cannot have a definition</source>
        <target state="translated">'{0}': 인터페이스 멤버에는 정의를 사용할 수 없습니다.</target>
        <note />
      </trans-unit>
      <trans-unit id="ERR_HidingAbstractMethod">
        <source>'{0}' hides inherited abstract member '{1}'</source>
        <target state="translated">'{0}'은(는) 상속된 추상 멤버 '{1}'을(를) 숨깁니다.</target>
        <note />
      </trans-unit>
      <trans-unit id="ERR_UnimplementedAbstractMethod">
        <source>'{0}' does not implement inherited abstract member '{1}'</source>
        <target state="translated">'{0}'은(는) 상속된 추상 멤버 '{1}'을(를) 구현하지 않습니다.</target>
        <note />
      </trans-unit>
      <trans-unit id="ERR_UnimplementedInterfaceMember">
        <source>'{0}' does not implement interface member '{1}'</source>
        <target state="translated">'{0}'은(는) '{1}' 인터페이스 멤버를 구현하지 않습니다.</target>
        <note />
      </trans-unit>
      <trans-unit id="ERR_ObjectCantHaveBases">
        <source>The class System.Object cannot have a base class or implement an interface</source>
        <target state="translated">System.Object 클래스는 기본 클래스를 포함할 수 없으며 인터페이스를 구현할 수 없습니다.</target>
        <note />
      </trans-unit>
      <trans-unit id="ERR_ExplicitInterfaceImplementationNotInterface">
        <source>'{0}' in explicit interface declaration is not an interface</source>
        <target state="translated">'명시적 인터페이스 선언에서 '{0}'은(는) 인터페이스가 아닙니다.</target>
        <note />
      </trans-unit>
      <trans-unit id="ERR_InterfaceMemberNotFound">
        <source>'{0}' in explicit interface declaration is not a member of interface</source>
        <target state="translated">'명시적 인터페이스 선언에서 '{0}'은(는) 인터페이스의 멤버가 아닙니다.</target>
        <note />
      </trans-unit>
      <trans-unit id="ERR_ClassDoesntImplementInterface">
        <source>'{0}': containing type does not implement interface '{1}'</source>
        <target state="translated">'{0}': 포함하는 형식이 '{1}' 인터페이스를 구현하지 않습니다.</target>
        <note />
      </trans-unit>
      <trans-unit id="ERR_ExplicitInterfaceImplementationInNonClassOrStruct">
        <source>'{0}': explicit interface declaration can only be declared in a class or struct</source>
        <target state="translated">'{0}': 명시적 인터페이스 선언은 클래스나 구조체에서만 선언할 수 있습니다.</target>
        <note />
      </trans-unit>
      <trans-unit id="ERR_MemberNameSameAsType">
        <source>'{0}': member names cannot be the same as their enclosing type</source>
        <target state="translated">'{0}': 멤버 이름은 바깥쪽 형식과 같을 수 없습니다.</target>
        <note />
      </trans-unit>
      <trans-unit id="ERR_EnumeratorOverflow">
        <source>'{0}': the enumerator value is too large to fit in its type</source>
        <target state="translated">'{0}': 열거자 값이 너무 커서 해당 형식에 맞지 않습니다.</target>
        <note />
      </trans-unit>
      <trans-unit id="ERR_CantOverrideNonProperty">
        <source>'{0}': cannot override because '{1}' is not a property</source>
        <target state="translated">'{0}': '{1}'이(가) 속성이 아니므로 재정의할 수 없습니다.</target>
        <note />
      </trans-unit>
      <trans-unit id="ERR_NoGetToOverride">
        <source>'{0}': cannot override because '{1}' does not have an overridable get accessor</source>
        <target state="translated">'{0}': '{1}'에 재정의 가능한 get 접근자가 없으므로 재정의할 수 없습니다.</target>
        <note />
      </trans-unit>
      <trans-unit id="ERR_NoSetToOverride">
        <source>'{0}': cannot override because '{1}' does not have an overridable set accessor</source>
        <target state="translated">'{0}': '{1}'에 재정의 가능한 set 접근자가 없으므로 재정의할 수 없습니다.</target>
        <note />
      </trans-unit>
      <trans-unit id="ERR_PropertyCantHaveVoidType">
        <source>'{0}': property or indexer cannot have void type</source>
        <target state="translated">'{0}': 속성이나 인덱서에는 void 형식을 사용할 수 없습니다.</target>
        <note />
      </trans-unit>
      <trans-unit id="ERR_PropertyWithNoAccessors">
        <source>'{0}': property or indexer must have at least one accessor</source>
        <target state="translated">'{0}': 속성이나 인덱서에는 접근자가 하나 이상 있어야 합니다.</target>
        <note />
      </trans-unit>
      <trans-unit id="ERR_NewVirtualInSealed">
        <source>'{0}' is a new virtual member in sealed class '{1}'</source>
        <target state="translated">'{0}'은(는) 봉인된 클래스 '{1}'의 새 가상 멤버입니다.</target>
        <note />
      </trans-unit>
      <trans-unit id="ERR_ExplicitPropertyAddingAccessor">
        <source>'{0}' adds an accessor not found in interface member '{1}'</source>
        <target state="translated">'{0}'이(가) '{1}' 인터페이스 멤버에서 찾을 수 없는 접근자를 추가합니다.</target>
        <note />
      </trans-unit>
      <trans-unit id="ERR_ExplicitPropertyMissingAccessor">
        <source>Explicit interface implementation '{0}' is missing accessor '{1}'</source>
        <target state="translated">명시적 인터페이스 구현 '{0}'에 '{1}' 접근자가 없습니다.</target>
        <note />
      </trans-unit>
      <trans-unit id="ERR_ConversionWithInterface">
        <source>'{0}': user-defined conversions to or from an interface are not allowed</source>
        <target state="translated">'{0}': 인터페이스(로)부터의 사용자 정의 변환은 허용되지 않습니다.</target>
        <note />
      </trans-unit>
      <trans-unit id="ERR_ConversionWithBase">
        <source>'{0}': user-defined conversions to or from a base class are not allowed</source>
        <target state="translated">'{0}': 인터페이스(로)부터의 사용자 정의 변환은 허용되지 않습니다.</target>
        <note />
      </trans-unit>
      <trans-unit id="ERR_ConversionWithDerived">
        <source>'{0}': user-defined conversions to or from a derived class are not allowed</source>
        <target state="translated">'{0}': 파생 클래스(로)부터의 사용자 정의 변환은 허용되지 않습니다.</target>
        <note />
      </trans-unit>
      <trans-unit id="ERR_IdentityConversion">
        <source>User-defined operator cannot take an object of the enclosing type and convert to an object of the enclosing type</source>
        <target state="translated">사용자 정의 연산자는 바깥쪽 형식의 개체를 가져와서 바깥쪽 형식의 개체로 변환할 수 없습니다.</target>
        <note />
      </trans-unit>
      <trans-unit id="ERR_ConversionNotInvolvingContainedType">
        <source>User-defined conversion must convert to or from the enclosing type</source>
        <target state="translated">사용자 정의 변환은 바깥쪽 형식으로 변환하거나 바깥쪽 형식으로부터 변환해야 합니다.</target>
        <note />
      </trans-unit>
      <trans-unit id="ERR_DuplicateConversionInClass">
        <source>Duplicate user-defined conversion in type '{0}'</source>
        <target state="translated">{0}' 형식의 사용자 정의 변환이 중복되었습니다.</target>
        <note />
      </trans-unit>
      <trans-unit id="ERR_OperatorsMustBeStatic">
        <source>User-defined operator '{0}' must be declared static and public</source>
        <target state="translated">{0}' 사용자 정의 연산자는 static 및 public으로 선언해야 합니다.</target>
        <note />
      </trans-unit>
      <trans-unit id="ERR_BadIncDecSignature">
        <source>The parameter type for ++ or -- operator must be the containing type</source>
        <target state="translated">++ 또는 -- 연산자의 매개 변수 형식은 포함하는 형식이어야 합니다.</target>
        <note />
      </trans-unit>
      <trans-unit id="ERR_BadUnaryOperatorSignature">
        <source>The parameter of a unary operator must be the containing type</source>
        <target state="translated">단항 연산자의 매개 변수는 포함하는 형식이어야 합니다.</target>
        <note />
      </trans-unit>
      <trans-unit id="ERR_BadBinaryOperatorSignature">
        <source>One of the parameters of a binary operator must be the containing type</source>
        <target state="translated">이항 연산자의 매개 변수 중 하나는 포함하는 형식이어야 합니다.</target>
        <note />
      </trans-unit>
      <trans-unit id="ERR_BadShiftOperatorSignature">
        <source>The first operand of an overloaded shift operator must have the same type as the containing type, and the type of the second operand must be int</source>
        <target state="translated">오버로드된 시프트 연산자의 첫 번째 피연산자는 포함하는 형식과 동일한 형식이어야 하며 두 번째 피연산자는 정수 형식이어야 합니다.</target>
        <note />
      </trans-unit>
      <trans-unit id="ERR_InterfacesCantContainOperators">
        <source>Interfaces cannot contain operators</source>
        <target state="translated">인터페이스는 연산자를 포함할 수 없습니다.</target>
        <note />
      </trans-unit>
      <trans-unit id="ERR_StructsCantContainDefaultConstructor">
        <source>Structs cannot contain explicit parameterless constructors</source>
        <target state="translated">구조체는 매개 변수가 없는 명시적 생성자를 포함할 수 없습니다.</target>
        <note />
      </trans-unit>
      <trans-unit id="ERR_EnumsCantContainDefaultConstructor">
        <source>Enums cannot contain explicit parameterless constructors</source>
        <target state="translated">열거형은 명시적인 매개 변수가 없는 생성자를 포함할 수 없습니다.</target>
        <note />
      </trans-unit>
      <trans-unit id="ERR_CantOverrideBogusMethod">
        <source>'{0}': cannot override '{1}' because it is not supported by the language</source>
        <target state="translated">'{0}': '{1}'은(는) 해당 언어에서 지원되지 않으므로 재정의할 수 없습니다.</target>
        <note />
      </trans-unit>
      <trans-unit id="ERR_BindToBogus">
        <source>'{0}' is not supported by the language</source>
        <target state="translated">'{0}'은(는) 언어에서 지원되지 않습니다.</target>
        <note />
      </trans-unit>
      <trans-unit id="ERR_CantCallSpecialMethod">
        <source>'{0}': cannot explicitly call operator or accessor</source>
        <target state="translated">'{0}': 연산자나 접근자를 명시적으로 호출할 수 없습니다.</target>
        <note />
      </trans-unit>
      <trans-unit id="ERR_BadTypeReference">
        <source>'{0}': cannot reference a type through an expression; try '{1}' instead</source>
        <target state="translated">'{0}': 식을 통해 형식을 참조할 수 없습니다. 대신 '{1}'을(를) 시도하세요.</target>
        <note />
      </trans-unit>
      <trans-unit id="ERR_FieldInitializerInStruct">
        <source>'{0}': cannot have instance property or field initializers in structs</source>
        <target state="translated">'{0}': 구조체에는 인스턴스 속성 또는 이니셜라이저를 사용할 수 없습니다.</target>
        <note />
      </trans-unit>
      <trans-unit id="ERR_BadDestructorName">
        <source>Name of destructor must match name of class</source>
        <target state="translated">소멸자 이름은 클래스 이름과 일치해야 합니다.</target>
        <note />
      </trans-unit>
      <trans-unit id="ERR_OnlyClassesCanContainDestructors">
        <source>Only class types can contain destructors</source>
        <target state="translated">클래스 형식만 소멸자를 포함할 수 있습니다.</target>
        <note />
      </trans-unit>
      <trans-unit id="ERR_ConflictAliasAndMember">
        <source>Namespace '{1}' contains a definition conflicting with alias '{0}'</source>
        <target state="translated">{1}' 네임스페이스에 '{0}' 별칭과 충돌하는 정의가 포함되어 있습니다.</target>
        <note />
      </trans-unit>
      <trans-unit id="ERR_ConflictingAliasAndDefinition">
        <source>Alias '{0}' conflicts with {1} definition</source>
        <target state="translated">{0}' 별칭이 {1} 정의와 충돌합니다.</target>
        <note />
      </trans-unit>
      <trans-unit id="ERR_ConditionalOnSpecialMethod">
        <source>The Conditional attribute is not valid on '{0}' because it is a constructor, destructor, operator, or explicit interface implementation</source>
        <target state="translated">{0}'에는 생성자, 소멸자, 연산자 또는 명시적 인터페이스 구현이기 때문에 Conditional 특성이 유효하지 않습니다.</target>
        <note />
      </trans-unit>
      <trans-unit id="ERR_ConditionalMustReturnVoid">
        <source>The Conditional attribute is not valid on '{0}' because its return type is not void</source>
        <target state="translated">반환 형식이 void가 아니므로 '{0}'에서는 Conditional 특성이 유효하지 않습니다.</target>
        <note />
      </trans-unit>
      <trans-unit id="ERR_DuplicateAttribute">
        <source>Duplicate '{0}' attribute</source>
        <target state="translated">{0}' 특성이 중복되었습니다.</target>
        <note />
      </trans-unit>
      <trans-unit id="ERR_DuplicateAttributeInNetModule">
        <source>Duplicate '{0}' attribute in '{1}'</source>
        <target state="translated">{1}'에서 '{0}' 특성이 중복되었습니다.</target>
        <note />
      </trans-unit>
      <trans-unit id="ERR_ConditionalOnInterfaceMethod">
        <source>The Conditional attribute is not valid on interface members</source>
        <target state="translated">인터페이스 멤버에서는 Conditional 특성을 사용할 수 없습니다.</target>
        <note />
      </trans-unit>
      <trans-unit id="ERR_OperatorCantReturnVoid">
        <source>User-defined operators cannot return void</source>
        <target state="translated">사용자 정의 연산자는 void를 반환할 수 없습니다.</target>
        <note />
      </trans-unit>
      <trans-unit id="ERR_BadDynamicConversion">
        <source>'{0}': user-defined conversions to or from the dynamic type are not allowed</source>
        <target state="translated">'{0}': 동적 유형과의 사용자 정의 변환은 허용되지 않습니다.</target>
        <note />
      </trans-unit>
      <trans-unit id="ERR_InvalidAttributeArgument">
        <source>Invalid value for argument to '{0}' attribute</source>
        <target state="translated">{0}' 특성에 대해 잘못된 인수 값입니다.</target>
        <note />
      </trans-unit>
      <trans-unit id="ERR_ParameterNotValidForType">
        <source>Parameter not valid for the specified unmanaged type.</source>
        <target state="translated">지정한 관리되지 않은 형식에 대한 매개 변수가 잘못되었습니다.</target>
        <note />
      </trans-unit>
      <trans-unit id="ERR_AttributeParameterRequired1">
        <source>Attribute parameter '{0}' must be specified.</source>
        <target state="translated">{0}' 특성 매개 변수를 지정해야 합니다.</target>
        <note />
      </trans-unit>
      <trans-unit id="ERR_AttributeParameterRequired2">
        <source>Attribute parameter '{0}' or '{1}' must be specified.</source>
        <target state="translated">{0}' 또는 '{1}' 특성 매개 변수를 지정해야 합니다.</target>
        <note />
      </trans-unit>
      <trans-unit id="ERR_MarshalUnmanagedTypeNotValidForFields">
        <source>Unmanaged type '{0}' not valid for fields.</source>
        <target state="translated">관리되지 않은 형식 '{0}'은(는) 필드에서 유효하지 않습니다.</target>
        <note />
      </trans-unit>
      <trans-unit id="ERR_MarshalUnmanagedTypeOnlyValidForFields">
        <source>Unmanaged type '{0}' is only valid for fields.</source>
        <target state="translated">관리되지 않은 형식 '{0}'은(는) 필드에서만 유효합니다.</target>
        <note />
      </trans-unit>
      <trans-unit id="ERR_AttributeOnBadSymbolType">
        <source>Attribute '{0}' is not valid on this declaration type. It is only valid on '{1}' declarations.</source>
        <target state="translated">이 선언 형식에서는 '{0}' 특성이 유효하지 않습니다. 이 특성은 '{1}' 선언에서만 유효합니다.</target>
        <note />
      </trans-unit>
      <trans-unit id="ERR_FloatOverflow">
        <source>Floating-point constant is outside the range of type '{0}'</source>
        <target state="translated">부동 소수점 상수가 '{0}' 형식 범위 밖에 있습니다.</target>
        <note />
      </trans-unit>
      <trans-unit id="ERR_ComImportWithoutUuidAttribute">
        <source>The Guid attribute must be specified with the ComImport attribute</source>
        <target state="translated">Guid 특성은 ComImport 특성과 함께 지정해야 합니다.</target>
        <note />
      </trans-unit>
      <trans-unit id="ERR_InvalidNamedArgument">
        <source>Invalid value for named attribute argument '{0}'</source>
        <target state="translated">명명된 특성 인수 '{0}'에 대해 잘못된 값입니다.</target>
        <note />
      </trans-unit>
      <trans-unit id="ERR_DllImportOnInvalidMethod">
        <source>The DllImport attribute must be specified on a method marked 'static' and 'extern'</source>
        <target state="translated">DllImport 특성은 'static' 및 'extern'으로 표시된 메서드에만 지정할 수 있습니다.</target>
        <note />
      </trans-unit>
      <trans-unit id="ERR_EncUpdateFailedMissingAttribute">
        <source>Cannot update '{0}'; attribute '{1}' is missing.</source>
        <target state="translated">{0}'을(를) 업데이트할 수 없습니다. 특성 '{1}'이(가) 없습니다.</target>
        <note />
      </trans-unit>
      <trans-unit id="ERR_DllImportOnGenericMethod">
        <source>The DllImport attribute cannot be applied to a method that is generic or contained in a generic type.</source>
        <target state="translated">DllImport 특성은 제네릭이거나 제네릭 형식에 포함된 메서드에 적용할 수 없습니다.</target>
        <note />
      </trans-unit>
      <trans-unit id="ERR_FieldCantBeRefAny">
        <source>Field or property cannot be of type '{0}'</source>
        <target state="translated">필드 또는 속성은 '{0}' 형식일 수 없습니다.</target>
        <note />
      </trans-unit>
      <trans-unit id="ERR_FieldAutoPropCantBeByRefLike">
        <source>Field or auto-implemented property cannot be of type '{0}' unless it is an instance member of a ref struct.</source>
        <target state="translated">필드 또는 자동 구현 속성은 ref struct의 인스턴스 멤버인 경우 외에는 '{0}' 형식일 수 없습니다.</target>
        <note />
      </trans-unit>
      <trans-unit id="ERR_ArrayElementCantBeRefAny">
        <source>Array elements cannot be of type '{0}'</source>
        <target state="translated">배열 요소는 '{0}' 형식일 수 없습니다.</target>
        <note />
      </trans-unit>
      <trans-unit id="WRN_DeprecatedSymbol">
        <source>'{0}' is obsolete</source>
        <target state="translated">'{0}'은(는) 사용되지 않습니다.</target>
        <note />
      </trans-unit>
      <trans-unit id="WRN_DeprecatedSymbol_Title">
        <source>Type or member is obsolete</source>
        <target state="translated">형식 또는 멤버는 사용되지 않습니다.</target>
        <note />
      </trans-unit>
      <trans-unit id="ERR_NotAnAttributeClass">
        <source>'{0}' is not an attribute class</source>
        <target state="translated">'{0}'은(는) 특성 클래스가 아닙니다.</target>
        <note />
      </trans-unit>
      <trans-unit id="ERR_BadNamedAttributeArgument">
        <source>'{0}' is not a valid named attribute argument. Named attribute arguments must be fields which are not readonly, static, or const, or read-write properties which are public and not static.</source>
        <target state="translated">'명명된 특성 인수 '{0}'이(가) 잘못되었습니다. 명명된 특성 인수는 readonly, static 또는 const가 아닌 필드이거나 static이 아닌 public 읽기/쓰기 속성이어야 합니다.</target>
        <note />
      </trans-unit>
      <trans-unit id="WRN_DeprecatedSymbolStr">
        <source>'{0}' is obsolete: '{1}'</source>
        <target state="translated">'{0}'은(는) 사용되지 않습니다. '{1}'</target>
        <note />
      </trans-unit>
      <trans-unit id="WRN_DeprecatedSymbolStr_Title">
        <source>Type or member is obsolete</source>
        <target state="translated">형식 또는 멤버는 사용되지 않습니다.</target>
        <note />
      </trans-unit>
      <trans-unit id="ERR_DeprecatedSymbolStr">
        <source>'{0}' is obsolete: '{1}'</source>
        <target state="translated">'{0}'은(는) 사용되지 않습니다. '{1}'</target>
        <note />
      </trans-unit>
      <trans-unit id="ERR_IndexerCantHaveVoidType">
        <source>Indexers cannot have void type</source>
        <target state="translated">인덱서에는 void 형식을 사용할 수 없습니다.</target>
        <note />
      </trans-unit>
      <trans-unit id="ERR_VirtualPrivate">
        <source>'{0}': virtual or abstract members cannot be private</source>
        <target state="translated">'{0}': 가상 또는 추상 멤버는 전용일 수 없습니다.</target>
        <note />
      </trans-unit>
      <trans-unit id="ERR_ArrayInitToNonArrayType">
        <source>Can only use array initializer expressions to assign to array types. Try using a new expression instead.</source>
        <target state="translated">배열 이니셜라이저 식은 배열 형식에 할당하는 데에만 사용할 수 있습니다. 대신 new 식을 사용해 보세요.</target>
        <note />
      </trans-unit>
      <trans-unit id="ERR_ArrayInitInBadPlace">
        <source>Array initializers can only be used in a variable or field initializer. Try using a new expression instead.</source>
        <target state="translated">배열 이니셜라이저는 변수 또는 필드 이니셜라이저에서만 사용할 수 있습니다. 대신 new 식을 사용해 보세요.</target>
        <note />
      </trans-unit>
      <trans-unit id="ERR_MissingStructOffset">
        <source>'{0}': instance field in types marked with StructLayout(LayoutKind.Explicit) must have a FieldOffset attribute</source>
        <target state="needs-review-translation">'{0}': StructLayout(LayoutKind.Explicit)으로 표시된 인스턴스 필드 형식에는 FieldOffset 특성이 있어야 합니다.</target>
        <note />
      </trans-unit>
      <trans-unit id="WRN_ExternMethodNoImplementation">
        <source>Method, operator, or accessor '{0}' is marked external and has no attributes on it. Consider adding a DllImport attribute to specify the external implementation.</source>
        <target state="translated">{0}' 메서드, 연산자 또는 접근자가 외부로 표시되었지만 특성이 없습니다. DllImport 특성을 추가하여 외부 구현을 지정하세요.</target>
        <note />
      </trans-unit>
      <trans-unit id="WRN_ExternMethodNoImplementation_Title">
        <source>Method, operator, or accessor is marked external and has no attributes on it</source>
        <target state="translated">메서드, 연산자 또는 접근자가 external로 표시되었지만 특성이 없습니다.</target>
        <note />
      </trans-unit>
      <trans-unit id="WRN_ProtectedInSealed">
        <source>'{0}': new protected member declared in sealed class</source>
        <target state="translated">'{0}': sealed 클래스에 새 protected 멤버가 선언되었습니다.</target>
        <note />
      </trans-unit>
      <trans-unit id="WRN_ProtectedInSealed_Title">
        <source>New protected member declared in sealed class</source>
        <target state="translated">sealed 클래스에 새 protected 멤버가 선언되었습니다.</target>
        <note />
      </trans-unit>
      <trans-unit id="ERR_InterfaceImplementedByConditional">
        <source>Conditional member '{0}' cannot implement interface member '{1}' in type '{2}'</source>
        <target state="translated">{0}' 조건부 멤버는 '{2}' 형식으로 '{1}' 인터페이스 멤버를 구현할 수 없습니다.</target>
        <note />
      </trans-unit>
      <trans-unit id="ERR_IllegalRefParam">
        <source>ref and out are not valid in this context</source>
        <target state="translated">이 컨텍스트에서는 ref 및 out을 사용할 수 없습니다.</target>
        <note />
      </trans-unit>
      <trans-unit id="ERR_BadArgumentToAttribute">
        <source>The argument to the '{0}' attribute must be a valid identifier</source>
        <target state="translated">{0}' 특성의 인수에는 유효한 식별자를 사용해야 합니다.</target>
        <note />
      </trans-unit>
      <trans-unit id="ERR_StructOffsetOnBadStruct">
        <source>The FieldOffset attribute can only be placed on members of types marked with the StructLayout(LayoutKind.Explicit)</source>
        <target state="translated">FieldOffset 특성은 StructLayout(LayoutKind.Explicit)으로 표시된 형식의 멤버에만 배치할 수 있습니다.</target>
        <note />
      </trans-unit>
      <trans-unit id="ERR_StructOffsetOnBadField">
        <source>The FieldOffset attribute is not allowed on static or const fields</source>
        <target state="translated">static 또는 const 필드에는 FieldOffset 특성을 사용할 수 없습니다.</target>
        <note />
      </trans-unit>
      <trans-unit id="ERR_AttributeUsageOnNonAttributeClass">
        <source>Attribute '{0}' is only valid on classes derived from System.Attribute</source>
        <target state="translated">{0}' 특성은 System.Attribute에서 파생된 클래스에만 유효합니다.</target>
        <note />
      </trans-unit>
      <trans-unit id="WRN_PossibleMistakenNullStatement">
        <source>Possible mistaken empty statement</source>
        <target state="translated">빈 문에 오류가 있는 것 같습니다.</target>
        <note />
      </trans-unit>
      <trans-unit id="WRN_PossibleMistakenNullStatement_Title">
        <source>Possible mistaken empty statement</source>
        <target state="translated">빈 문에 오류가 있는 것 같습니다.</target>
        <note />
      </trans-unit>
      <trans-unit id="ERR_DuplicateNamedAttributeArgument">
        <source>'{0}' duplicate named attribute argument</source>
        <target state="translated">'{0}'은(는) 중복 명명된 특성 인수입니다.</target>
        <note />
      </trans-unit>
      <trans-unit id="ERR_DeriveFromEnumOrValueType">
        <source>'{0}' cannot derive from special class '{1}'</source>
        <target state="translated">'{0}'은(는) '{1}' 특수 클래스에서 파생될 수 없습니다.</target>
        <note />
      </trans-unit>
      <trans-unit id="ERR_DefaultMemberOnIndexedType">
        <source>Cannot specify the DefaultMember attribute on a type containing an indexer</source>
        <target state="translated">인덱서를 포함하는 형식에 DefaultMember 특성을 지정할 수 없습니다.</target>
        <note />
      </trans-unit>
      <trans-unit id="ERR_BogusType">
        <source>'{0}' is a type not supported by the language</source>
        <target state="translated">'{0}'은(는) 언어에서 지원하는 형식이 아닙니다.</target>
        <note />
      </trans-unit>
      <trans-unit id="WRN_UnassignedInternalField">
        <source>Field '{0}' is never assigned to, and will always have its default value {1}</source>
        <target state="translated">{0}' 필드에는 할당되지 않으므로 항상 {1} 기본값을 사용합니다.</target>
        <note />
      </trans-unit>
      <trans-unit id="WRN_UnassignedInternalField_Title">
        <source>Field is never assigned to, and will always have its default value</source>
        <target state="translated">필드에는 할당되지 않으므로 항상 기본값을 사용합니다.</target>
        <note />
      </trans-unit>
      <trans-unit id="ERR_CStyleArray">
        <source>Bad array declarator: To declare a managed array the rank specifier precedes the variable's identifier. To declare a fixed size buffer field, use the fixed keyword before the field type.</source>
        <target state="translated">배열 선언자가 잘못되었습니다. 관리되는 배열을 선언하려면 차수 지정자가 변수 식별자보다 앞에 와야 합니다. 고정 크기 버퍼 필드를 선언하려면 fixed 키워드를 필드 형식 앞에 사용하세요.</target>
        <note />
      </trans-unit>
      <trans-unit id="WRN_VacuousIntegralComp">
        <source>Comparison to integral constant is useless; the constant is outside the range of type '{0}'</source>
        <target state="translated">정수 계열 상수와 비교하는 것은 의미가 없습니다. 상수가 '{0}' 형식의 범위를 벗어났습니다.</target>
        <note />
      </trans-unit>
      <trans-unit id="WRN_VacuousIntegralComp_Title">
        <source>Comparison to integral constant is useless; the constant is outside the range of the type</source>
        <target state="translated">정수 계열 상수와 비교하는 것은 의미가 없습니다. 상수가 형식의 범위를 벗어났습니다.</target>
        <note />
      </trans-unit>
      <trans-unit id="ERR_AbstractAttributeClass">
        <source>Cannot apply attribute class '{0}' because it is abstract</source>
        <target state="translated">{0}' 특성 클래스는 abstract이므로 적용할 수 없습니다.</target>
        <note />
      </trans-unit>
      <trans-unit id="ERR_BadNamedAttributeArgumentType">
        <source>'{0}' is not a valid named attribute argument because it is not a valid attribute parameter type</source>
        <target state="translated">'{0}'이(가) 유효한 특성 매개 변수 형식이 아니므로 잘못 명명된 특성 인수입니다.</target>
        <note />
      </trans-unit>
      <trans-unit id="ERR_MissingPredefinedMember">
        <source>Missing compiler required member '{0}.{1}'</source>
        <target state="translated">{0}.{1}' 멤버가 필요한 컴파일러가 없습니다.</target>
        <note />
      </trans-unit>
      <trans-unit id="WRN_AttributeLocationOnBadDeclaration">
        <source>'{0}' is not a valid attribute location for this declaration. Valid attribute locations for this declaration are '{1}'. All attributes in this block will be ignored.</source>
        <target state="translated">'{0}'은(는) 이 선언에 유효한 특성 위치가 아닙니다. 이 선언에 유효한 특성 위치는 '{1}'입니다. 이 블록의 모든 특성이 무시됩니다.</target>
        <note />
      </trans-unit>
      <trans-unit id="WRN_AttributeLocationOnBadDeclaration_Title">
        <source>Not a valid attribute location for this declaration</source>
        <target state="translated">이 선언의 올바른 특성 위치가 아닙니다.</target>
        <note />
      </trans-unit>
      <trans-unit id="WRN_InvalidAttributeLocation">
        <source>'{0}' is not a recognized attribute location. Valid attribute locations for this declaration are '{1}'. All attributes in this block will be ignored.</source>
        <target state="translated">'{0}'은(는) 인식할 수 있는 특성 위치가 아닙니다. 이 선언의 유효한 특성 위치는 '{1}'입니다. 이 블록의 모든 특성이 무시됩니다.</target>
        <note />
      </trans-unit>
      <trans-unit id="WRN_InvalidAttributeLocation_Title">
        <source>Not a recognized attribute location</source>
        <target state="translated">인식할 수 있는 특성 위치가 아닙니다.</target>
        <note />
      </trans-unit>
      <trans-unit id="WRN_EqualsWithoutGetHashCode">
        <source>'{0}' overrides Object.Equals(object o) but does not override Object.GetHashCode()</source>
        <target state="translated">'{0}'은(는) Object.Equals(object o)를 재정의하지만 Object.GetHashCode()를 재정의하지 않습니다.</target>
        <note />
      </trans-unit>
      <trans-unit id="WRN_EqualsWithoutGetHashCode_Title">
        <source>Type overrides Object.Equals(object o) but does not override Object.GetHashCode()</source>
        <target state="translated">형식은 Object.Equals(object o)를 재정의하지만 Object.GetHashCode()를 재정의하지 않습니다.</target>
        <note />
      </trans-unit>
      <trans-unit id="WRN_EqualityOpWithoutEquals">
        <source>'{0}' defines operator == or operator != but does not override Object.Equals(object o)</source>
        <target state="translated">'{0}'은(는) == 연산자 또는 != 연산자를 정의하지만 Object.Equals(object o)를 재정의하지 않습니다.</target>
        <note />
      </trans-unit>
      <trans-unit id="WRN_EqualityOpWithoutEquals_Title">
        <source>Type defines operator == or operator != but does not override Object.Equals(object o)</source>
        <target state="translated">형식은 == 연산자 또는 != 연산자를 정의하지만 Object.Equals(object o)를 재정의하지 않습니다.</target>
        <note />
      </trans-unit>
      <trans-unit id="WRN_EqualityOpWithoutGetHashCode">
        <source>'{0}' defines operator == or operator != but does not override Object.GetHashCode()</source>
        <target state="translated">'{0}'은(는) == 연산자 또는 != 연산자를 정의하지만 Object.GetHashCode()를 재정의하지 않습니다.</target>
        <note />
      </trans-unit>
      <trans-unit id="WRN_EqualityOpWithoutGetHashCode_Title">
        <source>Type defines operator == or operator != but does not override Object.GetHashCode()</source>
        <target state="translated">형식은 == 연산자 또는 != 연산자를 정의하지만 Object.GetHashCode()를 재정의하지 않습니다.</target>
        <note />
      </trans-unit>
      <trans-unit id="ERR_OutAttrOnRefParam">
        <source>Cannot specify the Out attribute on a ref parameter without also specifying the In attribute.</source>
        <target state="translated">ref 매개 변수에 Out 특성만 지정할 수는 없습니다. In 특성도 지정해야 합니다.</target>
        <note />
      </trans-unit>
      <trans-unit id="ERR_OverloadRefKind">
        <source>'{0}' cannot define an overloaded {1} that differs only on parameter modifiers '{2}' and '{3}'</source>
        <target state="translated">'{0}'은(는) 매개 변수 한정자 '{2}' 및 '{3}'만 다른 오버로드된 {1}을(를) 정의할 수 없습니다.</target>
        <note />
      </trans-unit>
      <trans-unit id="ERR_LiteralDoubleCast">
        <source>Literal of type double cannot be implicitly converted to type '{1}'; use an '{0}' suffix to create a literal of this type</source>
        <target state="translated">double 형식의 리터럴을 암시적으로 '{1}' 형식으로 변환할 수 없습니다. 이 형식의 리터럴을 만들려면 '{0}' 접미사를 사용하세요.</target>
        <note />
      </trans-unit>
      <trans-unit id="WRN_IncorrectBooleanAssg">
        <source>Assignment in conditional expression is always constant; did you mean to use == instead of = ?</source>
        <target state="translated">조건식에 할당을 사용하면 항상 상수가 됩니다. = 대신 ==을 사용하세요.</target>
        <note />
      </trans-unit>
      <trans-unit id="WRN_IncorrectBooleanAssg_Title">
        <source>Assignment in conditional expression is always constant</source>
        <target state="translated">조건식에 할당을 사용하면 항상 상수가 됩니다.</target>
        <note />
      </trans-unit>
      <trans-unit id="ERR_ProtectedInStruct">
        <source>'{0}': new protected member declared in struct</source>
        <target state="translated">'{0}': 구조체에 새 protected 멤버가 선언되었습니다.</target>
        <note />
      </trans-unit>
      <trans-unit id="ERR_InconsistentIndexerNames">
        <source>Two indexers have different names; the IndexerName attribute must be used with the same name on every indexer within a type</source>
        <target state="translated">두 인덱서의 이름이 다릅니다. IndexerName 특성은 한 형식 안의 모든 인덱서에 대해서는 같은 이름으로 사용되어야 합니다.</target>
        <note />
      </trans-unit>
      <trans-unit id="ERR_ComImportWithUserCtor">
        <source>A class with the ComImport attribute cannot have a user-defined constructor</source>
        <target state="translated">ComImport 특성이 있는 클래스에는 사용자 정의 생성자를 사용할 수 없습니다.</target>
        <note />
      </trans-unit>
      <trans-unit id="ERR_FieldCantHaveVoidType">
        <source>Field cannot have void type</source>
        <target state="translated">필드에는 void 형식을 사용할 수 없습니다.</target>
        <note />
      </trans-unit>
      <trans-unit id="WRN_NonObsoleteOverridingObsolete">
        <source>Member '{0}' overrides obsolete member '{1}'. Add the Obsolete attribute to '{0}'.</source>
        <target state="translated">{0}' 멤버는 사용되지 않는 멤버 '{1}'을(를) 재정의합니다. '{0}'에 Obsolete 특성을 추가하세요.</target>
        <note />
      </trans-unit>
      <trans-unit id="WRN_NonObsoleteOverridingObsolete_Title">
        <source>Member overrides obsolete member</source>
        <target state="translated">멤버가 사용되지 않는 멤버를 재정의합니다.</target>
        <note />
      </trans-unit>
      <trans-unit id="ERR_SystemVoid">
        <source>System.Void cannot be used from C# -- use typeof(void) to get the void type object</source>
        <target state="translated">System.Void는 C#에서 사용할 수 없습니다. void 형식 개체를 가져오려면 typeof(void)를 사용하세요.</target>
        <note />
      </trans-unit>
      <trans-unit id="ERR_ExplicitParamArray">
        <source>Do not use 'System.ParamArrayAttribute'. Use the 'params' keyword instead.</source>
        <target state="translated">System.ParamArrayAttribute'를 사용하지 않고, 대신 'params' 키워드를 사용하세요.</target>
        <note />
      </trans-unit>
      <trans-unit id="WRN_BitwiseOrSignExtend">
        <source>Bitwise-or operator used on a sign-extended operand; consider casting to a smaller unsigned type first</source>
        <target state="translated">부호 확장 피연산자에 비트 OR 연산자를 사용했습니다. 더 작은 부호 없는 형식으로 먼저 캐스팅하세요.</target>
        <note />
      </trans-unit>
      <trans-unit id="WRN_BitwiseOrSignExtend_Title">
        <source>Bitwise-or operator used on a sign-extended operand</source>
        <target state="translated">부호 확장된 피연산자에 비트 OR 연산자를 사용했습니다.</target>
        <note />
      </trans-unit>
      <trans-unit id="WRN_BitwiseOrSignExtend_Description">
        <source>The compiler implicitly widened and sign-extended a variable, and then used the resulting value in a bitwise OR operation. This can result in unexpected behavior.</source>
        <target state="translated">컴파일러에서 변수를 암시적으로 넓히고 부호 확장한 다음 비트 OR 연산에서 결과 값을 사용했습니다. 예기치 않은 동작이 발생할 수 있습니다.</target>
        <note />
      </trans-unit>
      <trans-unit id="ERR_VolatileStruct">
        <source>'{0}': a volatile field cannot be of the type '{1}'</source>
        <target state="translated">'{0}': volatile 필드는 '{1}' 형식일 수 없습니다.</target>
        <note />
      </trans-unit>
      <trans-unit id="ERR_VolatileAndReadonly">
        <source>'{0}': a field cannot be both volatile and readonly</source>
        <target state="translated">'{0}': 필드는 volatile이면서 readonly일 수 없습니다.</target>
        <note />
      </trans-unit>
      <trans-unit id="ERR_AbstractField">
        <source>The modifier 'abstract' is not valid on fields. Try using a property instead.</source>
        <target state="translated">필드의 'abstract' 한정자가 유효하지 않습니다. 대신 속성을 사용해 보세요.</target>
        <note />
      </trans-unit>
      <trans-unit id="ERR_BogusExplicitImpl">
        <source>'{0}' cannot implement '{1}' because it is not supported by the language</source>
        <target state="translated">'{0}'은(는) 언어에서 지원되지 않으므로 '{1}'을(를) 구현할 수 없습니다.</target>
        <note />
      </trans-unit>
      <trans-unit id="ERR_ExplicitMethodImplAccessor">
        <source>'{0}' explicit method implementation cannot implement '{1}' because it is an accessor</source>
        <target state="translated">'명시적 메서드 구현에서 '{0}'은(는) 접근자이므로 '{1}'을(를) 구현할 수 없습니다.</target>
        <note />
      </trans-unit>
      <trans-unit id="WRN_CoClassWithoutComImport">
        <source>'{0}' interface marked with 'CoClassAttribute' not marked with 'ComImportAttribute'</source>
        <target state="translated">'{0}' 인터페이스는 'CoClassAttribute'로 표시되어 있고 'ComImportAttribute'로 표시되어 있지 않습니다.</target>
        <note />
      </trans-unit>
      <trans-unit id="WRN_CoClassWithoutComImport_Title">
        <source>Interface marked with 'CoClassAttribute' not marked with 'ComImportAttribute'</source>
        <target state="translated">인터페이스는 'CoClassAttribute'로 표시되어 있고 'ComImportAttribute'로 표시되어 있지 않습니다.</target>
        <note />
      </trans-unit>
      <trans-unit id="ERR_ConditionalWithOutParam">
        <source>Conditional member '{0}' cannot have an out parameter</source>
        <target state="translated">{0}' 조건부 멤버에는 out 매개 변수를 사용할 수 없습니다.</target>
        <note />
      </trans-unit>
      <trans-unit id="ERR_AccessorImplementingMethod">
        <source>Accessor '{0}' cannot implement interface member '{1}' for type '{2}'. Use an explicit interface implementation.</source>
        <target state="translated">{0}' 접근자는 '{2}' 형식에 대해 '{1}' 인터페이스 멤버를 구현할 수 없습니다. 명시적 인터페이스 구현을 사용하세요.</target>
        <note />
      </trans-unit>
      <trans-unit id="ERR_AliasQualAsExpression">
        <source>The namespace alias qualifier '::' always resolves to a type or namespace so is illegal here. Consider using '.' instead.</source>
        <target state="translated">네임스페이스 별칭 한정자 '::'은 항상 형식 또는 네임스페이스를 확인하므로 여기에 사용할 수 없습니다. 대신 '.'를 사용하세요.</target>
        <note />
      </trans-unit>
      <trans-unit id="ERR_DerivingFromATyVar">
        <source>Cannot derive from '{0}' because it is a type parameter</source>
        <target state="translated">형식 매개 변수이므로 '{0}'에서 파생될 수 없습니다.</target>
        <note />
      </trans-unit>
      <trans-unit id="ERR_DuplicateTypeParameter">
        <source>Duplicate type parameter '{0}'</source>
        <target state="translated">중복된 '{0}' 형식 매개 변수입니다.</target>
        <note />
      </trans-unit>
      <trans-unit id="WRN_TypeParameterSameAsOuterTypeParameter">
        <source>Type parameter '{0}' has the same name as the type parameter from outer type '{1}'</source>
        <target state="translated">{0}' 형식 매개 변수가 외부 형식 '{1}'의 형식 매개 변수와 이름이 같습니다.</target>
        <note />
      </trans-unit>
      <trans-unit id="WRN_TypeParameterSameAsOuterTypeParameter_Title">
        <source>Type parameter has the same name as the type parameter from outer type</source>
        <target state="translated">형식 매개 변수가 외부 형식의 형식 매개 변수와 이름이 같습니다.</target>
        <note />
      </trans-unit>
      <trans-unit id="ERR_TypeVariableSameAsParent">
        <source>Type parameter '{0}' has the same name as the containing type, or method</source>
        <target state="translated">{0}' 형식 매개 변수의 이름이 포함하는 형식 또는 메서드의 이름과 같습니다.</target>
        <note />
      </trans-unit>
      <trans-unit id="ERR_UnifyingInterfaceInstantiations">
        <source>'{0}' cannot implement both '{1}' and '{2}' because they may unify for some type parameter substitutions</source>
        <target state="translated">'{1}'과(와) '{2}'은(는) 일부 형식 매개 변수를 대체할 때 통합될 수 있으므로 '{0}'에서는 둘 다 구현할 수 없습니다.</target>
        <note />
      </trans-unit>
      <trans-unit id="ERR_GenericDerivingFromAttribute">
        <source>A generic type cannot derive from '{0}' because it is an attribute class</source>
        <target state="translated">{0}'은(는) 특성 클래스이므로 제네릭 형식을 파생시킬 수 없습니다.</target>
        <note />
      </trans-unit>
      <trans-unit id="ERR_TyVarNotFoundInConstraint">
        <source>'{1}' does not define type parameter '{0}'</source>
        <target state="translated">'{1}'은(는) '{0}' 형식 매개 변수를 정의하지 않습니다.</target>
        <note />
      </trans-unit>
      <trans-unit id="ERR_BadBoundType">
        <source>'{0}' is not a valid constraint. A type used as a constraint must be an interface, a non-sealed class or a type parameter.</source>
        <target state="translated">'{0}'은(는) 유효한 제약 조건이 아닙니다. 제약 조건으로 사용되는 형식은 인터페이스, 봉인되지 않은 클래스 또는 형식 매개 변수여야 합니다.</target>
        <note />
      </trans-unit>
      <trans-unit id="ERR_SpecialTypeAsBound">
        <source>Constraint cannot be special class '{0}'</source>
        <target state="translated">제약 조건은 '{0}' 특수 클래스가 될 수 없습니다.</target>
        <note />
      </trans-unit>
      <trans-unit id="ERR_BadVisBound">
        <source>Inconsistent accessibility: constraint type '{1}' is less accessible than '{0}'</source>
        <target state="translated">일관성 없는 액세스 가능성: '{1}' 제약 조건 형식이 '{0}'보다 액세스하기 어렵습니다.</target>
        <note />
      </trans-unit>
      <trans-unit id="ERR_LookupInTypeVariable">
        <source>Cannot do member lookup in '{0}' because it is a type parameter</source>
        <target state="translated">{0}'은(는) 형식 매개 변수이므로 멤버를 조회할 수 없습니다.</target>
        <note />
      </trans-unit>
      <trans-unit id="ERR_BadConstraintType">
        <source>Invalid constraint type. A type used as a constraint must be an interface, a non-sealed class or a type parameter.</source>
        <target state="translated">잘못된 제약 조건 형식입니다. 제약 조건으로 사용되는 형식은 인터페이스, 봉인되지 않은 클래스 또는 형식 매개 변수여야 합니다.</target>
        <note />
      </trans-unit>
      <trans-unit id="ERR_InstanceMemberInStaticClass">
        <source>'{0}': cannot declare instance members in a static class</source>
        <target state="translated">'{0}': 정적 클래스에 인스턴스 멤버를 선언할 수 없습니다.</target>
        <note />
      </trans-unit>
      <trans-unit id="ERR_StaticBaseClass">
        <source>'{1}': cannot derive from static class '{0}'</source>
        <target state="translated">'{1}': 정적 클래스 '{0}'에서 파생될 수 없습니다.</target>
        <note />
      </trans-unit>
      <trans-unit id="ERR_ConstructorInStaticClass">
        <source>Static classes cannot have instance constructors</source>
        <target state="translated">정적 클래스는 인스턴스 생성자를 포함할 수 없습니다.</target>
        <note />
      </trans-unit>
      <trans-unit id="ERR_DestructorInStaticClass">
        <source>Static classes cannot contain destructors</source>
        <target state="translated">정적 클래스는 소멸자를 포함할 수 없습니다.</target>
        <note />
      </trans-unit>
      <trans-unit id="ERR_InstantiatingStaticClass">
        <source>Cannot create an instance of the static class '{0}'</source>
        <target state="translated">{0}' 정적 클래스의 인스턴스를 만들 수 없습니다.</target>
        <note />
      </trans-unit>
      <trans-unit id="ERR_StaticDerivedFromNonObject">
        <source>Static class '{0}' cannot derive from type '{1}'. Static classes must derive from object.</source>
        <target state="translated">정적 클래스 '{0}'은(는) '{1}' 형식에서 파생될 수 없습니다. 정적 클래스는 개체에서 파생되어야 합니다.</target>
        <note />
      </trans-unit>
      <trans-unit id="ERR_StaticClassInterfaceImpl">
        <source>'{0}': static classes cannot implement interfaces</source>
        <target state="translated">'{0}': 정적 클래스는 인터페이스를 구현할 수 없습니다.</target>
        <note />
      </trans-unit>
      <trans-unit id="ERR_RefStructInterfaceImpl">
        <source>'{0}': ref structs cannot implement interfaces</source>
        <target state="translated">'{0}': ref struct에서 인터페이스를 구현할 수 없습니다.</target>
        <note />
      </trans-unit>
      <trans-unit id="ERR_OperatorInStaticClass">
        <source>'{0}': static classes cannot contain user-defined operators</source>
        <target state="translated">'{0}': 정적 클래스는 사용자 정의 연산자를 포함할 수 없습니다.</target>
        <note />
      </trans-unit>
      <trans-unit id="ERR_ConvertToStaticClass">
        <source>Cannot convert to static type '{0}'</source>
        <target state="translated">{0}' 정적 형식으로 변환할 수 없습니다.</target>
        <note />
      </trans-unit>
      <trans-unit id="ERR_ConstraintIsStaticClass">
        <source>'{0}': static classes cannot be used as constraints</source>
        <target state="translated">'{0}': 정적 클래스는 제약 조건으로 사용할 수 없습니다.</target>
        <note />
      </trans-unit>
      <trans-unit id="ERR_GenericArgIsStaticClass">
        <source>'{0}': static types cannot be used as type arguments</source>
        <target state="translated">'{0}': 정적 형식은 형식 인수로 사용할 수 없습니다.</target>
        <note />
      </trans-unit>
      <trans-unit id="ERR_ArrayOfStaticClass">
        <source>'{0}': array elements cannot be of static type</source>
        <target state="translated">'{0}': 배열 요소는 정적 형식일 수 없습니다.</target>
        <note />
      </trans-unit>
      <trans-unit id="ERR_IndexerInStaticClass">
        <source>'{0}': cannot declare indexers in a static class</source>
        <target state="translated">'{0}': 정적 클래스에는 인덱서를 선언할 수 없습니다.</target>
        <note />
      </trans-unit>
      <trans-unit id="ERR_ParameterIsStaticClass">
        <source>'{0}': static types cannot be used as parameters</source>
        <target state="translated">'{0}': 정적 형식은 매개 변수로 사용할 수 없습니다.</target>
        <note />
      </trans-unit>
      <trans-unit id="ERR_ReturnTypeIsStaticClass">
        <source>'{0}': static types cannot be used as return types</source>
        <target state="translated">'{0}': 정적 형식은 반환 형식으로 사용할 수 없습니다.</target>
        <note />
      </trans-unit>
      <trans-unit id="ERR_VarDeclIsStaticClass">
        <source>Cannot declare a variable of static type '{0}'</source>
        <target state="translated">{0}' 정적 형식의 변수를 선언할 수 없습니다.</target>
        <note />
      </trans-unit>
      <trans-unit id="ERR_BadEmptyThrowInFinally">
        <source>A throw statement with no arguments is not allowed in a finally clause that is nested inside the nearest enclosing catch clause</source>
        <target state="translated">바로 바깥쪽 catch 절에 중첩된 finally 절에는 인수가 없는 throw 문을 사용할 수 없습니다.</target>
        <note />
      </trans-unit>
      <trans-unit id="ERR_InvalidSpecifier">
        <source>'{0}' is not a valid format specifier</source>
        <target state="translated">'{0}'은(는) 유효한 서식 지정자가 아닙니다.</target>
        <note />
      </trans-unit>
      <trans-unit id="WRN_AssignmentToLockOrDispose">
        <source>Possibly incorrect assignment to local '{0}' which is the argument to a using or lock statement. The Dispose call or unlocking will happen on the original value of the local.</source>
        <target state="translated">using 또는 lock 문의 인수인 지역 변수 '{0}'에 대한 할당이 잘못되었을 수 있습니다. 지역 변수의 원래 값에 대해 Dispose 호출 또는 잠금 해제가 수행됩니다.</target>
        <note />
      </trans-unit>
      <trans-unit id="WRN_AssignmentToLockOrDispose_Title">
        <source>Possibly incorrect assignment to local which is the argument to a using or lock statement</source>
        <target state="translated">using 또는 lock 문의 인수인 지역 변수에 대한 할당이 잘못되었을 수 있습니다.</target>
        <note />
      </trans-unit>
      <trans-unit id="ERR_ForwardedTypeInThisAssembly">
        <source>Type '{0}' is defined in this assembly, but a type forwarder is specified for it</source>
        <target state="translated">{0}' 형식이 이 어셈블리에 정의되었지만 형식 전달자가 지정되었습니다.</target>
        <note />
      </trans-unit>
      <trans-unit id="ERR_ForwardedTypeIsNested">
        <source>Cannot forward type '{0}' because it is a nested type of '{1}'</source>
        <target state="translated">{0}' 형식은 '{1}'의 중첩 형식이므로 전달할 수 없습니다.</target>
        <note />
      </trans-unit>
      <trans-unit id="ERR_CycleInTypeForwarder">
        <source>The type forwarder for type '{0}' in assembly '{1}' causes a cycle</source>
        <target state="translated">{0}' 형식에 대한 형식 전달자가 '{1}' 어셈블리에서 순환됩니다.</target>
        <note />
      </trans-unit>
      <trans-unit id="ERR_AssemblyNameOnNonModule">
        <source>The /moduleassemblyname option may only be specified when building a target type of 'module'</source>
        <target state="translated">/moduleassemblyname 옵션은 빌드하는 대상 형식이 'module'인 경우에만 지정할 수 있습니다.</target>
        <note />
      </trans-unit>
      <trans-unit id="ERR_InvalidAssemblyName">
        <source>Assembly reference '{0}' is invalid and cannot be resolved</source>
        <target state="translated">{0}' 어셈블리 참조가 잘못되어 확인할 수 없습니다.</target>
        <note />
      </trans-unit>
      <trans-unit id="ERR_InvalidFwdType">
        <source>Invalid type specified as an argument for TypeForwardedTo attribute</source>
        <target state="translated">TypeForwardedTo 특성의 인수로 잘못된 형식이 지정되었습니다.</target>
        <note />
      </trans-unit>
      <trans-unit id="ERR_CloseUnimplementedInterfaceMemberStatic">
        <source>'{0}' does not implement interface member '{1}'. '{2}' cannot implement an interface member because it is static.</source>
        <target state="translated">'{0}'은(는) '{1}' 인터페이스 멤버를 구현하지 않습니다. '{2}'은(는) static이므로 인터페이스 멤버를 구현할 수 없습니다.</target>
        <note />
      </trans-unit>
      <trans-unit id="ERR_CloseUnimplementedInterfaceMemberNotPublic">
        <source>'{0}' does not implement interface member '{1}'. '{2}' cannot implement an interface member because it is not public.</source>
        <target state="translated">'{0}'은(는) '{1}' 인터페이스 멤버를 구현하지 않습니다. '{2}'은(는) public이 아니므로 인터페이스 멤버를 구현할 수 없습니다.</target>
        <note />
      </trans-unit>
      <trans-unit id="ERR_CloseUnimplementedInterfaceMemberWrongReturnType">
        <source>'{0}' does not implement interface member '{1}'. '{2}' cannot implement '{1}' because it does not have the matching return type of '{3}'.</source>
        <target state="translated">'{0}'은(는) '{1}' 인터페이스 멤버를 구현하지 않습니다. '{2}'에 일치하는 반환 형식 '{3}'이(가) 없으므로 '{1}'을(를) 구현할 수 없습니다.</target>
        <note />
      </trans-unit>
      <trans-unit id="ERR_DuplicateTypeForwarder">
        <source>'{0}' duplicate TypeForwardedToAttribute</source>
        <target state="translated">'{0}'에서 TypeForwardedToAttribute가 중복됩니다.</target>
        <note />
      </trans-unit>
      <trans-unit id="ERR_ExpectedSelectOrGroup">
        <source>A query body must end with a select clause or a group clause</source>
        <target state="translated">쿼리 본문은 select 절 또는 group 절로 끝나야 합니다.</target>
        <note />
      </trans-unit>
      <trans-unit id="ERR_ExpectedContextualKeywordOn">
        <source>Expected contextual keyword 'on'</source>
        <target state="translated">상황별 키워드 'on'이 필요합니다.</target>
        <note />
      </trans-unit>
      <trans-unit id="ERR_ExpectedContextualKeywordEquals">
        <source>Expected contextual keyword 'equals'</source>
        <target state="translated">상황별 키워드 'equals'가 필요합니다.</target>
        <note />
      </trans-unit>
      <trans-unit id="ERR_ExpectedContextualKeywordBy">
        <source>Expected contextual keyword 'by'</source>
        <target state="translated">상황별 키워드 'by'가 필요합니다.</target>
        <note />
      </trans-unit>
      <trans-unit id="ERR_InvalidAnonymousTypeMemberDeclarator">
        <source>Invalid anonymous type member declarator. Anonymous type members must be declared with a member assignment, simple name or member access.</source>
        <target state="translated">잘못된 익명 형식 멤버 선언자입니다. 익명 형식 멤버는 멤버 할당, 단순한 이름 또는 멤버 액세스로 선언되어야 합니다.</target>
        <note />
      </trans-unit>
      <trans-unit id="ERR_InvalidInitializerElementInitializer">
        <source>Invalid initializer member declarator</source>
        <target state="translated">잘못된 이니셜라이저 멤버 선언자입니다.</target>
        <note />
      </trans-unit>
      <trans-unit id="ERR_InconsistentLambdaParameterUsage">
        <source>Inconsistent lambda parameter usage; parameter types must be all explicit or all implicit</source>
        <target state="translated">람다 매개 변수가 일관성 없이 사용되었습니다. 매개 변수 형식은 모두 명시적이거나 암시적이어야 합니다.</target>
        <note />
      </trans-unit>
      <trans-unit id="ERR_PartialMethodInvalidModifier">
        <source>A partial method cannot have access modifiers or the virtual, abstract, override, new, sealed, or extern modifiers</source>
        <target state="translated">부분 메서드(Partial Method)에는 액세스 한정자 또는 virtual, abstract, override, new, sealed나 extern 한정자를 사용할 수 없습니다.</target>
        <note />
      </trans-unit>
      <trans-unit id="ERR_PartialMethodOnlyInPartialClass">
        <source>A partial method must be declared within a partial class or partial struct</source>
        <target state="translated">부분 메서드(Partial Method)는 partial 클래스 또는 partial 구조체 내에 선언해야 합니다.</target>
        <note />
      </trans-unit>
      <trans-unit id="ERR_PartialMethodCannotHaveOutParameters">
        <source>A partial method cannot have out parameters</source>
        <target state="translated">부분 메서드(Partial Method)에는 out 매개 변수를 사용할 수 없습니다.</target>
        <note />
      </trans-unit>
      <trans-unit id="ERR_PartialMethodNotExplicit">
        <source>A partial method may not explicitly implement an interface method</source>
        <target state="translated">부분 메서드(Partial Method)는 인터페이스 메서드를 명시적으로 구현할 수 없습니다.</target>
        <note />
      </trans-unit>
      <trans-unit id="ERR_PartialMethodExtensionDifference">
        <source>Both partial method declarations must be extension methods or neither may be an extension method</source>
        <target state="translated">두 부분 메서드(Partial Method) 선언 모두 확장 메서드이거나 확장 메서드가 아니어야 합니다.</target>
        <note />
      </trans-unit>
      <trans-unit id="ERR_PartialMethodOnlyOneLatent">
        <source>A partial method may not have multiple defining declarations</source>
        <target state="translated">부분 메서드(Partial Method)에는 하나의 정의 선언만 사용할 수 있습니다.</target>
        <note />
      </trans-unit>
      <trans-unit id="ERR_PartialMethodOnlyOneActual">
        <source>A partial method may not have multiple implementing declarations</source>
        <target state="translated">부분 메서드(Partial Method)에는 하나의 구현 선언만 사용할 수 있습니다.</target>
        <note />
      </trans-unit>
      <trans-unit id="ERR_PartialMethodParamsDifference">
        <source>Both partial method declarations must use a params parameter or neither may use a params parameter</source>
        <target state="translated">두 부분 메서드(Partial Method) 선언 모두 params 매개 변수를 사용하거나 params 매개 변수를 사용할 수 없습니다.</target>
        <note />
      </trans-unit>
      <trans-unit id="ERR_PartialMethodMustHaveLatent">
        <source>No defining declaration found for implementing declaration of partial method '{0}'</source>
        <target state="translated">{0}' 부분 메서드(Partial Method)의 구현 선언에 대한 정의 선언이 없습니다.</target>
        <note />
      </trans-unit>
      <trans-unit id="ERR_PartialMethodInconsistentTupleNames">
        <source>Both partial method declarations, '{0}' and '{1}', must use the same tuple element names.</source>
        <target state="translated">두 부분 메서드(Partial Method) 선언 '{0}' 및 '{1}' 모두에서 동일한 튜플 요소 이름을 사용해야 합니다.</target>
        <note />
      </trans-unit>
      <trans-unit id="ERR_PartialMethodInconsistentConstraints">
        <source>Partial method declarations of '{0}' have inconsistent type parameter constraints</source>
        <target state="translated">{0}'의 부분 메서드(Partial Method) 선언에 일관성이 없는 형식 매개 변수 제약 조건이 있습니다.</target>
        <note />
      </trans-unit>
      <trans-unit id="ERR_PartialMethodToDelegate">
        <source>Cannot create delegate from method '{0}' because it is a partial method without an implementing declaration</source>
        <target state="translated">{0}'은(는) 구현 선언이 없는 부분 메서드(Partial Method)이므로 이 메서드로부터 대리자를 만들 수 없습니다.</target>
        <note />
      </trans-unit>
      <trans-unit id="ERR_PartialMethodStaticDifference">
        <source>Both partial method declarations must be static or neither may be static</source>
        <target state="translated">두 부분 메서드(Partial Method) 선언 모두 static이거나 static이 아니어야 합니다.</target>
        <note />
      </trans-unit>
      <trans-unit id="ERR_PartialMethodUnsafeDifference">
        <source>Both partial method declarations must be unsafe or neither may be unsafe</source>
        <target state="translated">두 부분 메서드(Partial Method) 선언 모두 unsafe이거나 unsafe가 아니어야 합니다.</target>
        <note />
      </trans-unit>
      <trans-unit id="ERR_PartialMethodInExpressionTree">
        <source>Partial methods with only a defining declaration or removed conditional methods cannot be used in expression trees</source>
        <target state="translated">정의 선언만 있는 부분 메서드(Partial Method) 또는 제거된 조건부 메서드는 식 트리에 사용할 수 없습니다.</target>
        <note />
      </trans-unit>
      <trans-unit id="ERR_PartialMethodMustReturnVoid">
        <source>Partial methods must have a void return type</source>
        <target state="translated">부분 메서드(Partial Method)의 반환 형식은 void여야 합니다.</target>
        <note />
      </trans-unit>
      <trans-unit id="WRN_ObsoleteOverridingNonObsolete">
        <source>Obsolete member '{0}' overrides non-obsolete member '{1}'</source>
        <target state="translated">사용되지 않는 '{0}' 멤버가 사용되는 '{1}' 멤버를 재정의합니다.</target>
        <note />
      </trans-unit>
      <trans-unit id="WRN_ObsoleteOverridingNonObsolete_Title">
        <source>Obsolete member overrides non-obsolete member</source>
        <target state="translated">사용되지 않는 멤버가 사용되는 멤버를 재정의합니다.</target>
        <note />
      </trans-unit>
      <trans-unit id="WRN_DebugFullNameTooLong">
        <source>The fully qualified name for '{0}' is too long for debug information. Compile without '/debug' option.</source>
        <target state="translated">{0}'의 정규화된 이름이 디버그 정보로는 너무 깁니다. '/debug' 옵션 없이 컴파일됩니다.</target>
        <note />
      </trans-unit>
      <trans-unit id="WRN_DebugFullNameTooLong_Title">
        <source>Fully qualified name is too long for debug information</source>
        <target state="translated">정규화된 이름이 너무 길어서 디버그 정보에 사용할 수 없습니다.</target>
        <note />
      </trans-unit>
      <trans-unit id="ERR_ImplicitlyTypedVariableAssignedBadValue">
        <source>Cannot assign {0} to an implicitly-typed variable</source>
        <target state="translated">암시적으로 형식화된 변수에 {0}을(를) 할당할 수 없습니다.</target>
        <note />
      </trans-unit>
      <trans-unit id="ERR_ImplicitlyTypedVariableWithNoInitializer">
        <source>Implicitly-typed variables must be initialized</source>
        <target state="translated">암시적으로 형식화된 지역 변수는 초기화해야 합니다.</target>
        <note />
      </trans-unit>
      <trans-unit id="ERR_ImplicitlyTypedVariableMultipleDeclarator">
        <source>Implicitly-typed variables cannot have multiple declarators</source>
        <target state="translated">암시적으로 형식화된 변수에는 선언자를 여러 개 사용할 수 없습니다.</target>
        <note />
      </trans-unit>
      <trans-unit id="ERR_ImplicitlyTypedVariableAssignedArrayInitializer">
        <source>Cannot initialize an implicitly-typed variable with an array initializer</source>
        <target state="translated">암시적으로 형식화된 변수는 배열 이니셜라이저를 사용하여 초기화할 수 없습니다.</target>
        <note />
      </trans-unit>
      <trans-unit id="ERR_ImplicitlyTypedLocalCannotBeFixed">
        <source>Implicitly-typed local variables cannot be fixed</source>
        <target state="translated">암시적으로 형식화된 지역 변수는 fixed일 수 없습니다.</target>
        <note />
      </trans-unit>
      <trans-unit id="ERR_ImplicitlyTypedVariableCannotBeConst">
        <source>Implicitly-typed variables cannot be constant</source>
        <target state="translated">암시적으로 형식화된 변수는 상수일 수 없습니다.</target>
        <note />
      </trans-unit>
      <trans-unit id="WRN_ExternCtorNoImplementation">
        <source>Constructor '{0}' is marked external</source>
        <target state="translated">{0}' 생성자가 external로 표시되었습니다.</target>
        <note />
      </trans-unit>
      <trans-unit id="WRN_ExternCtorNoImplementation_Title">
        <source>Constructor is marked external</source>
        <target state="translated">생성자가 external로 표시되었습니다.</target>
        <note />
      </trans-unit>
      <trans-unit id="ERR_TypeVarNotFound">
        <source>The contextual keyword 'var' may only appear within a local variable declaration or in script code</source>
        <target state="translated">상황별 키워드 'var'는 지역 변수 선언이나 스크립트 코드에만 표시할 수 있습니다.</target>
        <note />
      </trans-unit>
      <trans-unit id="ERR_ImplicitlyTypedArrayNoBestType">
        <source>No best type found for implicitly-typed array</source>
        <target state="translated">암시적으로 형식화된 배열에 가장 적합한 형식이 없습니다.</target>
        <note />
      </trans-unit>
      <trans-unit id="ERR_AnonymousTypePropertyAssignedBadValue">
        <source>Cannot assign '{0}' to anonymous type property</source>
        <target state="translated">무명 형식 속성에 {0}을(를) 할당할 수 없습니다.</target>
        <note />
      </trans-unit>
      <trans-unit id="ERR_ExpressionTreeContainsBaseAccess">
        <source>An expression tree may not contain a base access</source>
        <target state="translated">식 트리에는 기본 액세스를 사용할 수 없습니다.</target>
        <note />
      </trans-unit>
      <trans-unit id="ERR_ExpressionTreeContainsAssignment">
        <source>An expression tree may not contain an assignment operator</source>
        <target state="translated">식 트리에는 할당 연산자를 사용할 수 없습니다.</target>
        <note />
      </trans-unit>
      <trans-unit id="ERR_AnonymousTypeDuplicatePropertyName">
        <source>An anonymous type cannot have multiple properties with the same name</source>
        <target state="translated">익명 형식에는 동일한 이름의 속성을 여러 개 사용할 수 없습니다.</target>
        <note />
      </trans-unit>
      <trans-unit id="ERR_StatementLambdaToExpressionTree">
        <source>A lambda expression with a statement body cannot be converted to an expression tree</source>
        <target state="translated">문 본문이 있는 람다 식은 식 트리로 변환할 수 없습니다.</target>
        <note />
      </trans-unit>
      <trans-unit id="ERR_ExpressionTreeMustHaveDelegate">
        <source>Cannot convert lambda to an expression tree whose type argument '{0}' is not a delegate type</source>
        <target state="translated">람다 식을 '{0}' 형식 인수가 대리자 형식이 아닌 식 트리로 변환할 수 없습니다.</target>
        <note />
      </trans-unit>
      <trans-unit id="ERR_AnonymousTypeNotAvailable">
        <source>Cannot use anonymous type in a constant expression</source>
        <target state="translated">상수 식에서는 익명 형식을 사용할 수 없습니다.</target>
        <note />
      </trans-unit>
      <trans-unit id="ERR_LambdaInIsAs">
        <source>The first operand of an 'is' or 'as' operator may not be a lambda expression, anonymous method, or method group.</source>
        <target state="translated">is' 또는 'as' 연산자의 첫 번째 피연산자는 람다 식, 무명 메서드 또는 메서드 그룹이 될 수 없습니다.</target>
        <note />
      </trans-unit>
      <trans-unit id="ERR_TypelessTupleInAs">
        <source>The first operand of an 'as' operator may not be a tuple literal without a natural type.</source>
        <target state="translated">as' 연산자의 첫 번째 피연산자는 자연 형식이 없는 튜플 리터럴일 수 없습니다.</target>
        <note />
      </trans-unit>
      <trans-unit id="ERR_ExpressionTreeContainsMultiDimensionalArrayInitializer">
        <source>An expression tree may not contain a multidimensional array initializer</source>
        <target state="translated">식 트리에는 다차원 배열 이니셜라이저를 사용할 수 없습니다.</target>
        <note />
      </trans-unit>
      <trans-unit id="ERR_MissingArgument">
        <source>Argument missing</source>
        <target state="translated">인수 없음</target>
        <note />
      </trans-unit>
      <trans-unit id="ERR_VariableUsedBeforeDeclaration">
        <source>Cannot use local variable '{0}' before it is declared</source>
        <target state="translated">{0}' 지역 변수는 선언되지 않으면 사용할 수 없습니다.</target>
        <note />
      </trans-unit>
      <trans-unit id="ERR_RecursivelyTypedVariable">
        <source>Type of '{0}' cannot be inferred since its initializer directly or indirectly refers to the definition.</source>
        <target state="translated">이니셜라이저가 직간접적으로 정의를 참조하고 있어 '{0}' 형식을 유추할 수 없습니다.</target>
        <note />
      </trans-unit>
      <trans-unit id="ERR_UnassignedThisAutoProperty">
        <source>Auto-implemented property '{0}' must be fully assigned before control is returned to the caller.</source>
        <target state="translated">제어가 호출자에게 반환되기 전에 자동으로 구현된 '{0}' 속성이 완전히 할당되어야 합니다.</target>
        <note />
      </trans-unit>
      <trans-unit id="ERR_VariableUsedBeforeDeclarationAndHidesField">
        <source>Cannot use local variable '{0}' before it is declared. The declaration of the local variable hides the field '{1}'.</source>
        <target state="translated">{0}' 지역 변수는 선언되지 않으면 사용할 수 없습니다. 지역 변수를 선언하면 '{1}' 필드가 숨겨집니다.</target>
        <note />
      </trans-unit>
      <trans-unit id="ERR_ExpressionTreeContainsBadCoalesce">
        <source>An expression tree lambda may not contain a coalescing operator with a null or default literal left-hand side</source>
        <target state="translated">왼쪽에 null 또는 기본 리터럴이 있는 병합 연산자를 람다 식 트리에 사용할 수 없습니다.</target>
        <note />
      </trans-unit>
      <trans-unit id="ERR_IdentifierExpected">
        <source>Identifier expected</source>
        <target state="translated">식별자가 필요합니다.</target>
        <note />
      </trans-unit>
      <trans-unit id="ERR_SemicolonExpected">
        <source>; expected</source>
        <target state="translated">;이 필요합니다.</target>
        <note />
      </trans-unit>
      <trans-unit id="ERR_SyntaxError">
        <source>Syntax error, '{0}' expected</source>
        <target state="translated">구문 오류입니다. '{0}'이(가) 필요합니다.</target>
        <note />
      </trans-unit>
      <trans-unit id="ERR_DuplicateModifier">
        <source>Duplicate '{0}' modifier</source>
        <target state="translated">{0}' 한정자가 중복되었습니다.</target>
        <note />
      </trans-unit>
      <trans-unit id="ERR_DuplicateAccessor">
        <source>Property accessor already defined</source>
        <target state="translated">속성 접근자가 이미 정의되었습니다.</target>
        <note />
      </trans-unit>
      <trans-unit id="ERR_IntegralTypeExpected">
        <source>Type byte, sbyte, short, ushort, int, uint, long, or ulong expected</source>
        <target state="translated">byte, sbyte, short, ushort, int, uint, long 또는 ulong 형식이 필요합니다.</target>
        <note />
      </trans-unit>
      <trans-unit id="ERR_IllegalEscape">
        <source>Unrecognized escape sequence</source>
        <target state="translated">인식할 수 없는 이스케이프 시퀀스입니다.</target>
        <note />
      </trans-unit>
      <trans-unit id="ERR_NewlineInConst">
        <source>Newline in constant</source>
        <target state="translated">상수에 줄 바꿈 문자가 있습니다.</target>
        <note />
      </trans-unit>
      <trans-unit id="ERR_EmptyCharConst">
        <source>Empty character literal</source>
        <target state="translated">빈 문자 리터럴입니다.</target>
        <note />
      </trans-unit>
      <trans-unit id="ERR_TooManyCharsInConst">
        <source>Too many characters in character literal</source>
        <target state="translated">문자 리터럴에 문자가 너무 많습니다.</target>
        <note />
      </trans-unit>
      <trans-unit id="ERR_InvalidNumber">
        <source>Invalid number</source>
        <target state="translated">잘못된 숫자입니다.</target>
        <note />
      </trans-unit>
      <trans-unit id="ERR_GetOrSetExpected">
        <source>A get or set accessor expected</source>
        <target state="translated">get 또는 set 접근자가 필요합니다.</target>
        <note />
      </trans-unit>
      <trans-unit id="ERR_ClassTypeExpected">
        <source>An object, string, or class type expected</source>
        <target state="translated">개체, 문자열 또는 클래스 형식이 필요합니다.</target>
        <note />
      </trans-unit>
      <trans-unit id="ERR_NamedArgumentExpected">
        <source>Named attribute argument expected</source>
        <target state="translated">명명된 특성 인수가 필요합니다.</target>
        <note />
      </trans-unit>
      <trans-unit id="ERR_TooManyCatches">
        <source>Catch clauses cannot follow the general catch clause of a try statement</source>
        <target state="translated">Catch 절은 try 문의 일반 catch 절 뒤에 올 수 없습니다.</target>
        <note />
      </trans-unit>
      <trans-unit id="ERR_ThisOrBaseExpected">
        <source>Keyword 'this' or 'base' expected</source>
        <target state="translated">this' 또는 'base' 키워드가 필요합니다.</target>
        <note />
      </trans-unit>
      <trans-unit id="ERR_OvlUnaryOperatorExpected">
        <source>Overloadable unary operator expected</source>
        <target state="translated">오버로드할 수 있는 단항 연산자가 필요합니다.</target>
        <note />
      </trans-unit>
      <trans-unit id="ERR_OvlBinaryOperatorExpected">
        <source>Overloadable binary operator expected</source>
        <target state="translated">오버로드할 수 있는 이항 연산자가 필요합니다.</target>
        <note />
      </trans-unit>
      <trans-unit id="ERR_IntOverflow">
        <source>Integral constant is too large</source>
        <target state="translated">정수 계열 상수가 너무 큽니다.</target>
        <note />
      </trans-unit>
      <trans-unit id="ERR_EOFExpected">
        <source>Type or namespace definition, or end-of-file expected</source>
        <target state="translated">형식이나 네임스페이스 정의 또는 파일 끝(EOF)이 필요합니다.</target>
        <note />
      </trans-unit>
      <trans-unit id="ERR_GlobalDefinitionOrStatementExpected">
        <source>Member definition, statement, or end-of-file expected</source>
        <target state="translated">멤버 정의, 문 또는 파일 끝(EOF)이 필요합니다.</target>
        <note />
      </trans-unit>
      <trans-unit id="ERR_BadEmbeddedStmt">
        <source>Embedded statement cannot be a declaration or labeled statement</source>
        <target state="translated">포함 문은 선언 또는 레이블 문일 수 없습니다.</target>
        <note />
      </trans-unit>
      <trans-unit id="ERR_PPDirectiveExpected">
        <source>Preprocessor directive expected</source>
        <target state="translated">전처리기 지시문이 필요합니다.</target>
        <note />
      </trans-unit>
      <trans-unit id="ERR_EndOfPPLineExpected">
        <source>Single-line comment or end-of-line expected</source>
        <target state="translated">한 줄로 된 주석이나 줄 끝(EOL)이 필요합니다.</target>
        <note />
      </trans-unit>
      <trans-unit id="ERR_CloseParenExpected">
        <source>) expected</source>
        <target state="translated">)가 필요합니다.</target>
        <note />
      </trans-unit>
      <trans-unit id="ERR_EndifDirectiveExpected">
        <source>#endif directive expected</source>
        <target state="translated">#endif 지시문이 필요합니다.</target>
        <note />
      </trans-unit>
      <trans-unit id="ERR_UnexpectedDirective">
        <source>Unexpected preprocessor directive</source>
        <target state="translated">예기치 않은 전처리기 지시문이 있습니다.</target>
        <note />
      </trans-unit>
      <trans-unit id="ERR_ErrorDirective">
        <source>#error: '{0}'</source>
        <target state="translated">#오류: '{0}'</target>
        <note />
      </trans-unit>
      <trans-unit id="WRN_WarningDirective">
        <source>#warning: '{0}'</source>
        <target state="translated">#warning: '{0}'</target>
        <note />
      </trans-unit>
      <trans-unit id="WRN_WarningDirective_Title">
        <source>#warning directive</source>
        <target state="translated">#warning 지시문</target>
        <note />
      </trans-unit>
      <trans-unit id="ERR_TypeExpected">
        <source>Type expected</source>
        <target state="translated">형식이 필요합니다.</target>
        <note />
      </trans-unit>
      <trans-unit id="ERR_PPDefFollowsToken">
        <source>Cannot define/undefine preprocessor symbols after first token in file</source>
        <target state="translated">파일의 첫 토큰 뒤에 전처리기 기호를 정의/정의 해제할 수 없습니다.</target>
        <note />
      </trans-unit>
      <trans-unit id="ERR_PPReferenceFollowsToken">
        <source>Cannot use #r after first token in file</source>
        <target state="translated">파일의 첫 토큰 뒤에 #r을 사용할 수 없습니다.</target>
        <note />
      </trans-unit>
      <trans-unit id="ERR_OpenEndedComment">
        <source>End-of-file found, '*/' expected</source>
        <target state="translated">파일 끝(EOF)이 있습니다. '*/'가 필요합니다.</target>
        <note />
      </trans-unit>
      <trans-unit id="ERR_Merge_conflict_marker_encountered">
        <source>Merge conflict marker encountered</source>
        <target state="translated">병합 충돌 표식을 발견했습니다.</target>
        <note />
      </trans-unit>
      <trans-unit id="ERR_NoRefOutWhenRefOnly">
        <source>Do not use refout when using refonly.</source>
        <target state="translated">refonly를 사용할 때 refout을 사용하면 안 됩니다.</target>
        <note />
      </trans-unit>
      <trans-unit id="ERR_NoNetModuleOutputWhenRefOutOrRefOnly">
        <source>Cannot compile net modules when using /refout or /refonly.</source>
        <target state="translated">/refout 또는 /refonly를 사용할 때 NET 모듈을 컴파일할 수 없습니다.</target>
        <note />
      </trans-unit>
      <trans-unit id="ERR_OvlOperatorExpected">
        <source>Overloadable operator expected</source>
        <target state="translated">오버로드할 수 있는 연산자가 필요합니다.</target>
        <note />
      </trans-unit>
      <trans-unit id="ERR_EndRegionDirectiveExpected">
        <source>#endregion directive expected</source>
        <target state="translated">#endregion 지시문이 필요합니다.</target>
        <note />
      </trans-unit>
      <trans-unit id="ERR_UnterminatedStringLit">
        <source>Unterminated string literal</source>
        <target state="translated">문자열 리터럴이 종료되지 않았습니다.</target>
        <note />
      </trans-unit>
      <trans-unit id="ERR_BadDirectivePlacement">
        <source>Preprocessor directives must appear as the first non-whitespace character on a line</source>
        <target state="translated">전처리기 지시문은 줄에서 공백이 아닌 첫 번째 문자로 나타나야 합니다.</target>
        <note />
      </trans-unit>
      <trans-unit id="ERR_IdentifierExpectedKW">
        <source>Identifier expected; '{1}' is a keyword</source>
        <target state="translated">식별자가 필요합니다. '{1}'은(는) 키워드입니다.</target>
        <note />
      </trans-unit>
      <trans-unit id="ERR_SemiOrLBraceExpected">
        <source>{ or ; expected</source>
        <target state="translated">{ 또는 ;이 필요합니다.</target>
        <note />
      </trans-unit>
      <trans-unit id="ERR_MultiTypeInDeclaration">
        <source>Cannot use more than one type in a for, using, fixed, or declaration statement</source>
        <target state="translated">for 문, using 문, fixed 문, 선언문 등에는 둘 이상의 형식을 사용할 수 없습니다.</target>
        <note />
      </trans-unit>
      <trans-unit id="ERR_AddOrRemoveExpected">
        <source>An add or remove accessor expected</source>
        <target state="translated">add 또는 remove 접근자가 필요합니다.</target>
        <note />
      </trans-unit>
      <trans-unit id="ERR_UnexpectedCharacter">
        <source>Unexpected character '{0}'</source>
        <target state="translated">예기치 않은 '{0}' 문자입니다.</target>
        <note />
      </trans-unit>
      <trans-unit id="ERR_UnexpectedToken">
        <source>Unexpected token '{0}'</source>
        <target state="translated">예기치 않은 토큰 '{0}'</target>
        <note />
      </trans-unit>
      <trans-unit id="ERR_ProtectedInStatic">
        <source>'{0}': static classes cannot contain protected members</source>
        <target state="translated">'{0}': 정적 클래스는 protected 멤버를 포함할 수 없습니다.</target>
        <note />
      </trans-unit>
      <trans-unit id="WRN_UnreachableGeneralCatch">
        <source>A previous catch clause already catches all exceptions. All non-exceptions thrown will be wrapped in a System.Runtime.CompilerServices.RuntimeWrappedException.</source>
        <target state="translated">이전의 catch 절에서 이미 모든 예외를 catch합니다. 예외가 아닌 모든 throw된 항목은 System.Runtime.CompilerServices.RuntimeWrappedException에 래핑됩니다.</target>
        <note />
      </trans-unit>
      <trans-unit id="WRN_UnreachableGeneralCatch_Title">
        <source>A previous catch clause already catches all exceptions</source>
        <target state="translated">이전의 catch 절에서 이미 모든 예외를 catch합니다.</target>
        <note />
      </trans-unit>
      <trans-unit id="WRN_UnreachableGeneralCatch_Description">
        <source>This warning is caused when a catch() block has no specified exception type after a catch (System.Exception e) block. The warning advises that the catch() block will not catch any exceptions.

A catch() block after a catch (System.Exception e) block can catch non-CLS exceptions if the RuntimeCompatibilityAttribute is set to false in the AssemblyInfo.cs file: [assembly: RuntimeCompatibilityAttribute(WrapNonExceptionThrows = false)]. If this attribute is not set explicitly to false, all thrown non-CLS exceptions are wrapped as Exceptions and the catch (System.Exception e) block catches them.</source>
        <target state="translated">이 경고는 catch() 블록의 catch (System.Exception e) 블록 뒤에 지정된 예외 형식이 없을 때 발생합니다. 이 경고는 catch() 블록이 예외를 catch하지 않음을 알려줍니다.

catch (System.Exception e) 블록 뒤의 catch() 블록은 RuntimeCompatibilityAttribute가 AssemblyInfo.cs 파일에 false로 설정되어 있는 경우 CLS가 아닌 예외를 catch할 수 있습니다. [assembly: RuntimeCompatibilityAttribute(WrapNonExceptionThrows = false)]. 이 특성이 false로 명시적으로 설정되어 있지 않은 경우 모든 throw되는 CLS가 아닌 예외가 예외로 래핑되고 catch (System.Exception e) 블록에서 해당 예외를 catch합니다.</target>
        <note />
      </trans-unit>
      <trans-unit id="ERR_IncrementLvalueExpected">
        <source>The operand of an increment or decrement operator must be a variable, property or indexer</source>
        <target state="translated">증가 연산자 또는 감소 연산자의 피연산자는 변수, 속성 또는 인덱서여야 합니다.</target>
        <note />
      </trans-unit>
      <trans-unit id="ERR_NoSuchMemberOrExtension">
        <source>'{0}' does not contain a definition for '{1}' and no extension method '{1}' accepting a first argument of type '{0}' could be found (are you missing a using directive or an assembly reference?)</source>
        <target state="translated">'{0}'에는 '{1}'에 대한 정의가 포함되어 있지 않고, '{0}' 형식의 첫 번째 인수를 허용하는 확장 메서드 '{1}'이(가) 없습니다. using 지시문 또는 어셈블리 참조가 있는지 확인하세요.</target>
        <note />
      </trans-unit>
      <trans-unit id="ERR_NoSuchMemberOrExtensionNeedUsing">
        <source>'{0}' does not contain a definition for '{1}' and no extension method '{1}' accepting a first argument of type '{0}' could be found (are you missing a using directive for '{2}'?)</source>
        <target state="translated">'{0}'에는 '{1}'에 대한 정의가 포함되어 있지 않고, '{0}' 형식의 첫 번째 인수를 허용하는 확장 메서드 '{1}' 이(가) 없습니다. '{2}'에 대한 using 지시문이 있는지 확인하세요.</target>
        <note />
      </trans-unit>
      <trans-unit id="ERR_BadThisParam">
        <source>Method '{0}' has a parameter modifier 'this' which is not on the first parameter</source>
        <target state="translated">{0}' 메서드의 첫 번째 매개 변수가 아닌 매개 변수에 매개 변수 한정자 'this'가 있습니다.</target>
        <note />
      </trans-unit>
      <trans-unit id="ERR_BadParameterModifiers">
        <source> The parameter modifier '{0}' cannot be used with '{1}'</source>
        <target state="translated"> 매개 변수 한정자 '{0}'을(를) '{1}'과(와) 함께 사용할 수 없습니다.</target>
        <note />
      </trans-unit>
      <trans-unit id="ERR_BadTypeforThis">
        <source>The first parameter of an extension method cannot be of type '{0}'</source>
        <target state="translated">확장 메서드의 첫 번째 매개 변수는 '{0}' 형식이 될 수 없습니다.</target>
        <note />
      </trans-unit>
      <trans-unit id="ERR_BadParamModThis">
        <source>A parameter array cannot be used with 'this' modifier on an extension method</source>
        <target state="translated">매개 변수 배열은 확장 메서드의 'this' 한정자와 함께 사용할 수 없습니다.</target>
        <note />
      </trans-unit>
      <trans-unit id="ERR_BadExtensionMeth">
        <source>Extension method must be static</source>
        <target state="translated">확장 메서드는 정적이어야 합니다.</target>
        <note />
      </trans-unit>
      <trans-unit id="ERR_BadExtensionAgg">
        <source>Extension method must be defined in a non-generic static class</source>
        <target state="translated">확장 메서드는 제네릭이 아닌 정적 클래스에 정의해야 합니다.</target>
        <note />
      </trans-unit>
      <trans-unit id="ERR_DupParamMod">
        <source>A parameter can only have one '{0}' modifier</source>
        <target state="translated">매개 변수에는 '{0}' 한정자 하나만 사용할 수 있습니다.</target>
        <note />
      </trans-unit>
      <trans-unit id="ERR_ExtensionMethodsDecl">
        <source>Extension methods must be defined in a top level static class; {0} is a nested class</source>
        <target state="translated">확장 메서드는 최상위 정적 클래스에 정의해야 합니다. {0}은(는) 중첩된 클래스입니다.</target>
        <note />
      </trans-unit>
      <trans-unit id="ERR_ExtensionAttrNotFound">
        <source>Cannot define a new extension method because the compiler required type '{0}' cannot be found. Are you missing a reference to System.Core.dll?</source>
        <target state="translated">컴파일러에 필요한 '{0}' 형식을 찾을 수 없으므로 새 확장 메서드를 정의할 수 없습니다. System.Core.dll의 참조가 있는지 확인하세요.</target>
        <note />
      </trans-unit>
      <trans-unit id="ERR_ExplicitExtension">
        <source>Do not use 'System.Runtime.CompilerServices.ExtensionAttribute'. Use the 'this' keyword instead.</source>
        <target state="translated">System.Runtime.CompilerServices.ExtensionAttribute' 대신 'this' 키워드를 사용하세요.</target>
        <note />
      </trans-unit>
      <trans-unit id="ERR_ExplicitDynamicAttr">
        <source>Do not use 'System.Runtime.CompilerServices.DynamicAttribute'. Use the 'dynamic' keyword instead.</source>
        <target state="translated">System.Runtime.CompilerServices.DynamicAttribute' 대신 'dynamic' 키워드를 사용하세요.</target>
        <note />
      </trans-unit>
      <trans-unit id="ERR_NoDynamicPhantomOnBaseCtor">
        <source>The constructor call needs to be dynamically dispatched, but cannot be because it is part of a constructor initializer. Consider casting the dynamic arguments.</source>
        <target state="translated">생성자 호출을 동적으로 디스패치해야 하지만 해당 호출이 생성자 이니셜라이저의 일부이므로 동적으로 디스패치할 수 없습니다. 동적 인수를 캐스팅하세요.</target>
        <note />
      </trans-unit>
      <trans-unit id="ERR_ValueTypeExtDelegate">
        <source>Extension method '{0}' defined on value type '{1}' cannot be used to create delegates</source>
        <target state="translated">값 형식 '{1}'에 정의된 확장 메서드 '{0}'은(는) 대리자를 만드는 데 사용할 수 없습니다.</target>
        <note />
      </trans-unit>
      <trans-unit id="ERR_BadArgCount">
        <source>No overload for method '{0}' takes {1} arguments</source>
        <target state="translated">인수 {1}개를 사용하는 '{0}' 메서드에 대한 오버로드가 없습니다.</target>
        <note />
      </trans-unit>
      <trans-unit id="ERR_BadArgType">
        <source>Argument {0}: cannot convert from '{1}' to '{2}'</source>
        <target state="translated">{0} 인수: '{1}'에서 '{2}'(으)로 변환할 수 없습니다.</target>
        <note />
      </trans-unit>
      <trans-unit id="ERR_NoSourceFile">
        <source>Source file '{0}' could not be opened -- {1}</source>
        <target state="translated">{0}' 소스 파일을 열 수 없습니다. {1}</target>
        <note />
      </trans-unit>
      <trans-unit id="ERR_CantRefResource">
        <source>Cannot link resource files when building a module</source>
        <target state="translated">모듈을 빌드하는 동안 리소스 파일을 링크할 수 없습니다.</target>
        <note />
      </trans-unit>
      <trans-unit id="ERR_ResourceNotUnique">
        <source>Resource identifier '{0}' has already been used in this assembly</source>
        <target state="translated">{0}' 리소스 식별자가 이 어셈블리에 이미 사용되었습니다.</target>
        <note />
      </trans-unit>
      <trans-unit id="ERR_ResourceFileNameNotUnique">
        <source>Each linked resource and module must have a unique filename. Filename '{0}' is specified more than once in this assembly</source>
        <target state="translated">링크된 각 리소스와 모듈에는 고유한 파일 이름이 있어야 합니다. '{0}' 파일 이름은 이 어셈블리에 두 번 이상 지정되었습니다.</target>
        <note />
      </trans-unit>
      <trans-unit id="ERR_ImportNonAssembly">
        <source>The referenced file '{0}' is not an assembly</source>
        <target state="translated">참조된 '{0}' 파일은 어셈블리가 아닙니다.</target>
        <note />
      </trans-unit>
      <trans-unit id="ERR_RefLvalueExpected">
        <source>A ref or out value must be an assignable variable</source>
        <target state="translated">ref 또는 out 값은 할당 가능한 변수여야 합니다.</target>
        <note />
      </trans-unit>
      <trans-unit id="ERR_BaseInStaticMeth">
        <source>Keyword 'base' is not available in a static method</source>
        <target state="translated">base' 키워드는 정적 메서드에서 사용할 수 없습니다.</target>
        <note />
      </trans-unit>
      <trans-unit id="ERR_BaseInBadContext">
        <source>Keyword 'base' is not available in the current context</source>
        <target state="translated">base' 키워드는 현재 컨텍스트에서 사용할 수 없습니다.</target>
        <note />
      </trans-unit>
      <trans-unit id="ERR_RbraceExpected">
        <source>} expected</source>
        <target state="translated">}가 필요합니다.</target>
        <note />
      </trans-unit>
      <trans-unit id="ERR_LbraceExpected">
        <source>{ expected</source>
        <target state="translated">{가 필요합니다.</target>
        <note />
      </trans-unit>
      <trans-unit id="ERR_InExpected">
        <source>'in' expected</source>
        <target state="translated">'in'이 필요합니다.</target>
        <note />
      </trans-unit>
      <trans-unit id="ERR_InvalidPreprocExpr">
        <source>Invalid preprocessor expression</source>
        <target state="translated">전처리기 식이 잘못되었습니다.</target>
        <note />
      </trans-unit>
      <trans-unit id="ERR_InvalidMemberDecl">
        <source>Invalid token '{0}' in class, struct, or interface member declaration</source>
        <target state="translated">클래스, 구조체 또는 인터페이스 멤버 선언에 잘못된 '{0}' 토큰이 있습니다.</target>
        <note />
      </trans-unit>
      <trans-unit id="ERR_MemberNeedsType">
        <source>Method must have a return type</source>
        <target state="translated">메서드에는 반환 형식이 있어야 합니다.</target>
        <note />
      </trans-unit>
      <trans-unit id="ERR_BadBaseType">
        <source>Invalid base type</source>
        <target state="translated">기본 형식이 잘못되었습니다.</target>
        <note />
      </trans-unit>
      <trans-unit id="WRN_EmptySwitch">
        <source>Empty switch block</source>
        <target state="translated">빈 스위치 블록입니다.</target>
        <note />
      </trans-unit>
      <trans-unit id="WRN_EmptySwitch_Title">
        <source>Empty switch block</source>
        <target state="translated">빈 스위치 블록입니다.</target>
        <note />
      </trans-unit>
      <trans-unit id="ERR_ExpectedEndTry">
        <source>Expected catch or finally</source>
        <target state="translated">catch 또는 finally가 필요합니다.</target>
        <note />
      </trans-unit>
      <trans-unit id="ERR_InvalidExprTerm">
        <source>Invalid expression term '{0}'</source>
        <target state="translated">잘못된 식의 항 '{0}'입니다.</target>
        <note />
      </trans-unit>
      <trans-unit id="ERR_BadNewExpr">
        <source>A new expression requires (), [], or {} after type</source>
        <target state="translated">new 식은 형식 뒤에 (), [], 또는 {}가 필요합니다.</target>
        <note />
      </trans-unit>
      <trans-unit id="ERR_NoNamespacePrivate">
        <source>Elements defined in a namespace cannot be explicitly declared as private, protected, protected internal, or private protected</source>
        <target state="translated">네임스페이스에 정의된 요소는 명시적으로 private, protected, protected internal 또는 private protected로 선언할 수 없습니다.</target>
        <note />
      </trans-unit>
      <trans-unit id="ERR_BadVarDecl">
        <source>Expected ; or = (cannot specify constructor arguments in declaration)</source>
        <target state="translated">; 또는 =가 필요합니다. 선언에서는 생성자 인수를 지정할 수 없습니다.</target>
        <note />
      </trans-unit>
      <trans-unit id="ERR_UsingAfterElements">
        <source>A using clause must precede all other elements defined in the namespace except extern alias declarations</source>
        <target state="translated">extern 별칭 선언을 제외하고 using 절은 네임스페이스에 정의된 다른 모든 요소보다 앞에 와야 합니다.</target>
        <note />
      </trans-unit>
      <trans-unit id="ERR_BadBinOpArgs">
        <source>Overloaded binary operator '{0}' takes two parameters</source>
        <target state="translated">오버로드된 '{0}' 이항 연산자는 매개 변수를 두 개 사용합니다.</target>
        <note />
      </trans-unit>
      <trans-unit id="ERR_BadUnOpArgs">
        <source>Overloaded unary operator '{0}' takes one parameter</source>
        <target state="translated">오버로드된 '{0}' 단항 연산자는 매개 변수를 한 개 사용합니다.</target>
        <note />
      </trans-unit>
      <trans-unit id="ERR_NoVoidParameter">
        <source>Invalid parameter type 'void'</source>
        <target state="translated">void' 매개 변수 형식이 잘못되었습니다.</target>
        <note />
      </trans-unit>
      <trans-unit id="ERR_DuplicateAlias">
        <source>The using alias '{0}' appeared previously in this namespace</source>
        <target state="translated">using 별칭 '{0}'을(를) 이전에 이 네임스페이스에서 사용했습니다.</target>
        <note />
      </trans-unit>
      <trans-unit id="ERR_BadProtectedAccess">
        <source>Cannot access protected member '{0}' via a qualifier of type '{1}'; the qualifier must be of type '{2}' (or derived from it)</source>
        <target state="translated">{1}' 형식의 한정자를 통해 보호된 멤버 '{0}'에 액세스할 수 없습니다. 한정자는 '{2}' 형식이거나 여기에서 파생된 형식이어야 합니다.</target>
        <note />
      </trans-unit>
      <trans-unit id="ERR_AddModuleAssembly">
        <source>'{0}' cannot be added to this assembly because it already is an assembly</source>
        <target state="translated">'{0}'은(는) 이미 어셈블리이므로 이 어셈블리에 추가할 수 없습니다.</target>
        <note />
      </trans-unit>
      <trans-unit id="ERR_BindToBogusProp2">
        <source>Property, indexer, or event '{0}' is not supported by the language; try directly calling accessor methods '{1}' or '{2}'</source>
        <target state="translated">{0}' 속성, 인덱서 또는 이벤트는 이 언어에서 지원되지 않습니다. '{1}' 또는 '{2}' 접근자 메서드를 직접 호출해 보세요.</target>
        <note />
      </trans-unit>
      <trans-unit id="ERR_BindToBogusProp1">
        <source>Property, indexer, or event '{0}' is not supported by the language; try directly calling accessor method '{1}'</source>
        <target state="translated">{0}' 속성, 인덱서 또는 이벤트는 이 언어에서 지원되지 않습니다. '{1}' 접근자 메서드를 직접 호출해 보세요.</target>
        <note />
      </trans-unit>
      <trans-unit id="ERR_NoVoidHere">
        <source>Keyword 'void' cannot be used in this context</source>
        <target state="translated">이 컨텍스트에는 'void' 키워드를 사용할 수 없습니다.</target>
        <note />
      </trans-unit>
      <trans-unit id="ERR_IndexerNeedsParam">
        <source>Indexers must have at least one parameter</source>
        <target state="translated">인덱서에 매개 변수를 하나 이상 지정해야 합니다.</target>
        <note />
      </trans-unit>
      <trans-unit id="ERR_BadArraySyntax">
        <source>Array type specifier, [], must appear before parameter name</source>
        <target state="translated">배열 형식 지정자인 []은 매개 변수 이름 앞에 사용해야 합니다.</target>
        <note />
      </trans-unit>
      <trans-unit id="ERR_BadOperatorSyntax">
        <source>Declaration is not valid; use '{0} operator &lt;dest-type&gt; (...' instead</source>
        <target state="translated">선언이 잘못되었습니다. 대신 '{0} operator &lt;dest-type&gt; (...'을 사용하세요.</target>
        <note />
      </trans-unit>
      <trans-unit id="ERR_MainClassNotFound">
        <source>Could not find '{0}' specified for Main method</source>
        <target state="translated">Main 메서드에 지정된 '{0}'을(를) 찾을 수 없습니다.</target>
        <note />
      </trans-unit>
      <trans-unit id="ERR_MainClassNotClass">
        <source>'{0}' specified for Main method must be a valid non-generic class or struct</source>
        <target state="translated">'Main 메서드에 지정된 '{0}'은(는) 유효한 제네릭이 아닌 클래스나 구조체여야 합니다.</target>
        <note />
      </trans-unit>
      <trans-unit id="ERR_NoMainInClass">
        <source>'{0}' does not have a suitable static Main method</source>
        <target state="translated">'{0}'에 적합한 정적 Main 메서드가 없습니다.</target>
        <note />
      </trans-unit>
      <trans-unit id="ERR_MainClassIsImport">
        <source>Cannot use '{0}' for Main method because it is imported</source>
        <target state="translated">가져온 것이므로 Main 메서드에 '{0}'을(를) 사용할 수 없습니다.</target>
        <note />
      </trans-unit>
      <trans-unit id="ERR_OutputNeedsName">
        <source>Outputs without source must have the /out option specified</source>
        <target state="translated">소스 없는 출력의 경우 /out 옵션을 지정해야 합니다.</target>
        <note />
      </trans-unit>
      <trans-unit id="ERR_CantHaveWin32ResAndManifest">
        <source>Conflicting options specified: Win32 resource file; Win32 manifest</source>
        <target state="translated">Win32 리소스 파일과 Win32 매니페스트는 서로 충돌하므로 함께 지정할 수 없습니다.</target>
        <note />
      </trans-unit>
      <trans-unit id="ERR_CantHaveWin32ResAndIcon">
        <source>Conflicting options specified: Win32 resource file; Win32 icon</source>
        <target state="translated">Win32 리소스 파일과 Win32 아이콘 옵션은 서로 충돌하므로 함께 지정할 수 없습니다.</target>
        <note />
      </trans-unit>
      <trans-unit id="ERR_CantReadResource">
        <source>Error reading resource '{0}' -- '{1}'</source>
        <target state="translated">{0}' 리소스 파일을 읽는 동안 오류가 발생했습니다. '{1}'</target>
        <note />
      </trans-unit>
      <trans-unit id="ERR_DocFileGen">
        <source>Error writing to XML documentation file: {0}</source>
        <target state="translated">XML 문서 파일 쓰기 오류: {0}</target>
        <note />
      </trans-unit>
      <trans-unit id="WRN_XMLParseError">
        <source>XML comment has badly formed XML -- '{0}'</source>
        <target state="translated">XML 주석에 잘못된 형식의 XML이 있습니다. '{0}'</target>
        <note />
      </trans-unit>
      <trans-unit id="WRN_XMLParseError_Title">
        <source>XML comment has badly formed XML</source>
        <target state="translated">XML 주석에 잘못된 형식의 XML이 있습니다.</target>
        <note />
      </trans-unit>
      <trans-unit id="WRN_DuplicateParamTag">
        <source>XML comment has a duplicate param tag for '{0}'</source>
        <target state="translated">XML 주석에는 '{0}'에 중복된 param 태그가 있습니다.</target>
        <note />
      </trans-unit>
      <trans-unit id="WRN_DuplicateParamTag_Title">
        <source>XML comment has a duplicate param tag</source>
        <target state="translated">XML 주석에 중복 매개 변수 태그가 있습니다.</target>
        <note />
      </trans-unit>
      <trans-unit id="WRN_UnmatchedParamTag">
        <source>XML comment has a param tag for '{0}', but there is no parameter by that name</source>
        <target state="translated">XML 주석에 '{0}'에 대한 param 태그가 있지만 해당 이름의 매개 변수는 없습니다.</target>
        <note />
      </trans-unit>
      <trans-unit id="WRN_UnmatchedParamTag_Title">
        <source>XML comment has a param tag, but there is no parameter by that name</source>
        <target state="translated">XML 주석에 param 태그가 있지만 해당 이름의 매개 변수는 없습니다.</target>
        <note />
      </trans-unit>
      <trans-unit id="WRN_UnmatchedParamRefTag">
        <source>XML comment on '{1}' has a paramref tag for '{0}', but there is no parameter by that name</source>
        <target state="translated">{1}'의 XML 주석에는 '{0}'에 대한 paramref 태그가 있지만 해당 이름의 매개 변수는 없습니다.</target>
        <note />
      </trans-unit>
      <trans-unit id="WRN_UnmatchedParamRefTag_Title">
        <source>XML comment has a paramref tag, but there is no parameter by that name</source>
        <target state="translated">XML 주석에 paramref 태그가 있지만 해당 이름의 매개 변수는 없습니다.</target>
        <note />
      </trans-unit>
      <trans-unit id="WRN_MissingParamTag">
        <source>Parameter '{0}' has no matching param tag in the XML comment for '{1}' (but other parameters do)</source>
        <target state="translated">{0}' 매개 변수와 짝이 맞는 매개 변수 태그가 '{1}'의 XML 주석에 없습니다. 다른 매개 변수는 짝이 맞는 태그가 있습니다.</target>
        <note />
      </trans-unit>
      <trans-unit id="WRN_MissingParamTag_Title">
        <source>Parameter has no matching param tag in the XML comment (but other parameters do)</source>
        <target state="translated">매개 변수와 짝이 맞는 매개 변수 태그가 XML 주석에 없습니다. 다른 매개 변수는 짝이 맞는 태그가 있습니다.</target>
        <note />
      </trans-unit>
      <trans-unit id="WRN_BadXMLRef">
        <source>XML comment has cref attribute '{0}' that could not be resolved</source>
        <target state="translated">XML 주석에 확인할 수 없는 '{0}' cref 특성이 있습니다.</target>
        <note />
      </trans-unit>
      <trans-unit id="WRN_BadXMLRef_Title">
        <source>XML comment has cref attribute that could not be resolved</source>
        <target state="translated">XML 주석에 확인할 수 없는 cref 특성이 있습니다.</target>
        <note />
      </trans-unit>
      <trans-unit id="ERR_BadStackAllocExpr">
        <source>A stackalloc expression requires [] after type</source>
        <target state="translated">stackalloc 식에서 형식 뒤에는 []가 있어야 합니다.</target>
        <note />
      </trans-unit>
      <trans-unit id="ERR_InvalidLineNumber">
        <source>The line number specified for #line directive is missing or invalid</source>
        <target state="translated">#line 지시문에 지정한 줄 번호가 없거나 잘못되었습니다.</target>
        <note />
      </trans-unit>
      <trans-unit id="ERR_MissingPPFile">
        <source>Quoted file name, single-line comment or end-of-line expected</source>
        <target state="translated">따옴표 붙은 파일 이름, 한 줄로 된 주석 또는 줄 끝(EOL)이 필요합니다.</target>
        <note />
      </trans-unit>
      <trans-unit id="ERR_ExpectedPPFile">
        <source>Quoted file name expected</source>
        <target state="translated">따옴표 붙은 파일 이름이 필요합니다.</target>
        <note />
      </trans-unit>
      <trans-unit id="ERR_ReferenceDirectiveOnlyAllowedInScripts">
        <source>#r is only allowed in scripts</source>
        <target state="translated">#r은 스크립트에서만 허용됩니다.</target>
        <note />
      </trans-unit>
      <trans-unit id="ERR_ForEachMissingMember">
        <source>foreach statement cannot operate on variables of type '{0}' because '{0}' does not contain a public instance definition for '{1}'</source>
        <target state="needs-review-translation">{0}'에는 '{1}'에 대한 공용 정의가 포함되어 있지 않아 '{0}' 형식 변수에서 foreach 문을 수행할 수 없습니다.</target>
        <note />
      </trans-unit>
      <trans-unit id="WRN_BadXMLRefParamType">
        <source>Invalid type for parameter {0} in XML comment cref attribute: '{1}'</source>
        <target state="translated">XML 주석 cref 특성의 {0} 매개 변수에 대해 잘못된 형식입니다('{1}').</target>
        <note />
      </trans-unit>
      <trans-unit id="WRN_BadXMLRefParamType_Title">
        <source>Invalid type for parameter in XML comment cref attribute</source>
        <target state="translated">XML 주석 cref 특성의 매개 변수에 대해 잘못된 형식입니다.</target>
        <note />
      </trans-unit>
      <trans-unit id="WRN_BadXMLRefReturnType">
        <source>Invalid return type in XML comment cref attribute</source>
        <target state="translated">XML 주석 cref 특성에서 반환 형식이 잘못되었습니다.</target>
        <note />
      </trans-unit>
      <trans-unit id="WRN_BadXMLRefReturnType_Title">
        <source>Invalid return type in XML comment cref attribute</source>
        <target state="translated">XML 주석 cref 특성에서 반환 형식이 잘못되었습니다.</target>
        <note />
      </trans-unit>
      <trans-unit id="ERR_BadWin32Res">
        <source>Error reading Win32 resources -- {0}</source>
        <target state="translated">Win32 리소스 읽기 오류 -- {0}</target>
        <note />
      </trans-unit>
      <trans-unit id="WRN_BadXMLRefSyntax">
        <source>XML comment has syntactically incorrect cref attribute '{0}'</source>
        <target state="translated">XML 주석에 잘못된 cref 특성 '{0}' 구문이 있습니다.</target>
        <note />
      </trans-unit>
      <trans-unit id="WRN_BadXMLRefSyntax_Title">
        <source>XML comment has syntactically incorrect cref attribute</source>
        <target state="translated">XML 주석에 잘못된 cref 특성 구문이 있습니다.</target>
        <note />
      </trans-unit>
      <trans-unit id="ERR_BadModifierLocation">
        <source>Member modifier '{0}' must precede the member type and name</source>
        <target state="translated">{0}' 멤버 한정자는 멤버 형식과 이름 앞에 와야 합니다.</target>
        <note />
      </trans-unit>
      <trans-unit id="ERR_MissingArraySize">
        <source>Array creation must have array size or array initializer</source>
        <target state="translated">배열을 만들 때에는 배열 크기 또는 배열 이니셜라이저가 있어야 합니다.</target>
        <note />
      </trans-unit>
      <trans-unit id="WRN_UnprocessedXMLComment">
        <source>XML comment is not placed on a valid language element</source>
        <target state="translated">XML 주석이 유효한 언어 요소에 배치되어 있지 않습니다.</target>
        <note />
      </trans-unit>
      <trans-unit id="WRN_UnprocessedXMLComment_Title">
        <source>XML comment is not placed on a valid language element</source>
        <target state="translated">XML 주석이 유효한 언어 요소에 배치되어 있지 않습니다.</target>
        <note />
      </trans-unit>
      <trans-unit id="WRN_FailedInclude">
        <source>Unable to include XML fragment '{1}' of file '{0}' -- {2}</source>
        <target state="translated">{0}' 파일의 '{1}' XML 조각을 포함할 수 없습니다. {2}</target>
        <note />
      </trans-unit>
      <trans-unit id="WRN_FailedInclude_Title">
        <source>Unable to include XML fragment</source>
        <target state="translated">XML 조각을 포함할 수 없습니다.</target>
        <note />
      </trans-unit>
      <trans-unit id="WRN_InvalidInclude">
        <source>Invalid XML include element -- {0}</source>
        <target state="translated">잘못된 XML 포함 요소입니다. {0}</target>
        <note />
      </trans-unit>
      <trans-unit id="WRN_InvalidInclude_Title">
        <source>Invalid XML include element</source>
        <target state="translated">XML 포함 요소가 잘못되었습니다.</target>
        <note />
      </trans-unit>
      <trans-unit id="WRN_MissingXMLComment">
        <source>Missing XML comment for publicly visible type or member '{0}'</source>
        <target state="translated">공개된 '{0}' 멤버 또는 형식에 대한 XML 주석이 없습니다.</target>
        <note />
      </trans-unit>
      <trans-unit id="WRN_MissingXMLComment_Title">
        <source>Missing XML comment for publicly visible type or member</source>
        <target state="translated">공개된 형식 또는 멤버에 대한 XML 주석이 없습니다.</target>
        <note />
      </trans-unit>
      <trans-unit id="WRN_MissingXMLComment_Description">
        <source>The /doc compiler option was specified, but one or more constructs did not have comments.</source>
        <target state="translated">/doc 컴파일러 옵션을 지정했지만 하나 이상의 구문에 주석이 없습니다.</target>
        <note />
      </trans-unit>
      <trans-unit id="WRN_XMLParseIncludeError">
        <source>Badly formed XML in included comments file -- '{0}'</source>
        <target state="translated">포함된 주석 파일에 잘못된 형식의 XML이 있습니다. '{0}'</target>
        <note />
      </trans-unit>
      <trans-unit id="WRN_XMLParseIncludeError_Title">
        <source>Badly formed XML in included comments file</source>
        <target state="translated">포함된 주석 파일에 잘못된 형식의 XML이 있습니다.</target>
        <note />
      </trans-unit>
      <trans-unit id="ERR_BadDelArgCount">
        <source>Delegate '{0}' does not take {1} arguments</source>
        <target state="translated">{0}' 대리자는 인수를 {1}개 사용하지 않습니다.</target>
        <note />
      </trans-unit>
      <trans-unit id="ERR_UnexpectedSemicolon">
        <source>Semicolon after method or accessor block is not valid</source>
        <target state="translated">메서드 또는 접근자 블록 뒤의 세미콜론이 잘못되었습니다.</target>
        <note />
      </trans-unit>
      <trans-unit id="ERR_MethodReturnCantBeRefAny">
        <source>Method or delegate cannot return type '{0}'</source>
        <target state="translated">메서드 또는 대리자는 '{0}' 형식을 반환할 수 없습니다.</target>
        <note />
      </trans-unit>
      <trans-unit id="ERR_CompileCancelled">
        <source>Compilation cancelled by user</source>
        <target state="translated">사용자가 컴파일을 취소했습니다.</target>
        <note />
      </trans-unit>
      <trans-unit id="ERR_MethodArgCantBeRefAny">
        <source>Cannot make reference to variable of type '{0}'</source>
        <target state="translated">{0}' 형식의 변수에 참조를 만들 수 없습니다.</target>
        <note />
      </trans-unit>
      <trans-unit id="ERR_AssgReadonlyLocal">
        <source>Cannot assign to '{0}' because it is read-only</source>
        <target state="translated">읽기 전용인 '{0}'에는 할당할 수 없습니다.</target>
        <note />
      </trans-unit>
      <trans-unit id="ERR_RefReadonlyLocal">
        <source>Cannot use '{0}' as a ref or out value because it is read-only</source>
        <target state="translated">{0}'은(는) 읽기 전용이므로 ref 또는 out 값으로 사용할 수 없습니다.</target>
        <note />
      </trans-unit>
      <trans-unit id="ERR_CantUseRequiredAttribute">
        <source>The RequiredAttribute attribute is not permitted on C# types</source>
        <target state="translated">RequiredAttribute 특성은 C# 형식에서 허용되지 않습니다.</target>
        <note />
      </trans-unit>
      <trans-unit id="ERR_NoModifiersOnAccessor">
        <source>Modifiers cannot be placed on event accessor declarations</source>
        <target state="translated">이벤트 접근자 선언에는 한정자를 추가할 수 없습니다.</target>
        <note />
      </trans-unit>
      <trans-unit id="ERR_ParamsCantBeWithModifier">
        <source>The params parameter cannot be declared as {0}</source>
        <target state="translated">params 매개 변수는 {0}(으)로 선언될 수 없습니다.</target>
        <note />
      </trans-unit>
      <trans-unit id="ERR_ReturnNotLValue">
        <source>Cannot modify the return value of '{0}' because it is not a variable</source>
        <target state="translated">{0}'은(는) 변수가 아니므로 해당 반환 값을 수정할 수 없습니다.</target>
        <note />
      </trans-unit>
      <trans-unit id="ERR_MissingCoClass">
        <source>The managed coclass wrapper class '{0}' for interface '{1}' cannot be found (are you missing an assembly reference?)</source>
        <target state="translated">{1}' 인터페이스에 대해 관리되는 coclass 래퍼 클래스 '{0}'을(를) 찾을 수 없습니다. 어셈블리 참조가 있는지 확인하세요.</target>
        <note />
      </trans-unit>
      <trans-unit id="ERR_AmbiguousAttribute">
        <source>'{0}' is ambiguous between '{1}' and '{2}'; use either '@{0}' or '{0}Attribute'</source>
        <target state="translated">'{0}'이(가) '{1}'과(와) '{2}' 사이에서 모호합니다. '@{0}' 또는 '{0}Attribute'를 사용하세요.</target>
        <note />
      </trans-unit>
      <trans-unit id="ERR_BadArgExtraRef">
        <source>Argument {0} may not be passed with the '{1}' keyword</source>
        <target state="translated">{0} 인수는 '{1}' 키워드와 함께 전달할 수 없습니다.</target>
        <note />
      </trans-unit>
      <trans-unit id="WRN_CmdOptionConflictsSource">
        <source>Option '{0}' overrides attribute '{1}' given in a source file or added module</source>
        <target state="translated">{0}' 옵션은 소스 파일 또는 추가된 모듈에 지정된 '{1}' 특성을 재정의합니다.</target>
        <note />
      </trans-unit>
      <trans-unit id="WRN_CmdOptionConflictsSource_Title">
        <source>Option overrides attribute given in a source file or added module</source>
        <target state="translated">옵션은 원본 파일 또는 추가된 모듈에 지정된 특성을 재정의합니다.</target>
        <note />
      </trans-unit>
      <trans-unit id="WRN_CmdOptionConflictsSource_Description">
        <source>This warning occurs if the assembly attributes AssemblyKeyFileAttribute or AssemblyKeyNameAttribute found in source conflict with the /keyfile or /keycontainer command line option or key file name or key container specified in the Project Properties.</source>
        <target state="translated">이 경고는 소스에 있는 AssemblyKeyFileAttribute 또는 AssemblyKeyNameAttribute 어셈블리 특성이 /keyfile 또는 /keycontainer 명령줄 옵션이나 프로젝트 속성에 지정된 키 파일 이름 또는 키 컨테이너와 충돌하는 경우에 발생합니다.</target>
        <note />
      </trans-unit>
      <trans-unit id="ERR_BadCompatMode">
        <source>Invalid option '{0}' for /langversion. Use '/langversion:?' to list supported values.</source>
        <target state="translated">{0}'은(는) /langversion의 유효한 옵션이 아닙니다. '/ langversion:?'를 사용하여 지원되는 값을 나열하세요.</target>
        <note />
      </trans-unit>
      <trans-unit id="ERR_DelegateOnConditional">
        <source>Cannot create delegate with '{0}' because it or a method it overrides has a Conditional attribute</source>
        <target state="translated">Conditional 특성이 있으므로 '{0}'을(를) 사용하여 대리자를 만들 수 없습니다.</target>
        <note />
      </trans-unit>
      <trans-unit id="ERR_CantMakeTempFile">
        <source>Cannot create temporary file -- {0}</source>
        <target state="translated">임시 파일을 만들 수 없습니다. {0}</target>
        <note />
      </trans-unit>
      <trans-unit id="ERR_BadArgRef">
        <source>Argument {0} must be passed with the '{1}' keyword</source>
        <target state="translated">{0} 인수는 '{1}' 키워드와 함께 전달해야 합니다.</target>
        <note />
      </trans-unit>
      <trans-unit id="ERR_YieldInAnonMeth">
        <source>The yield statement cannot be used inside an anonymous method or lambda expression</source>
        <target state="translated">yield 문은 무명 메서드 또는 람다 식 안에 사용할 수 없습니다.</target>
        <note />
      </trans-unit>
      <trans-unit id="ERR_ReturnInIterator">
        <source>Cannot return a value from an iterator. Use the yield return statement to return a value, or yield break to end the iteration.</source>
        <target state="translated">반복기에서 값을 반환할 수 없습니다. yield return 문을 사용하여 값을 반환하거나 yield break 문을 사용하여 반복을 끝내세요.</target>
        <note />
      </trans-unit>
      <trans-unit id="ERR_BadIteratorArgType">
        <source>Iterators cannot have ref, in or out parameters</source>
        <target state="needs-review-translation">반복기에는 ref 또는 out 매개 변수를 사용할 수 없습니다.</target>
        <note />
      </trans-unit>
      <trans-unit id="ERR_BadIteratorReturn">
        <source>The body of '{0}' cannot be an iterator block because '{1}' is not an iterator interface type</source>
        <target state="translated">{1}'이(가) 반복기 인터페이스 형식이 아니므로 '{0}'의 본문은 반복기 블록이 될 수 없습니다.</target>
        <note />
      </trans-unit>
      <trans-unit id="ERR_BadYieldInFinally">
        <source>Cannot yield in the body of a finally clause</source>
        <target state="translated">finally 절의 본문에서는 yield를 사용할 수 없습니다.</target>
        <note />
      </trans-unit>
      <trans-unit id="ERR_BadYieldInTryOfCatch">
        <source>Cannot yield a value in the body of a try block with a catch clause</source>
        <target state="translated">catch 절이 포함된 try 블록의 본문에서는 값을 생성할 수 없습니다.</target>
        <note />
      </trans-unit>
      <trans-unit id="ERR_EmptyYield">
        <source>Expression expected after yield return</source>
        <target state="translated">yield return 다음에는 식이 필요합니다.</target>
        <note />
      </trans-unit>
      <trans-unit id="ERR_AnonDelegateCantUse">
        <source>Cannot use ref, out, or in parameter '{0}' inside an anonymous method, lambda expression, query expression, or local function</source>
        <target state="needs-review-translation">무명 메서드, 람다 식 또는 쿼리 식 안에서는 ref, out 또는 in 매개 변수 '{0}'을(를) 사용할 수 없습니다.</target>
        <note />
      </trans-unit>
      <trans-unit id="ERR_IllegalInnerUnsafe">
        <source>Unsafe code may not appear in iterators</source>
        <target state="translated">반복기에는 안전하지 않은 코드를 사용할 수 없습니다.</target>
        <note />
      </trans-unit>
      <trans-unit id="ERR_BadYieldInCatch">
        <source>Cannot yield a value in the body of a catch clause</source>
        <target state="translated">catch 절 본문에서는 값을 생성할 수 없습니다.</target>
        <note />
      </trans-unit>
      <trans-unit id="ERR_BadDelegateLeave">
        <source>Control cannot leave the body of an anonymous method or lambda expression</source>
        <target state="translated">제어가 무명 메서드 또는 람다 식의 본문을 벗어날 수 없습니다.</target>
        <note />
      </trans-unit>
      <trans-unit id="WRN_IllegalPragma">
        <source>Unrecognized #pragma directive</source>
        <target state="translated">인식할 수 없는 #pragma 지시문입니다.</target>
        <note />
      </trans-unit>
      <trans-unit id="WRN_IllegalPragma_Title">
        <source>Unrecognized #pragma directive</source>
        <target state="translated">인식할 수 없는 #pragma 지시문입니다.</target>
        <note />
      </trans-unit>
      <trans-unit id="WRN_IllegalPPWarning">
        <source>Expected disable or restore</source>
        <target state="translated">disable 또는 restore가 필요합니다.</target>
        <note />
      </trans-unit>
      <trans-unit id="WRN_IllegalPPWarning_Title">
        <source>Expected disable or restore after #pragma warning</source>
        <target state="translated">#pragma warning 뒤에 disable 또는 restore가 필요합니다.</target>
        <note />
      </trans-unit>
      <trans-unit id="WRN_BadRestoreNumber">
        <source>Cannot restore warning 'CS{0}' because it was disabled globally</source>
        <target state="translated">전역으로 사용하지 않도록 설정되었기 때문에 'CS{0}' 경고를 복원할 수 없습니다.</target>
        <note />
      </trans-unit>
      <trans-unit id="WRN_BadRestoreNumber_Title">
        <source>Cannot restore warning because it was disabled globally</source>
        <target state="translated">전역으로 사용하지 않도록 설정되었기 때문에 경고를 복원할 수 없습니다.</target>
        <note />
      </trans-unit>
      <trans-unit id="ERR_VarargsIterator">
        <source>__arglist is not allowed in the parameter list of iterators</source>
        <target state="translated">__arglist는 반복기의 매개 변수 목록에 사용할 수 없습니다.</target>
        <note />
      </trans-unit>
      <trans-unit id="ERR_UnsafeIteratorArgType">
        <source>Iterators cannot have unsafe parameters or yield types</source>
        <target state="translated">반복기에 안전하지 않은 매개 변수 또는 yield 형식을 사용할 수 없습니다.</target>
        <note />
      </trans-unit>
      <trans-unit id="ERR_BadCoClassSig">
        <source>The managed coclass wrapper class signature '{0}' for interface '{1}' is not a valid class name signature</source>
        <target state="translated">{1}' 인터페이스에 대해 관리되는 coclass 래퍼 클래스 시그니처 '{0}'은(는) 유효한 클래스 이름 시그니처가 아닙니다.</target>
        <note />
      </trans-unit>
      <trans-unit id="ERR_MultipleIEnumOfT">
        <source>foreach statement cannot operate on variables of type '{0}' because it implements multiple instantiations of '{1}'; try casting to a specific interface instantiation</source>
        <target state="translated">foreach 문은 '{1}'의 여러 인스턴스를 구현하므로 '{0}' 형식의 변수에는 foreach 문을 수행할 수 없습니다. 특정 인터페이스 인스턴스로 캐스팅하세요.</target>
        <note />
      </trans-unit>
      <trans-unit id="ERR_FixedDimsRequired">
        <source>A fixed size buffer field must have the array size specifier after the field name</source>
        <target state="translated">고정 크기 버퍼 필드에는 필드 이름 뒤에 배열 크기 지정자를 사용해야 합니다.</target>
        <note />
      </trans-unit>
      <trans-unit id="ERR_FixedNotInStruct">
        <source>Fixed size buffer fields may only be members of structs</source>
        <target state="translated">고정 크기 버퍼 필드는 구조체의 멤버로만 사용할 수 있습니다.</target>
        <note />
      </trans-unit>
      <trans-unit id="ERR_AnonymousReturnExpected">
        <source>Not all code paths return a value in {0} of type '{1}'</source>
        <target state="translated">코드 경로 중 일부에서만 '{1}' 형식의 {0}에 있는 값을 반환합니다.</target>
        <note />
      </trans-unit>
      <trans-unit id="WRN_NonECMAFeature">
        <source>Feature '{0}' is not part of the standardized ISO C# language specification, and may not be accepted by other compilers</source>
        <target state="translated">{0}' 기능은 표준화된 ISO C# 언어 사양의 일부가 아니므로 다른 컴파일러에서 지원하지 않을 수도 있습니다.</target>
        <note />
      </trans-unit>
      <trans-unit id="WRN_NonECMAFeature_Title">
        <source>Feature is not part of the standardized ISO C# language specification, and may not be accepted by other compilers</source>
        <target state="translated">기능은 표준화된 ISO C# 언어 사양의 일부가 아니므로 다른 컴파일러에서 지원하지 않을 수도 있습니다.</target>
        <note />
      </trans-unit>
      <trans-unit id="ERR_ExpectedVerbatimLiteral">
        <source>Keyword, identifier, or string expected after verbatim specifier: @</source>
        <target state="translated">축자 지정자 @ 뒤에는 키워드, 식별자 또는 문자열이 필요합니다.</target>
        <note />
      </trans-unit>
      <trans-unit id="ERR_RefReadonly">
        <source>A readonly field cannot be used as a ref or out value (except in a constructor)</source>
        <target state="translated">읽기 전용 필드는 ref 또는 out 값으로 사용할 수 없습니다. 단 생성자에서는 예외입니다.</target>
        <note />
      </trans-unit>
      <trans-unit id="ERR_RefReadonly2">
        <source>Members of readonly field '{0}' cannot be used as a ref or out value (except in a constructor)</source>
        <target state="translated">읽기 전용 필드 '{0}'의 멤버는 ref 또는 out 값으로 사용할 수 없습니다. 단 생성자에서는 예외입니다.</target>
        <note />
      </trans-unit>
      <trans-unit id="ERR_AssgReadonly">
        <source>A readonly field cannot be assigned to (except in a constructor or a variable initializer)</source>
        <target state="translated">읽기 전용 필드에는 할당할 수 없습니다. 단 생성자 또는 변수 이니셜라이저에서는 예외입니다.</target>
        <note />
      </trans-unit>
      <trans-unit id="ERR_AssgReadonly2">
        <source>Members of readonly field '{0}' cannot be modified (except in a constructor or a variable initializer)</source>
        <target state="translated">읽기 전용 필드 '{0}'의 멤버는 수정할 수 없습니다. 단 생성자 또는 변수 이니셜라이저에서는 예외입니다.</target>
        <note />
      </trans-unit>
      <trans-unit id="ERR_RefReadonlyNotField">
        <source>Cannot use {0} '{1}' as a ref or out value because it is a readonly variable</source>
        <target state="translated">{0} '{1}'은(는) 읽기 전용 변수이므로 ref 또는 out 값으로 사용할 수 없습니다.</target>
        <note />
      </trans-unit>
      <trans-unit id="ERR_RefReadonlyNotField2">
        <source>Members of {0} '{1}' cannot be used as a ref or out value because it is a readonly variable</source>
        <target state="translated">{0} '{1}'의 멤버는 읽기 전용 변수이므로 ref 또는 out 값으로 사용할 수 없습니다.</target>
        <note />
      </trans-unit>
      <trans-unit id="ERR_AssignReadonlyNotField">
        <source>Cannot assign to {0} '{1}' because it is a readonly variable</source>
        <target state="translated">읽기 전용 변수이므로 {0} '{1}'에 할당할 수 없습니다.</target>
        <note />
      </trans-unit>
      <trans-unit id="ERR_AssignReadonlyNotField2">
        <source>Cannot assign to a member of {0} '{1}' because it is a readonly variable</source>
        <target state="translated">읽기 전용 변수이므로 {0} '{1}'의 멤버에 할당할 수 없습니다.</target>
        <note />
      </trans-unit>
      <trans-unit id="ERR_RefReturnReadonlyNotField">
        <source>Cannot return {0} '{1}' by writable reference because it is a readonly variable</source>
        <target state="translated">{0} '{1}'은(는) 읽기 전용 변수이므로 쓰기 가능 참조로 반환할 수 없습니다.</target>
        <note />
      </trans-unit>
      <trans-unit id="ERR_RefReturnReadonlyNotField2">
        <source>Members of {0} '{1}' cannot be returned by writable reference because it is a readonly variable</source>
        <target state="translated">{0} '{1}'의 멤버는 읽기 전용 변수이므로 쓰기 가능 참조로 반환할 수 없습니다.</target>
        <note />
      </trans-unit>
      <trans-unit id="ERR_AssgReadonlyStatic2">
        <source>Fields of static readonly field '{0}' cannot be assigned to (except in a static constructor or a variable initializer)</source>
        <target state="translated">정적 읽기 전용 필드 '{0}'의 필드에는 할당할 수 없습니다. 단 정적 생성자 또는 변수 이니셜라이저에서는 예외입니다.</target>
        <note />
      </trans-unit>
      <trans-unit id="ERR_RefReadonlyStatic2">
        <source>Fields of static readonly field '{0}' cannot be used as a ref or out value (except in a static constructor)</source>
        <target state="translated">정적 읽기 전용 필드 '{0}'의 필드는 ref 또는 out 값으로 사용할 수 없습니다. 단 정적 생성자에서는 예외입니다.</target>
        <note />
      </trans-unit>
      <trans-unit id="ERR_AssgReadonlyLocal2Cause">
        <source>Cannot modify members of '{0}' because it is a '{1}'</source>
        <target state="translated">{1}'인 '{0}'의 멤버는 수정할 수 없습니다.</target>
        <note />
      </trans-unit>
      <trans-unit id="ERR_RefReadonlyLocal2Cause">
        <source>Cannot use fields of '{0}' as a ref or out value because it is a '{1}'</source>
        <target state="translated">{0}'의 필드는 '{1}'이므로 ref 또는 out 값으로 사용할 수 없습니다.</target>
        <note />
      </trans-unit>
      <trans-unit id="ERR_AssgReadonlyLocalCause">
        <source>Cannot assign to '{0}' because it is a '{1}'</source>
        <target state="translated">{1}'인 '{0}'에는 할당할 수 없습니다.</target>
        <note />
      </trans-unit>
      <trans-unit id="ERR_RefReadonlyLocalCause">
        <source>Cannot use '{0}' as a ref or out value because it is a '{1}'</source>
        <target state="translated">{0}'은(는) '{1}'이므로 ref 또는 out 값으로 사용할 수 없습니다.</target>
        <note />
      </trans-unit>
      <trans-unit id="WRN_ErrorOverride">
        <source>{0}. See also error CS{1}.</source>
        <target state="translated">{0}. 오류 CS{1}도 참조하세요.</target>
        <note />
      </trans-unit>
      <trans-unit id="WRN_ErrorOverride_Title">
        <source>Warning is overriding an error</source>
        <target state="translated">경고에서 오류를 재정의합니다.</target>
        <note />
      </trans-unit>
      <trans-unit id="WRN_ErrorOverride_Description">
        <source>The compiler emits this warning when it overrides an error with a warning. For information about the problem, search for the error code mentioned.</source>
        <target state="translated">컴파일러에서 오류를 경고로 재정의할 때 이 경고를 발생합니다. 문제에 대한 자세한 내용을 보려면 언급된 오류 코드를 검색하세요.</target>
        <note />
      </trans-unit>
      <trans-unit id="ERR_AnonMethToNonDel">
        <source>Cannot convert {0} to type '{1}' because it is not a delegate type</source>
        <target state="translated">{0}은(는) 대리자 형식이 아니므로 '{1}' 형식으로 변환할 수 없습니다.</target>
        <note />
      </trans-unit>
      <trans-unit id="ERR_CantConvAnonMethParams">
        <source>Cannot convert {0} to delegate type '{1}' because the parameter types do not match the delegate parameter types</source>
        <target state="translated">매개 변수 형식이 대리자 매개 변수 형식과 일치하지 않으므로 {0}을(를) 대리자 형식 '{1}'(으)로 변환할 수 없습니다.</target>
        <note />
      </trans-unit>
      <trans-unit id="ERR_CantConvAnonMethReturns">
        <source>Cannot convert {0} to intended delegate type because some of the return types in the block are not implicitly convertible to the delegate return type</source>
        <target state="translated">블록의 반환 형식 중 일부를 암시적으로 대리자 반환 형식으로 변환할 수 없으므로 {0}을(를) 지정한 대리자 형식으로 변환할 수 없습니다.</target>
        <note />
      </trans-unit>
      <trans-unit id="ERR_BadAsyncReturnExpression">
        <source>Since this is an async method, the return expression must be of type '{0}' rather than 'Task&lt;{0}&gt;'</source>
        <target state="translated">비동기 메서드이기 때문에 이 메서드의 반환 식은 'Task&lt;{0}&gt;' 형식이 아니라 '{0}' 형식이어야 합니다.</target>
        <note />
      </trans-unit>
      <trans-unit id="ERR_CantConvAsyncAnonFuncReturns">
        <source>Cannot convert async {0} to delegate type '{1}'. An async {0} may return void, Task or Task&lt;T&gt;, none of which are convertible to '{1}'.</source>
        <target state="translated">비동기 {0}을(를) 대리자 형식 '{1}'(으)로 변환할 수 없습니다. 비동기 {0}은(는) void, Task 또는 Task&lt;T&gt;를 반환할 수 있는데, 세 형식 모두 '{1}'(으)로 변환할 수 없습니다.</target>
        <note />
      </trans-unit>
      <trans-unit id="ERR_IllegalFixedType">
        <source>Fixed size buffer type must be one of the following: bool, byte, short, int, long, char, sbyte, ushort, uint, ulong, float or double</source>
        <target state="translated">고정 크기 버퍼는 bool, byte, short, int, long, char, sbyte, ushort, uint, ulong, float 또는 double 형식 중 하나여야 합니다.</target>
        <note />
      </trans-unit>
      <trans-unit id="ERR_FixedOverflow">
        <source>Fixed size buffer of length {0} and type '{1}' is too big</source>
        <target state="translated">길이가 {0}인 '{1}' 형식의 고정 크기 버퍼가 너무 큽니다.</target>
        <note />
      </trans-unit>
      <trans-unit id="ERR_InvalidFixedArraySize">
        <source>Fixed size buffers must have a length greater than zero</source>
        <target state="translated">고정 크기 버퍼의 길이는 0보다 커야 합니다.</target>
        <note />
      </trans-unit>
      <trans-unit id="ERR_FixedBufferNotFixed">
        <source>You cannot use fixed size buffers contained in unfixed expressions. Try using the fixed statement.</source>
        <target state="translated">고정되지 않은 식에 포함된 고정 크기 버퍼는 사용할 수 없습니다. fixed 문을 사용하세요.</target>
        <note />
      </trans-unit>
      <trans-unit id="ERR_AttributeNotOnAccessor">
        <source>Attribute '{0}' is not valid on property or event accessors. It is only valid on '{1}' declarations.</source>
        <target state="translated">속성 또는 이벤트 접근자에서는 '{0}' 특성이 유효하지 않습니다. 이 특성은 '{1}' 선언에만 유효합니다.</target>
        <note />
      </trans-unit>
      <trans-unit id="WRN_InvalidSearchPathDir">
        <source>Invalid search path '{0}' specified in '{1}' -- '{2}'</source>
        <target state="translated">잘못된 검색 경로 '{0}'이(가) '{1}'에 지정되었습니다. '{2}'</target>
        <note />
      </trans-unit>
      <trans-unit id="WRN_InvalidSearchPathDir_Title">
        <source>Invalid search path specified</source>
        <target state="translated">지정한 검색 경로가 잘못되었습니다.</target>
        <note />
      </trans-unit>
      <trans-unit id="ERR_IllegalVarArgs">
        <source>__arglist is not valid in this context</source>
        <target state="translated">이 컨텍스트에는 __arglist를 사용할 수 없습니다.</target>
        <note />
      </trans-unit>
      <trans-unit id="ERR_IllegalParams">
        <source>params is not valid in this context</source>
        <target state="translated">이 컨텍스트에서는 params가 유효하지 않습니다.</target>
        <note />
      </trans-unit>
      <trans-unit id="ERR_BadModifiersOnNamespace">
        <source>A namespace declaration cannot have modifiers or attributes</source>
        <target state="translated">네임스페이스 선언에는 한정자 또는 특성을 사용할 수 없습니다.</target>
        <note />
      </trans-unit>
      <trans-unit id="ERR_BadPlatformType">
        <source>Invalid option '{0}' for /platform; must be anycpu, x86, Itanium, arm, arm64 or x64</source>
        <target state="needs-review-translation">/platform에 대해 잘못된 '{0}' 옵션입니다. anycpu, x86, Itanium 또는 x64여야 합니다.</target>
        <note />
      </trans-unit>
      <trans-unit id="ERR_ThisStructNotInAnonMeth">
        <source>Anonymous methods, lambda expressions, and query expressions inside structs cannot access instance members of 'this'. Consider copying 'this' to a local variable outside the anonymous method, lambda expression or query expression and using the local instead.</source>
        <target state="translated">구조체 안의 무명 메서드, 람다 식 및 쿼리 식은 'this'의 인스턴스 멤버에 액세스할 수 없습니다. 'this'를 무명 메서드, 람다 식 또는 쿼리 식 외부에 있는 지역 변수에 복사한 다음 이 지역 변수를 대신 사용하세요.</target>
        <note />
      </trans-unit>
      <trans-unit id="ERR_NoConvToIDisp">
        <source>'{0}': type used in a using statement must be implicitly convertible to 'System.IDisposable'</source>
        <target state="translated">'{0}': using 문에 사용된 형식은 암시적으로 'System.IDisposable'로 변환할 수 있어야 합니다.</target>
        <note />
      </trans-unit>
      <trans-unit id="ERR_BadParamRef">
        <source>Parameter {0} must be declared with the '{1}' keyword</source>
        <target state="translated">{0} 매개 변수는 '{1}' 키워드를 사용하여 선언해야 합니다.</target>
        <note />
      </trans-unit>
      <trans-unit id="ERR_BadParamExtraRef">
        <source>Parameter {0} should not be declared with the '{1}' keyword</source>
        <target state="translated">{0} 매개 변수는 '{1}' 키워드를 사용하여 선언할 수 없습니다.</target>
        <note />
      </trans-unit>
      <trans-unit id="ERR_BadParamType">
        <source>Parameter {0} is declared as type '{1}{2}' but should be '{3}{4}'</source>
        <target state="translated">{0} 매개 변수가 '{1}{2}' 형식으로 선언되었지만 '{3}{4}' 형식이어야 합니다.</target>
        <note />
      </trans-unit>
      <trans-unit id="ERR_BadExternIdentifier">
        <source>Invalid extern alias for '/reference'; '{0}' is not a valid identifier</source>
        <target state="translated">/reference'에 대해 잘못된 extern 별칭입니다. '{0}'이(가) 유효한 식별자가 아닙니다.</target>
        <note />
      </trans-unit>
      <trans-unit id="ERR_AliasMissingFile">
        <source>Invalid reference alias option: '{0}=' -- missing filename</source>
        <target state="translated">잘못된 참조 별칭 옵션입니다. '{0}=' -- 파일 이름이 없습니다.</target>
        <note />
      </trans-unit>
      <trans-unit id="ERR_GlobalExternAlias">
        <source>You cannot redefine the global extern alias</source>
        <target state="translated">전역 extern 별칭을 다시 정의할 수 없습니다.</target>
        <note />
      </trans-unit>
      <trans-unit id="ERR_MissingTypeInSource">
        <source>Reference to type '{0}' claims it is defined in this assembly, but it is not defined in source or any added modules</source>
        <target state="translated">{0}' 형식에 대한 참조는 이 어셈블리에 정의된 것으로 되어 있지만 소스 또는 추가된 모듈에 정의되어 있지 않습니다.</target>
        <note />
      </trans-unit>
      <trans-unit id="ERR_MissingTypeInAssembly">
        <source>Reference to type '{0}' claims it is defined in '{1}', but it could not be found</source>
        <target state="translated">{0}' 형식에 대한 참조는 '{1}'에 정의된 것으로 되어 있지만 찾을 수 없습니다.</target>
        <note />
      </trans-unit>
      <trans-unit id="WRN_MultiplePredefTypes">
        <source>The predefined type '{0}' is defined in multiple assemblies in the global alias; using definition from '{1}'</source>
        <target state="translated">미리 정의된 형식 '{0}'이(가) 전역 별칭의 여러 어셈블리에 정의되었습니다. '{1}'의 정의를 사용합니다.</target>
        <note />
      </trans-unit>
      <trans-unit id="WRN_MultiplePredefTypes_Title">
        <source>Predefined type is defined in multiple assemblies in the global alias</source>
        <target state="translated">미리 정의된 형식이 전역 별칭의 여러 어셈블리에 정의되어 있습니다.</target>
        <note />
      </trans-unit>
      <trans-unit id="WRN_MultiplePredefTypes_Description">
        <source>This error occurs when a predefined system type such as System.Int32 is found in two assemblies. One way this can happen is if you are referencing mscorlib or System.Runtime.dll from two different places, such as trying to run two versions of the .NET Framework side-by-side.</source>
        <target state="translated">이 오류는 미리 정의한 시스템 형식(예: System.Int32)이 두 어셈블리에 있는 경우에 발생합니다. 이 오류는 서로 다른 두 위치에서 mscorlib 또는 System.Runtime.dll을 참조할 경우(두 버전의 .NET Framework를 나란히 실행할 경우)에 발생할 수 있습니다.</target>
        <note />
      </trans-unit>
      <trans-unit id="ERR_LocalCantBeFixedAndHoisted">
        <source>Local '{0}' or its members cannot have their address taken and be used inside an anonymous method or lambda expression</source>
        <target state="translated">지역 '{0}' 또는 해당 멤버의 주소를 가져와 무명 메서드 또는 람다 식 안에 사용할 수 없습니다.</target>
        <note />
      </trans-unit>
      <trans-unit id="WRN_TooManyLinesForDebugger">
        <source>Source file has exceeded the limit of 16,707,565 lines representable in the PDB; debug information will be incorrect</source>
        <target state="translated">소스 파일의 줄 수가 PDB에 표시할 수 있는 16,707,565줄을 초과했습니다. 디버그 정보가 올바르지 않을 수 있습니다.</target>
        <note />
      </trans-unit>
      <trans-unit id="WRN_TooManyLinesForDebugger_Title">
        <source>Source file has exceeded the limit of 16,707,565 lines representable in the PDB; debug information will be incorrect</source>
        <target state="translated">소스 파일의 줄 수가 PDB에 표시할 수 있는 16,707,565줄을 초과했습니다. 디버그 정보가 올바르지 않을 수 있습니다.</target>
        <note />
      </trans-unit>
      <trans-unit id="ERR_CantConvAnonMethNoParams">
        <source>Cannot convert anonymous method block without a parameter list to delegate type '{0}' because it has one or more out parameters</source>
        <target state="translated">{0}' 대리자 형식에 out 매개 변수가 하나 이상 있으므로 매개 변수 목록이 없는 무명 메서드 블록을 이 대리자 형식으로 변환할 수 없습니다.</target>
        <note />
      </trans-unit>
      <trans-unit id="ERR_ConditionalOnNonAttributeClass">
        <source>Attribute '{0}' is only valid on methods or attribute classes</source>
        <target state="translated">{0}' 특성은 메서드 또는 특성 클래스에서만 유효합니다.</target>
        <note />
      </trans-unit>
      <trans-unit id="WRN_CallOnNonAgileField">
        <source>Accessing a member on '{0}' may cause a runtime exception because it is a field of a marshal-by-reference class</source>
        <target state="translated">{0}'은(는) 참조로 마샬링하는 클래스의 필드이므로 이 필드의 멤버에 액세스하면 런타임 예외가 발생할 수 있습니다.</target>
        <note />
      </trans-unit>
      <trans-unit id="WRN_CallOnNonAgileField_Title">
        <source>Accessing a member on a field of a marshal-by-reference class may cause a runtime exception</source>
        <target state="translated">참조로 마샬링하는 클래스의 필드에 있는 멤버에 액세스하면 런타임 예외가 발생할 수 있습니다.</target>
        <note />
      </trans-unit>
      <trans-unit id="WRN_CallOnNonAgileField_Description">
        <source>This warning occurs when you try to call a method, property, or indexer on a member of a class that derives from MarshalByRefObject, and the member is a value type. Objects that inherit from MarshalByRefObject are typically intended to be marshaled by reference across an application domain. If any code ever attempts to directly access the value-type member of such an object across an application domain, a runtime exception will occur. To resolve the warning, first copy the member into a local variable and call the method on that variable.</source>
        <target state="translated">이 경고는 MarshalByRefObject에서 파생되는 클래스 멤버에 대한 메서드, 속성 또는 인덱서를 호출하려고 하고, 멤버가 값 형식일 때 발생합니다. MarshalByRefObject에서 상속되는 개체는 일반적으로 응용 프로그램 도메인 전체에서 참조로 마샬링됩니다. 응용 프로그램 도메인에서 그런 개체의 값 형식 멤버에 직접 액세스하려고 시도하는 코드가 있을 경우 런타임 예외가 발생합니다. 이 경고를 해결하려면 먼저 멤버를 지역 변수에 복사하고 해당 변수에 대한 메서드를 호출합니다.</target>
        <note />
      </trans-unit>
      <trans-unit id="WRN_BadWarningNumber">
        <source>'{0}' is not a valid warning number</source>
        <target state="translated">'{0}'은(는) 유효한 경고 번호가 아닙니다.</target>
        <note />
      </trans-unit>
      <trans-unit id="WRN_BadWarningNumber_Title">
        <source>Not a valid warning number</source>
        <target state="translated">올바른 경고 번호가 아닙니다.</target>
        <note />
      </trans-unit>
      <trans-unit id="WRN_BadWarningNumber_Description">
        <source>A number that was passed to the #pragma warning preprocessor directive was not a valid warning number. Verify that the number represents a warning, not an error.</source>
        <target state="translated">#pragma 경고 전처리기 지시문에 전달된 번호는 올바른 경고 번호가 아닙니다. 번호가 오류가 아닌 경고를 나타내는지 확인하세요.</target>
        <note />
      </trans-unit>
      <trans-unit id="WRN_InvalidNumber">
        <source>Invalid number</source>
        <target state="translated">잘못된 숫자입니다.</target>
        <note />
      </trans-unit>
      <trans-unit id="WRN_InvalidNumber_Title">
        <source>Invalid number</source>
        <target state="translated">잘못된 숫자입니다.</target>
        <note />
      </trans-unit>
      <trans-unit id="WRN_FileNameTooLong">
        <source>Invalid filename specified for preprocessor directive. Filename is too long or not a valid filename.</source>
        <target state="translated">전처리기 지시문에 잘못된 파일 이름이 지정되었습니다. 파일 이름이 너무 길거나 유효한 파일 이름이 아닙니다.</target>
        <note />
      </trans-unit>
      <trans-unit id="WRN_FileNameTooLong_Title">
        <source>Invalid filename specified for preprocessor directive</source>
        <target state="translated">전처리기 지시문에 지정한 파일 이름이 잘못되었습니다.</target>
        <note />
      </trans-unit>
      <trans-unit id="WRN_IllegalPPChecksum">
        <source>Invalid #pragma checksum syntax; should be #pragma checksum "filename" "{XXXXXXXX-XXXX-XXXX-XXXX-XXXXXXXXXXXX}" "XXXX..."</source>
        <target state="translated">#pragma checksum 구문이 잘못되었습니다. #pragma checksum "filename" "{XXXXXXXX-XXXX-XXXX-XXXX-XXXXXXXXXXXX}" "XXXX..."이어야 합니다.</target>
        <note />
      </trans-unit>
      <trans-unit id="WRN_IllegalPPChecksum_Title">
        <source>Invalid #pragma checksum syntax</source>
        <target state="translated">#pragma checksum 구문이 잘못되었습니다.</target>
        <note />
      </trans-unit>
      <trans-unit id="WRN_EndOfPPLineExpected">
        <source>Single-line comment or end-of-line expected</source>
        <target state="translated">한 줄로 된 주석이나 줄 끝(EOL)이 필요합니다.</target>
        <note />
      </trans-unit>
      <trans-unit id="WRN_EndOfPPLineExpected_Title">
        <source>Single-line comment or end-of-line expected after #pragma directive</source>
        <target state="translated">#pragma 지시문 뒤에는 한 줄로 된 주석 또는 줄 끝(EOL)이 필요합니다.</target>
        <note />
      </trans-unit>
      <trans-unit id="WRN_ConflictingChecksum">
        <source>Different checksum values given for '{0}'</source>
        <target state="translated">{0}'에 대해 서로 다른 체크섬 값이 지정되었습니다.</target>
        <note />
      </trans-unit>
      <trans-unit id="WRN_ConflictingChecksum_Title">
        <source>Different #pragma checksum values given</source>
        <target state="translated">서로 다른 #pragma 체크섬 값이 지정되었습니다.</target>
        <note />
      </trans-unit>
      <trans-unit id="WRN_InvalidAssemblyName">
        <source>Assembly reference '{0}' is invalid and cannot be resolved</source>
        <target state="translated">{0}' 어셈블리 참조가 잘못되어 확인할 수 없습니다.</target>
        <note />
      </trans-unit>
      <trans-unit id="WRN_InvalidAssemblyName_Title">
        <source>Assembly reference is invalid and cannot be resolved</source>
        <target state="translated">어셈블리 참조가 잘못되어 확인할 수 없습니다.</target>
        <note />
      </trans-unit>
      <trans-unit id="WRN_InvalidAssemblyName_Description">
        <source>This warning indicates that an attribute, such as InternalsVisibleToAttribute, was not specified correctly.</source>
        <target state="translated">이 경고는 특성(예: InternalsVisibleToAttribute)이 올바르게 지정되지 않았음을 나타냅니다.</target>
        <note />
      </trans-unit>
      <trans-unit id="WRN_UnifyReferenceMajMin">
        <source>Assuming assembly reference '{0}' used by '{1}' matches identity '{2}' of '{3}', you may need to supply runtime policy</source>
        <target state="translated">{1}'이(가) 사용하는 '{0}' 어셈블리 참조가 '{3}'의 '{2}'과(와) 일치하는 것으로 간주합니다. 런타임 정책을 지정해야 합니다.</target>
        <note />
      </trans-unit>
      <trans-unit id="WRN_UnifyReferenceMajMin_Title">
        <source>Assuming assembly reference matches identity</source>
        <target state="translated">어셈블리 참조가 ID와 일치하는 것으로 간주합니다.</target>
        <note />
      </trans-unit>
      <trans-unit id="WRN_UnifyReferenceMajMin_Description">
        <source>The two assemblies differ in release and/or version number. For unification to occur, you must specify directives in the application's .config file, and you must provide the correct strong name of an assembly.</source>
        <target state="translated">두 어셈블리의 릴리스 및/또는 버전 번호가 다릅니다. 통합하려면 응용 프로그램의 .config 파일에서 지시문을 지정하고 어셈블리의 강력한 이름을 올바르게 제공해야 합니다.</target>
        <note />
      </trans-unit>
      <trans-unit id="WRN_UnifyReferenceBldRev">
        <source>Assuming assembly reference '{0}' used by '{1}' matches identity '{2}' of '{3}', you may need to supply runtime policy</source>
        <target state="translated">{1}'이(가) 사용하는 '{0}' 어셈블리 참조가 '{3}'의 '{2}'과(와) 일치하는 것으로 간주합니다. 런타임 정책을 지정해야 합니다.</target>
        <note />
      </trans-unit>
      <trans-unit id="WRN_UnifyReferenceBldRev_Title">
        <source>Assuming assembly reference matches identity</source>
        <target state="translated">어셈블리 참조가 ID와 일치하는 것으로 간주합니다.</target>
        <note />
      </trans-unit>
      <trans-unit id="WRN_UnifyReferenceBldRev_Description">
        <source>The two assemblies differ in release and/or version number. For unification to occur, you must specify directives in the application's .config file, and you must provide the correct strong name of an assembly.</source>
        <target state="translated">두 어셈블리의 릴리스 및/또는 버전 번호가 다릅니다. 통합하려면 응용 프로그램의 .config 파일에서 지시문을 지정하고 어셈블리의 강력한 이름을 올바르게 제공해야 합니다.</target>
        <note />
      </trans-unit>
      <trans-unit id="ERR_DuplicateImport">
        <source>Multiple assemblies with equivalent identity have been imported: '{0}' and '{1}'. Remove one of the duplicate references.</source>
        <target state="translated">ID가 동일한 여러 어셈블리를 가져왔습니다('{0}', '{1}'). 중복된 참조 중 하나를 제거하세요.</target>
        <note />
      </trans-unit>
      <trans-unit id="ERR_DuplicateImportSimple">
        <source>An assembly with the same simple name '{0}' has already been imported. Try removing one of the references (e.g. '{1}') or sign them to enable side-by-side.</source>
        <target state="translated">단순한 이름 '{0}'이(가) 같은 어셈블리를 이미 가져왔습니다. 참조 중 하나(예: '{1}')를 제거하거나 side-by-side를 사용할 수 있도록 서명하세요.</target>
        <note />
      </trans-unit>
      <trans-unit id="ERR_AssemblyMatchBadVersion">
        <source>Assembly '{0}' with identity '{1}' uses '{2}' which has a higher version than referenced assembly '{3}' with identity '{4}'</source>
        <target state="translated">ID가 '{1}'인 '{0}' 어셈블리는 ID가 '{4}'인 참조된 어셈블리 '{3}' 이후 버전인 '{2}'을(를) 사용합니다.</target>
        <note />
      </trans-unit>
      <trans-unit id="ERR_FixedNeedsLvalue">
        <source>Fixed size buffers can only be accessed through locals or fields</source>
        <target state="translated">고정 크기 버퍼는 지역 변수 또는 필드를 통해서만 액세스할 수 있습니다.</target>
        <note />
      </trans-unit>
      <trans-unit id="WRN_DuplicateTypeParamTag">
        <source>XML comment has a duplicate typeparam tag for '{0}'</source>
        <target state="translated">XML 주석에는 '{0}'에 중복된 typeparam 태그가 있습니다.</target>
        <note />
      </trans-unit>
      <trans-unit id="WRN_DuplicateTypeParamTag_Title">
        <source>XML comment has a duplicate typeparam tag</source>
        <target state="translated">XML 주석에 중복 형식 매개 변수 태그가 있습니다.</target>
        <note />
      </trans-unit>
      <trans-unit id="WRN_UnmatchedTypeParamTag">
        <source>XML comment has a typeparam tag for '{0}', but there is no type parameter by that name</source>
        <target state="translated">XML 주석에는 '{0}'에 대한 typeparam 태그가 있지만 해당 이름의 형식 매개 변수는 없습니다.</target>
        <note />
      </trans-unit>
      <trans-unit id="WRN_UnmatchedTypeParamTag_Title">
        <source>XML comment has a typeparam tag, but there is no type parameter by that name</source>
        <target state="translated">XML 주석에 typeparam 태그가 있지만 해당 이름의 형식 매개 변수는 없습니다.</target>
        <note />
      </trans-unit>
      <trans-unit id="WRN_UnmatchedTypeParamRefTag">
        <source>XML comment on '{1}' has a typeparamref tag for '{0}', but there is no type parameter by that name</source>
        <target state="translated">{1}'의 XML 주석에는 '{0}'에 대한 typeparamref 태그가 있지만 해당 이름의 형식 매개 변수는 없습니다.</target>
        <note />
      </trans-unit>
      <trans-unit id="WRN_UnmatchedTypeParamRefTag_Title">
        <source>XML comment has a typeparamref tag, but there is no type parameter by that name</source>
        <target state="translated">XML 주석에 typeparamref 태그가 있지만 해당 이름의 형식 매개 변수는 없습니다.</target>
        <note />
      </trans-unit>
      <trans-unit id="WRN_MissingTypeParamTag">
        <source>Type parameter '{0}' has no matching typeparam tag in the XML comment on '{1}' (but other type parameters do)</source>
        <target state="translated">{1}'의 XML 주석에 '{0}' 형식 매개 변수와 짝이 맞는 형식 매개 변수 태그가 없습니다. 다른 형식 매개 변수는 짝이 맞는 태그가 있습니다.</target>
        <note />
      </trans-unit>
      <trans-unit id="WRN_MissingTypeParamTag_Title">
        <source>Type parameter has no matching typeparam tag in the XML comment (but other type parameters do)</source>
        <target state="translated">형식 매개 변수와 짝이 맞는 형식 매개 변수 태그가 XML 주석에 없습니다. 다른 형식 매개 변수는 짝이 맞는 태그가 있습니다.</target>
        <note />
      </trans-unit>
      <trans-unit id="ERR_CantChangeTypeOnOverride">
        <source>'{0}': type must be '{2}' to match overridden member '{1}'</source>
        <target state="translated">'{0}': 재정의된 '{1}' 멤버와 일치하려면 '{2}' 형식이어야 합니다.</target>
        <note />
      </trans-unit>
      <trans-unit id="ERR_DoNotUseFixedBufferAttr">
        <source>Do not use 'System.Runtime.CompilerServices.FixedBuffer' attribute. Use the 'fixed' field modifier instead.</source>
        <target state="translated">System.Runtime.CompilerServices.FixedBuffer' 특성을 사용하지 마세요. 대신 'fixed' 필드 한정자를 사용하세요.</target>
        <note />
      </trans-unit>
      <trans-unit id="WRN_AssignmentToSelf">
        <source>Assignment made to same variable; did you mean to assign something else?</source>
        <target state="translated">같은 변수에 할당했습니다. 다른 요소를 할당하시겠습니까?</target>
        <note />
      </trans-unit>
      <trans-unit id="WRN_AssignmentToSelf_Title">
        <source>Assignment made to same variable</source>
        <target state="translated">같은 변수에 할당했습니다.</target>
        <note />
      </trans-unit>
      <trans-unit id="WRN_ComparisonToSelf">
        <source>Comparison made to same variable; did you mean to compare something else?</source>
        <target state="translated">같은 변수를 비교했습니다. 다른 요소를 비교하시겠습니까?</target>
        <note />
      </trans-unit>
      <trans-unit id="WRN_ComparisonToSelf_Title">
        <source>Comparison made to same variable</source>
        <target state="translated">같은 변수와 비교했습니다.</target>
        <note />
      </trans-unit>
      <trans-unit id="ERR_CantOpenWin32Res">
        <source>Error opening Win32 resource file '{0}' -- '{1}'</source>
        <target state="translated">{0}' Win32 리소스 파일을 여는 동안 오류가 발생했습니다. '{1}'</target>
        <note />
      </trans-unit>
      <trans-unit id="WRN_DotOnDefault">
        <source>Expression will always cause a System.NullReferenceException because the default value of '{0}' is null</source>
        <target state="translated">{0}'의 기본값이 null이므로 식에서 항상 System.NullReferenceException이 발생합니다.</target>
        <note />
      </trans-unit>
      <trans-unit id="WRN_DotOnDefault_Title">
        <source>Expression will always cause a System.NullReferenceException because the type's default value is null</source>
        <target state="translated">형식의 기본값이 null이므로 식은 항상 System.NullReferenceException을 발생합니다.</target>
        <note />
      </trans-unit>
      <trans-unit id="ERR_NoMultipleInheritance">
        <source>Class '{0}' cannot have multiple base classes: '{1}' and '{2}'</source>
        <target state="translated">{0}' 클래스는 기본 클래스('{1}', '{2}')를 여러 개 포함할 수 없습니다.</target>
        <note />
      </trans-unit>
      <trans-unit id="ERR_BaseClassMustBeFirst">
        <source>Base class '{0}' must come before any interfaces</source>
        <target state="translated">기본 클래스 '{0}'은(는) 다른 모든 인터페이스보다 앞에 와야 합니다.</target>
        <note />
      </trans-unit>
      <trans-unit id="WRN_BadXMLRefTypeVar">
        <source>XML comment has cref attribute '{0}' that refers to a type parameter</source>
        <target state="translated">XML 주석에 형식 매개 변수를 참조하는 '{0}' cref 특성이 있습니다.</target>
        <note />
      </trans-unit>
      <trans-unit id="WRN_BadXMLRefTypeVar_Title">
        <source>XML comment has cref attribute that refers to a type parameter</source>
        <target state="translated">XML 주석에 형식 매개 변수를 참조하는 cref 특성이 있습니다.</target>
        <note />
      </trans-unit>
      <trans-unit id="ERR_FriendAssemblyBadArgs">
        <source>Friend assembly reference '{0}' is invalid. InternalsVisibleTo declarations cannot have a version, culture, public key token, or processor architecture specified.</source>
        <target state="translated">Friend 어셈블리 참조 '{0}'이(가) 잘못되었습니다. InternalsVisibleTo 선언에는 버전, 문화권, 공개 키 토큰 또는 프로세서 아키텍처를 지정할 수 없습니다.</target>
        <note />
      </trans-unit>
      <trans-unit id="ERR_FriendAssemblySNReq">
        <source>Friend assembly reference '{0}' is invalid. Strong-name signed assemblies must specify a public key in their InternalsVisibleTo declarations.</source>
        <target state="translated">Friend 어셈블리 참조 '{0}'이(가) 잘못되었습니다. 강력한 이름의 서명된 어셈블리에는 InternalsVisibleTo 선언에 공개 키를 지정해야 합니다.</target>
        <note />
      </trans-unit>
      <trans-unit id="ERR_DelegateOnNullable">
        <source>Cannot bind delegate to '{0}' because it is a member of 'System.Nullable&lt;T&gt;'</source>
        <target state="translated">{0}'은(는) 'System.Nullable&lt;T&gt;'의 멤버이므로 대리자를 바인딩할 수 없습니다.</target>
        <note />
      </trans-unit>
      <trans-unit id="ERR_BadCtorArgCount">
        <source>'{0}' does not contain a constructor that takes {1} arguments</source>
        <target state="translated">'{0}'에는 인수를 {1}개 사용하는 생성자가 포함되어 있지 않습니다.</target>
        <note />
      </trans-unit>
      <trans-unit id="ERR_GlobalAttributesNotFirst">
        <source>Assembly and module attributes must precede all other elements defined in a file except using clauses and extern alias declarations</source>
        <target state="translated">using 절과 extern 별칭 선언을 제외하고 어셈블리 특성과 모듈 특성은 파일에 정의된 다른 모든 요소보다 앞에 와야 합니다.</target>
        <note />
      </trans-unit>
      <trans-unit id="ERR_ExpressionExpected">
        <source>Expected expression</source>
        <target state="translated">식이 필요합니다.</target>
        <note />
      </trans-unit>
      <trans-unit id="ERR_InvalidSubsystemVersion">
        <source>Invalid version {0} for /subsystemversion. The version must be 6.02 or greater for ARM or AppContainerExe, and 4.00 or greater otherwise</source>
        <target state="translated">/subsystemversion에 대해 잘못된 버전({0})입니다. 버전은 ARM 또는 AppContainerExe의 경우 6.02 이상이어야 하고, 그 외의 경우 4.00 이상이어야 합니다.</target>
        <note />
      </trans-unit>
      <trans-unit id="ERR_InteropMethodWithBody">
        <source>Embedded interop method '{0}' contains a body.</source>
        <target state="translated">포함된 interop 메서드 '{0}'에 본문이 있습니다.</target>
        <note />
      </trans-unit>
      <trans-unit id="ERR_BadWarningLevel">
        <source>Warning level must be in the range 0-4</source>
        <target state="translated">경고 수준은 0부터 4까지의 범위에 있어야 합니다.</target>
        <note />
      </trans-unit>
      <trans-unit id="ERR_BadDebugType">
        <source>Invalid option '{0}' for /debug; must be 'portable', 'embedded', 'full' or 'pdbonly'</source>
        <target state="translated">/debug에 대해 잘못된 '{0}' 옵션입니다. 'portable', 'embedded', 'full' 또는 'pdbonly'여야 합니다.</target>
        <note />
      </trans-unit>
      <trans-unit id="ERR_BadResourceVis">
        <source>Invalid option '{0}'; Resource visibility must be either 'public' or 'private'</source>
        <target state="translated">잘못된 '{0}' 옵션입니다. 리소스 표시 유형은 'public' 또는 'private'이어야 합니다.</target>
        <note />
      </trans-unit>
      <trans-unit id="ERR_DefaultValueTypeMustMatch">
        <source>The type of the argument to the DefaultParameterValue attribute must match the parameter type</source>
        <target state="translated">DefaultParameterValue 특성에 대한 인수 형식이 매개 변수 형식과 일치해야 합니다.</target>
        <note />
      </trans-unit>
      <trans-unit id="ERR_DefaultValueBadValueType">
        <source>Argument of type '{0}' is not applicable for the DefaultParameterValue attribute</source>
        <target state="translated">{0}' 형식의 인수는 DefaultParameterValue 특성에 사용할 수 없습니다.</target>
        <note />
      </trans-unit>
      <trans-unit id="ERR_MemberAlreadyInitialized">
        <source>Duplicate initialization of member '{0}'</source>
        <target state="translated">{0}' 멤버의 초기화가 중복되었습니다.</target>
        <note />
      </trans-unit>
      <trans-unit id="ERR_MemberCannotBeInitialized">
        <source>Member '{0}' cannot be initialized. It is not a field or property.</source>
        <target state="translated">{0}' 멤버를 초기화할 수 없습니다. 이 멤버는 필드 또는 속성이 아닙니다.</target>
        <note />
      </trans-unit>
      <trans-unit id="ERR_StaticMemberInObjectInitializer">
        <source>Static field or property '{0}' cannot be assigned in an object initializer</source>
        <target state="translated">정적 필드 또는 속성 '{0}'은(는) 개체 이니셜라이저에 할당할 수 없습니다.</target>
        <note />
      </trans-unit>
      <trans-unit id="ERR_ReadonlyValueTypeInObjectInitializer">
        <source>Members of readonly field '{0}' of type '{1}' cannot be assigned with an object initializer because it is of a value type</source>
        <target state="translated">형식이 '{1}'인 읽기 전용 필드 '{0}'의 멤버는 값 형식이므로 개체 이니셜라이저를 사용하여 할당할 수 없습니다.</target>
        <note />
      </trans-unit>
      <trans-unit id="ERR_ValueTypePropertyInObjectInitializer">
        <source>Members of property '{0}' of type '{1}' cannot be assigned with an object initializer because it is of a value type</source>
        <target state="translated">형식이 '{1}'인 '{0}' 속성의 멤버는 값 형식이므로 개체 이니셜라이저를 사용하여 할당할 수 없습니다.</target>
        <note />
      </trans-unit>
      <trans-unit id="ERR_UnsafeTypeInObjectCreation">
        <source>Unsafe type '{0}' cannot be used in object creation</source>
        <target state="translated">안전하지 않은 '{0}' 형식은 개체를 만드는 데 사용할 수 없습니다.</target>
        <note />
      </trans-unit>
      <trans-unit id="ERR_EmptyElementInitializer">
        <source>Element initializer cannot be empty</source>
        <target state="translated">요소 이니셜라이저는 비워 둘 수 없습니다.</target>
        <note />
      </trans-unit>
      <trans-unit id="ERR_InitializerAddHasWrongSignature">
        <source>The best overloaded method match for '{0}' has wrong signature for the initializer element. The initializable Add must be an accessible instance method.</source>
        <target state="translated">{0}'에 가장 일치하는 오버로드된 메서드에는 잘못된 이니셜라이저 요소의 시그니처가 있습니다. 초기화 가능한 Add는 액세스 가능한 인스턴스 메서드여야 합니다.</target>
        <note />
      </trans-unit>
      <trans-unit id="ERR_CollectionInitRequiresIEnumerable">
        <source>Cannot initialize type '{0}' with a collection initializer because it does not implement 'System.Collections.IEnumerable'</source>
        <target state="translated">{0}' 형식은 'System.Collections.IEnumerable'을 구현하지 않으므로 컬렉션 이니셜라이저를 사용하여 초기화할 수 없습니다.</target>
        <note />
      </trans-unit>
      <trans-unit id="ERR_CantSetWin32Manifest">
        <source>Error reading Win32 manifest file '{0}' -- '{1}'</source>
        <target state="translated">{0}' Win32 매니페스트 파일을 읽는 동안 오류가 발생했습니다. '{1}'</target>
        <note />
      </trans-unit>
      <trans-unit id="WRN_CantHaveManifestForModule">
        <source>Ignoring /win32manifest for module because it only applies to assemblies</source>
        <target state="translated">/win32manifest는 어셈블리에만 적용되므로 모듈의 경우 무시합니다.</target>
        <note />
      </trans-unit>
      <trans-unit id="WRN_CantHaveManifestForModule_Title">
        <source>Ignoring /win32manifest for module because it only applies to assemblies</source>
        <target state="translated">/win32manifest는 어셈블리에만 적용되므로 모듈의 경우 무시합니다.</target>
        <note />
      </trans-unit>
      <trans-unit id="ERR_BadInstanceArgType">
        <source>'{0}' does not contain a definition for '{1}' and the best extension method overload '{2}' requires a receiver of type '{3}'</source>
        <target state="translated">'{0}'에는 '{1}'에 대한 정의가 포함되어 있지 않고, 가장 적합한 확장 메서드 오버로드 '{2}'에는 '{3}' 형식의 수신기가 필요합니다.</target>
        <note />
      </trans-unit>
      <trans-unit id="ERR_QueryDuplicateRangeVariable">
        <source>The range variable '{0}' has already been declared</source>
        <target state="translated">{0}' 범위 변수가 이미 선언되었습니다.</target>
        <note />
      </trans-unit>
      <trans-unit id="ERR_QueryRangeVariableOverrides">
        <source>The range variable '{0}' conflicts with a previous declaration of '{0}'</source>
        <target state="translated">범위 변수 '{0}'이(가) '{0}'의 이전 선언과 충돌합니다.</target>
        <note />
      </trans-unit>
      <trans-unit id="ERR_QueryRangeVariableAssignedBadValue">
        <source>Cannot assign {0} to a range variable</source>
        <target state="translated">{0}을(를) 범위 변수에 할당할 수 없습니다.</target>
        <note />
      </trans-unit>
      <trans-unit id="ERR_QueryNoProviderCastable">
        <source>Could not find an implementation of the query pattern for source type '{0}'.  '{1}' not found.  Consider explicitly specifying the type of the range variable '{2}'.</source>
        <target state="translated">소스 형식 '{0}'에 대해 구현된 쿼리 패턴을 찾을 수 없습니다. '{1}'을(를) 찾을 수 없습니다. 범위 변수 '{2}'의 형식을 명시적으로 지정하세요.</target>
        <note />
      </trans-unit>
      <trans-unit id="ERR_QueryNoProviderStandard">
        <source>Could not find an implementation of the query pattern for source type '{0}'.  '{1}' not found.  Are you missing a reference to 'System.Core.dll' or a using directive for 'System.Linq'?</source>
        <target state="translated">소스 형식 '{0}'에 대해 구현된 쿼리 패턴을 찾을 수 없습니다. '{1}'을(를) 찾을 수 없습니다. 'System.Core.dll'에 대한 참조 또는 'System.Linq'에 대한 using 지시문이 있는지 확인하세요.</target>
        <note />
      </trans-unit>
      <trans-unit id="ERR_QueryNoProvider">
        <source>Could not find an implementation of the query pattern for source type '{0}'.  '{1}' not found.</source>
        <target state="translated">소스 형식 '{0}'에 대해 구현된 쿼리 패턴을 찾을 수 없습니다. '{1}'을(를) 찾을 수 없습니다.</target>
        <note />
      </trans-unit>
      <trans-unit id="ERR_QueryOuterKey">
        <source>The name '{0}' is not in scope on the left side of 'equals'.  Consider swapping the expressions on either side of 'equals'.</source>
        <target state="translated">이름 '{0}'은(는) 'equals'의 왼쪽에 올 수 있는 범위에 속하지 않습니다. 'equals'의 양쪽에 있는 식을 서로 바꾸세요.</target>
        <note />
      </trans-unit>
      <trans-unit id="ERR_QueryInnerKey">
        <source>The name '{0}' is not in scope on the right side of 'equals'.  Consider swapping the expressions on either side of 'equals'.</source>
        <target state="translated">이름 '{0}'은(는) 'equals'의 오른쪽에 올 수 있는 범위에 속하지 않습니다. 'equals'의 양쪽에 있는 식을 서로 바꾸세요.</target>
        <note />
      </trans-unit>
      <trans-unit id="ERR_QueryOutRefRangeVariable">
        <source>Cannot pass the range variable '{0}' as an out or ref parameter</source>
        <target state="translated">범위 변수 '{0}'을(를) out 또는 ref 매개 변수로 전달할 수 없습니다.</target>
        <note />
      </trans-unit>
      <trans-unit id="ERR_QueryMultipleProviders">
        <source>Multiple implementations of the query pattern were found for source type '{0}'.  Ambiguous call to '{1}'.</source>
        <target state="translated">소스 형식 '{0}'에 쿼리 패턴이 여러 번 구현되어 있습니다. '{1}'에 대한 호출이 모호합니다.</target>
        <note />
      </trans-unit>
      <trans-unit id="ERR_QueryTypeInferenceFailedMulti">
        <source>The type of one of the expressions in the {0} clause is incorrect.  Type inference failed in the call to '{1}'.</source>
        <target state="translated">{0} 절에 있는 식 중 하나의 형식이 잘못되었습니다. '{1}'에 대한 호출에서 형식을 유추하지 못했습니다.</target>
        <note />
      </trans-unit>
      <trans-unit id="ERR_QueryTypeInferenceFailed">
        <source>The type of the expression in the {0} clause is incorrect.  Type inference failed in the call to '{1}'.</source>
        <target state="translated">{0} 절에 있는 식의 형식이 잘못되었습니다. '{1}'에 대한 호출에서 형식을 유추하지 못했습니다.</target>
        <note />
      </trans-unit>
      <trans-unit id="ERR_QueryTypeInferenceFailedSelectMany">
        <source>An expression of type '{0}' is not allowed in a subsequent from clause in a query expression with source type '{1}'.  Type inference failed in the call to '{2}'.</source>
        <target state="translated">형식이 '{0}'인 식은 소스 형식이 '{1}'인 쿼리 식의 후속 from 절에서 사용할 수 없습니다. '{2}' 호출 시 형식을 유추하지 못했습니다.</target>
        <note />
      </trans-unit>
      <trans-unit id="ERR_ExpressionTreeContainsPointerOp">
        <source>An expression tree may not contain an unsafe pointer operation</source>
        <target state="translated">식 트리에는 안전하지 않은 포인터 연산을 사용할 수 없습니다.</target>
        <note />
      </trans-unit>
      <trans-unit id="ERR_ExpressionTreeContainsAnonymousMethod">
        <source>An expression tree may not contain an anonymous method expression</source>
        <target state="translated">식 트리에는 무명 메서드 식을 사용할 수 없습니다.</target>
        <note />
      </trans-unit>
      <trans-unit id="ERR_AnonymousMethodToExpressionTree">
        <source>An anonymous method expression cannot be converted to an expression tree</source>
        <target state="translated">무명 메서드 식을 식 트리로 변환할 수 없습니다.</target>
        <note />
      </trans-unit>
      <trans-unit id="ERR_QueryRangeVariableReadOnly">
        <source>Range variable '{0}' cannot be assigned to -- it is read only</source>
        <target state="translated">범위 변수 '{0}'은(는) 읽기 전용이므로 이 변수에 값을 할당할 수 없습니다.</target>
        <note />
      </trans-unit>
      <trans-unit id="ERR_QueryRangeVariableSameAsTypeParam">
        <source>The range variable '{0}' cannot have the same name as a method type parameter</source>
        <target state="translated">범위 변수 '{0}'에 메서드 형식 매개 변수와 동일한 이름을 사용할 수 없습니다.</target>
        <note />
      </trans-unit>
      <trans-unit id="ERR_TypeVarNotFoundRangeVariable">
        <source>The contextual keyword 'var' cannot be used in a range variable declaration</source>
        <target state="translated">범위 변수 선언에는 상황별 키워드'var'를 사용할 수 없습니다.</target>
        <note />
      </trans-unit>
      <trans-unit id="ERR_BadArgTypesForCollectionAdd">
        <source>The best overloaded Add method '{0}' for the collection initializer has some invalid arguments</source>
        <target state="translated">오버로드된 Add 메서드 중 해당 컬렉션 이니셜라이저에 가장 적합한 '{0}'에 잘못된 인수가 있습니다.</target>
        <note />
      </trans-unit>
      <trans-unit id="ERR_ByRefParameterInExpressionTree">
        <source>An expression tree lambda may not contain a ref, in or out parameter</source>
        <target state="needs-review-translation">람다 식 트리에는 out 또는 ref 매개 변수를 사용할 수 없습니다.</target>
        <note />
      </trans-unit>
      <trans-unit id="ERR_VarArgsInExpressionTree">
        <source>An expression tree lambda may not contain a method with variable arguments</source>
        <target state="translated">람다 식 트리에는 가변 인수가 있는 메서드를 사용할 수 없습니다.</target>
        <note />
      </trans-unit>
      <trans-unit id="ERR_MemGroupInExpressionTree">
        <source>An expression tree lambda may not contain a method group</source>
        <target state="translated">람다 식 트리에는 메서드 그룹을 사용할 수 없습니다.</target>
        <note />
      </trans-unit>
      <trans-unit id="ERR_InitializerAddHasParamModifiers">
        <source>The best overloaded method match '{0}' for the collection initializer element cannot be used. Collection initializer 'Add' methods cannot have ref or out parameters.</source>
        <target state="translated">컬렉션 이니셜라이저에 대한 '{0}'에 가장 일치하는 오버로드된 메서드를 사용할 수 없습니다. 컬렉션 이니셜라이저 'Add' 메서드에는 ref 또는 out 매개 변수를 사용할 수 없습니다.</target>
        <note />
      </trans-unit>
      <trans-unit id="ERR_NonInvocableMemberCalled">
        <source>Non-invocable member '{0}' cannot be used like a method.</source>
        <target state="translated">호출할 수 없는 멤버인 '{0}'은(는) 메서드처럼 사용할 수 없습니다.</target>
        <note />
      </trans-unit>
      <trans-unit id="WRN_MultipleRuntimeImplementationMatches">
        <source>Member '{0}' implements interface member '{1}' in type '{2}'. There are multiple matches for the interface member at run-time. It is implementation dependent which method will be called.</source>
        <target state="translated">{0}' 멤버는 '{2}' 형식의 인터페이스 멤버 '{1}'을(를) 구현합니다. 런타임에 인터페이스 멤버에 일치하는 여러 항목이 있습니다. 호출되는 메서드는 구현에 따라 다릅니다.</target>
        <note />
      </trans-unit>
      <trans-unit id="WRN_MultipleRuntimeImplementationMatches_Title">
        <source>Member implements interface member with multiple matches at run-time</source>
        <target state="translated">멤버가 런타임에 여러 개의 일치 항목을 포함하는 인터페이스 멤버를 구현합니다.</target>
        <note />
      </trans-unit>
      <trans-unit id="WRN_MultipleRuntimeImplementationMatches_Description">
        <source>This warning can be generated when two interface methods are differentiated only by whether a particular parameter is marked with ref or with out. It is best to change your code to avoid this warning because it is not obvious or guaranteed which method is called at runtime.

Although C# distinguishes between out and ref, the CLR sees them as the same. When deciding which method implements the interface, the CLR just picks one.

Give the compiler some way to differentiate the methods. For example, you can give them different names or provide an additional parameter on one of them.</source>
        <target state="translated">이 경고는 두 인터페이스 메서드에서 특정 매개 변수가 ref로 표시되는지 out으로 표시되는지 여부만 다른 경우에 생성될 수 있습니다. 런타임에 호출되는 메서드가 명확하거나 보장되지 않으므로 이 경고를 방지하도록 코드를 변경하는 것이 좋습니다.

C#에서는 out과 ref를 구분하지만 CLR에서는 동일한 것으로 간주합니다. 따라서 인터페이스를 구현할 메서드를 결정할 때 CLR에서는 하나만 선택합니다.

컴파일러에서 두 메서드를 구분할 수 있는 몇 가지 방법을 지정하세요. 예를 들어 다른 이름을 지정하거나 둘 중 하나에 대해 추가 매개 변수를 제공할 수 있습니다.</target>
        <note />
      </trans-unit>
      <trans-unit id="WRN_MultipleRuntimeOverrideMatches">
        <source>Member '{1}' overrides '{0}'. There are multiple override candidates at run-time. It is implementation dependent which method will be called.</source>
        <target state="translated">{1}' 멤버는 '{0}'을(를) 재정의합니다. 런타임에 여러 재정의 후보가 있습니다. 호출되는 메서드는 구현에 따라 다릅니다.</target>
        <note />
      </trans-unit>
      <trans-unit id="WRN_MultipleRuntimeOverrideMatches_Title">
        <source>Member overrides base member with multiple override candidates at run-time</source>
        <target state="translated">멤버가 런타임에 여러 재정의 후보로 기본 멤버를 재정의합니다.</target>
        <note />
      </trans-unit>
      <trans-unit id="ERR_ObjectOrCollectionInitializerWithDelegateCreation">
        <source>Object and collection initializer expressions may not be applied to a delegate creation expression</source>
        <target state="translated">개체 및 컬렉션 이니셜라이저 식은 대리자 생성 식에 적용할 수 없습니다.</target>
        <note />
      </trans-unit>
      <trans-unit id="ERR_InvalidConstantDeclarationType">
        <source>'{0}' is of type '{1}'. The type specified in a constant declaration must be sbyte, byte, short, ushort, int, uint, long, ulong, char, float, double, decimal, bool, string, an enum-type, or a reference-type.</source>
        <target state="translated">'{0}'의 형식이 '{1}'입니다. 상수 선언에 지정되는 형식은 sbyte, byte, short, ushort, int, uint, long, ulong, char, float, double, decimal, bool, string, enum-type 또는 reference-type이어야 합니다.</target>
        <note />
      </trans-unit>
      <trans-unit id="ERR_FileNotFound">
        <source>Source file '{0}' could not be found.</source>
        <target state="translated">{0}' 소스 파일을 찾을 수 없습니다.</target>
        <note />
      </trans-unit>
      <trans-unit id="WRN_FileAlreadyIncluded">
        <source>Source file '{0}' specified multiple times</source>
        <target state="translated">{0}' 소스 파일을 여러 번 지정했습니다.</target>
        <note />
      </trans-unit>
      <trans-unit id="WRN_FileAlreadyIncluded_Title">
        <source>Source file specified multiple times</source>
        <target state="translated">소스 파일이 여러 번 지정되었습니다.</target>
        <note />
      </trans-unit>
      <trans-unit id="ERR_NoFileSpec">
        <source>Missing file specification for '{0}' option</source>
        <target state="translated">{0}' 옵션에 대한 파일 사양이 없습니다.</target>
        <note />
      </trans-unit>
      <trans-unit id="ERR_SwitchNeedsString">
        <source>Command-line syntax error: Missing '{0}' for '{1}' option</source>
        <target state="translated">명령줄 구문 오류: '{0}' 옵션에 대한 '{1}'이(가) 없습니다.</target>
        <note />
      </trans-unit>
      <trans-unit id="ERR_BadSwitch">
        <source>Unrecognized option: '{0}'</source>
        <target state="translated">인식할 수 없는 옵션: '{0}'</target>
        <note />
      </trans-unit>
      <trans-unit id="WRN_NoSources">
        <source>No source files specified.</source>
        <target state="translated">소스 파일을 지정하지 않았습니다.</target>
        <note />
      </trans-unit>
      <trans-unit id="WRN_NoSources_Title">
        <source>No source files specified</source>
        <target state="translated">소스 파일을 지정하지 않음</target>
        <note />
      </trans-unit>
      <trans-unit id="ERR_ExpectedSingleScript">
        <source>Expected a script (.csx file) but none specified</source>
        <target state="translated">스크립트(.csx 파일)가 필요하지만 지정되지 않았습니다.</target>
        <note />
      </trans-unit>
      <trans-unit id="ERR_OpenResponseFile">
        <source>Error opening response file '{0}'</source>
        <target state="translated">{0}' 지시 파일을 여는 동안 오류가 발생했습니다.</target>
        <note />
      </trans-unit>
      <trans-unit id="ERR_CantOpenFileWrite">
        <source>Cannot open '{0}' for writing -- '{1}'</source>
        <target state="translated">{0}'을(를) 쓰기용으로 열 수 없습니다. '{1}'</target>
        <note />
      </trans-unit>
      <trans-unit id="ERR_BadBaseNumber">
        <source>Invalid image base number '{0}'</source>
        <target state="translated">잘못된 '{0}' 이미지 기준 번호입니다.</target>
        <note />
      </trans-unit>
      <trans-unit id="ERR_BinaryFile">
        <source>'{0}' is a binary file instead of a text file</source>
        <target state="translated">'{0}'은(는) 텍스트 파일이 아니라 이진 파일입니다.</target>
        <note />
      </trans-unit>
      <trans-unit id="FTL_BadCodepage">
        <source>Code page '{0}' is invalid or not installed</source>
        <target state="translated">{0}' 코드 페이지가 잘못되었거나 설치되지 않았습니다.</target>
        <note />
      </trans-unit>
      <trans-unit id="FTL_BadChecksumAlgorithm">
        <source>Algorithm '{0}' is not supported</source>
        <target state="translated">{0}' 알고리즘은 지원되지 않습니다.</target>
        <note />
      </trans-unit>
      <trans-unit id="ERR_NoMainOnDLL">
        <source>Cannot specify /main if building a module or library</source>
        <target state="translated">모듈이나 라이브러리를 빌드하고 있으면 /main을 지정할 수 없습니다.</target>
        <note />
      </trans-unit>
      <trans-unit id="FTL_InvalidTarget">
        <source>Invalid target type for /target: must specify 'exe', 'winexe', 'library', or 'module'</source>
        <target state="translated">잘못된 /target의 대상 형식입니다. 'exe', 'winexe', 'library' 또는 'module'을 지정해야 합니다.</target>
        <note />
      </trans-unit>
      <trans-unit id="FTL_InputFileNameTooLong">
        <source>File name '{0}' is empty, contains invalid characters, has a drive specification without an absolute path, or is too long</source>
        <target state="translated">{0}' 파일 이름이 비어 있거나, 잘못된 문자가 있거나, 절대 경로가 없는 드라이브 사양이 있거나, 너무 깁니다.</target>
        <note />
      </trans-unit>
      <trans-unit id="WRN_NoConfigNotOnCommandLine">
        <source>Ignoring /noconfig option because it was specified in a response file</source>
        <target state="translated">지시 파일에 지정되었기 때문에 /noconfig 옵션을 무시합니다.</target>
        <note />
      </trans-unit>
      <trans-unit id="WRN_NoConfigNotOnCommandLine_Title">
        <source>Ignoring /noconfig option because it was specified in a response file</source>
        <target state="translated">지시 파일에 지정되었기 때문에 /noconfig 옵션을 무시합니다.</target>
        <note />
      </trans-unit>
      <trans-unit id="ERR_InvalidFileAlignment">
        <source>Invalid file section alignment '{0}'</source>
        <target state="translated">잘못된 파일 섹션 맞춤 '{0}'</target>
        <note />
      </trans-unit>
      <trans-unit id="ERR_InvalidOutputName">
        <source>Invalid output name: {0}</source>
        <target state="translated">잘못된 출력 이름: {0}</target>
        <note />
      </trans-unit>
      <trans-unit id="ERR_InvalidDebugInformationFormat">
        <source>Invalid debug information format: {0}</source>
        <target state="translated">잘못된 디버그 정보 형식: {0}</target>
        <note />
      </trans-unit>
      <trans-unit id="ERR_LegacyObjectIdSyntax">
        <source>'id#' syntax is no longer supported. Use '$id' instead.</source>
        <target state="translated">'id#' 구문은 더 이상 지원되지 않습니다. '$id'를 대신 사용하세요.</target>
        <note />
      </trans-unit>
      <trans-unit id="WRN_DefineIdentifierRequired">
        <source>Invalid name for a preprocessing symbol; '{0}' is not a valid identifier</source>
        <target state="translated">전처리 기호의 이름이 잘못되었습니다. '{0}'은(는) 유효한 식별자가 아닙니다.</target>
        <note />
      </trans-unit>
      <trans-unit id="WRN_DefineIdentifierRequired_Title">
        <source>Invalid name for a preprocessing symbol; not a valid identifier</source>
        <target state="translated">전처리 기호의 이름이 잘못되었습니다. 유효한 식별자가 아닙니다.</target>
        <note />
      </trans-unit>
      <trans-unit id="FTL_OutputFileExists">
        <source>Cannot create short filename '{0}' when a long filename with the same short filename already exists</source>
        <target state="translated">약식 파일 이름이 같은 긴 파일 이름이 이미 있으면 '{0}' 약식 파일 이름을 만들 수 없습니다.</target>
        <note />
      </trans-unit>
      <trans-unit id="ERR_OneAliasPerReference">
        <source>A /reference option that declares an extern alias can only have one filename. To specify multiple aliases or filenames, use multiple /reference options.</source>
        <target state="translated">extern 별칭을 선언하는 /reference 옵션에는 파일 이름을 하나만 지정할 수 있습니다. 여러 별칭 또는 파일 이름을 지정하려면 /reference 옵션을 여러 개 사용하세요.</target>
        <note />
      </trans-unit>
      <trans-unit id="ERR_SwitchNeedsNumber">
        <source>Command-line syntax error: Missing ':&lt;number&gt;' for '{0}' option</source>
        <target state="translated">명령줄 구문 오류: '{0}' 옵션에 대한 ':&lt;number&gt;'이(가) 없습니다.</target>
        <note />
      </trans-unit>
      <trans-unit id="ERR_MissingDebugSwitch">
        <source>The /pdb option requires that the /debug option also be used</source>
        <target state="translated">/pdb 옵션은 /debug 옵션과 함께 사용해야 합니다.</target>
        <note />
      </trans-unit>
      <trans-unit id="ERR_ComRefCallInExpressionTree">
        <source>An expression tree lambda may not contain a COM call with ref omitted on arguments</source>
        <target state="translated">람다 식 트리에는 인수에서 ref가 생략된 COM 호출을 포함할 수 없습니다.</target>
        <note />
      </trans-unit>
      <trans-unit id="ERR_InvalidFormatForGuidForOption">
        <source>Command-line syntax error: Invalid Guid format '{0}' for option '{1}'</source>
        <target state="translated">명령줄 구문 오류: '{1}' 옵션에 대해 잘못된 '{0}' Guid 형식입니다.</target>
        <note />
      </trans-unit>
      <trans-unit id="ERR_MissingGuidForOption">
        <source>Command-line syntax error: Missing Guid for option '{1}'</source>
        <target state="translated">명령줄 구문 오류: '{1}' 옵션에 대한 Guid가 없습니다.</target>
        <note />
      </trans-unit>
      <trans-unit id="WRN_CLS_NoVarArgs">
        <source>Methods with variable arguments are not CLS-compliant</source>
        <target state="translated">가변 인수가 있는 메서드가 CLS 규격이 아닙니다.</target>
        <note />
      </trans-unit>
      <trans-unit id="WRN_CLS_NoVarArgs_Title">
        <source>Methods with variable arguments are not CLS-compliant</source>
        <target state="translated">가변 인수가 있는 메서드가 CLS 규격이 아닙니다.</target>
        <note />
      </trans-unit>
      <trans-unit id="WRN_CLS_BadArgType">
        <source>Argument type '{0}' is not CLS-compliant</source>
        <target state="translated">{0}' 인수 형식이 CLS 규격이 아닙니다.</target>
        <note />
      </trans-unit>
      <trans-unit id="WRN_CLS_BadArgType_Title">
        <source>Argument type is not CLS-compliant</source>
        <target state="translated">인수 형식이 CLS 규격이 아닙니다.</target>
        <note />
      </trans-unit>
      <trans-unit id="WRN_CLS_BadReturnType">
        <source>Return type of '{0}' is not CLS-compliant</source>
        <target state="translated">{0}'의 반환 형식이 CLS 규격이 아닙니다.</target>
        <note />
      </trans-unit>
      <trans-unit id="WRN_CLS_BadReturnType_Title">
        <source>Return type is not CLS-compliant</source>
        <target state="translated">반환 형식이 CLS 규격이 아닙니다.</target>
        <note />
      </trans-unit>
      <trans-unit id="WRN_CLS_BadFieldPropType">
        <source>Type of '{0}' is not CLS-compliant</source>
        <target state="translated">{0}' 형식이 CLS 규격이 아닙니다.</target>
        <note />
      </trans-unit>
      <trans-unit id="WRN_CLS_BadFieldPropType_Title">
        <source>Type is not CLS-compliant</source>
        <target state="translated">형식이 CLS 규격이 아닙니다.</target>
        <note />
      </trans-unit>
      <trans-unit id="WRN_CLS_BadFieldPropType_Description">
        <source>A public, protected, or protected internal variable must be of a type that is compliant with the Common Language Specification (CLS).</source>
        <target state="translated">public, protected 또는 protected internal 변수는 CLS(공용 언어 사양)를 따르는 형식이어야 합니다.</target>
        <note />
      </trans-unit>
      <trans-unit id="WRN_CLS_BadIdentifierCase">
        <source>Identifier '{0}' differing only in case is not CLS-compliant</source>
        <target state="translated">대/소문자만 다른 '{0}' 식별자가 CLS 규격이 아닙니다.</target>
        <note />
      </trans-unit>
      <trans-unit id="WRN_CLS_BadIdentifierCase_Title">
        <source>Identifier differing only in case is not CLS-compliant</source>
        <target state="translated">대/소문자만 다른 식별자가 CLS 규격이 아닙니다.</target>
        <note />
      </trans-unit>
      <trans-unit id="WRN_CLS_OverloadRefOut">
        <source>Overloaded method '{0}' differing only in ref or out, or in array rank, is not CLS-compliant</source>
        <target state="translated">ref, out 또는 배열 차수만 다른 오버로드된 '{0}' 메서드는 CLS 규격이 아닙니다.</target>
        <note />
      </trans-unit>
      <trans-unit id="WRN_CLS_OverloadRefOut_Title">
        <source>Overloaded method differing only in ref or out, or in array rank, is not CLS-compliant</source>
        <target state="translated">ref, out 또는 배열 차수만 다른 오버로드된 메서드는 CLS 규격이 아닙니다.</target>
        <note />
      </trans-unit>
      <trans-unit id="WRN_CLS_OverloadUnnamed">
        <source>Overloaded method '{0}' differing only by unnamed array types is not CLS-compliant</source>
        <target state="translated">명명되지 않은 배열 형식만 다른 오버로드된 '{0}' 메서드는 CLS 규격이 아닙니다.</target>
        <note />
      </trans-unit>
      <trans-unit id="WRN_CLS_OverloadUnnamed_Title">
        <source>Overloaded method differing only by unnamed array types is not CLS-compliant</source>
        <target state="translated">명명되지 않은 배열 형식만 다른 오버로드된 메서드는 CLS 규격이 아닙니다.</target>
        <note />
      </trans-unit>
      <trans-unit id="WRN_CLS_OverloadUnnamed_Description">
        <source>This error occurs if you have an overloaded method that takes a jagged array and the only difference between the method signatures is the element type of the array. To avoid this error, consider using a rectangular array rather than a jagged array; use an additional parameter to disambiguate the function call; rename one or more of the overloaded methods; or, if CLS Compliance is not needed, remove the CLSCompliantAttribute attribute.</source>
        <target state="translated">이 오류는 가변 배열을 사용하는 오버로드된 메서드가 있고 메서드 서명 간에 배열의 요소 형식만 다른 경우에 발생합니다. 이 오류를 방지하려면 가변 배열 대신 직사각형 배열을 사용하고, 추가 매개 변수를 사용하여 함수 호출을 명확하게 구분하고, 하나 이상의 오버로드된 메서드 이름을 바꾸세요. 또는 CLS 규격이 필요하지 않은 경우 CLSCompliantAttribute 특성을 제거하세요.</target>
        <note />
      </trans-unit>
      <trans-unit id="WRN_CLS_BadIdentifier">
        <source>Identifier '{0}' is not CLS-compliant</source>
        <target state="translated">{0}' 식별자가 CLS 규격이 아닙니다.</target>
        <note />
      </trans-unit>
      <trans-unit id="WRN_CLS_BadIdentifier_Title">
        <source>Identifier is not CLS-compliant</source>
        <target state="translated">식별자가 CLS 규격이 아닙니다.</target>
        <note />
      </trans-unit>
      <trans-unit id="WRN_CLS_BadBase">
        <source>'{0}': base type '{1}' is not CLS-compliant</source>
        <target state="translated">'{0}': '{1}' 기본 형식이 CLS 규격이 아닙니다.</target>
        <note />
      </trans-unit>
      <trans-unit id="WRN_CLS_BadBase_Title">
        <source>Base type is not CLS-compliant</source>
        <target state="translated">기본 형식이 CLS 규격이 아닙니다.</target>
        <note />
      </trans-unit>
      <trans-unit id="WRN_CLS_BadBase_Description">
        <source>A base type was marked as not having to be compliant with the Common Language Specification (CLS) in an assembly that was marked as being CLS compliant. Either remove the attribute that specifies the assembly is CLS compliant or remove the attribute that indicates the type is not CLS compliant.</source>
        <target state="translated">기본 형식은 CLS(공용 언어 사양) 규격으로 표시된 어셈블리에서 CLS를 따를 필요가 없는 것으로 표시되었습니다. 어셈블리가 CLS 규격인 것으로 지정하는 특성을 제거하거나 형식이 CLS 규격이 아님을 나타내는 특성을 제거하세요.</target>
        <note />
      </trans-unit>
      <trans-unit id="WRN_CLS_BadInterfaceMember">
        <source>'{0}': CLS-compliant interfaces must have only CLS-compliant members</source>
        <target state="translated">'{0}': CLS 규격 인터페이스는 CLS 규격 멤버만 포함할 수 있습니다.</target>
        <note />
      </trans-unit>
      <trans-unit id="WRN_CLS_BadInterfaceMember_Title">
        <source>CLS-compliant interfaces must have only CLS-compliant members</source>
        <target state="translated">CLS 규격 인터페이스는 CLS 규격 멤버만 포함할 수 있습니다.</target>
        <note />
      </trans-unit>
      <trans-unit id="WRN_CLS_NoAbstractMembers">
        <source>'{0}': only CLS-compliant members can be abstract</source>
        <target state="translated">'{0}': CLS 규격 멤버만 abstract일 수 있습니다.</target>
        <note />
      </trans-unit>
      <trans-unit id="WRN_CLS_NoAbstractMembers_Title">
        <source>Only CLS-compliant members can be abstract</source>
        <target state="translated">CLS 규격 멤버만 abstract일 수 있습니다.</target>
        <note />
      </trans-unit>
      <trans-unit id="WRN_CLS_NotOnModules">
        <source>You must specify the CLSCompliant attribute on the assembly, not the module, to enable CLS compliance checking</source>
        <target state="translated">CLS 규격 검사를 사용하려면 모듈이 아니라 어셈블리에 CLSCompliant 특성을 지정해야 합니다.</target>
        <note />
      </trans-unit>
      <trans-unit id="WRN_CLS_NotOnModules_Title">
        <source>You must specify the CLSCompliant attribute on the assembly, not the module, to enable CLS compliance checking</source>
        <target state="translated">CLS 규격 검사를 사용하려면 모듈이 아니라 어셈블리에 CLSCompliant 특성을 지정해야 합니다.</target>
        <note />
      </trans-unit>
      <trans-unit id="WRN_CLS_ModuleMissingCLS">
        <source>Added modules must be marked with the CLSCompliant attribute to match the assembly</source>
        <target state="translated">추가된 모듈은 어셈블리와 일치하도록 CLSCompliant 특성으로 표시되어야 합니다.</target>
        <note />
      </trans-unit>
      <trans-unit id="WRN_CLS_ModuleMissingCLS_Title">
        <source>Added modules must be marked with the CLSCompliant attribute to match the assembly</source>
        <target state="translated">추가된 모듈은 어셈블리와 일치하도록 CLSCompliant 특성으로 표시되어야 합니다.</target>
        <note />
      </trans-unit>
      <trans-unit id="WRN_CLS_AssemblyNotCLS">
        <source>'{0}' cannot be marked as CLS-compliant because the assembly does not have a CLSCompliant attribute</source>
        <target state="translated">'어셈블리에 CLSCompliant 특성이 없으므로 '{0}'을(를) CLS 규격으로 표시할 수 없습니다.</target>
        <note />
      </trans-unit>
      <trans-unit id="WRN_CLS_AssemblyNotCLS_Title">
        <source>Type or member cannot be marked as CLS-compliant because the assembly does not have a CLSCompliant attribute</source>
        <target state="translated">어셈블리에 CLSCompliant 특성이 없으므로 형식 또는 멤버를 CLS 규격으로 표시할 수 없습니다.</target>
        <note />
      </trans-unit>
      <trans-unit id="WRN_CLS_BadAttributeType">
        <source>'{0}' has no accessible constructors which use only CLS-compliant types</source>
        <target state="translated">'{0}'에는 CLS 규격 형식만 사용하는 액세스 가능 생성자가 없습니다.</target>
        <note />
      </trans-unit>
      <trans-unit id="WRN_CLS_BadAttributeType_Title">
        <source>Type has no accessible constructors which use only CLS-compliant types</source>
        <target state="translated">형식에는 CLS 규격 형식만 사용하는 액세스 가능 생성자가 없습니다.</target>
        <note />
      </trans-unit>
      <trans-unit id="WRN_CLS_ArrayArgumentToAttribute">
        <source>Arrays as attribute arguments is not CLS-compliant</source>
        <target state="translated">특성 인수로 사용된 배열은 CLS 규격이 아닙니다.</target>
        <note />
      </trans-unit>
      <trans-unit id="WRN_CLS_ArrayArgumentToAttribute_Title">
        <source>Arrays as attribute arguments is not CLS-compliant</source>
        <target state="translated">특성 인수로 사용된 배열은 CLS 규격이 아닙니다.</target>
        <note />
      </trans-unit>
      <trans-unit id="WRN_CLS_NotOnModules2">
        <source>You cannot specify the CLSCompliant attribute on a module that differs from the CLSCompliant attribute on the assembly</source>
        <target state="translated">어셈블리의 CLSCompliant 특성과 다른 모듈의 CLSCompliant 특성을 지정할 수 없습니다.</target>
        <note />
      </trans-unit>
      <trans-unit id="WRN_CLS_NotOnModules2_Title">
        <source>You cannot specify the CLSCompliant attribute on a module that differs from the CLSCompliant attribute on the assembly</source>
        <target state="translated">어셈블리의 CLSCompliant 특성과 다른 모듈의 CLSCompliant 특성을 지정할 수 없습니다.</target>
        <note />
      </trans-unit>
      <trans-unit id="WRN_CLS_IllegalTrueInFalse">
        <source>'{0}' cannot be marked as CLS-compliant because it is a member of non-CLS-compliant type '{1}'</source>
        <target state="translated">'{0}'은(는) CLS 규격이 아닌 '{1}' 형식의 멤버이므로 CLS 규격으로 표시할 수 없습니다.</target>
        <note />
      </trans-unit>
      <trans-unit id="WRN_CLS_IllegalTrueInFalse_Title">
        <source>Type cannot be marked as CLS-compliant because it is a member of non-CLS-compliant type</source>
        <target state="translated">형식은 CLS 규격이 아닌 형식의 멤버이므로 CLS 규격으로 표시할 수 없습니다.</target>
        <note />
      </trans-unit>
      <trans-unit id="WRN_CLS_MeaninglessOnPrivateType">
        <source>CLS compliance checking will not be performed on '{0}' because it is not visible from outside this assembly</source>
        <target state="translated">{0}'은(는) 이 어셈블리 외부에 노출되지 않으므로 CLS 규격 검사를 수행하지 않습니다.</target>
        <note />
      </trans-unit>
      <trans-unit id="WRN_CLS_MeaninglessOnPrivateType_Title">
        <source>CLS compliance checking will not be performed because it is not visible from outside this assembly</source>
        <target state="translated">이 어셈블리 외부에 노출되지 않으므로 CLS 규격 검사를 수행하지 않습니다.</target>
        <note />
      </trans-unit>
      <trans-unit id="WRN_CLS_AssemblyNotCLS2">
        <source>'{0}' does not need a CLSCompliant attribute because the assembly does not have a CLSCompliant attribute</source>
        <target state="translated">'어셈블리에 CLSCompliant 특성이 없으므로 '{0}'에 CLSCompliant 특성이 필요하지 않습니다.</target>
        <note />
      </trans-unit>
      <trans-unit id="WRN_CLS_AssemblyNotCLS2_Title">
        <source>Type or member does not need a CLSCompliant attribute because the assembly does not have a CLSCompliant attribute</source>
        <target state="translated">어셈블리에 CLSCompliant 특성이 없으므로 형식 또는 멤버에 CLSCompliant 특성이 필요하지 않습니다.</target>
        <note />
      </trans-unit>
      <trans-unit id="WRN_CLS_MeaninglessOnParam">
        <source>CLSCompliant attribute has no meaning when applied to parameters. Try putting it on the method instead.</source>
        <target state="translated">CLSCompliant 특성을 매개 변수에 적용하면 의미가 없습니다. 대신 이 특성을 메서드에 사용하세요.</target>
        <note />
      </trans-unit>
      <trans-unit id="WRN_CLS_MeaninglessOnParam_Title">
        <source>CLSCompliant attribute has no meaning when applied to parameters</source>
        <target state="translated">CLSCompliant 특성을 매개 변수에 적용하면 의미가 없습니다.</target>
        <note />
      </trans-unit>
      <trans-unit id="WRN_CLS_MeaninglessOnReturn">
        <source>CLSCompliant attribute has no meaning when applied to return types. Try putting it on the method instead.</source>
        <target state="translated">CLSCompliant 특성은 반환 형식에 적용하면 의미가 없습니다. 대신 이 특성을 메서드에 사용하세요.</target>
        <note />
      </trans-unit>
      <trans-unit id="WRN_CLS_MeaninglessOnReturn_Title">
        <source>CLSCompliant attribute has no meaning when applied to return types</source>
        <target state="translated">CLSCompliant 특성을 반환 형식에 적용하면 의미가 없습니다.</target>
        <note />
      </trans-unit>
      <trans-unit id="WRN_CLS_BadTypeVar">
        <source>Constraint type '{0}' is not CLS-compliant</source>
        <target state="translated">{0}' 제약 조건 형식이 CLS 규격이 아닙니다.</target>
        <note />
      </trans-unit>
      <trans-unit id="WRN_CLS_BadTypeVar_Title">
        <source>Constraint type is not CLS-compliant</source>
        <target state="translated">제약 조건 형식이 CLS 규격이 아닙니다.</target>
        <note />
      </trans-unit>
      <trans-unit id="WRN_CLS_VolatileField">
        <source>CLS-compliant field '{0}' cannot be volatile</source>
        <target state="translated">CLS 규격 필드 '{0}'은(는) volatile일 수 없습니다.</target>
        <note />
      </trans-unit>
      <trans-unit id="WRN_CLS_VolatileField_Title">
        <source>CLS-compliant field cannot be volatile</source>
        <target state="translated">CLS 규격 필드는 volatile일 수 없습니다.</target>
        <note />
      </trans-unit>
      <trans-unit id="WRN_CLS_BadInterface">
        <source>'{0}' is not CLS-compliant because base interface '{1}' is not CLS-compliant</source>
        <target state="translated">'기본 인터페이스 '{1}'이(가) CLS 규격이 아니므로 '{0}'은(는) CLS 규격이 아닙니다.</target>
        <note />
      </trans-unit>
      <trans-unit id="WRN_CLS_BadInterface_Title">
        <source>Type is not CLS-compliant because base interface is not CLS-compliant</source>
        <target state="translated">기본 인터페이스가 CLS 규격이 아니므로 형식이 CLS 규격이 아닙니다.</target>
        <note />
      </trans-unit>
      <trans-unit id="ERR_BadAwaitArg">
        <source>'await' requires that the type {0} have a suitable GetAwaiter method</source>
        <target state="translated">'await'의 경우 {0} 형식에 적합한 GetAwaiter 메서드가 있어야 합니다.</target>
        <note />
      </trans-unit>
      <trans-unit id="ERR_BadAwaitArgIntrinsic">
        <source>Cannot await '{0}'</source>
        <target state="translated">{0}'에 대해 await를 사용할 수 없습니다.</target>
        <note />
      </trans-unit>
      <trans-unit id="ERR_BadAwaiterPattern">
        <source>'await' requires that the return type '{0}' of '{1}.GetAwaiter()' have suitable IsCompleted, OnCompleted, and GetResult members, and implement INotifyCompletion or ICriticalNotifyCompletion</source>
        <target state="translated">'await'의 경우 '{1}.GetAwaiter()'의 반환 형식 '{0}'에 적합한 IsCompleted, OnCompleted 및 GetResult 멤버가 있어야 하며 INotifyCompletion 또는 ICriticalNotifyCompletion을 구현해야 합니다.</target>
        <note />
      </trans-unit>
      <trans-unit id="ERR_BadAwaitArg_NeedSystem">
        <source>'await' requires that the type '{0}' have a suitable GetAwaiter method. Are you missing a using directive for 'System'?</source>
        <target state="translated">'await'를 사용하려면 '{0}' 형식에 적합한 GetAwaiter 메서드가 있어야 합니다. 'System'에 대해 using 지시문이 있는지 확인하세요.</target>
        <note />
      </trans-unit>
      <trans-unit id="ERR_BadAwaitArgVoidCall">
        <source>Cannot await 'void'</source>
        <target state="translated">void'에 대해 'void'를 사용할 수 없습니다.</target>
        <note />
      </trans-unit>
      <trans-unit id="ERR_BadAwaitAsIdentifier">
        <source>'await' cannot be used as an identifier within an async method or lambda expression</source>
        <target state="translated">'await'는 비동기 메서드나 람다 식 내에서 식별자로 사용할 수 없습니다.</target>
        <note />
      </trans-unit>
      <trans-unit id="ERR_DoesntImplementAwaitInterface">
        <source>'{0}' does not implement '{1}'</source>
        <target state="translated">'{0}'은(는) '{1}'을(를) 구현하지 않습니다.</target>
        <note />
      </trans-unit>
      <trans-unit id="ERR_TaskRetNoObjectRequired">
        <source>Since '{0}' is an async method that returns 'Task', a return keyword must not be followed by an object expression. Did you intend to return 'Task&lt;T&gt;'?</source>
        <target state="translated">{0}'이(가) 'Task'를 반환하는 비동기 메서드이므로 return 키워드 뒤에 개체 식이 나오면 안 됩니다. 'Task&lt;T&gt;'를 반환하려고 했습니까?</target>
        <note />
      </trans-unit>
      <trans-unit id="ERR_BadAsyncReturn">
        <source>The return type of an async method must be void, Task or Task&lt;T&gt;</source>
        <target state="translated">비동기 메서드의 반환 형식은 void, Task 또는 Task&lt;T&gt;여야 합니다.</target>
        <note />
      </trans-unit>
      <trans-unit id="ERR_CantReturnVoid">
        <source>Cannot return an expression of type 'void'</source>
        <target state="translated">void' 형식의 식을 반환할 수 없습니다.</target>
        <note />
      </trans-unit>
      <trans-unit id="ERR_VarargsAsync">
        <source>__arglist is not allowed in the parameter list of async methods</source>
        <target state="translated">__arglist는 비동기 메서드의 매개 변수 목록에 사용할 수 없습니다.</target>
        <note />
      </trans-unit>
      <trans-unit id="ERR_ByRefTypeAndAwait">
        <source>'await' cannot be used in an expression containing the type '{0}'</source>
        <target state="translated">'await'는 '{0}' 형식이 포함된 식에 사용할 수 없습니다.</target>
        <note />
      </trans-unit>
      <trans-unit id="ERR_UnsafeAsyncArgType">
        <source>Async methods cannot have unsafe parameters or return types</source>
        <target state="translated">비동기 메서드에는 안전하지 않은 매개 변수 또는 반환 형식을 사용할 수 없습니다.</target>
        <note />
      </trans-unit>
      <trans-unit id="ERR_BadAsyncArgType">
        <source>Async methods cannot have ref, in or out parameters</source>
        <target state="needs-review-translation">비동기 메서드에는 ref 또는 out 매개 변수를 사용할 수 없습니다.</target>
        <note />
      </trans-unit>
      <trans-unit id="ERR_BadAwaitWithoutAsync">
        <source>The 'await' operator can only be used when contained within a method or lambda expression marked with the 'async' modifier</source>
        <target state="translated">await' 연산자는 'async' 한정자로 표시된 메서드나 람다 식 내에 포함된 경우에만 사용할 수 있습니다.</target>
        <note />
      </trans-unit>
      <trans-unit id="ERR_BadAwaitWithoutAsyncLambda">
        <source>The 'await' operator can only be used within an async {0}. Consider marking this {0} with the 'async' modifier.</source>
        <target state="translated">await' 연산자는 비동기 {0} 내에서만 사용할 수 있습니다. 'async' 한정자로 이 {0}을(를) 표시하세요.</target>
        <note />
      </trans-unit>
      <trans-unit id="ERR_BadAwaitWithoutAsyncMethod">
        <source>The 'await' operator can only be used within an async method. Consider marking this method with the 'async' modifier and changing its return type to 'Task&lt;{0}&gt;'.</source>
        <target state="translated">await' 연산자는 비동기 메서드 내에서만 사용할 수 있습니다. 'async' 한정자로 이 메서드를 표시하고 해당 반환 형식을 'Task&lt;{0}&gt;'로 변경하세요.</target>
        <note />
      </trans-unit>
      <trans-unit id="ERR_BadAwaitWithoutVoidAsyncMethod">
        <source>The 'await' operator can only be used within an async method. Consider marking this method with the 'async' modifier and changing its return type to 'Task'.</source>
        <target state="translated">await' 연산자는 비동기 메서드 내에서만 사용할 수 있습니다. 'async' 한정자로 이 메서드를 표시하고 해당 반환 형식을 'Task'로 변경하세요.</target>
        <note />
      </trans-unit>
      <trans-unit id="ERR_BadAwaitInFinally">
        <source>Cannot await in the body of a finally clause</source>
        <target state="translated">finally 절의 본문에서는 await를 사용할 수 없습니다.</target>
        <note />
      </trans-unit>
      <trans-unit id="ERR_BadAwaitInCatch">
        <source>Cannot await in a catch clause</source>
        <target state="translated">catch 절에서 await를 사용할 수 없습니다.</target>
        <note />
      </trans-unit>
      <trans-unit id="ERR_BadAwaitInCatchFilter">
        <source>Cannot await in the filter expression of a catch clause</source>
        <target state="translated">catch 절의 필터 식에서 await를 사용할 수 없습니다.</target>
        <note />
      </trans-unit>
      <trans-unit id="ERR_BadAwaitInLock">
        <source>Cannot await in the body of a lock statement</source>
        <target state="translated">lock 문의 본문에서 await를 사용할 수 없습니다.</target>
        <note />
      </trans-unit>
      <trans-unit id="ERR_BadAwaitInStaticVariableInitializer">
        <source>The 'await' operator cannot be used in a static script variable initializer.</source>
        <target state="translated">await' 연산자는 정적 스크립트 변수 이니셜라이저에서 사용할 수 없습니다.</target>
        <note />
      </trans-unit>
      <trans-unit id="ERR_AwaitInUnsafeContext">
        <source>Cannot await in an unsafe context</source>
        <target state="translated">안전하지 않은 컨텍스트에서는 await를 사용할 수 없습니다.</target>
        <note />
      </trans-unit>
      <trans-unit id="ERR_BadAsyncLacksBody">
        <source>The 'async' modifier can only be used in methods that have a body.</source>
        <target state="translated">async' 한정자는 본문이 있는 메서드에서만 사용할 수 있습니다.</target>
        <note />
      </trans-unit>
      <trans-unit id="ERR_BadSpecialByRefLocal">
        <source>Parameters or locals of type '{0}' cannot be declared in async methods or lambda expressions.</source>
        <target state="translated">{0}' 형식의 매개 변수 또는 로컬은 비동기 메서드나 람다 식에서 선언할 수 없습니다.</target>
        <note />
      </trans-unit>
      <trans-unit id="ERR_BadSpecialByRefIterator">
        <source>foreach statement cannot operate on enumerators of type '{0}' in async or iterator methods because '{0}' is a ref struct.</source>
        <target state="translated">{0}'은(는) ref struct이므로 비동기 또는 반복기 메서드의 '{0}' 형식 열거자에서 foreach 문을 수행할 수 없습니다.</target>
        <note />
      </trans-unit>
      <trans-unit id="ERR_SecurityCriticalOrSecuritySafeCriticalOnAsync">
        <source>Security attribute '{0}' cannot be applied to an Async method.</source>
        <target state="translated">{0}' 보안 특성은 비동기 메서드에 적용할 수 없습니다.</target>
        <note />
      </trans-unit>
      <trans-unit id="ERR_SecurityCriticalOrSecuritySafeCriticalOnAsyncInClassOrStruct">
        <source>Async methods are not allowed in an Interface, Class, or Structure which has the 'SecurityCritical' or 'SecuritySafeCritical' attribute.</source>
        <target state="translated">특성이 'SecurityCritical' 또는 'SecuritySafeCritical'인 인터페이스, 클래스 또는 구조에서는 비동기 메서드가 허용되지 않습니다.</target>
        <note />
      </trans-unit>
      <trans-unit id="ERR_BadAwaitInQuery">
        <source>The 'await' operator may only be used in a query expression within the first collection expression of the initial 'from' clause or within the collection expression of a 'join' clause</source>
        <target state="translated">await' 연산자는 초기 'from' 절의 첫 번째 Collection 식이나 'join' 절의 Collection 식 내의 쿼리 식에서만 사용할 수 있습니다.</target>
        <note />
      </trans-unit>
      <trans-unit id="WRN_AsyncLacksAwaits">
        <source>This async method lacks 'await' operators and will run synchronously. Consider using the 'await' operator to await non-blocking API calls, or 'await Task.Run(...)' to do CPU-bound work on a background thread.</source>
        <target state="translated">이 비동기 메서드에는 'await' 연산자가 없으며 메서드가 동시에 실행됩니다. 'await' 연산자를 사용하여 비블로킹 API 호출을 대기하거나, 'await Task.Run(...)'을 사용하여 백그라운드 스레드에서 CPU 바인딩된 작업을 수행하세요.</target>
        <note />
      </trans-unit>
      <trans-unit id="WRN_AsyncLacksAwaits_Title">
        <source>Async method lacks 'await' operators and will run synchronously</source>
        <target state="translated">이 비동기 메서드에는 'await' 연산자가 없으며 메서드가 동시에 실행됩니다.</target>
        <note />
      </trans-unit>
      <trans-unit id="WRN_UnobservedAwaitableExpression">
        <source>Because this call is not awaited, execution of the current method continues before the call is completed. Consider applying the 'await' operator to the result of the call.</source>
        <target state="translated">이 호출이 대기되지 않으므로 호출이 완료되기 전에 현재 메서드가 계속 실행됩니다. 호출 결과에 'await' 연산자를 적용해 보세요.</target>
        <note />
      </trans-unit>
      <trans-unit id="WRN_UnobservedAwaitableExpression_Title">
        <source>Because this call is not awaited, execution of the current method continues before the call is completed</source>
        <target state="translated">이 호출을 대기하지 않으므로 호출이 완료되기 전에 현재 메서드가 계속 실행됩니다.</target>
        <note />
      </trans-unit>
      <trans-unit id="WRN_UnobservedAwaitableExpression_Description">
        <source>The current method calls an async method that returns a Task or a Task&lt;TResult&gt; and doesn't apply the await operator to the result. The call to the async method starts an asynchronous task. However, because no await operator is applied, the program continues without waiting for the task to complete. In most cases, that behavior isn't what you expect. Usually other aspects of the calling method depend on the results of the call or, minimally, the called method is expected to complete before you return from the method that contains the call.

An equally important issue is what happens to exceptions that are raised in the called async method. An exception that's raised in a method that returns a Task or Task&lt;TResult&gt; is stored in the returned task. If you don't await the task or explicitly check for exceptions, the exception is lost. If you await the task, its exception is rethrown.

As a best practice, you should always await the call.

You should consider suppressing the warning only if you're sure that you don't want to wait for the asynchronous call to complete and that the called method won't raise any exceptions. In that case, you can suppress the warning by assigning the task result of the call to a variable.</source>
        <target state="translated">현재 메서드는 Task 또는 Task&lt;TResult&gt;를 반환하는 비동기 메서드를 호출하므로 await 연산자를 결과에 적용하지 않습니다. 비동기 메서드를 호출하면 비동기 작업이 시작됩니다. 그러나 await 연산자가 적용되지 않으므로 작업이 완료될 때까지 기다리지 않고 프로그램이 계속 진행됩니다. 대부분의 경우 이 동작은 예상과 다릅니다. 일반적으로 호출 메서드의 다양한 측면에 따라 호출 결과가 달라지며, 최소한 호출을 포함하는 메서드에서 반환되기 이전에 호출된 메서드가 완료되어야 합니다.

호출된 비동기 메서드에서 발생하는 예외에 대해 발생하는 문제도 중요합니다. Task 또는 Task&lt;TResult&gt;를 반환하는 메서드에서 발생하는 예외는 반환된 작업에 저장됩니다. 작업을 대기하지 않거나 예외를 명시적으로 확인하지 않을 경우 예외가 손실됩니다. 작업을 대기하면 예외가 다시 발생합니다.

따라서 항상 호출을 대기하는 것이 좋습니다.

비동기 호출이 완료되는 동안 대기하지 않고 호출된 메서드가 예외를 발생하지 않는 경우에만 이 경고를 무시해야 합니다. 이 경우 호출의 작업 결과를 변수에 할당하여 경고를 무시할 수 있습니다.</target>
        <note />
      </trans-unit>
      <trans-unit id="ERR_SynchronizedAsyncMethod">
        <source>'MethodImplOptions.Synchronized' cannot be applied to an async method</source>
        <target state="translated">'MethodImplOptions.Synchronized'는 비동기 메서드에 적용할 수 없습니다.</target>
        <note />
      </trans-unit>
      <trans-unit id="ERR_NoConversionForCallerLineNumberParam">
        <source>CallerLineNumberAttribute cannot be applied because there are no standard conversions from type '{0}' to type '{1}'</source>
        <target state="translated">{0}' 형식에서 '{1}' 형식으로의 표준 변환이 없기 때문에 CallerLineNumberAttribute를 적용할 수 없습니다.</target>
        <note />
      </trans-unit>
      <trans-unit id="ERR_NoConversionForCallerFilePathParam">
        <source>CallerFilePathAttribute cannot be applied because there are no standard conversions from type '{0}' to type '{1}'</source>
        <target state="translated">{0}' 형식에서 '{1}' 형식으로의 표준 변환이 없기 때문에 CallerFilePathAttribute를 적용할 수 없습니다.</target>
        <note />
      </trans-unit>
      <trans-unit id="ERR_NoConversionForCallerMemberNameParam">
        <source>CallerMemberNameAttribute cannot be applied because there are no standard conversions from type '{0}' to type '{1}'</source>
        <target state="translated">{0}' 형식에서 '{1}' 형식으로의 표준 변환이 없기 때문에 CallerMemberNameAttribute를 적용할 수 없습니다.</target>
        <note />
      </trans-unit>
      <trans-unit id="ERR_BadCallerLineNumberParamWithoutDefaultValue">
        <source>The CallerLineNumberAttribute may only be applied to parameters with default values</source>
        <target state="translated">CallerLineNumberAttribute는 기본값이 있는 매개 변수에만 적용할 수 있습니다.</target>
        <note />
      </trans-unit>
      <trans-unit id="ERR_BadCallerFilePathParamWithoutDefaultValue">
        <source>The CallerFilePathAttribute may only be applied to parameters with default values</source>
        <target state="translated">CallerFilePathAttribute는 기본값이 있는 매개 변수에만 적용할 수 있습니다.</target>
        <note />
      </trans-unit>
      <trans-unit id="ERR_BadCallerMemberNameParamWithoutDefaultValue">
        <source>The CallerMemberNameAttribute may only be applied to parameters with default values</source>
        <target state="translated">CallerMemberNameAttribute는 기본값이 있는 매개 변수에만 적용할 수 있습니다.</target>
        <note />
      </trans-unit>
      <trans-unit id="WRN_CallerLineNumberParamForUnconsumedLocation">
        <source>The CallerLineNumberAttribute applied to parameter '{0}' will have no effect because it applies to a member that is used in contexts that do not allow optional arguments</source>
        <target state="translated">{0}' 매개 변수에 적용되는 CallerLineNumberAttribute는 선택적 인수를 허용하지 않는 컨텍스트에서 사용되는 멤버에 적용되므로 효과가 없습니다.</target>
        <note />
      </trans-unit>
      <trans-unit id="WRN_CallerLineNumberParamForUnconsumedLocation_Title">
        <source>The CallerLineNumberAttribute will have no effect because it applies to a member that is used in contexts that do not allow optional arguments</source>
        <target state="translated">CallerLineNumberAttribute는 선택적 인수를 허용하지 않는 컨텍스트에서 사용되는 멤버에 적용되므로 효과가 없습니다.</target>
        <note />
      </trans-unit>
      <trans-unit id="WRN_CallerFilePathParamForUnconsumedLocation">
        <source>The CallerFilePathAttribute applied to parameter '{0}' will have no effect because it applies to a member that is used in contexts that do not allow optional arguments</source>
        <target state="translated">{0}' 매개 변수에 적용된 CallerFilePathAttribute는 선택적 인수를 허용하지 않는 컨텍스트에서 사용되는 멤버에 적용되므로 효과가 없습니다.</target>
        <note />
      </trans-unit>
      <trans-unit id="WRN_CallerFilePathParamForUnconsumedLocation_Title">
        <source>The CallerFilePathAttribute will have no effect because it applies to a member that is used in contexts that do not allow optional arguments</source>
        <target state="translated">CallerFilePathAttribute는 선택적 인수를 허용하지 않는 컨텍스트에서 사용되는 멤버에 적용되므로 효과가 없습니다.</target>
        <note />
      </trans-unit>
      <trans-unit id="WRN_CallerMemberNameParamForUnconsumedLocation">
        <source>The CallerMemberNameAttribute applied to parameter '{0}' will have no effect because it applies to a member that is used in contexts that do not allow optional arguments</source>
        <target state="translated">{0}' 매개 변수에 적용되는 CallerMemberNameAttribute는 선택적 인수를 허용하지 않는 컨텍스트에서 사용되는 멤버에 적용되므로 효과가 없습니다.</target>
        <note />
      </trans-unit>
      <trans-unit id="WRN_CallerMemberNameParamForUnconsumedLocation_Title">
        <source>The CallerMemberNameAttribute will have no effect because it applies to a member that is used in contexts that do not allow optional arguments</source>
        <target state="translated">CallerMemberNameAttribute는 선택적 인수를 허용하지 않는 컨텍스트에서 사용되는 멤버에 적용되므로 효과가 없습니다.</target>
        <note />
      </trans-unit>
      <trans-unit id="ERR_NoEntryPoint">
        <source>Program does not contain a static 'Main' method suitable for an entry point</source>
        <target state="translated">프로그램에는 진입점에 적합한 정적 'Main' 메서드가 포함되어 있지 않습니다.</target>
        <note />
      </trans-unit>
      <trans-unit id="ERR_ArrayInitializerIncorrectLength">
        <source>An array initializer of length '{0}' is expected</source>
        <target state="translated">길이가 '{0}'인 배열 이니셜라이저가 필요합니다</target>
        <note />
      </trans-unit>
      <trans-unit id="ERR_ArrayInitializerExpected">
        <source>A nested array initializer is expected</source>
        <target state="translated">중첩 배열 이니셜라이저가 필요합니다.</target>
        <note />
      </trans-unit>
      <trans-unit id="ERR_IllegalVarianceSyntax">
        <source>Invalid variance modifier. Only interface and delegate type parameters can be specified as variant.</source>
        <target state="translated">가변성(variance) 한정자가 잘못되었습니다. 인터페이스 및 대리자 형식 매개 변수만 variant로 지정할 수 있습니다.</target>
        <note />
      </trans-unit>
      <trans-unit id="ERR_UnexpectedAliasedName">
        <source>Unexpected use of an aliased name</source>
        <target state="translated">예기치 않은 별칭이 지정된 이름의 사용입니다.</target>
        <note />
      </trans-unit>
      <trans-unit id="ERR_UnexpectedGenericName">
        <source>Unexpected use of a generic name</source>
        <target state="translated">예기치 않은 제네릭 이름의 사용입니다.</target>
        <note />
      </trans-unit>
      <trans-unit id="ERR_UnexpectedUnboundGenericName">
        <source>Unexpected use of an unbound generic name</source>
        <target state="translated">예기치 않게 바인딩되지 않은 제네릭 이름이 사용되었습니다.</target>
        <note />
      </trans-unit>
      <trans-unit id="ERR_GlobalStatement">
        <source>Expressions and statements can only occur in a method body</source>
        <target state="translated">식과 문은 메서드 본문에만 발생할 수 있습니다.</target>
        <note />
      </trans-unit>
      <trans-unit id="ERR_NamedArgumentForArray">
        <source>An array access may not have a named argument specifier</source>
        <target state="translated">배열 액세스에는 명명된 인수 지정자를 사용할 수 없습니다.</target>
        <note />
      </trans-unit>
      <trans-unit id="ERR_NotYetImplementedInRoslyn">
        <source>This language feature ('{0}') is not yet implemented.</source>
        <target state="translated">이 언어 기능('{0}')은 아직 구현되지 않았습니다.</target>
        <note />
      </trans-unit>
      <trans-unit id="ERR_DefaultValueNotAllowed">
        <source>Default values are not valid in this context.</source>
        <target state="translated">이 컨텍스트에서는 기본값은 유효하지 않습니다.</target>
        <note />
      </trans-unit>
      <trans-unit id="ERR_CantOpenIcon">
        <source>Error opening icon file {0} -- {1}</source>
        <target state="translated">{0} 아이콘 파일을 여는 동안 오류가 발생했습니다. {1}</target>
        <note />
      </trans-unit>
      <trans-unit id="ERR_CantOpenWin32Manifest">
        <source>Error opening Win32 manifest file {0} -- {1}</source>
        <target state="translated">{0} Win32 매니페스트 파일을 여는 동안 오류가 발생했습니다. {1}</target>
        <note />
      </trans-unit>
      <trans-unit id="ERR_ErrorBuildingWin32Resources">
        <source>Error building Win32 resources -- {0}</source>
        <target state="translated">Win32 리소스를 만드는 동안 오류가 발생했습니다. {0}</target>
        <note />
      </trans-unit>
      <trans-unit id="ERR_DefaultValueBeforeRequiredValue">
        <source>Optional parameters must appear after all required parameters</source>
        <target state="translated">선택적 매개 변수는 모든 필수 매개 변수 다음에 와야 합니다.</target>
        <note />
      </trans-unit>
      <trans-unit id="ERR_ExplicitImplCollisionOnRefOut">
        <source>Cannot inherit interface '{0}' with the specified type parameters because it causes method '{1}' to contain overloads which differ only on ref and out</source>
        <target state="translated">지정한 형식 매개 변수가 있는 '{0}' 인터페이스를 사용하면 '{1}' 메서드에 ref 및 out만 다른 오버로드가 포함되므로 해당 인터페이스를 상속할 수 없습니다.</target>
        <note />
      </trans-unit>
      <trans-unit id="ERR_PartialWrongTypeParamsVariance">
        <source>Partial declarations of '{0}' must have the same type parameter names and variance modifiers in the same order</source>
        <target state="translated">{0}'의 partial 선언에는 동일한 순서로 동일한 형식 매개 변수 이름과 가변성(variance) 한정자가 있어야 합니다.</target>
        <note />
      </trans-unit>
      <trans-unit id="ERR_UnexpectedVariance">
        <source>Invalid variance: The type parameter '{1}' must be {3} valid on '{0}'. '{1}' is {2}.</source>
        <target state="translated">잘못된 가변성(variance): '{1}' 형식 매개 변수는 '{0}'에서 유효한 {3}이어야 합니다. '{1}'은(는) {2}입니다.</target>
        <note />
      </trans-unit>
      <trans-unit id="ERR_DeriveFromDynamic">
        <source>'{0}': cannot derive from the dynamic type</source>
        <target state="translated">'{0}': 동적 유형에서 파생될 수 없습니다.</target>
        <note />
      </trans-unit>
      <trans-unit id="ERR_DeriveFromConstructedDynamic">
        <source>'{0}': cannot implement a dynamic interface '{1}'</source>
        <target state="translated">'{0}': 동적 인터페이스 '{1}'을(를) 구현할 수 없습니다.</target>
        <note />
      </trans-unit>
      <trans-unit id="ERR_DynamicTypeAsBound">
        <source>Constraint cannot be the dynamic type</source>
        <target state="translated">제약 조건은 동적 유형일 수 없습니다.</target>
        <note />
      </trans-unit>
      <trans-unit id="ERR_ConstructedDynamicTypeAsBound">
        <source>Constraint cannot be a dynamic type '{0}'</source>
        <target state="translated">제약 조건은 '{0}' 동적 유형일 수 없습니다.</target>
        <note />
      </trans-unit>
      <trans-unit id="ERR_DynamicRequiredTypesMissing">
        <source>One or more types required to compile a dynamic expression cannot be found. Are you missing a reference?</source>
        <target state="translated">동적 식을 컴파일하는 데 필요한 하나 이상의 형식을 찾을 수 없습니다. 참조가 있는지 확인하세요.</target>
        <note />
      </trans-unit>
      <trans-unit id="ERR_MetadataNameTooLong">
        <source>Name '{0}' exceeds the maximum length allowed in metadata.</source>
        <target state="translated">{0}' 이름이 메타데이터에 허용된 최대 길이를 초과했습니다.</target>
        <note />
      </trans-unit>
      <trans-unit id="ERR_AttributesNotAllowed">
        <source>Attributes are not valid in this context.</source>
        <target state="translated">이 컨텍스트에서는 특성이 유효하지 않습니다.</target>
        <note />
      </trans-unit>
      <trans-unit id="ERR_ExternAliasNotAllowed">
        <source>'extern alias' is not valid in this context</source>
        <target state="translated">'이 컨텍스트에서는 'extern 별칭'이 유효하지 않습니다.</target>
        <note />
      </trans-unit>
      <trans-unit id="WRN_IsDynamicIsConfusing">
        <source>Using '{0}' to test compatibility with '{1}' is essentially identical to testing compatibility with '{2}' and will succeed for all non-null values</source>
        <target state="translated">{0}'을(를) 사용한 '{1}' 호환성 테스트는 근본적으로 '{2}' 호환성 테스트와 동일하며 null이 아닌 모든 값에서 성공합니다.</target>
        <note />
      </trans-unit>
      <trans-unit id="WRN_IsDynamicIsConfusing_Title">
        <source>Using 'is' to test compatibility with 'dynamic' is essentially identical to testing compatibility with 'Object'</source>
        <target state="translated">is'를 사용한 'dynamic' 호환성 테스트는 근본적으로 'Object' 호환성 테스트와 동일합니다.</target>
        <note />
      </trans-unit>
      <trans-unit id="ERR_YieldNotAllowedInScript">
        <source>Cannot use 'yield' in top-level script code</source>
        <target state="translated">최상위 스크립트 코드에서 'yield'를 사용할 수 없습니다.</target>
        <note />
      </trans-unit>
      <trans-unit id="ERR_NamespaceNotAllowedInScript">
        <source>Cannot declare namespace in script code</source>
        <target state="translated">스크립트 코드에서 네임스페이스를 선언할 수 없습니다.</target>
        <note />
      </trans-unit>
      <trans-unit id="ERR_GlobalAttributesNotAllowed">
        <source>Assembly and module attributes are not allowed in this context</source>
        <target state="translated">이 컨텍스트에 어셈블리 및 모듈 특성이 허용되지 않습니다.</target>
        <note />
      </trans-unit>
      <trans-unit id="ERR_InvalidDelegateType">
        <source>Delegate '{0}' has no invoke method or an invoke method with a return type or parameter types that are not supported.</source>
        <target state="translated">{0}' 대리자에 invoke 메서드가 없거나 지원되지 않는 반환 형식 또는 매개 변수 형식을 사용한 invoke 메서드가 있습니다.</target>
        <note />
      </trans-unit>
      <trans-unit id="WRN_MainIgnored">
        <source>The entry point of the program is global script code; ignoring '{0}' entry point.</source>
        <target state="translated">프로그램의 진입점은 전역 스크립트 코드이므로 '{0}' 진입점을 무시합니다.</target>
        <note />
      </trans-unit>
      <trans-unit id="WRN_MainIgnored_Title">
        <source>The entry point of the program is global script code; ignoring entry point</source>
        <target state="translated">프로그램의 진입점이 전역 스크립트 코드이며 진입점을 무시함</target>
        <note />
      </trans-unit>
      <trans-unit id="ERR_StaticInAsOrIs">
        <source>The second operand of an 'is' or 'as' operator may not be static type '{0}'</source>
        <target state="translated">is' 또는 'as' 연산자의 두 번째 피연산자는 '{0}' 정적 형식일 수 없습니다.</target>
        <note />
      </trans-unit>
      <trans-unit id="ERR_BadVisEventType">
        <source>Inconsistent accessibility: event type '{1}' is less accessible than event '{0}'</source>
        <target state="translated">일관성 없는 액세스 가능성: '{1}' 이벤트 형식이 '{0}' 이벤트보다 액세스하기 어렵습니다.</target>
        <note />
      </trans-unit>
      <trans-unit id="ERR_NamedArgumentSpecificationBeforeFixedArgument">
        <source>Named argument specifications must appear after all fixed arguments have been specified. Please use language version {0} or greater to allow non-trailing named arguments.</source>
        <target state="translated">명명된 인수 사양은 모든 고정 인수를 지정한 다음에 와야 합니다. 뒤에 오지 않는 명명된 인수를 허용하려면 {0} 이상의 언어 버전을 사용하세요.</target>
        <note />
      </trans-unit>
      <trans-unit id="ERR_NamedArgumentSpecificationBeforeFixedArgumentInDynamicInvocation">
        <source>Named argument specifications must appear after all fixed arguments have been specified in a dynamic invocation.</source>
        <target state="translated">명명된 인수 사양은 동적 호출에서 모든 고정 인수를 지정한 다음에 와야 합니다.</target>
        <note />
      </trans-unit>
      <trans-unit id="ERR_BadNamedArgument">
        <source>The best overload for '{0}' does not have a parameter named '{1}'</source>
        <target state="translated">{0}'에 가장 적합한 오버로드에는 '{1}' 매개 변수가 없습니다.</target>
        <note />
      </trans-unit>
      <trans-unit id="ERR_BadNamedArgumentForDelegateInvoke">
        <source>The delegate '{0}' does not have a parameter named '{1}'</source>
        <target state="translated">{0}' 대리자에는 '{1}' 매개 변수가 없습니다.</target>
        <note />
      </trans-unit>
      <trans-unit id="ERR_DuplicateNamedArgument">
        <source>Named argument '{0}' cannot be specified multiple times</source>
        <target state="translated">명명된 인수 '{0}'을(를) 여러 번 지정할 수 없습니다.</target>
        <note />
      </trans-unit>
      <trans-unit id="ERR_NamedArgumentUsedInPositional">
        <source>Named argument '{0}' specifies a parameter for which a positional argument has already been given</source>
        <target state="translated">명명된 인수 '{0}'은(는) 위치 인수가 이미 지정된 매개 변수를 지정합니다.</target>
        <note />
      </trans-unit>
      <trans-unit id="ERR_BadNonTrailingNamedArgument">
        <source>Named argument '{0}' is used out-of-position but is followed by an unnamed argument</source>
        <target state="translated">명명된 인수 '{0}'은(는) 잘못된 위치에 사용되었지만 뒤에 명명되지 않은 인수가 옵니다.</target>
        <note />
      </trans-unit>
      <trans-unit id="ERR_DefaultValueUsedWithAttributes">
        <source>Cannot specify default parameter value in conjunction with DefaultParameterAttribute or OptionalAttribute</source>
        <target state="translated">DefaultParameterAttribute 또는 OptionalAttribute와 함께 기본 매개 변수 값을 지정할 수 없습니다.</target>
        <note />
      </trans-unit>
      <trans-unit id="ERR_DefaultValueMustBeConstant">
        <source>Default parameter value for '{0}' must be a compile-time constant</source>
        <target state="translated">{0}'의 기본 매개 변수 값은 컴파일 타임 상수여야 합니다.</target>
        <note />
      </trans-unit>
      <trans-unit id="ERR_RefOutDefaultValue">
        <source>A ref or out parameter cannot have a default value</source>
        <target state="translated">ref 또는 out 매개 변수에는 기본값을 사용할 수 없습니다.</target>
        <note />
      </trans-unit>
      <trans-unit id="ERR_DefaultValueForExtensionParameter">
        <source>Cannot specify a default value for the 'this' parameter</source>
        <target state="translated">this' 매개 변수의 기본값을 지정할 수 없습니다.</target>
        <note />
      </trans-unit>
      <trans-unit id="ERR_DefaultValueForParamsParameter">
        <source>Cannot specify a default value for a parameter array</source>
        <target state="translated">매개 변수 배열의 기본값을 지정할 수 없습니다.</target>
        <note />
      </trans-unit>
      <trans-unit id="ERR_NoConversionForDefaultParam">
        <source>A value of type '{0}' cannot be used as a default parameter because there are no standard conversions to type '{1}'</source>
        <target state="translated">{1}' 형식으로의 표준 변환이 없으므로 형식이 '{0}'인 값을 기본 매개 변수로 사용할 수 없습니다.</target>
        <note />
      </trans-unit>
      <trans-unit id="ERR_NoConversionForNubDefaultParam">
        <source>A value of type '{0}' cannot be used as default parameter for nullable parameter '{1}' because '{0}' is not a simple type</source>
        <target state="translated">{0}'이(가) 단순 형식이 아니기 때문에 null 허용 매개 변수 '{1}'에 형식이 '{0}'인 값을 기본 매개 변수로 사용할 수 없습니다.</target>
        <note />
      </trans-unit>
      <trans-unit id="ERR_NotNullRefDefaultParameter">
        <source>'{0}' is of type '{1}'. A default parameter value of a reference type other than string can only be initialized with null</source>
        <target state="translated">'{0}'의 형식이 '{1}'입니다. 문자열이 아닌 참조 형식의 기본 매개 변수 값은 null로만 초기화할 수 있습니다.</target>
        <note />
      </trans-unit>
      <trans-unit id="WRN_DefaultValueForUnconsumedLocation">
        <source>The default value specified for parameter '{0}' will have no effect because it applies to a member that is used in contexts that do not allow optional arguments</source>
        <target state="translated">{0}' 매개 변수에 지정된 기본값은 선택적 매개 변수를 허용하지 않는 컨텍스트에서 사용되는 멤버에 적용되므로 효과가 없습니다.</target>
        <note />
      </trans-unit>
      <trans-unit id="WRN_DefaultValueForUnconsumedLocation_Title">
        <source>The default value specified will have no effect because it applies to a member that is used in contexts that do not allow optional arguments</source>
        <target state="translated">지정된 기본값은 선택적 인수를 허용하지 않는 컨텍스트에서 사용되는 멤버에 적용되므로 효과가 없습니다.</target>
        <note />
      </trans-unit>
      <trans-unit id="ERR_PublicKeyFileFailure">
        <source>Error signing output with public key from file '{0}' -- {1}</source>
        <target state="translated">{0}' 파일에서 공용 키를 사용하여 출력에 서명하는 동안 오류가 발생했습니다. {1}</target>
        <note />
      </trans-unit>
      <trans-unit id="ERR_PublicKeyContainerFailure">
        <source>Error signing output with public key from container '{0}' -- {1}</source>
        <target state="translated">{0}' 컨테이너에서 공용 키를 사용하여 출력에 서명하는 동안 오류가 발생했습니다. {1}</target>
        <note />
      </trans-unit>
      <trans-unit id="ERR_BadDynamicTypeof">
        <source>The typeof operator cannot be used on the dynamic type</source>
        <target state="translated">typeof 연산자는 동적 유형에 사용할 수 없습니다.</target>
        <note />
      </trans-unit>
      <trans-unit id="ERR_ExpressionTreeContainsDynamicOperation">
        <source>An expression tree may not contain a dynamic operation</source>
        <target state="translated">식 트리에는 동적 연산을 포함할 수 없습니다.</target>
        <note />
      </trans-unit>
      <trans-unit id="ERR_BadAsyncExpressionTree">
        <source>Async lambda expressions cannot be converted to expression trees</source>
        <target state="translated">비동기 람다 식을 식 트리로 변환할 수 없습니다.</target>
        <note />
      </trans-unit>
      <trans-unit id="ERR_DynamicAttributeMissing">
        <source>Cannot define a class or member that utilizes 'dynamic' because the compiler required type '{0}' cannot be found. Are you missing a reference?</source>
        <target state="translated">컴파일러에서 요구하는 '{0}' 형식을 찾지 못했기 때문에 'dynamic'을 사용하는 클래스 또는 멤버를 정의할 수 없습니다. 참조가 있는지 확인하세요.</target>
        <note />
      </trans-unit>
      <trans-unit id="ERR_CannotPassNullForFriendAssembly">
        <source>Cannot pass null for friend assembly name</source>
        <target state="translated">null 또는 friend 어셈블리 이름을 전달할 수 없습니다.</target>
        <note />
      </trans-unit>
      <trans-unit id="ERR_SignButNoPrivateKey">
        <source>Key file '{0}' is missing the private key needed for signing</source>
        <target state="translated">{0}' 키 파일에 서명에 필요한 개인 키가 없습니다.</target>
        <note />
      </trans-unit>
      <trans-unit id="ERR_PublicSignButNoKey">
        <source>Public signing was specified and requires a public key, but no public key was specified.</source>
        <target state="translated">공개 서명이 지정되었으며 공개 키가 있어야 하지만 공개 키가 지정되지 않았습니다.</target>
        <note />
      </trans-unit>
      <trans-unit id="ERR_PublicSignNetModule">
        <source>Public signing is not supported for netmodules.</source>
        <target state="translated">netmodule에 대해 공개 서명이 지원되지 않습니다.</target>
        <note />
      </trans-unit>
      <trans-unit id="WRN_DelaySignButNoKey">
        <source>Delay signing was specified and requires a public key, but no public key was specified</source>
        <target state="translated">서명 연기가 지정되어 공개 키가 필요하지만 지정된 공개 키가 없습니다.</target>
        <note />
      </trans-unit>
      <trans-unit id="WRN_DelaySignButNoKey_Title">
        <source>Delay signing was specified and requires a public key, but no public key was specified</source>
        <target state="translated">서명 연기가 지정되어 공개 키가 필요하지만 지정된 공개 키가 없습니다.</target>
        <note />
      </trans-unit>
      <trans-unit id="ERR_InvalidVersionFormat">
        <source>The specified version string does not conform to the required format - major[.minor[.build[.revision]]]</source>
        <target state="translated">지정한 버전 문자열이 필요한 형식 major[.minor[.build[.revision]]]을 따르지 않습니다.</target>
        <note />
      </trans-unit>
      <trans-unit id="ERR_InvalidVersionFormatDeterministic">
        <source>The specified version string contains wildcards, which are not compatible with determinism. Either remove wildcards from the version string, or disable determinism for this compilation</source>
        <target state="translated">지정한 버전 문자열에는 결정성과 호환되지 않는 와일드카드가 포함되어 있습니다. 버전 문자열에서 와일드카드를 제거하거나 이 컴파일에 대해 결정성을 사용하지 않도록 설정하세요.</target>
        <note />
      </trans-unit>
      <trans-unit id="ERR_InvalidVersionFormat2">
        <source>The specified version string does not conform to the required format - major.minor.build.revision (without wildcards)</source>
        <target state="translated">지정한 버전 문자열이 필요한 형식 major.minor.build.revision(와일드카드 없음)을 따르지 않습니다.</target>
        <note />
      </trans-unit>
      <trans-unit id="WRN_InvalidVersionFormat">
        <source>The specified version string does not conform to the recommended format - major.minor.build.revision</source>
        <target state="translated">지정한 버전 문자열이 권장 형식 major.minor.build.revision을 따르지 않습니다.</target>
        <note />
      </trans-unit>
      <trans-unit id="WRN_InvalidVersionFormat_Title">
        <source>The specified version string does not conform to the recommended format - major.minor.build.revision</source>
        <target state="translated">지정한 버전 문자열이 권장 형식 major.minor.build.revision을 따르지 않습니다.</target>
        <note />
      </trans-unit>
      <trans-unit id="ERR_InvalidAssemblyCultureForExe">
        <source>Executables cannot be satellite assemblies; culture should always be empty</source>
        <target state="translated">실행 파일은 위성 어셈블리일 수 없습니다. 문화권은 항상 비워 두어야 합니다.</target>
        <note />
      </trans-unit>
      <trans-unit id="ERR_NoCorrespondingArgument">
        <source>There is no argument given that corresponds to the required formal parameter '{0}' of '{1}'</source>
        <target state="translated">{1}'에서 필요한 정식 매개 변수 '{0}'에 해당하는 제공된 인수가 없습니다.</target>
        <note />
      </trans-unit>
      <trans-unit id="WRN_UnimplementedCommandLineSwitch">
        <source>The command line switch '{0}' is not yet implemented and was ignored.</source>
        <target state="translated">명령줄 스위치 '{0}'이(가) 아직 구현되지 않아 무시되었습니다.</target>
        <note />
      </trans-unit>
      <trans-unit id="WRN_UnimplementedCommandLineSwitch_Title">
        <source>Command line switch is not yet implemented</source>
        <target state="translated">명령줄 스위치가 아직 구현되지 않았습니다.</target>
        <note />
      </trans-unit>
      <trans-unit id="ERR_ModuleEmitFailure">
        <source>Failed to emit module '{0}'.</source>
        <target state="translated">{0}' 모듈을 내보내지 못했습니다.</target>
        <note />
      </trans-unit>
      <trans-unit id="ERR_FixedLocalInLambda">
        <source>Cannot use fixed local '{0}' inside an anonymous method, lambda expression, or query expression</source>
        <target state="translated">무명 메서드, 람다 식 또는 쿼리 식에는 '{0}' 고정 로컬을 사용할 수 없습니다.</target>
        <note />
      </trans-unit>
      <trans-unit id="ERR_ExpressionTreeContainsNamedArgument">
        <source>An expression tree may not contain a named argument specification</source>
        <target state="translated">식 트리에는 명명된 인수 사양을 포함할 수 없습니다.</target>
        <note />
      </trans-unit>
      <trans-unit id="ERR_ExpressionTreeContainsOptionalArgument">
        <source>An expression tree may not contain a call or invocation that uses optional arguments</source>
        <target state="translated">식 트리에는 선택적 인수를 사용하는 호출을 포함할 수 없습니다.</target>
        <note />
      </trans-unit>
      <trans-unit id="ERR_ExpressionTreeContainsIndexedProperty">
        <source>An expression tree may not contain an indexed property</source>
        <target state="translated">식 트리에는 인덱싱된 속성을 사용할 수 없습니다.</target>
        <note />
      </trans-unit>
      <trans-unit id="ERR_IndexedPropertyRequiresParams">
        <source>Indexed property '{0}' has non-optional arguments which must be provided</source>
        <target state="translated">인덱싱된 속성 '{0}'에 반드시 제공되어야 하는 필수 인수가 있습니다.</target>
        <note />
      </trans-unit>
      <trans-unit id="ERR_IndexedPropertyMustHaveAllOptionalParams">
        <source>Indexed property '{0}' must have all arguments optional</source>
        <target state="translated">인덱싱된 속성 '{0}'에 모든 선택적 인수가 있어야 합니다.</target>
        <note />
      </trans-unit>
      <trans-unit id="ERR_SpecialByRefInLambda">
        <source>Instance of type '{0}' cannot be used inside a nested function, query expression, iterator block or async method</source>
        <target state="translated">{0}' 형식의 인스턴스는 중첩된 함수, 쿼리 식, 반복기 블록 또는 비동기 메서드 내에서 사용할 수 없습니다.</target>
        <note />
      </trans-unit>
      <trans-unit id="ERR_SecurityAttributeMissingAction">
        <source>First argument to a security attribute must be a valid SecurityAction</source>
        <target state="translated">보안 특성에 대한 첫 번째 인수는 유효한 SecurityAction이어야 합니다.</target>
        <note />
      </trans-unit>
      <trans-unit id="ERR_SecurityAttributeInvalidAction">
        <source>Security attribute '{0}' has an invalid SecurityAction value '{1}'</source>
        <target state="translated">{0}' 보안 특성에 있는 SecurityAction 값('{1}')이 잘못되었습니다.</target>
        <note />
      </trans-unit>
      <trans-unit id="ERR_SecurityAttributeInvalidActionAssembly">
        <source>SecurityAction value '{0}' is invalid for security attributes applied to an assembly</source>
        <target state="translated">어셈블리에 적용된 보안 특성에 대한 SecurityAction 값('{0}')이 잘못되었습니다.</target>
        <note />
      </trans-unit>
      <trans-unit id="ERR_SecurityAttributeInvalidActionTypeOrMethod">
        <source>SecurityAction value '{0}' is invalid for security attributes applied to a type or a method</source>
        <target state="translated">형식 또는 메서드에 적용된 보안 특성에 대한 SecurityAction 값('{0}')이 잘못되었습니다.</target>
        <note />
      </trans-unit>
      <trans-unit id="ERR_PrincipalPermissionInvalidAction">
        <source>SecurityAction value '{0}' is invalid for PrincipalPermission attribute</source>
        <target state="translated">PrincipalPermission 특성에 대한 SecurityAction 값('{0}')이 잘못되었습니다.</target>
        <note />
      </trans-unit>
      <trans-unit id="ERR_FeatureNotValidInExpressionTree">
        <source>An expression tree may not contain '{0}'</source>
        <target state="translated">식 트리는 '{0}'을(를) 포함할 수 없습니다.</target>
        <note />
      </trans-unit>
      <trans-unit id="ERR_PermissionSetAttributeInvalidFile">
        <source>Unable to resolve file path '{0}' specified for the named argument '{1}' for PermissionSet attribute</source>
        <target state="translated">PermissionSet 특성에 대해 명명된 인수 '{1}'에 지정된 '{0}' 파일 경로를 확인할 수 없습니다.</target>
        <note />
      </trans-unit>
      <trans-unit id="ERR_PermissionSetAttributeFileReadError">
        <source>Error reading file '{0}' specified for the named argument '{1}' for PermissionSet attribute: '{2}'</source>
        <target state="translated">PermissionSet 특성에 대해 명명된 인수 '{1}'에 지정된 '{0}' 파일을 읽는 동안 오류가 발생했습니다. '{2}'</target>
        <note />
      </trans-unit>
      <trans-unit id="ERR_GlobalSingleTypeNameNotFoundFwd">
        <source>The type name '{0}' could not be found in the global namespace. This type has been forwarded to assembly '{1}' Consider adding a reference to that assembly.</source>
        <target state="translated">전역 네임스페이스에 형식 이름 '{0}'이(가) 없습니다. 이 형식은 '{1}' 어셈블리에 전달되었습니다. 해당 어셈블리에 대한 참조를 추가하세요.</target>
        <note />
      </trans-unit>
      <trans-unit id="ERR_DottedTypeNameNotFoundInNSFwd">
        <source>The type name '{0}' could not be found in the namespace '{1}'. This type has been forwarded to assembly '{2}' Consider adding a reference to that assembly.</source>
        <target state="translated">네임스페이스 '{1}'에 형식 이름 '{0}'이(가) 없습니다. 이 형식은 '{2}' 어셈블리에 전달되었습니다. 해당 어셈블리에 대한 참조를 추가하세요.</target>
        <note />
      </trans-unit>
      <trans-unit id="ERR_SingleTypeNameNotFoundFwd">
        <source>The type name '{0}' could not be found. This type has been forwarded to assembly '{1}'. Consider adding a reference to that assembly.</source>
        <target state="translated">형식 이름 '{0}'이(가) 없습니다. 이 형식은 '{1}' 어셈블리에 전달되었습니다. 해당 어셈블리에 대한 참조를 추가하세요.</target>
        <note />
      </trans-unit>
      <trans-unit id="ERR_AssemblySpecifiedForLinkAndRef">
        <source>Assemblies '{0}' and '{1}' refer to the same metadata but only one is a linked reference (specified using /link option); consider removing one of the references.</source>
        <target state="translated">{0}' 및 '{1}' 어셈블리가 동일한 메타데이터를 참조하지만 하나만 링크된 참조이며 /link 옵션을 사용하여 지정되었습니다. 참조 중 하나를 제거하세요.</target>
        <note />
      </trans-unit>
      <trans-unit id="WRN_DeprecatedCollectionInitAdd">
        <source>The best overloaded Add method '{0}' for the collection initializer element is obsolete.</source>
        <target state="translated">오버로드된 Add 메서드 중 해당 컬렉션 이니셜라이저 요소에 가장 적합한 '{0}'은(는) 사용되지 않습니다.</target>
        <note />
      </trans-unit>
      <trans-unit id="WRN_DeprecatedCollectionInitAdd_Title">
        <source>The best overloaded Add method for the collection initializer element is obsolete</source>
        <target state="translated">컬렉션 이니셜라이저 요소에 가장 적합한 오버로드된 Add 메서드는 사용되지 않습니다.</target>
        <note />
      </trans-unit>
      <trans-unit id="WRN_DeprecatedCollectionInitAddStr">
        <source>The best overloaded Add method '{0}' for the collection initializer element is obsolete. {1}</source>
        <target state="translated">오버로드된 Add 메서드 중 해당 컬렉션 이니셜라이저 요소에 가장 적합한 '{0}'은(는) 사용되지 않습니다. {1}</target>
        <note />
      </trans-unit>
      <trans-unit id="WRN_DeprecatedCollectionInitAddStr_Title">
        <source>The best overloaded Add method for the collection initializer element is obsolete</source>
        <target state="translated">컬렉션 이니셜라이저 요소에 가장 적합한 오버로드된 Add 메서드는 사용되지 않습니다.</target>
        <note />
      </trans-unit>
      <trans-unit id="ERR_DeprecatedCollectionInitAddStr">
        <source>The best overloaded Add method '{0}' for the collection initializer element is obsolete. {1}</source>
        <target state="translated">오버로드된 Add 메서드 중 해당 컬렉션 이니셜라이저 요소에 가장 적합한 '{0}'은(는) 사용되지 않습니다. {1}</target>
        <note />
      </trans-unit>
      <trans-unit id="ERR_IteratorInInteractive">
        <source>Yield statements may not appear at the top level in interactive code.</source>
        <target state="translated">Yield 문이 대화형 코드의 최상위 수준에 표시되지 않을 수 있습니다.</target>
        <note />
      </trans-unit>
      <trans-unit id="ERR_SecurityAttributeInvalidTarget">
        <source>Security attribute '{0}' is not valid on this declaration type. Security attributes are only valid on assembly, type and method declarations.</source>
        <target state="translated">이 선언 형식에서는 '{0}' 보안 특성이 유효하지 않습니다. 보안 특성은 어셈블리, 형식 및 메서드 선언에서만 유효합니다.</target>
        <note />
      </trans-unit>
      <trans-unit id="ERR_BadDynamicMethodArg">
        <source>Cannot use an expression of type '{0}' as an argument to a dynamically dispatched operation.</source>
        <target state="translated">{0}' 형식의 식을 동적으로 디스패치된 작업의 인수로 사용할 수 없습니다.</target>
        <note />
      </trans-unit>
      <trans-unit id="ERR_BadDynamicMethodArgLambda">
        <source>Cannot use a lambda expression as an argument to a dynamically dispatched operation without first casting it to a delegate or expression tree type.</source>
        <target state="translated">람다 식을 대리자 또는 식 트리 형식으로 먼저 캐스팅하지 않고는 동적으로 디스패치된 작업의 인수로 사용할 수 없습니다.</target>
        <note />
      </trans-unit>
      <trans-unit id="ERR_BadDynamicMethodArgMemgrp">
        <source>Cannot use a method group as an argument to a dynamically dispatched operation. Did you intend to invoke the method?</source>
        <target state="translated">메서드 그룹을 동적으로 디스패치된 작업의 인수로 사용할 수 없습니다. 메서드를 호출하시겠습니까?</target>
        <note />
      </trans-unit>
      <trans-unit id="ERR_NoDynamicPhantomOnBase">
        <source>The call to method '{0}' needs to be dynamically dispatched, but cannot be because it is part of a base access expression. Consider casting the dynamic arguments or eliminating the base access.</source>
        <target state="translated">{0}' 메서드 호출을 동적으로 디스패치해야 하지만 해당 호출이 기본 액세스 식의 일부이므로 동적으로 디스패치할 수 없습니다. 동적 인수를 캐스팅하거나 기본 액세스를 제거하세요.</target>
        <note />
      </trans-unit>
      <trans-unit id="ERR_BadDynamicQuery">
        <source>Query expressions over source type 'dynamic' or with a join sequence of type 'dynamic' are not allowed</source>
        <target state="translated">소스 형식이 'dynamic'인 쿼리 식 또는 'dynamic' 형식의 조인 시퀀스가 포함된 쿼리 식은 사용할 수 없습니다.</target>
        <note />
      </trans-unit>
      <trans-unit id="ERR_NoDynamicPhantomOnBaseIndexer">
        <source>The indexer access needs to be dynamically dispatched, but cannot be because it is part of a base access expression. Consider casting the dynamic arguments or eliminating the base access.</source>
        <target state="translated">인덱서 액세스를 동적으로 디스패치해야 하지만 해당 액세스가 기본 액세스 식의 일부이므로 동적으로 디스패치할 수 없습니다. 동적 인수를 캐스팅하거나 기본 액세스를 제거하세요.</target>
        <note />
      </trans-unit>
      <trans-unit id="WRN_DynamicDispatchToConditionalMethod">
        <source>The dynamically dispatched call to method '{0}' may fail at runtime because one or more applicable overloads are conditional methods.</source>
        <target state="translated">적용 가능한 하나 이상의 오버로드가 조건부 메서드이므로 '{0}' 메서드에 대해 동적으로 디스패치된 호출이 런타임에 실패할 수 있습니다.</target>
        <note />
      </trans-unit>
      <trans-unit id="WRN_DynamicDispatchToConditionalMethod_Title">
        <source>Dynamically dispatched call may fail at runtime because one or more applicable overloads are conditional methods</source>
        <target state="translated">하나 이상의 적용 가능한 오버로드가 조건부 메서드이므로 동적으로 디스패치된 호출이 런타임에 실패할 수 있습니다.</target>
        <note />
      </trans-unit>
      <trans-unit id="ERR_BadArgTypeDynamicExtension">
        <source>'{0}' has no applicable method named '{1}' but appears to have an extension method by that name. Extension methods cannot be dynamically dispatched. Consider casting the dynamic arguments or calling the extension method without the extension method syntax.</source>
        <target state="translated">'{0}'에 이름이 '{1}'인 적용 가능한 메서드가 없지만 이 이름의 확장 메서드는 있습니다. 확장 메서드는 동적으로 발송할 수 없습니다. 동적 인수를 캐스팅하거나 확장 메서드 구문 없이 확장 메서드를 호출해 보세요.</target>
        <note />
      </trans-unit>
      <trans-unit id="WRN_CallerFilePathPreferredOverCallerMemberName">
        <source>The CallerMemberNameAttribute applied to parameter '{0}' will have no effect. It is overridden by the CallerFilePathAttribute.</source>
        <target state="translated">{0}' 매개 변수에 적용되는 CallerMemberNameAttribute는 효과가 없습니다. CallerFilePathAttribute에서 재정의합니다.</target>
        <note />
      </trans-unit>
      <trans-unit id="WRN_CallerFilePathPreferredOverCallerMemberName_Title">
        <source>The CallerMemberNameAttribute will have no effect; it is overridden by the CallerFilePathAttribute</source>
        <target state="translated">CallerMemberNameAttribute는 CallerFilePathAttribute에 의해 재정의되므로 효과가 없습니다.</target>
        <note />
      </trans-unit>
      <trans-unit id="WRN_CallerLineNumberPreferredOverCallerMemberName">
        <source>The CallerMemberNameAttribute applied to parameter '{0}' will have no effect. It is overridden by the CallerLineNumberAttribute.</source>
        <target state="translated">{0}' 매개 변수에 적용되는 CallerMemberNameAttribute는 효과가 없습니다. CallerLineNumberAttribute에서 재정의합니다.</target>
        <note />
      </trans-unit>
      <trans-unit id="WRN_CallerLineNumberPreferredOverCallerMemberName_Title">
        <source>The CallerMemberNameAttribute will have no effect; it is overridden by the CallerLineNumberAttribute</source>
        <target state="translated">CallerMemberNameAttribute는 CallerLineNumberAttribute에 의해 재정의되므로 효과가 없습니다.</target>
        <note />
      </trans-unit>
      <trans-unit id="WRN_CallerLineNumberPreferredOverCallerFilePath">
        <source>The CallerFilePathAttribute applied to parameter '{0}' will have no effect. It is overridden by the CallerLineNumberAttribute.</source>
        <target state="translated">{0}' 매개 변수에 적용되는 CallerFilePathAttribute는 효과가 없습니다. CallerLineNumberAttribute에서 재정의합니다.</target>
        <note />
      </trans-unit>
      <trans-unit id="WRN_CallerLineNumberPreferredOverCallerFilePath_Title">
        <source>The CallerFilePathAttribute will have no effect; it is overridden by the CallerLineNumberAttribute</source>
        <target state="translated">CallerFilePathAttribute는 CallerLineNumberAttribute에 의해 재정의되므로 효과가 없습니다.</target>
        <note />
      </trans-unit>
      <trans-unit id="ERR_InvalidDynamicCondition">
        <source>Expression must be implicitly convertible to Boolean or its type '{0}' must define operator '{1}'.</source>
        <target state="translated">식은 부울로 암시적으로 변환할 수 있어야 하거나 '{0}' 형식은 '{1}' 연산자를 정의해야 합니다.</target>
        <note />
      </trans-unit>
      <trans-unit id="ERR_MixingWinRTEventWithRegular">
        <source>'{0}' cannot implement '{1}' because '{2}' is a Windows Runtime event and '{3}' is a regular .NET event.</source>
        <target state="translated">'{2}'은(는) Windows Runtime 이벤트이고 '{3}'은(는) 일반 .NET 이벤트이므로 '{0}'에서 '{1}'을(를) 구현할 수 없습니다.</target>
        <note />
      </trans-unit>
      <trans-unit id="WRN_CA2000_DisposeObjectsBeforeLosingScope1">
        <source>Call System.IDisposable.Dispose() on allocated instance of {0} before all references to it are out of scope.</source>
        <target state="translated">모든 참조가 범위를 벗어나기 전에 할당된 {0} 인스턴스에서 System.IDisposable.Dispose()를 호출하세요.</target>
        <note />
      </trans-unit>
      <trans-unit id="WRN_CA2000_DisposeObjectsBeforeLosingScope1_Title">
        <source>Call System.IDisposable.Dispose() on allocated instance before all references to it are out of scope</source>
        <target state="translated">할당된 인스턴스에 대한 모든 참조가 범위를 벗어나기 전에 System.IDisposable.Dispose()를 호출하세요.</target>
        <note />
      </trans-unit>
      <trans-unit id="WRN_CA2000_DisposeObjectsBeforeLosingScope2">
        <source>Allocated instance of {0} is not disposed along all exception paths.  Call System.IDisposable.Dispose() before all references to it are out of scope.</source>
        <target state="translated">할당된 {0} 인스턴스는 일부 예외 경로와 함께 삭제되지 않습니다. 모든 참조가 범위를 벗어나기 전에 System.IDisposable.Dispose()를 호출하세요.</target>
        <note />
      </trans-unit>
      <trans-unit id="WRN_CA2000_DisposeObjectsBeforeLosingScope2_Title">
        <source>Allocated instance is not disposed along all exception paths</source>
        <target state="translated">할당된 인스턴스는 일부 예외 경로와 함께 삭제되지 않습니다.</target>
        <note />
      </trans-unit>
      <trans-unit id="WRN_CA2202_DoNotDisposeObjectsMultipleTimes">
        <source>Object '{0}' can be disposed more than once.</source>
        <target state="translated">{0}' 개체는 여러 번 삭제할 수 있습니다.</target>
        <note />
      </trans-unit>
      <trans-unit id="WRN_CA2202_DoNotDisposeObjectsMultipleTimes_Title">
        <source>Object can be disposed more than once</source>
        <target state="translated">개체를 여러 번 삭제할 수 있습니다.</target>
        <note />
      </trans-unit>
      <trans-unit id="ERR_NewCoClassOnLink">
        <source>Interop type '{0}' cannot be embedded. Use the applicable interface instead.</source>
        <target state="translated">Interop 형식 '{0}'을(를) 포함할 수 없습니다. 적용 가능한 인터페이스를 대신 사용하세요.</target>
        <note />
      </trans-unit>
      <trans-unit id="ERR_NoPIANestedType">
        <source>Type '{0}' cannot be embedded because it is a nested type. Consider setting the 'Embed Interop Types' property to false.</source>
        <target state="translated">{0}' 형식은 중첩 형식이기 때문에 해당 형식을 포함할 수 없습니다. 'Interop 형식 포함' 속성을 false로 설정하세요.</target>
        <note />
      </trans-unit>
      <trans-unit id="ERR_GenericsUsedInNoPIAType">
        <source>Type '{0}' cannot be embedded because it has a generic argument. Consider setting the 'Embed Interop Types' property to false.</source>
        <target state="translated">{0}' 형식은 중첩 형식이기 때문에 해당 형식을 포함할 수 없습니다. 'Interop 형식 포함' 속성을 false로 설정하세요.</target>
        <note />
      </trans-unit>
      <trans-unit id="ERR_InteropStructContainsMethods">
        <source>Embedded interop struct '{0}' can contain only public instance fields.</source>
        <target state="translated">포함된 interop 구조체 '{0}'은(는) public 인스턴스 필드만 포함할 수 있습니다.</target>
        <note />
      </trans-unit>
      <trans-unit id="ERR_WinRtEventPassedByRef">
        <source>A Windows Runtime event may not be passed as an out or ref parameter.</source>
        <target state="translated">Windows Runtime 이벤트를 out 또는 ref 매개 변수로 전달할 수 없습니다.</target>
        <note />
      </trans-unit>
      <trans-unit id="ERR_MissingMethodOnSourceInterface">
        <source>Source interface '{0}' is missing method '{1}' which is required to embed event '{2}'.</source>
        <target state="translated">소스 인터페이스 '{0}'에는 '{2}' 이벤트를 포함하는 데 필요한 '{1}' 메서드가 없습니다.</target>
        <note />
      </trans-unit>
      <trans-unit id="ERR_MissingSourceInterface">
        <source>Interface '{0}' has an invalid source interface which is required to embed event '{1}'.</source>
        <target state="translated">{0}' 인터페이스에는 '{1}' 이벤트를 포함하는 데 필요한 소스 인터페이스가 잘못 포함되어 있습니다.</target>
        <note />
      </trans-unit>
      <trans-unit id="ERR_InteropTypeMissingAttribute">
        <source>Interop type '{0}' cannot be embedded because it is missing the required '{1}' attribute.</source>
        <target state="translated">필수 '{1}' 특성이 없으므로 Interop 형식 '{0}'을(를) 포함할 수 없습니다.</target>
        <note />
      </trans-unit>
      <trans-unit id="ERR_NoPIAAssemblyMissingAttribute">
        <source>Cannot embed interop types from assembly '{0}' because it is missing the '{1}' attribute.</source>
        <target state="translated">어셈블리 '{0}'에 '{1}' 특성이 없으므로 이 어셈블리의 interop 형식을 포함할 수 없습니다.</target>
        <note />
      </trans-unit>
      <trans-unit id="ERR_NoPIAAssemblyMissingAttributes">
        <source>Cannot embed interop types from assembly '{0}' because it is missing either the '{1}' attribute or the '{2}' attribute.</source>
        <target state="translated">어셈블리 '{0}'에 '{1}' 특성 또는 '{2}' 특성이 없으므로 이 어셈블리의 interop 형식을 포함할 수 없습니다.</target>
        <note />
      </trans-unit>
      <trans-unit id="ERR_InteropTypesWithSameNameAndGuid">
        <source>Cannot embed interop type '{0}' found in both assembly '{1}' and '{2}'. Consider setting the 'Embed Interop Types' property to false.</source>
        <target state="translated">어셈블리 '{1}'과(와) '{2}' 모두에 있는 interop 형식 '{0}'을(를) 포함할 수 없습니다. 'Interop 형식 포함' 속성을 false로 설정하세요.</target>
        <note />
      </trans-unit>
      <trans-unit id="ERR_LocalTypeNameClash">
        <source>Embedding the interop type '{0}' from assembly '{1}' causes a name clash in the current assembly. Consider setting the 'Embed Interop Types' property to false.</source>
        <target state="translated">{1}' 어셈블리의 interop 형식 '{0}'을(를) 포함하면 현재 어셈블리에서 이름 충돌이 발생합니다. 'Interop 형식 포함' 속성을 false로 설정하세요.</target>
        <note />
      </trans-unit>
      <trans-unit id="WRN_ReferencedAssemblyReferencesLinkedPIA">
        <source>A reference was created to embedded interop assembly '{0}' because of an indirect reference to that assembly created by assembly '{1}'. Consider changing the 'Embed Interop Types' property on either assembly.</source>
        <target state="translated">{1}' 어셈블리에서 만든 어셈블리에 대한 간접 참조 때문에 포함된 interop 어셈블리 '{0}'에 대한 참조를 만들었습니다. 두 어셈블리 중 하나에서 'Interop 형식 포함' 속성을 변경하세요.</target>
        <note />
      </trans-unit>
      <trans-unit id="WRN_ReferencedAssemblyReferencesLinkedPIA_Title">
        <source>A reference was created to embedded interop assembly because of an indirect assembly reference</source>
        <target state="translated">간접 어셈블리 참조로 인해 포함된 interop 어셈블리에 대한 참조를 만들었습니다.</target>
        <note />
      </trans-unit>
      <trans-unit id="WRN_ReferencedAssemblyReferencesLinkedPIA_Description">
        <source>You have added a reference to an assembly using /link (Embed Interop Types property set to True). This instructs the compiler to embed interop type information from that assembly. However, the compiler cannot embed interop type information from that assembly because another assembly that you have referenced also references that assembly using /reference (Embed Interop Types property set to False).

To embed interop type information for both assemblies, use /link for references to each assembly (set the Embed Interop Types property to True).

To remove the warning, you can use /reference instead (set the Embed Interop Types property to False). In this case, a primary interop assembly (PIA) provides interop type information.</source>
        <target state="translated">/link를 사용하여 어셈블리에 대한 참조를 추가했습니다(Interop 형식 포함 속성을 True로 설정). 이는 해당 어셈블리의 interop 유형 정보를 포함하도록 컴파일러에 지시합니다. 그러나 참조한 다른 어셈블리에서도 /reference를 사용하여 해당 어셈블리를 참조하므로 컴파일러에서 해당 어셈블리의 interop 형식 정보를 포함할 수 없습니다(Interop 형식 포함 속성을 False로 설정).

두 어셈블리에 대한 interop 형식 정보를 포함하려면 각 어셈블리에 대한 참조에 대해 /link를 사용합니다(Interop 형식 포함 속성을 True로 설정).

경고를 제거하려면 /reference를 대신 사용할 수 있습니다(Interop 형식 포함 속성을 False로 설정). 이 경우 PIA(주 interop 어셈블리)는 interop 형식 정보를 제공합니다.</target>
        <note />
      </trans-unit>
      <trans-unit id="ERR_GenericsUsedAcrossAssemblies">
        <source>Type '{0}' from assembly '{1}' cannot be used across assembly boundaries because it has a generic type argument that is an embedded interop type.</source>
        <target state="translated">{1}' 어셈블리의 '{0}' 형식에 포함된 interop 형식인 제네릭 형식 인수가 있기 때문에 이 형식을 다른 어셈블리에서 사용할 수 없습니다.</target>
        <note />
      </trans-unit>
      <trans-unit id="ERR_NoCanonicalView">
        <source>Cannot find the interop type that matches the embedded interop type '{0}'. Are you missing an assembly reference?</source>
        <target state="translated">포함된 interop 형식 '{0}'과(와) 일치하는 interop 형식을 찾을 수 없습니다. 어셈블리 참조가 있는지 확인하세요.</target>
        <note />
      </trans-unit>
      <trans-unit id="ERR_ByRefReturnUnsupported">
        <source>By-reference return type 'ref {0}' is not supported.</source>
        <target state="translated">by-reference 반환 형식 'ref {0}'은(는) 지원되지 않습니다.</target>
        <note />
      </trans-unit>
      <trans-unit id="ERR_NetModuleNameMismatch">
        <source>Module name '{0}' stored in '{1}' must match its filename.</source>
        <target state="translated">{1}'에 저장된 '{0}' 모듈 이름은 파일 이름과 일치해야 합니다.</target>
        <note />
      </trans-unit>
      <trans-unit id="ERR_BadModuleName">
        <source>Invalid module name: {0}</source>
        <target state="translated">잘못된 모듈 이름: {0}</target>
        <note />
      </trans-unit>
      <trans-unit id="ERR_BadCompilationOptionValue">
        <source>Invalid '{0}' value: '{1}'.</source>
        <target state="translated">잘못된 '{0}' 값입니다('{1}').</target>
        <note />
      </trans-unit>
      <trans-unit id="ERR_BadAppConfigPath">
        <source>AppConfigPath must be absolute.</source>
        <target state="translated">AppConfigPath는 절대 경로여야 합니다.</target>
        <note />
      </trans-unit>
      <trans-unit id="WRN_AssemblyAttributeFromModuleIsOverridden">
        <source>Attribute '{0}' from module '{1}' will be ignored in favor of the instance appearing in source</source>
        <target state="translated">{1}' 모듈의 '{0}' 특성은 소스에 나타나는 인스턴스를 위해 무시됩니다.</target>
        <note />
      </trans-unit>
      <trans-unit id="WRN_AssemblyAttributeFromModuleIsOverridden_Title">
        <source>Attribute will be ignored in favor of the instance appearing in source</source>
        <target state="translated">소스에 표시되는 인스턴스를 위해 특성이 무시됨</target>
        <note />
      </trans-unit>
      <trans-unit id="ERR_CmdOptionConflictsSource">
        <source>Attribute '{0}' given in a source file conflicts with option '{1}'.</source>
        <target state="translated">소스 파일에 지정된 '{0}' 특성이 '{1}' 옵션과 충돌합니다.</target>
        <note />
      </trans-unit>
      <trans-unit id="ERR_FixedBufferTooManyDimensions">
        <source>A fixed buffer may only have one dimension.</source>
        <target state="translated">고정 버퍼에는 1차원만 사용할 수 있습니다.</target>
        <note />
      </trans-unit>
      <trans-unit id="WRN_ReferencedAssemblyDoesNotHaveStrongName">
        <source>Referenced assembly '{0}' does not have a strong name.</source>
        <target state="translated">참조된 어셈블리 '{0}'에 강력한 이름이 없습니다.</target>
        <note />
      </trans-unit>
      <trans-unit id="WRN_ReferencedAssemblyDoesNotHaveStrongName_Title">
        <source>Referenced assembly does not have a strong name</source>
        <target state="translated">참조된 어셈블리는 강력한 이름을 사용하지 않습니다.</target>
        <note />
      </trans-unit>
      <trans-unit id="ERR_InvalidSignaturePublicKey">
        <source>Invalid signature public key specified in AssemblySignatureKeyAttribute.</source>
        <target state="translated">AssemblySignatureKeyAttribute에 잘못된 시그니처 공개 키가 지정되었습니다.</target>
        <note />
      </trans-unit>
      <trans-unit id="ERR_ExportedTypeConflictsWithDeclaration">
        <source>Type '{0}' exported from module '{1}' conflicts with type declared in primary module of this assembly.</source>
        <target state="translated">{1}' 모듈에서 내보낸 '{0}' 형식이 이 어셈블리의 주 모듈에서 선언된 형식과 충돌합니다.</target>
        <note />
      </trans-unit>
      <trans-unit id="ERR_ExportedTypesConflict">
        <source>Type '{0}' exported from module '{1}' conflicts with type '{2}' exported from module '{3}'.</source>
        <target state="translated">{1}' 모듈에서 내보낸 '{0}' 형식이 '{3}' 모델에서 내보낸 '{2}' 형식과 충돌합니다.</target>
        <note />
      </trans-unit>
      <trans-unit id="ERR_ForwardedTypeConflictsWithDeclaration">
        <source>Forwarded type '{0}' conflicts with type declared in primary module of this assembly.</source>
        <target state="translated">전달된 '{0}' 형식이 이 어셈블리의 주 모듈에서 선언된 형식과 충돌합니다.</target>
        <note />
      </trans-unit>
      <trans-unit id="ERR_ForwardedTypesConflict">
        <source>Type '{0}' forwarded to assembly '{1}' conflicts with type '{2}' forwarded to assembly '{3}'.</source>
        <target state="translated">{1}' 어셈블리로 전달된 '{0}' 형식이 '{3}' 어셈블리로 전달된 '{2}' 형식과 충돌합니다.</target>
        <note />
      </trans-unit>
      <trans-unit id="ERR_ForwardedTypeConflictsWithExportedType">
        <source>Type '{0}' forwarded to assembly '{1}' conflicts with type '{2}' exported from module '{3}'.</source>
        <target state="translated">{1}' 어셈블리로 전달된 '{0}' 형식이 '{3}'에서 내보낸 '{2}' 형식과 충돌합니다.</target>
        <note />
      </trans-unit>
      <trans-unit id="WRN_RefCultureMismatch">
        <source>Referenced assembly '{0}' has different culture setting of '{1}'.</source>
        <target state="translated">참조된 어셈블리 '{0}'에 다른 '{1}' 문화권 설정이 있습니다.</target>
        <note />
      </trans-unit>
      <trans-unit id="WRN_RefCultureMismatch_Title">
        <source>Referenced assembly has different culture setting</source>
        <target state="translated">참조된 어셈블리의 문화권 설정이 다릅니다.</target>
        <note />
      </trans-unit>
      <trans-unit id="ERR_AgnosticToMachineModule">
        <source>Agnostic assembly cannot have a processor specific module '{0}'.</source>
        <target state="translated">알 수 없는 어셈블리는 프로세서의 특정 모듈('{0}')을 포함할 수 없습니다.</target>
        <note />
      </trans-unit>
      <trans-unit id="ERR_ConflictingMachineModule">
        <source>Assembly and module '{0}' cannot target different processors.</source>
        <target state="translated">어셈블리 및 '{0}' 모듈은 다른 프로세서를 대상으로 할 수 없습니다.</target>
        <note />
      </trans-unit>
      <trans-unit id="WRN_ConflictingMachineAssembly">
        <source>Referenced assembly '{0}' targets a different processor.</source>
        <target state="translated">참조된 어셈블리 '{0}'이(가) 다른 프로세서를 대상으로 합니다.</target>
        <note />
      </trans-unit>
      <trans-unit id="WRN_ConflictingMachineAssembly_Title">
        <source>Referenced assembly targets a different processor</source>
        <target state="translated">참조된 어셈블리가 다른 프로세서를 대상으로 합니다.</target>
        <note />
      </trans-unit>
      <trans-unit id="ERR_CryptoHashFailed">
        <source>Cryptographic failure while creating hashes.</source>
        <target state="translated">해시를 만드는 동안 암호화 오류가 발생했습니다.</target>
        <note />
      </trans-unit>
      <trans-unit id="ERR_MissingNetModuleReference">
        <source>Reference to '{0}' netmodule missing.</source>
        <target state="translated">{0}' netmodule에 대한 참조가 없습니다.</target>
        <note />
      </trans-unit>
      <trans-unit id="ERR_NetModuleNameMustBeUnique">
        <source>Module '{0}' is already defined in this assembly. Each module must have a unique filename.</source>
        <target state="translated">{0}' 모듈이 이 어셈블리에 이미 정의되었습니다. 각 모듈에 고유한 파일 이름이 있어야 합니다.</target>
        <note />
      </trans-unit>
      <trans-unit id="ERR_CantReadConfigFile">
        <source>Cannot read config file '{0}' -- '{1}'</source>
        <target state="translated">{0}' 구성 파일을 읽을 수 없습니다. '{1}'</target>
        <note />
      </trans-unit>
      <trans-unit id="ERR_EncNoPIAReference">
        <source>Cannot continue since the edit includes a reference to an embedded type: '{0}'.</source>
        <target state="translated">편집의 포함된 형식 '{0}'에 대한 참조가 포함되어 있어 계속할 수 없습니다.</target>
        <note />
      </trans-unit>
      <trans-unit id="ERR_EncReferenceToAddedMember">
        <source>Member '{0}' added during the current debug session can only be accessed from within its declaring assembly '{1}'.</source>
        <target state="translated">현재 디버그 세션 중에 추가되는 '{0}' 멤버는 해당 선언 어셈블리 '{1}' 내에서만 액세스할 수 있습니다.</target>
        <note />
      </trans-unit>
      <trans-unit id="ERR_MutuallyExclusiveOptions">
        <source>Compilation options '{0}' and '{1}' can't both be specified at the same time.</source>
        <target state="translated">컴파일 옵션 '{0}'과(와) '{1}'을(를) 동시에 지정할 수 없습니다.</target>
        <note />
      </trans-unit>
      <trans-unit id="ERR_LinkedNetmoduleMetadataMustProvideFullPEImage">
        <source>Linked netmodule metadata must provide a full PE image: '{0}'.</source>
        <target state="translated">링크된 netmodule 메타데이터는 전체 PE 이미지를 제공해야 합니다. '{0}'</target>
        <note />
      </trans-unit>
      <trans-unit id="ERR_BadPrefer32OnLib">
        <source>/platform:anycpu32bitpreferred can only be used with /t:exe, /t:winexe and /t:appcontainerexe</source>
        <target state="translated">/platform:anycpu32bitpreferred는 /t:exe, /t:winexe 및 /t:appcontainerexe에서만 사용할 수 있습니다.</target>
        <note />
      </trans-unit>
      <trans-unit id="IDS_PathList">
        <source>&lt;path list&gt;</source>
        <target state="translated">&lt;경로 목록&gt;</target>
        <note />
      </trans-unit>
      <trans-unit id="IDS_Text">
        <source>&lt;text&gt;</source>
        <target state="translated">&lt;텍스트&gt;</target>
        <note />
      </trans-unit>
      <trans-unit id="IDS_FeatureNullPropagatingOperator">
        <source>null propagating operator</source>
        <target state="translated">null 전파 연산자</target>
        <note />
      </trans-unit>
      <trans-unit id="IDS_FeatureExpressionBodiedMethod">
        <source>expression-bodied method</source>
        <target state="translated">식 본문 메서드</target>
        <note />
      </trans-unit>
      <trans-unit id="IDS_FeatureExpressionBodiedProperty">
        <source>expression-bodied property</source>
        <target state="translated">식 본문 속성</target>
        <note />
      </trans-unit>
      <trans-unit id="IDS_FeatureExpressionBodiedIndexer">
        <source>expression-bodied indexer</source>
        <target state="translated">식 본문 인덱서</target>
        <note />
      </trans-unit>
      <trans-unit id="IDS_FeatureAutoPropertyInitializer">
        <source>auto property initializer</source>
        <target state="translated">자동 속성 이니셜라이저</target>
        <note />
      </trans-unit>
      <trans-unit id="IDS_Namespace1">
        <source>&lt;namespace&gt;</source>
        <target state="translated">&lt;네임스페이스&gt;</target>
        <note />
      </trans-unit>
      <trans-unit id="IDS_FeatureRefLocalsReturns">
        <source>byref locals and returns</source>
        <target state="translated">byref 지역 및 반환</target>
        <note />
      </trans-unit>
      <trans-unit id="IDS_FeatureReadOnlyReferences">
        <source>readonly references</source>
        <target state="translated">읽기 전용 참조</target>
        <note />
      </trans-unit>
      <trans-unit id="IDS_FeatureRefStructs">
        <source>ref structs</source>
        <target state="translated">ref struct</target>
        <note />
      </trans-unit>
      <trans-unit id="CompilationC">
        <source>Compilation (C#): </source>
        <target state="translated">(C#) 컴파일: </target>
        <note />
      </trans-unit>
      <trans-unit id="SyntaxNodeIsNotWithinSynt">
        <source>Syntax node is not within syntax tree</source>
        <target state="translated">구문 노드가 구문 트리 내에 없습니다.</target>
        <note />
      </trans-unit>
      <trans-unit id="LocationMustBeProvided">
        <source>Location must be provided in order to provide minimal type qualification.</source>
        <target state="translated">최소 형식 한정자를 제공하려면 위치를 제공해야 합니다.</target>
        <note />
      </trans-unit>
      <trans-unit id="SyntaxTreeSemanticModelMust">
        <source>SyntaxTreeSemanticModel must be provided in order to provide minimal type qualification.</source>
        <target state="translated">최소 형식 한정자를 제공하려면 SyntaxTreeSemanticModel을 제공해야 합니다.</target>
        <note />
      </trans-unit>
      <trans-unit id="CantReferenceCompilationOf">
        <source>Can't reference compilation of type '{0}' from {1} compilation.</source>
        <target state="translated">{1} 컴파일에서 '{0}' 형식의 컴파일을 참조할 수 없습니다.</target>
        <note />
      </trans-unit>
      <trans-unit id="SyntaxTreeAlreadyPresent">
        <source>Syntax tree already present</source>
        <target state="translated">구문 트리가 이미 있습니다.</target>
        <note />
      </trans-unit>
      <trans-unit id="SubmissionCanOnlyInclude">
        <source>Submission can only include script code.</source>
        <target state="translated">스크립트 코드만 포함하여 제출할 수 있습니다.</target>
        <note />
      </trans-unit>
      <trans-unit id="SubmissionCanHaveAtMostOne">
        <source>Submission can have at most one syntax tree.</source>
        <target state="translated">구문 트리를 최대 하나만 제출할 수 있습니다.</target>
        <note />
      </trans-unit>
      <trans-unit id="SyntaxTreeNotFoundTo">
        <source>SyntaxTree '{0}' not found to remove</source>
        <target state="translated">제거할 '{0}' SyntaxTree를 찾을 수 없습니다.</target>
        <note />
      </trans-unit>
      <trans-unit id="TreeMustHaveARootNodeWith">
        <source>tree must have a root node with SyntaxKind.CompilationUnit</source>
        <target state="translated">트리는 SyntaxKind.CompilationUnit을 사용하는 루트 노드여야 합니다.</target>
        <note />
      </trans-unit>
      <trans-unit id="TypeArgumentCannotBeNull">
        <source>Type argument cannot be null</source>
        <target state="translated">형식 인수는 null일 수 없습니다.</target>
        <note />
      </trans-unit>
      <trans-unit id="WrongNumberOfTypeArguments">
        <source>Wrong number of type arguments</source>
        <target state="translated">형식 인수 수가 잘못되었습니다.</target>
        <note />
      </trans-unit>
      <trans-unit id="NameConflictForName">
        <source>Name conflict for name {0}</source>
        <target state="translated">{0} 이름에 대한 이름이 충돌합니다.</target>
        <note />
      </trans-unit>
      <trans-unit id="LookupOptionsHasInvalidCombo">
        <source>LookupOptions has an invalid combination of options</source>
        <target state="translated">LookupOptions의 옵션 조합이 잘못되었습니다.</target>
        <note />
      </trans-unit>
      <trans-unit id="ItemsMustBeNonEmpty">
        <source>items: must be non-empty</source>
        <target state="translated">항목: 비워 두어서는 안 됩니다.</target>
        <note />
      </trans-unit>
      <trans-unit id="UseVerbatimIdentifier">
        <source>Use Microsoft.CodeAnalysis.CSharp.SyntaxFactory.Identifier or Microsoft.CodeAnalysis.CSharp.SyntaxFactory.VerbatimIdentifier to create identifier tokens.</source>
        <target state="translated">Microsoft.CodeAnalysis.CSharp.SyntaxFactory.Identifier 또는 Microsoft.CodeAnalysis.CSharp.SyntaxFactory.VerbatimIdentifier를 사용하여 식별자 토큰을 만듭니다.</target>
        <note />
      </trans-unit>
      <trans-unit id="UseLiteralForTokens">
        <source>Use Microsoft.CodeAnalysis.CSharp.SyntaxFactory.Literal to create character literal tokens.</source>
        <target state="translated">Microsoft.CodeAnalysis.CSharp.SyntaxFactory.Literal을 사용하여 문자 리터럴 토큰을 만듭니다.</target>
        <note />
      </trans-unit>
      <trans-unit id="UseLiteralForNumeric">
        <source>Use Microsoft.CodeAnalysis.CSharp.SyntaxFactory.Literal to create numeric literal tokens.</source>
        <target state="translated">Microsoft.CodeAnalysis.CSharp.SyntaxFactory.Literal을 사용하여 숫자 리터럴 토큰을 만듭니다.</target>
        <note />
      </trans-unit>
      <trans-unit id="ThisMethodCanOnlyBeUsedToCreateTokens">
        <source>This method can only be used to create tokens - {0} is not a token kind.</source>
        <target state="translated">이 메서드는 토큰을 만드는 데만 사용할 수 있습니다. {0}은(는) 토큰 종류가 아닙니다.</target>
        <note />
      </trans-unit>
      <trans-unit id="GenericParameterDefinition">
        <source>Generic parameter is definition when expected to be reference {0}</source>
        <target state="translated">제네릭 매개 변수는 {0} 참조여야 할 때의 정의입니다.</target>
        <note />
      </trans-unit>
      <trans-unit id="InvalidGetDeclarationNameMultipleDeclarators">
        <source>Called GetDeclarationName for a declaration node that can possibly contain multiple variable declarators.</source>
        <target state="translated">여러 변수 선언을 포함할 수 있는 선언 노드에 대해 호출된 GetDeclarationName입니다.</target>
        <note />
      </trans-unit>
      <trans-unit id="TreeNotPartOfCompilation">
        <source>tree not part of compilation</source>
        <target state="translated">트리는 컴파일의 일부가 아닙니다.</target>
        <note />
      </trans-unit>
      <trans-unit id="PositionIsNotWithinSyntax">
        <source>Position is not within syntax tree with full span {0}</source>
        <target state="translated">{0} 전체 범위를 사용한 구문 트리 내에 위치가 없습니다.</target>
        <note />
      </trans-unit>
      <trans-unit id="WRN_BadUILang">
        <source>The language name '{0}' is invalid.</source>
        <target state="translated">{0}' 언어 이름이 잘못되었습니다.</target>
        <note />
      </trans-unit>
      <trans-unit id="WRN_BadUILang_Title">
        <source>The language name is invalid</source>
        <target state="translated">언어 이름이 잘못되었습니다.</target>
        <note />
      </trans-unit>
      <trans-unit id="ERR_UnsupportedTransparentIdentifierAccess">
        <source>Transparent identifier member access failed for field '{0}' of '{1}'.  Does the data being queried implement the query pattern?</source>
        <target state="translated">투명 식별자 멤버가 '{1}'의 '{0}' 필드에 액세스하지 못했습니다. 데이터가 쿼리 패턴 구현에 쿼리되었습니까?</target>
        <note />
      </trans-unit>
      <trans-unit id="ERR_ParamDefaultValueDiffersFromAttribute">
        <source>The parameter has multiple distinct default values.</source>
        <target state="translated">매개 변수에 고유한 기본값이 여러 개 있습니다.</target>
        <note />
      </trans-unit>
      <trans-unit id="ERR_FieldHasMultipleDistinctConstantValues">
        <source>The field has multiple distinct constant values.</source>
        <target state="translated">필드에 고유한 상수 값이 여러 개 있습니다.</target>
        <note />
      </trans-unit>
      <trans-unit id="WRN_UnqualifiedNestedTypeInCref">
        <source>Within cref attributes, nested types of generic types should be qualified.</source>
        <target state="translated">cref 특성 내에서 제네릭 형식의 중첩 형식은 정규화되어야 합니다.</target>
        <note />
      </trans-unit>
      <trans-unit id="WRN_UnqualifiedNestedTypeInCref_Title">
        <source>Within cref attributes, nested types of generic types should be qualified</source>
        <target state="translated">cref 특성 내에서 제네릭 형식의 중첩 형식은 정규화되어야 합니다.</target>
        <note />
      </trans-unit>
      <trans-unit id="NotACSharpSymbol">
        <source>Not a C# symbol.</source>
        <target state="translated">C# 기호가 아닙니다.</target>
        <note />
      </trans-unit>
      <trans-unit id="HDN_UnusedUsingDirective">
        <source>Unnecessary using directive.</source>
        <target state="translated">불필요한 using 지시문입니다.</target>
        <note />
      </trans-unit>
      <trans-unit id="HDN_UnusedExternAlias">
        <source>Unused extern alias.</source>
        <target state="translated">사용하지 않는 extern 별칭입니다.</target>
        <note />
      </trans-unit>
      <trans-unit id="ElementsCannotBeNull">
        <source>Elements cannot be null.</source>
        <target state="translated">요소는 null일 수 없습니다.</target>
        <note />
      </trans-unit>
      <trans-unit id="IDS_LIB_ENV">
        <source>LIB environment variable</source>
        <target state="translated">LIB 환경 변수</target>
        <note />
      </trans-unit>
      <trans-unit id="IDS_LIB_OPTION">
        <source>/LIB option</source>
        <target state="translated">/LIB 옵션</target>
        <note />
      </trans-unit>
      <trans-unit id="IDS_REFERENCEPATH_OPTION">
        <source>/REFERENCEPATH option</source>
        <target state="translated">/REFERENCEPATH 옵션</target>
        <note />
      </trans-unit>
      <trans-unit id="IDS_DirectoryDoesNotExist">
        <source>directory does not exist</source>
        <target state="translated">디렉터리가 없습니다.</target>
        <note />
      </trans-unit>
      <trans-unit id="IDS_DirectoryHasInvalidPath">
        <source>path is too long or invalid</source>
        <target state="translated">경로가 너무 길거나 잘못되었습니다.</target>
        <note />
      </trans-unit>
      <trans-unit id="WRN_NoRuntimeMetadataVersion">
        <source>No value for RuntimeMetadataVersion found. No assembly containing System.Object was found nor was a value for RuntimeMetadataVersion specified through options.</source>
        <target state="translated">RuntimeMetadataVersion 값을 찾을 수 없습니다. System.Object가 포함된 어셈블리를 찾을 수 없고 옵션을 통해 지정된 RuntimeMetadataVersion 값이 아닙니다.</target>
        <note />
      </trans-unit>
      <trans-unit id="WRN_NoRuntimeMetadataVersion_Title">
        <source>No value for RuntimeMetadataVersion found</source>
        <target state="translated">RuntimeMetadataVersion에 대한 값이 없습니다.</target>
        <note />
      </trans-unit>
      <trans-unit id="WrongSemanticModelType">
        <source>Expected a {0} SemanticModel.</source>
        <target state="translated">{0} SemanticModel이 필요합니다.</target>
        <note />
      </trans-unit>
      <trans-unit id="IDS_FeatureLambda">
        <source>lambda expression</source>
        <target state="translated">람다 식</target>
        <note />
      </trans-unit>
      <trans-unit id="ERR_FeatureNotAvailableInVersion1">
        <source>Feature '{0}' is not available in C# 1. Please use language version {1} or greater.</source>
        <target state="translated">{0}' 기능은 C# 1에서 사용할 수 없습니다. {1} 이상의 언어 버전을 사용하세요.</target>
        <note />
      </trans-unit>
      <trans-unit id="ERR_FeatureNotAvailableInVersion2">
        <source>Feature '{0}' is not available in C# 2. Please use language version {1} or greater.</source>
        <target state="translated">{0}' 기능은 C# 2에서 사용할 수 없습니다. {1} 이상의 언어 버전을 사용하세요.</target>
        <note />
      </trans-unit>
      <trans-unit id="ERR_FeatureNotAvailableInVersion3">
        <source>Feature '{0}' is not available in C# 3. Please use language version {1} or greater.</source>
        <target state="translated">{0}' 기능은 C# 3에서 사용할 수 없습니다. {1} 이상의 언어 버전을 사용하세요.</target>
        <note />
      </trans-unit>
      <trans-unit id="ERR_FeatureNotAvailableInVersion4">
        <source>Feature '{0}' is not available in C# 4. Please use language version {1} or greater.</source>
        <target state="translated">{0}' 기능은 C# 4에서 사용할 수 없습니다. {1} 이상의 언어 버전을 사용하세요.</target>
        <note />
      </trans-unit>
      <trans-unit id="ERR_FeatureNotAvailableInVersion5">
        <source>Feature '{0}' is not available in C# 5. Please use language version {1} or greater.</source>
        <target state="translated">{0}' 기능은 C# 5에서 사용할 수 없습니다. {1} 이상의 언어 버전을 사용하세요.</target>
        <note />
      </trans-unit>
      <trans-unit id="ERR_FeatureNotAvailableInVersion6">
        <source>Feature '{0}' is not available in C# 6. Please use language version {1} or greater.</source>
        <target state="translated">{0}' 기능은 C# 6에서 사용할 수 없습니다. {1} 이상의 언어 버전을 사용하세요.</target>
        <note />
      </trans-unit>
      <trans-unit id="ERR_FeatureNotAvailableInVersion7">
        <source>Feature '{0}' is not available in C# 7.0. Please use language version {1} or greater.</source>
        <target state="translated">{0}' 기능은 C# 7.0에서 사용할 수 없습니다. 언어 버전 {1} 이상을 사용하세요.</target>
        <note />
      </trans-unit>
      <trans-unit id="ERR_FeatureIsUnimplemented">
        <source>Feature '{0}' is not implemented in this compiler.</source>
        <target state="translated">이 컴파일러에는 '{0}' 기능이 구현되어 있지 않습니다.</target>
        <note />
      </trans-unit>
      <trans-unit id="IDS_VersionExperimental">
        <source>'experimental'</source>
        <target state="translated">'실험적'</target>
        <note />
      </trans-unit>
      <trans-unit id="PositionNotWithinTree">
        <source>Position must be within span of the syntax tree.</source>
        <target state="translated">위치는 구문 트리 범위 내에 있어야 합니다.</target>
        <note />
      </trans-unit>
      <trans-unit id="SpeculatedSyntaxNodeCannotBelongToCurrentCompilation">
        <source>Syntax node to be speculated cannot belong to a syntax tree from the current compilation.</source>
        <target state="translated">추측한 구문 노드는 현재 컴파일에서 구문 트리에 속할 수 없습니다.</target>
        <note />
      </trans-unit>
      <trans-unit id="ChainingSpeculativeModelIsNotSupported">
        <source>Chaining speculative semantic model is not supported. You should create a speculative model from the non-speculative ParentModel.</source>
        <target state="translated">이론적 의미 체계 모델 연결은 지원되지 않습니다. 비이론적 ParentModel에서 이론적 모델을 만들어야 합니다.</target>
        <note />
      </trans-unit>
      <trans-unit id="IDS_ToolName">
        <source>Microsoft (R) Visual C# Compiler</source>
        <target state="translated">Microsoft (R) Visual C# 컴파일러</target>
        <note />
      </trans-unit>
      <trans-unit id="IDS_LogoLine1">
        <source>{0} version {1}</source>
        <target state="translated">{0} 버전 {1}</target>
        <note />
      </trans-unit>
      <trans-unit id="IDS_LogoLine2">
        <source>Copyright (C) Microsoft Corporation. All rights reserved.</source>
        <target state="translated">Copyright (C) Microsoft Corporation. All rights reserved.</target>
        <note />
      </trans-unit>
      <trans-unit id="IDS_LangVersions">
        <source>Supported language versions:</source>
        <target state="translated">지원되는 언어 버전:</target>
        <note />
      </trans-unit>
      <trans-unit id="IDS_CSCHelp">
        <source>
                             Visual C# Compiler Options

                       - OUTPUT FILES -
-out:&lt;file&gt;                   Specify output file name (default: base name of
                              file with main class or first file)
-target:exe                   Build a console executable (default) (Short
                              form: -t:exe)
-target:winexe                Build a Windows executable (Short form:
                              -t:winexe)
-target:library               Build a library (Short form: -t:library)
-target:module                Build a module that can be added to another
                              assembly (Short form: -t:module)
-target:appcontainerexe       Build an Appcontainer executable (Short form:
                              -t:appcontainerexe)
-target:winmdobj              Build a Windows Runtime intermediate file that
                              is consumed by WinMDExp (Short form: -t:winmdobj)
-doc:&lt;file&gt;                   XML Documentation file to generate
-refout:&lt;file&gt;                Reference assembly output to generate
-platform:&lt;string&gt;            Limit which platforms this code can run on: x86,
                              Itanium, x64, arm, arm64, anycpu32bitpreferred, or
                              anycpu. The default is anycpu.

                       - INPUT FILES -
-recurse:&lt;wildcard&gt;           Include all files in the current directory and
                              subdirectories according to the wildcard
                              specifications
-reference:&lt;alias&gt;=&lt;file&gt;     Reference metadata from the specified assembly
                              file using the given alias (Short form: -r)
-reference:&lt;file list&gt;        Reference metadata from the specified assembly
                              files (Short form: -r)
-addmodule:&lt;file list&gt;        Link the specified modules into this assembly
-link:&lt;file list&gt;             Embed metadata from the specified interop
                              assembly files (Short form: -l)
-analyzer:&lt;file list&gt;         Run the analyzers from this assembly
                              (Short form: -a)
-additionalfile:&lt;file list&gt;   Additional files that don't directly affect code
                              generation but may be used by analyzers for producing
                              errors or warnings.
-embed                        Embed all source files in the PDB.
-embed:&lt;file list&gt;            Embed specific files in the PDB

                       - RESOURCES -
-win32res:&lt;file&gt;              Specify a Win32 resource file (.res)
-win32icon:&lt;file&gt;             Use this icon for the output
-win32manifest:&lt;file&gt;         Specify a Win32 manifest file (.xml)
-nowin32manifest              Do not include the default Win32 manifest
-resource:&lt;resinfo&gt;           Embed the specified resource (Short form: -res)
-linkresource:&lt;resinfo&gt;       Link the specified resource to this assembly
                              (Short form: -linkres) Where the resinfo format
                              is &lt;file&gt;[,&lt;string name&gt;[,public|private]]

                       - CODE GENERATION -
-debug[+|-]                   Emit debugging information
-debug:{full|pdbonly|portable|embedded}
                              Specify debugging type ('full' is default,
                              'portable' is a cross-platform format,
                              'embedded' is a cross-platform format embedded into
                              the target .dll or .exe)
-optimize[+|-]                Enable optimizations (Short form: -o)
-deterministic                Produce a deterministic assembly
                              (including module version GUID and timestamp)
-refonly                      Produce a reference assembly in place of the main output
-instrument:TestCoverage      Produce an assembly instrumented to collect
                              coverage information
-sourcelink:&lt;file&gt;            Source link info to embed into PDB.

                       - ERRORS AND WARNINGS -
-warnaserror[+|-]             Report all warnings as errors
-warnaserror[+|-]:&lt;warn list&gt; Report specific warnings as errors
-warn:&lt;n&gt;                     Set warning level (0-4) (Short form: -w)
-nowarn:&lt;warn list&gt;           Disable specific warning messages
-ruleset:&lt;file&gt;               Specify a ruleset file that disables specific
                              diagnostics.
-errorlog:&lt;file&gt;              Specify a file to log all compiler and analyzer
                              diagnostics.
-reportanalyzer               Report additional analyzer information, such as
                              execution time.

<<<<<<< HEAD
                        - LANGUAGE -
 /checked[+|-]                 Generate overflow checks
 /unsafe[+|-]                  Allow 'unsafe' code
 /define:&lt;symbol list&gt;         Define conditional compilation symbol(s) (Short
                               form: /d)
 /langversion:?                Display the allowed values for language version
 /langversion:&lt;string&gt;         Specify language version such as
                               'default' (latest major version), or
                               'latest' (latest version, including minor versions),
                               or specific versions like '6' or '7.1'
=======
                       - LANGUAGE -
-checked[+|-]                 Generate overflow checks
-unsafe[+|-]                  Allow 'unsafe' code
-define:&lt;symbol list&gt;         Define conditional compilation symbol(s) (Short
                              form: -d)
-langversion:?                Display the allowed values for language version
-langversion:&lt;string&gt;         Specify language version such as
                              `default` (latest major version), or
                              `latest` (latest version, including minor versions),
                              or specific versions like `6` or `7.1`
>>>>>>> 3c1b7c2a

                       - SECURITY -
-delaysign[+|-]               Delay-sign the assembly using only the public
                              portion of the strong name key
-publicsign[+|-]              Public-sign the assembly using only the public
                              portion of the strong name key
-keyfile:&lt;file&gt;               Specify a strong name key file
-keycontainer:&lt;string&gt;        Specify a strong name key container
-highentropyva[+|-]           Enable high-entropy ASLR

                       - MISCELLANEOUS -
@&lt;file&gt;                       Read response file for more options
-help                         Display this usage message (Short form: -?)
-nologo                       Suppress compiler copyright message
-noconfig                     Do not auto include CSC.RSP file
-parallel[+|-]                Concurrent build.
-version                      Display the compiler version number and exit.

                       - ADVANCED -
-baseaddress:&lt;address&gt;        Base address for the library to be built
-checksumalgorithm:&lt;alg&gt;      Specify algorithm for calculating source file
                              checksum stored in PDB. Supported values are:
                              SHA1 (default) or SHA256.
-codepage:&lt;n&gt;                 Specify the codepage to use when opening source
                              files
-utf8output                   Output compiler messages in UTF-8 encoding
-main:&lt;type&gt;                  Specify the type that contains the entry point
                              (ignore all other possible entry points) (Short
                              form: -m)
-fullpaths                    Compiler generates fully qualified paths
-filealign:&lt;n&gt;                Specify the alignment used for output file
                              sections
-pathmap:&lt;K1&gt;=&lt;V1&gt;,&lt;K2&gt;=&lt;V2&gt;,...
                              Specify a mapping for source path names output by
                              the compiler.
-pdb:&lt;file&gt;                   Specify debug information file name (default:
                              output file name with .pdb extension)
-errorendlocation             Output line and column of the end location of
                              each error
-preferreduilang              Specify the preferred output language name.
-nostdlib[+|-]                Do not reference standard library (mscorlib.dll)
-subsystemversion:&lt;string&gt;    Specify subsystem version of this assembly
-lib:&lt;file list&gt;              Specify additional directories to search in for
                              references
-errorreport:&lt;string&gt;         Specify how to handle internal compiler errors:
                              prompt, send, queue, or none. The default is
                              queue.
-appconfig:&lt;file&gt;             Specify an application configuration file
                              containing assembly binding settings
-moduleassemblyname:&lt;string&gt;  Name of the assembly which this module will be
                              a part of
-modulename:&lt;string&gt;          Specify the name of the source module
</source>
        <target state="needs-review-translation">
                              Visual C# 컴파일러 옵션

                        - 출력 파일 -
 /out:&lt;file&gt;                   출력 파일 이름을 지정합니다(기본값: 주 클래스가
                               있는 파일 또는 첫째 파일의 기본 이름).
 /target:exe                   콘솔 실행 파일을 빌드합니다(기본값). (약식:
                               /t:exe)
 /target:winexe                Windows 실행 파일을 빌드합니다. (약식:
                               /t:winexe)
 /target:library               라이브러리를 빌드합니다. (약식: /t:library)
 /target:module                다른 어셈블리에 추가될 수 있는 모듈을
                               빌드합니다. (약식: /t:module)
 /target:appcontainerexe       Appcontainer 실행 파일을 빌드합니다. (약식:
                               /t:appcontainerexe)
 /target:winmdobj              WinMDExp에서 사용되는 Windows 런타임 중간
                               파일을 빌드합니다. (약식: /t:winmdobj)
 /doc:&lt;file&gt;                   생성할 XML 문서 파일
 /refout:&lt;file&gt;                생성할 참조 어셈블리 출력
 /platform:&lt;string&gt;            이 코드를 실행할 수 있는 플랫폼을 x86,
                               Itanium, x64, arm, anycpu32bitpreferred 또는
                               anycpu로 제한합니다. 기본값은 anycpu입니다.

                        - 입력 파일 -
 /recurse:&lt;wildcard&gt;           와일드카드 지정에 따라 현재 디렉터리와
                               하위 디렉터리에 있는 모든 파일을
                               포함합니다.
 /reference:&lt;alias&gt;=&lt;file&gt;     지정한 어셈블리 파일에서 해당 별칭을 사용하여
                               메타데이터를 참조합니다. (약식: /r)
 /reference:&lt;file list&gt;        지정한 어셈블리 파일에서 메타데이터를
                               참조합니다. (약식: /r)
 /addmodule:&lt;file list&gt;        지정한 모듈을 이 어셈블리에 연결합니다.
 /link:&lt;file list&gt;             지정된 interop 어셈블리 파일의 메타데이터를
                               포함합니다. (약식: /l)
 /analyzer:&lt;file list&gt;         이 어셈블리에서 분석기를 실행합니다.
                               (약식: /a)
 /additionalfile:&lt;file list&gt;   코드 생성에 직접 영향을 주지 않지만 오류 또는
                               경고 생성을 위해 분석기에서 사용될 수 있는
                               추가 파일입니다.
 /embed                        모든 소스 파일을 PDB에 포함합니다.
 /embed:&lt;file list&gt;            특정 파일을 PDB에 포함합니다.

                        - 리소스 -
 /win32res:&lt;file&gt;              Win32 리소스 파일(.res)을 지정합니다.
 /win32icon:&lt;file&gt;             이 아이콘을 사용하여 출력합니다.
 /win32manifest:&lt;file&gt;         Win32 매니페스트 파일(.xml)을 지정합니다.
 /nowin32manifest              기본 Win32 매니페스트는 포함하지 않습니다.
 /resource:&lt;resinfo&gt;           지정된 리소스를 포함합니다. (약식: /res)
 /linkresource:&lt;resinfo&gt;       지정한 리소스를 이 어셈블리에 연결합니다.
                               (약식: /linkres) 여기서 resinfo 형식은
                               &lt;file&gt;[,&lt;string name&gt;[,public|private]]입니다.

                        - 코드 생성 -
 /debug[+|-]                   디버깅 정보를 내보냅니다.
 /debug:{full|pdbonly|portable|embedded}
                               디버깅 형식을 지정합니다. ('full'이 기본값이고,
                               'portable'은 크로스 플랫폼 형식이고,
                               'embedded'는 대상 .dll 또는 .exe에 포함되는
                               플랫폼 간 형식입니다.)
 /optimize[+|-]                최적화를 사용합니다. (약식: /o)
 /deterministic                결정적 어셈블리를 생성합니다
                               (모듈 버전 GUID 및 타임스탬프 포함).
 /refonly                      주 출력 대신 참조 어셈블리를 생성합니다.
 /instrument:TestCoverage      검사 정보를 수집하기 위해 계측한
                               어셈블리를 생성합니다.
 /sourcelink:&lt;file&gt;            PDB에 포함할 소스 링크 정보입니다.

                        - 오류 및 경고 -
 /warnaserror[+|-]             모든 경고를 오류로 보고합니다.
 /warnaserror[+|-]:&lt;warn list&gt; 특정 경고를 오류로 보고합니다.
 /warn:&lt;n&gt;                     경고 수준(0-4)을 설정합니다. (약식: /w)
 /nowarn:&lt;warn list&gt;           특정 경고 메시지를 사용하지 않습니다.
 /ruleset:&lt;file&gt;               특정 진단을 사용하지 않도록 하는 규칙 집합
                               파일을 지정합니다.
 /errorlog:&lt;file&gt;              모든 컴파일러 및 분석기 진단을 기록할 파일을
                               지정합니다.
 /reportanalyzer               추가 분석기 정보(예: 실행 시간)를
                               보고합니다.

                        - 언어 -
 /checked[+|-]                 오버플로 검사를 생성합니다.
 /unsafe[+|-]                  'unsafe' 코드를 사용할 수 있습니다.
 /define:&lt;symbol list&gt;         조건부 컴파일 기호를 정의합니다. (약식:
                               /d)
 /langversion:?                언어 버전에 허용되는 값을 표시합니다.
 /langversion:&lt;string&gt;         언어 버전을
                               `default`(최신 주 버전),
                               `latest`(최신 버전, 부 버전 포함),
                               `6` 또는 `7.1` 같은 특정 버전 등으로 지정합니다.

                        - 보안 -
 /delaysign[+|-]               강력한 이름 키의 공개 부분만 사용하여
                               어셈블리 서명을 연기합니다.
 /publicsign[+|-]              강력한 이름 키의 공개 부분만 사용하여 어셈블리를
                               공개 서명합니다.
 /keyfile:&lt;file&gt;               강력한 이름의 키 파일을 지정합니다.
 /keycontainer:&lt;string&gt;        강력한 이름의 키 컨테이너를 지정합니다.
 /highentropyva[+|-]           높은 엔트로피 ASLR을 사용합니다.

                        - 기타 -
 @&lt;file&gt;                       추가 옵션을 위해 지시 파일을 읽습니다.
 /help                         사용법 메시지를 표시합니다. (약식: /?)
 /nologo                       컴파일러 저작권 메시지를 표시하지 않습니다.
 /noconfig                     CSC.RSP 파일을 자동으로 포함하지 않습니다.
 /parallel[+|-]                동시 빌드입니다.
 /version                      컴파일러 버전 번호를 표시하고 종료합니다.

                        - 고급 -
 /baseaddress:&lt;address&gt;        빌드할 라이브러리의 기준 주소입니다.
 /checksumalgorithm:&lt;alg&gt;      PDB에 저장된 소스 파일 체크섬을
                               계산하기 위한 알고리즘을 지정합니다. 지원되는 값은
                               SHA1(기본값) 또는 SHA256입니다.
 /codepage:&lt;n&gt;                 소스 파일을 열 때 사용할 코드 페이지를
                               지정합니다.
 /utf8output                   컴파일러 메시지를 UTF-8 인코딩으로 출력합니다.
 /main:&lt;type&gt;                  진입점을 포함하는 형식을 지정합니다.
                               다른 모든 가능한 진입점은 무시합니다. (약식:
                               /m)
 /fullpaths                    컴파일러가 정규화된 경로를 생성합니다.
 /filealign:&lt;n&gt;                출력 파일 섹션에 사용되는 맞춤을
                               지정합니다.
 /pathmap:&lt;K1&gt;=&lt;V1&gt;,&lt;K2&gt;=&lt;V2&gt;,...
                               컴파일러에서 소스 경로 이름 출력에 대한
                               매핑을 지정합니다.
 /pdb:&lt;file&gt;                   디버그 정보 파일 이름을 지정합니다(기본값:
                               확장명이 .pdb인 출력 파일 이름).
 /errorendlocation             각 오류의 끝 위치에 해당하는 줄과
                               열을 출력합니다.
 /preferreduilang              기본 출력 언어 이름을 지정합니다.
 /nostdlib[+|-]                표준 라이브러리(mscorlib.dll)를 참조하지 않습니다.
 /subsystemversion:&lt;string&gt;    이 어셈블리의 하위 시스템 버전을 지정합니다.
 /lib:&lt;file list&gt;              참조를 검색할 추가 디렉터리를
                               지정합니다.
 /errorreport:&lt;string&gt;         내부 컴파일러 오류를 처리하는 방법을 지정합니다.
                               prompt, send, queue 또는 none 중에서 선택할 수 있으며 기본값은
                               queue입니다.
 /appconfig:&lt;file&gt;             어셈블리 바인딩 설정을 포함하는
                               응용 프로그램 구성 파일을 지정합니다.
 /moduleassemblyname:&lt;string&gt;  이 모듈이 속할 어셈블리의
                               이름입니다.
 /modulename:&lt;string&gt;          소스 모듈의 이름을 지정합니다.
</target>
        <note>Visual C# Compiler Options</note>
      </trans-unit>
      <trans-unit id="ERR_ComImportWithInitializers">
        <source>'{0}': a class with the ComImport attribute cannot specify field initializers.</source>
        <target state="translated">'{0}': ComImport 특성이 있는 클래스는 필드 이니셜라이저를 지정할 수 없습니다.</target>
        <note />
      </trans-unit>
      <trans-unit id="WRN_PdbLocalNameTooLong">
        <source>Local name '{0}' is too long for PDB.  Consider shortening or compiling without /debug.</source>
        <target state="translated">PDB에 대한 '{0}' 로컬 이름이 너무 깁니다. 줄이거나 /debug 없이 컴파일하세요.</target>
        <note />
      </trans-unit>
      <trans-unit id="WRN_PdbLocalNameTooLong_Title">
        <source>Local name is too long for PDB</source>
        <target state="translated">로컬 이름이 너무 길어서 PDB에 사용할 수 없습니다.</target>
        <note />
      </trans-unit>
      <trans-unit id="ERR_RetNoObjectRequiredLambda">
        <source>Anonymous function converted to a void returning delegate cannot return a value</source>
        <target state="translated">void 반환 대리자로 변환된 익명 함수는 값을 반환할 수 없습니다.</target>
        <note />
      </trans-unit>
      <trans-unit id="ERR_TaskRetNoObjectRequiredLambda">
        <source>Async lambda expression converted to a 'Task' returning delegate cannot return a value. Did you intend to return 'Task&lt;T&gt;'?</source>
        <target state="translated">Task' 반환 대기자로 변환된 비동기 람다 식은 값을 반환할 수 없습니다. 'Task&lt;T&gt;'를 반환하려고 했습니까?</target>
        <note />
      </trans-unit>
      <trans-unit id="WRN_AnalyzerCannotBeCreated">
        <source>An instance of analyzer {0} cannot be created from {1} : {2}.</source>
        <target state="translated">{0} 분석기 인스턴스는 {1}에서 만들 수 없습니다({2}).</target>
        <note />
      </trans-unit>
      <trans-unit id="WRN_AnalyzerCannotBeCreated_Title">
        <source>An analyzer instance cannot be created</source>
        <target state="translated">분석기 인스턴스를 만들 수 없음</target>
        <note />
      </trans-unit>
      <trans-unit id="WRN_NoAnalyzerInAssembly">
        <source>The assembly {0} does not contain any analyzers.</source>
        <target state="translated">{0} 어셈블리에는 분석기가 포함되어 있지 않습니다.</target>
        <note />
      </trans-unit>
      <trans-unit id="WRN_NoAnalyzerInAssembly_Title">
        <source>Assembly does not contain any analyzers</source>
        <target state="translated">어셈블리에는 분석기가 포함되어 있지 않습니다.</target>
        <note />
      </trans-unit>
      <trans-unit id="WRN_UnableToLoadAnalyzer">
        <source>Unable to load Analyzer assembly {0} : {1}</source>
        <target state="translated">{0} 분석기 어셈블리를 로드할 수 없습니다({1}).</target>
        <note />
      </trans-unit>
      <trans-unit id="WRN_UnableToLoadAnalyzer_Title">
        <source>Unable to load Analyzer assembly</source>
        <target state="translated">분석기 어셈블리를 로드할 수 없습니다.</target>
        <note />
      </trans-unit>
      <trans-unit id="INF_UnableToLoadSomeTypesInAnalyzer">
        <source>Skipping some types in analyzer assembly {0} due to a ReflectionTypeLoadException : {1}.</source>
        <target state="translated">ReflectionTypeLoadException로 인해 {0} 분석기 어셈블리에서 일부 형식을 건너뜁니다({1}).</target>
        <note />
      </trans-unit>
      <trans-unit id="ERR_CantReadRulesetFile">
        <source>Error reading ruleset file {0} - {1}</source>
        <target state="translated">{0} ruleset 파일을 읽는 동안 오류가 발생했습니다. {1}</target>
        <note />
      </trans-unit>
      <trans-unit id="ERR_BadPdbData">
        <source>Error reading debug information for '{0}'</source>
        <target state="translated">{0}'에 대한 디버그 정보 읽기 오류</target>
        <note />
      </trans-unit>
      <trans-unit id="IDS_OperationCausedStackOverflow">
        <source>Operation caused a stack overflow.</source>
        <target state="translated">작업하는 동안 스택 오버플로가 발생했습니다.</target>
        <note />
      </trans-unit>
      <trans-unit id="WRN_IdentifierOrNumericLiteralExpected">
        <source>Expected identifier or numeric literal.</source>
        <target state="translated">식별자 또는 숫자 리터럴이 필요합니다.</target>
        <note />
      </trans-unit>
      <trans-unit id="WRN_IdentifierOrNumericLiteralExpected_Title">
        <source>Expected identifier or numeric literal</source>
        <target state="translated">식별자 또는 숫자 리터럴이 필요합니다.</target>
        <note />
      </trans-unit>
      <trans-unit id="ERR_InitializerOnNonAutoProperty">
        <source>Only auto-implemented properties can have initializers.</source>
        <target state="translated">자동 구현 속성만 이니셜라이저를 사용할 수 있습니다.</target>
        <note />
      </trans-unit>
      <trans-unit id="ERR_AutoPropertyMustHaveGetAccessor">
        <source>Auto-implemented properties must have get accessors.</source>
        <target state="translated">자동 구현 속성은 접근자를 가져와야 합니다.</target>
        <note />
      </trans-unit>
      <trans-unit id="ERR_AutoPropertyMustOverrideSet">
        <source>Auto-implemented properties must override all accessors of the overridden property.</source>
        <target state="translated">자동 구현 속성은 재정의된 속성의 모든 접근자를 재정의해야 합니다.</target>
        <note />
      </trans-unit>
      <trans-unit id="ERR_AutoPropertyInitializerInInterface">
        <source>Auto-implemented properties inside interfaces cannot have initializers.</source>
        <target state="translated">인터페이스 내부에서 자동 구현 속성은 이니셜라이저를 사용할 수 없습니다.</target>
        <note />
      </trans-unit>
      <trans-unit id="ERR_InitializerInStructWithoutExplicitConstructor">
        <source>Structs without explicit constructors cannot contain members with initializers.</source>
        <target state="translated">명시적 생성자가 없는 구조체는 이니셜라이저를 사용하여 멤버를 포함할 수 없습니다.</target>
        <note />
      </trans-unit>
      <trans-unit id="ERR_EncodinglessSyntaxTree">
        <source>Cannot emit debug information for a source text without encoding.</source>
        <target state="translated">인코딩하지 않고 원본 텍스트에 대한 디버그 정보를 생성할 수 없습니다.</target>
        <note />
      </trans-unit>
      <trans-unit id="ERR_BlockBodyAndExpressionBody">
        <source>Block bodies and expression bodies cannot both be provided.</source>
        <target state="translated">블록 본문과 식 본문을 둘 다 제공할 수는 없습니다.</target>
        <note />
      </trans-unit>
      <trans-unit id="ERR_SwitchFallOut">
        <source>Control cannot fall out of switch from final case label ('{0}')</source>
        <target state="translated">최종 case 레이블('{0}')의 스위치에서 제어를 이동할 수 없습니다.</target>
        <note />
      </trans-unit>
      <trans-unit id="ERR_UnexpectedBoundGenericName">
        <source>Type arguments are not allowed in the nameof operator.</source>
        <target state="translated">nameof 연산자에서는 형식 인수가 허용되지 않습니다.</target>
        <note />
      </trans-unit>
      <trans-unit id="ERR_NullPropagatingOpInExpressionTree">
        <source>An expression tree lambda may not contain a null propagating operator.</source>
        <target state="translated">람다 식 트리에는 null 전파 연산자가 포함될 수 없습니다.</target>
        <note />
      </trans-unit>
      <trans-unit id="ERR_DictionaryInitializerInExpressionTree">
        <source>An expression tree lambda may not contain a dictionary initializer.</source>
        <target state="translated">람다 식 트리에는 사전 이니셜라이저가 포함될 수 없습니다.</target>
        <note />
      </trans-unit>
      <trans-unit id="ERR_ExtensionCollectionElementInitializerInExpressionTree">
        <source>An extension Add method is not supported for a collection initializer in an expression lambda.</source>
        <target state="translated">람다 식의 컬렉션 이니셜라이저에 대해서는 확장 추가 메서드가 지원되지 않습니다.</target>
        <note />
      </trans-unit>
      <trans-unit id="IDS_FeatureNameof">
        <source>nameof operator</source>
        <target state="translated">nameof 연산자</target>
        <note />
      </trans-unit>
      <trans-unit id="IDS_FeatureDictionaryInitializer">
        <source>dictionary initializer</source>
        <target state="translated">사전 이니셜라이저</target>
        <note />
      </trans-unit>
      <trans-unit id="ERR_UnclosedExpressionHole">
        <source>Missing close delimiter '}' for interpolated expression started with '{'.</source>
        <target state="translated">{'로 시작하는 보간된 식의 닫는 구분 기호 '}'가 없습니다.</target>
        <note />
      </trans-unit>
      <trans-unit id="ERR_SingleLineCommentInExpressionHole">
        <source>A single-line comment may not be used in an interpolated string.</source>
        <target state="translated">보간된 문자열에는 한 줄로 된 주석을 사용할 수 없습니다.</target>
        <note />
      </trans-unit>
      <trans-unit id="ERR_InsufficientStack">
        <source>An expression is too long or complex to compile</source>
        <target state="translated">식이 너무 길거나 복잡하여 컴파일할 수 없습니다.</target>
        <note />
      </trans-unit>
      <trans-unit id="ERR_ExpressionHasNoName">
        <source>Expression does not have a name.</source>
        <target state="translated">식에 이름이 없습니다.</target>
        <note />
      </trans-unit>
      <trans-unit id="ERR_SubexpressionNotInNameof">
        <source>Sub-expression cannot be used in an argument to nameof.</source>
        <target state="translated">부분식은 nameof에 대한 인수에서 사용할 수 없습니다.</target>
        <note />
      </trans-unit>
      <trans-unit id="ERR_AliasQualifiedNameNotAnExpression">
        <source>An alias-qualified name is not an expression.</source>
        <target state="translated">정규화된 별칭 이름은 식이 아닙니다.</target>
        <note />
      </trans-unit>
      <trans-unit id="ERR_NameofMethodGroupWithTypeParameters">
        <source>Type parameters are not allowed on a method group as an argument to 'nameof'.</source>
        <target state="translated">형식 매개 변수는 메서드 그룹에서 'nameof'에 대한 인수로 허용되지 않습니다.</target>
        <note />
      </trans-unit>
      <trans-unit id="NoNoneSearchCriteria">
        <source>SearchCriteria is expected.</source>
        <target state="translated">SearchCriteria가 필요합니다.</target>
        <note />
      </trans-unit>
      <trans-unit id="ERR_InvalidAssemblyCulture">
        <source>Assembly culture strings may not contain embedded NUL characters.</source>
        <target state="translated">어셈블리 문화권 문자열에는 포함된 NUL 문자가 포함되지 않을 수 있습니다.</target>
        <note />
      </trans-unit>
      <trans-unit id="IDS_FeatureUsingStatic">
        <source>using static</source>
        <target state="translated">using static</target>
        <note />
      </trans-unit>
      <trans-unit id="IDS_FeatureInterpolatedStrings">
        <source>interpolated strings</source>
        <target state="translated">보간된 문자열</target>
        <note />
      </trans-unit>
      <trans-unit id="IDS_AwaitInCatchAndFinally">
        <source>await in catch blocks and finally blocks</source>
        <target state="translated">catch 블록 및 finally 블록의 await</target>
        <note />
      </trans-unit>
      <trans-unit id="IDS_FeatureBinaryLiteral">
        <source>binary literals</source>
        <target state="translated">이진 리터럴</target>
        <note />
      </trans-unit>
      <trans-unit id="IDS_FeatureDigitSeparator">
        <source>digit separators</source>
        <target state="translated">숫자 구분 기호</target>
        <note />
      </trans-unit>
      <trans-unit id="IDS_FeatureLocalFunctions">
        <source>local functions</source>
        <target state="translated">로컬 함수</target>
        <note />
      </trans-unit>
      <trans-unit id="ERR_UnescapedCurly">
        <source>A '{0}' character must be escaped (by doubling) in an interpolated string.</source>
        <target state="translated">{0}' 문자는 보간된 문자열에서 이중으로 사용하여 이스케이프해야 합니다.</target>
        <note />
      </trans-unit>
      <trans-unit id="ERR_EscapedCurly">
        <source>A '{0}' character may only be escaped by doubling '{0}{0}' in an interpolated string.</source>
        <target state="translated">{0}' 문자는 보간된 문자열에서 '{0}{0}'처럼 이중으로 사용하는 방법으로만 이스케이프할 수 있습니다.</target>
        <note />
      </trans-unit>
      <trans-unit id="ERR_TrailingWhitespaceInFormatSpecifier">
        <source>A format specifier may not contain trailing whitespace.</source>
        <target state="translated">형식 지정자는 후행 공백을 포함할 수 없습니다.</target>
        <note />
      </trans-unit>
      <trans-unit id="ERR_EmptyFormatSpecifier">
        <source>Empty format specifier.</source>
        <target state="translated">형식 지정자가 비어 있습니다.</target>
        <note />
      </trans-unit>
      <trans-unit id="ERR_ErrorInReferencedAssembly">
        <source>There is an error in a referenced assembly '{0}'.</source>
        <target state="translated">참조되는 어셈블리 '{0}'에 오류가 있습니다.</target>
        <note />
      </trans-unit>
      <trans-unit id="ERR_ExpressionOrDeclarationExpected">
        <source>Expression or declaration statement expected.</source>
        <target state="translated">식 또는 선언문이 필요합니다.</target>
        <note />
      </trans-unit>
      <trans-unit id="ERR_NameofExtensionMethod">
        <source>Extension method groups are not allowed as an argument to 'nameof'.</source>
        <target state="translated">확장 메서드 그룹은 'nameof'에 대한 인수로 사용할 수 없습니다.</target>
        <note />
      </trans-unit>
      <trans-unit id="WRN_AlignmentMagnitude">
        <source>Alignment value {0} has a magnitude greater than {1} and may result in a large formatted string.</source>
        <target state="translated">맞춤 값 {0}은(는) {1}보다 커서 큰 형식 문자열로 표시될 수 있습니다.</target>
        <note />
      </trans-unit>
      <trans-unit id="HDN_UnusedExternAlias_Title">
        <source>Unused extern alias</source>
        <target state="translated">사용하지 않는 extern 별칭</target>
        <note />
      </trans-unit>
      <trans-unit id="HDN_UnusedUsingDirective_Title">
        <source>Unnecessary using directive</source>
        <target state="translated">불필요한 using 지시문</target>
        <note />
      </trans-unit>
      <trans-unit id="INF_UnableToLoadSomeTypesInAnalyzer_Title">
        <source>Skip loading types in analyzer assembly that fail due to a ReflectionTypeLoadException</source>
        <target state="translated">ReflectionTypeLoadException으로 인해 실패한 분석기 어셈블리에서 형식 로드를 건너뜀</target>
        <note />
      </trans-unit>
      <trans-unit id="WRN_AlignmentMagnitude_Title">
        <source>Alignment value has a magnitude that may result in a large formatted string</source>
        <target state="translated">맞춤 값에 큰 형식 문자열로 표시되는 크기가 있음</target>
        <note />
      </trans-unit>
      <trans-unit id="ERR_ConstantStringTooLong">
        <source>Length of String constant exceeds current memory limit.  Try splitting the string into multiple constants.</source>
        <target state="translated">문자열 상수의 길이가 현재 메모리 제한을 초과합니다. 문자열을 여러 상수로 분할해 보세요.</target>
        <note />
      </trans-unit>
      <trans-unit id="ERR_TupleTooFewElements">
        <source>Tuple must contain at least two elements.</source>
        <target state="translated">튜플에는 요소가 두 개 이상 있어야 합니다.</target>
        <note />
      </trans-unit>
      <trans-unit id="ERR_DebugEntryPointNotSourceMethodDefinition">
        <source>Debug entry point must be a definition of a method declared in the current compilation.</source>
        <target state="translated">디버그 진입점은 현재 컴파일에서 선언된 메서드의 정의여야 합니다.</target>
        <note />
      </trans-unit>
      <trans-unit id="ERR_LoadDirectiveOnlyAllowedInScripts">
        <source>#load is only allowed in scripts</source>
        <target state="translated">#load만 스크립트에서 허용됩니다.</target>
        <note />
      </trans-unit>
      <trans-unit id="ERR_PPLoadFollowsToken">
        <source>Cannot use #load after first token in file</source>
        <target state="translated">파일에서 첫 토큰 뒤에 #load를 사용할 수 없습니다.</target>
        <note />
      </trans-unit>
      <trans-unit id="CouldNotFindFile">
        <source>Could not find file.</source>
        <target state="translated">파일을 찾을 수 없습니다.</target>
        <note>File path referenced in source (#load) could not be resolved.</note>
      </trans-unit>
      <trans-unit id="SyntaxTreeFromLoadNoRemoveReplace">
        <source>SyntaxTree '{0}' resulted from a #load directive and cannot be removed or replaced directly.</source>
        <target state="translated">SyntaxTree '{0}'은(는) #load 지시문에서 생성되었으며 직접 제거하거나 바꿀 수 없습니다.</target>
        <note />
      </trans-unit>
      <trans-unit id="ERR_SourceFileReferencesNotSupported">
        <source>Source file references are not supported.</source>
        <target state="translated">소스 파일 참조는 지원되지 않습니다.</target>
        <note />
      </trans-unit>
      <trans-unit id="ERR_InvalidPathMap">
        <source>The pathmap option was incorrectly formatted.</source>
        <target state="translated">pathmap 옵션의 형식이 잘못되었습니다.</target>
        <note />
      </trans-unit>
      <trans-unit id="ERR_InvalidReal">
        <source>Invalid real literal.</source>
        <target state="translated">실수 리터럴이 잘못되었습니다.</target>
        <note />
      </trans-unit>
      <trans-unit id="ERR_AutoPropertyCannotBeRefReturning">
        <source>Auto-implemented properties cannot return by reference</source>
        <target state="translated">자동 구현 속성은 참조로 반환할 수 없습니다.</target>
        <note />
      </trans-unit>
      <trans-unit id="ERR_RefPropertyMustHaveGetAccessor">
        <source>Properties which return by reference must have a get accessor</source>
        <target state="translated">참조로 반환하는 속성에 get 접근자를 사용할 수 없습니다.</target>
        <note />
      </trans-unit>
      <trans-unit id="ERR_RefPropertyCannotHaveSetAccessor">
        <source>Properties which return by reference cannot have set accessors</source>
        <target state="translated">참조로 반환하는 속성에 set 접근자를 사용할 수 없습니다.</target>
        <note />
      </trans-unit>
      <trans-unit id="ERR_CantChangeRefReturnOnOverride">
        <source>'{0}' must match by reference return of overridden member '{1}'</source>
        <target state="translated">'{0}'은(는) 재정의된 멤버 '{1}'의 참조에 의한 반환과 일치해야 합니다.</target>
        <note />
      </trans-unit>
      <trans-unit id="ERR_MustNotHaveRefReturn">
        <source>By-reference returns may only be used in methods that return by reference</source>
        <target state="translated">참조 방식 반환은 참조로 반환하는 메서드에서만 사용할 수 있습니다.</target>
        <note />
      </trans-unit>
      <trans-unit id="ERR_MustHaveRefReturn">
        <source>By-value returns may only be used in methods that return by value</source>
        <target state="translated">By-value 반환은 값으로 반환하는 메서드에서만 사용할 수 있습니다.</target>
        <note />
      </trans-unit>
      <trans-unit id="ERR_RefReturnMustHaveIdentityConversion">
        <source>The return expression must be of type '{0}' because this method returns by reference</source>
        <target state="translated">이 메서드는 참조로 반환하므로 반환 식은 '{0}' 형식이어야 합니다.</target>
        <note />
      </trans-unit>
      <trans-unit id="ERR_CloseUnimplementedInterfaceMemberWrongRefReturn">
        <source>'{0}' does not implement interface member '{1}'. '{2}' cannot implement '{1}' because it does not have matching return by reference.</source>
        <target state="translated">'{0}'은(는) 인터페이스 멤버 '{1}'을(를) 구현하지 않습니다. '{2}'은(는) 참조에 의한 일치되는 반환 값이 없으므로 '{1}'을(를) 구현할 수 없습니다.</target>
        <note />
      </trans-unit>
      <trans-unit id="ERR_BadIteratorReturnRef">
        <source>The body of '{0}' cannot be an iterator block because '{0}' returns by reference</source>
        <target state="translated">{0}'이(가) 참조로 반환되므로 '{0}'의 본문은 반복기 블록이 될 수 없습니다.</target>
        <note />
      </trans-unit>
      <trans-unit id="ERR_BadRefReturnExpressionTree">
        <source>Lambda expressions that return by reference cannot be converted to expression trees</source>
        <target state="translated">참조로 반환하는 람다 식을 식 트리로 변환할 수 없습니다.</target>
        <note />
      </trans-unit>
      <trans-unit id="ERR_RefReturningCallInExpressionTree">
        <source>An expression tree lambda may not contain a call to a method, property, or indexer that returns by reference</source>
        <target state="translated">람다 식 트리에는 참조로 반환하는 메서드, 속성 또는 인덱서에 대한 호출을 사용할 수 없습니다.</target>
        <note />
      </trans-unit>
      <trans-unit id="ERR_RefReturnLvalueExpected">
        <source>An expression cannot be used in this context because it may not be passed or returned by reference</source>
        <target state="translated">식은 참조에 의해 전달되거나 반환될 수 없으므로 이 컨텍스트에서 사용할 수 없습니다.</target>
        <note />
      </trans-unit>
      <trans-unit id="ERR_RefReturnNonreturnableLocal">
        <source>Cannot return '{0}' by reference because it was initialized to a value that cannot be returned by reference</source>
        <target state="translated">{0}'은(는) 참조로 반환될 수 없는 값으로 초기화되었으므로 참조로 반환할 수 없습니다.</target>
        <note />
      </trans-unit>
      <trans-unit id="ERR_RefReturnNonreturnableLocal2">
        <source>Cannot return by reference a member of '{0}' because it was initialized to a value that cannot be returned by reference</source>
        <target state="translated">{0}'의 멤버는 참조로 반환될 수 없는 값으로 초기화되었으므로 참조로 반환할 수 없습니다.</target>
        <note />
      </trans-unit>
      <trans-unit id="ERR_RefReturnReadonlyLocal">
        <source>Cannot return '{0}' by reference because it is read-only</source>
        <target state="translated">{0}'은(는) 읽기 전용이므로 참조로 반환할 수 없습니다.</target>
        <note />
      </trans-unit>
      <trans-unit id="ERR_RefReturnRangeVariable">
        <source>Cannot return the range variable '{0}' by reference</source>
        <target state="translated">범위 변수 '{0}'을(를) 참조로 반환할 수 없습니다.</target>
        <note />
      </trans-unit>
      <trans-unit id="ERR_RefReturnReadonlyLocalCause">
        <source>Cannot return '{0}' by reference because it is a '{1}'</source>
        <target state="translated">{0}'은(는) '{1}'이므로 참조로 반환할 수 없습니다.</target>
        <note />
      </trans-unit>
      <trans-unit id="ERR_RefReturnReadonlyLocal2Cause">
        <source>Cannot return fields of '{0}' by reference because it is a '{1}'</source>
        <target state="translated">{0}'의 필드는 '{1}'이므로 참조로 반환할 수 없습니다.</target>
        <note />
      </trans-unit>
      <trans-unit id="ERR_RefReturnReadonly">
        <source>A readonly field cannot be returned by writable reference</source>
        <target state="translated">읽기 전용 필드는 쓰기 가능 참조로 반환될 수 없습니다.</target>
        <note />
      </trans-unit>
      <trans-unit id="ERR_RefReturnReadonlyStatic">
        <source>A static readonly field cannot be returned by writable reference</source>
        <target state="translated">정적 읽기 전용 필드는 쓰기 가능 참조로 반환될 수 없습니다.</target>
        <note />
      </trans-unit>
      <trans-unit id="ERR_RefReturnReadonly2">
        <source>Members of readonly field '{0}' cannot be returned by writable reference</source>
        <target state="translated">읽기 전용 필드 '{0}'의 멤버는 쓰기 가능 참조로 반환될 수 없습니다.</target>
        <note />
      </trans-unit>
      <trans-unit id="ERR_RefReturnReadonlyStatic2">
        <source>Fields of static readonly field '{0}' cannot be returned by writable reference</source>
        <target state="translated">정적 읽기 전용 필드 '{0}'의 필드는 쓰기 가능 참조로 반환될 수 없습니다.</target>
        <note />
      </trans-unit>
      <trans-unit id="ERR_RefReturnParameter">
        <source>Cannot return a parameter by reference '{0}' because it is not a ref or out parameter</source>
        <target state="translated">{0}' 매개 변수는 ref 또는 out 매개 변수가 아니므로 참조로 반환할 수 없습니다.</target>
        <note />
      </trans-unit>
      <trans-unit id="ERR_RefReturnParameter2">
        <source>Cannot return by reference a member of parameter '{0}' because it is not a ref or out parameter</source>
        <target state="translated">{0}' 매개 변수의 멤버는 ref 또는 out 매개 변수가 아니므로 참조로 반환할 수 없습니다.</target>
        <note />
      </trans-unit>
      <trans-unit id="ERR_RefReturnLocal">
        <source>Cannot return local '{0}' by reference because it is not a ref local</source>
        <target state="translated">{0}' 로컬은 참조 로컬이 아니므로 참조로 반환할 수 없습니다.</target>
        <note />
      </trans-unit>
      <trans-unit id="ERR_RefReturnLocal2">
        <source>Cannot return a member of local '{0}' by reference because it is not a ref local</source>
        <target state="translated">{0}' 로컬의 멤버는 참조 로컬이 아니므로 참조로 반환할 수 없습니다.</target>
        <note />
      </trans-unit>
      <trans-unit id="ERR_RefReturnStructThis">
        <source>Struct members cannot return 'this' or other instance members by reference</source>
        <target state="translated">구조체 멤버는 'this' 또는 다른 인스턴스 멤버를 참조로 반환할 수 없습니다.</target>
        <note />
      </trans-unit>
      <trans-unit id="ERR_EscapeOther">
        <source>Expression cannot be used in this context because it may indirectly expose variables outside of their declaration scope</source>
        <target state="translated">식은 선언 범위 외부의 변수를 간접적으로 노출할 수 있으므로 이 컨텍스트에서 사용할 수 없습니다.</target>
        <note />
      </trans-unit>
      <trans-unit id="ERR_EscapeLocal">
        <source>Cannot use local '{0}' in this context because it may expose referenced variables outside of their declaration scope</source>
        <target state="translated">로컬 '{0}'은(는) 선언 범위 외부의 참조 변수를 노출할 수 있으므로 이 컨텍스트에서 사용할 수 없습니다.</target>
        <note />
      </trans-unit>
      <trans-unit id="ERR_EscapeCall">
        <source>Cannot use a result of '{0}' in this context because it may expose variables referenced by parameter '{1}' outside of their declaration scope</source>
        <target state="translated">{0}'의 결과는 선언 범위 외부의 '{1}' 매개 변수에서 참조하는 변수를 노출할 수 있으므로 이 컨텍스트에서 사용할 수 없습니다.</target>
        <note />
      </trans-unit>
      <trans-unit id="ERR_EscapeCall2">
        <source>Cannot use a member of result of '{0}' in this context because it may expose variables referenced by parameter '{1}' outside of their declaration scope</source>
        <target state="translated">{0}' 결과의 멤버는 선언 범위 외부의 '{1}' 매개 변수에서 참조하는 변수를 노출할 수 있으므로 이 컨텍스트에서 사용할 수 없습니다.</target>
        <note />
      </trans-unit>
      <trans-unit id="ERR_CallArgMixing">
        <source>This combination of arguments to '{0}' is disallowed because it may expose variables referenced by parameter '{1}' outside of their declaration scope</source>
        <target state="translated">{0}'에 대한 이 인수 조합은 선언 범위 외부의 '{1}' 매개 변수에서 참조하는 변수를 노출할 수 있으므로 사용할 수 없습니다.</target>
        <note />
      </trans-unit>
      <trans-unit id="ERR_MismatchedRefEscapeInTernary">
        <source>Branches of a ref ternary operator cannot refer to variables with incompatible declaration scopes</source>
        <target state="translated">참조 3항 연산자의 분기는 호환되지 않는 선언 범위의 변수를 참조할 수 없습니다.</target>
        <note />
      </trans-unit>
      <trans-unit id="ERR_EscapeStackAlloc">
        <source>A result of a stackalloc expression of type '{0}' cannot be used in this context because it may be exposed outside of the containing method</source>
        <target state="translated">{0}' 형식 stackalloc 식의 결과는 포함하는 메서드 외부에 노출되는 있으므로 이 컨텍스트에서 사용할 수 없습니다.</target>
        <note />
      </trans-unit>
      <trans-unit id="ERR_InitializeByValueVariableWithReference">
        <source>Cannot initialize a by-value variable with a reference</source>
        <target state="translated">참조를 사용하여 값 형식 변수를 초기화할 수 없습니다.</target>
        <note />
      </trans-unit>
      <trans-unit id="ERR_InitializeByReferenceVariableWithValue">
        <source>Cannot initialize a by-reference variable with a value</source>
        <target state="translated">값을 사용하여 참조 형식 변수를 초기화할 수 없습니다.</target>
        <note />
      </trans-unit>
      <trans-unit id="ERR_RefAssignmentMustHaveIdentityConversion">
        <source>The expression must be of type '{0}' because it is being assigned by reference</source>
        <target state="translated">이 식은 참조로 할당 중이므로 '{0}' 형식이어야 합니다.</target>
        <note />
      </trans-unit>
      <trans-unit id="ERR_ByReferenceVariableMustBeInitialized">
        <source>A declaration of a by-reference variable must have an initializer</source>
        <target state="translated">by-reference 변수의 선언에 이니셜라이저가 있어야 합니다.</target>
        <note />
      </trans-unit>
      <trans-unit id="ERR_AnonDelegateCantUseLocal">
        <source>Cannot use ref local '{0}' inside an anonymous method, lambda expression, or query expression</source>
        <target state="translated">무명 메서드, 람다 식 또는 쿼리 식에는 참조 로컬 '{0}'을(를) 사용할 수 없습니다.</target>
        <note />
      </trans-unit>
      <trans-unit id="ERR_BadIteratorLocalType">
        <source>Iterators cannot have by reference locals</source>
        <target state="translated">반복기에 by-reference 지역을 사용할 수 없습니다.</target>
        <note />
      </trans-unit>
      <trans-unit id="ERR_BadAsyncLocalType">
        <source>Async methods cannot have by reference locals</source>
        <target state="translated">비동기 메서드에 by-reference 지역을 사용할 수 없습니다.</target>
        <note />
      </trans-unit>
      <trans-unit id="ERR_RefReturningCallAndAwait">
        <source>'await' cannot be used in an expression containing a call to '{0}' because it returns by reference</source>
        <target state="translated">'await'는 참조로 반환되므로 '{0}'에 대한 호출이 포함된 식에 사용할 수 없습니다.</target>
        <note />
      </trans-unit>
      <trans-unit id="ERR_RefConditionalAndAwait">
        <source>'await' cannot be used in an expression containing a ref conditional operator</source>
        <target state="translated">'ref 조건 연산자를 포함하는 식에는 'await'를 사용할 수 없습니다.</target>
        <note />
      </trans-unit>
      <trans-unit id="ERR_RefConditionalNeedsTwoRefs">
        <source>Both conditional operator values must be ref values or neither may be a ref value</source>
        <target state="translated">조건 연산자 값은 모두 ref 값이거나 모두 ref 값이 아니어야 합니다.</target>
        <note />
      </trans-unit>
      <trans-unit id="ERR_RefConditionalDifferentTypes">
        <source>The expression must be of type '{0}' to match the alternative ref value</source>
        <target state="translated">대체 ref 값과 일치하려면 식이 '{0}' 형식이어야 합니다.</target>
        <note />
      </trans-unit>
      <trans-unit id="ERR_ExpressionTreeContainsLocalFunction">
        <source>An expression tree may not contain a reference to a local function</source>
        <target state="translated">식 트리에는 로컬 함수에 대한 참조를 포함할 수 없습니다.</target>
        <note />
      </trans-unit>
      <trans-unit id="ERR_DynamicLocalFunctionParamsParameter">
        <source>Cannot pass argument with dynamic type to params parameter '{0}' of local function '{1}'.</source>
        <target state="translated">동적 형식의 인수를 로컬 함수 '{1}'의 params 매개 변수 '{0}'에 전달할 수 없습니다.</target>
        <note />
      </trans-unit>
      <trans-unit id="SyntaxTreeIsNotASubmission">
        <source>Syntax tree should be created from a submission.</source>
        <target state="translated">구문 트리가 전송에서 만들어져야 합니다.</target>
        <note />
      </trans-unit>
      <trans-unit id="ERR_TooManyUserStrings">
        <source>Combined length of user strings used by the program exceeds allowed limit. Try to decrease use of string literals.</source>
        <target state="translated">프로그램에서 사용하는 사용자 문자열의 결합된 길이가 허용 한도를 초과합니다. 문자열 리터럴의 사용을 줄여 보세요.</target>
        <note />
      </trans-unit>
      <trans-unit id="ERR_PatternNullableType">
        <source>It is not legal to use nullable type '{0}' in a pattern; use the underlying type '{1}' instead.</source>
        <target state="translated">패턴에 nullable 형식 '{0}'을(를) 사용하는 것은 올바르지 않습니다. 대신 기본 형식 '{1}'을(를) 사용하세요.</target>
        <note />
      </trans-unit>
      <trans-unit id="ERR_PeWritingFailure">
        <source>An error occurred while writing the output file: {0}.</source>
        <target state="translated">출력 파일을 쓰는 동안 오류가 발생함: {0}.</target>
        <note />
      </trans-unit>
      <trans-unit id="ERR_TupleDuplicateElementName">
        <source>Tuple element names must be unique.</source>
        <target state="translated">튜플 요소 이름은 고유해야 합니다.</target>
        <note />
      </trans-unit>
      <trans-unit id="ERR_TupleReservedElementName">
        <source>Tuple element name '{0}' is only allowed at position {1}.</source>
        <target state="translated">튜플 요소 이름 '{0}'은(는) {1} 위치에서만 허용됩니다.</target>
        <note />
      </trans-unit>
      <trans-unit id="ERR_TupleReservedElementNameAnyPosition">
        <source>Tuple element name '{0}' is disallowed at any position.</source>
        <target state="translated">튜플 요소 이름 '{0}'은(는) 어떤 위치에서도 허용되지 않습니다.</target>
        <note />
      </trans-unit>
      <trans-unit id="ERR_PredefinedTypeMemberNotFoundInAssembly">
        <source>Member '{0}' was not found on type '{1}' from assembly '{2}'.</source>
        <target state="translated">어셈블리 '{2}'에서 형식 '{1}'의 멤버 '{0}'이(가) 발견되지 않았습니다.</target>
        <note />
      </trans-unit>
      <trans-unit id="IDS_FeatureTuples">
        <source>tuples</source>
        <target state="translated">튜플</target>
        <note />
      </trans-unit>
      <trans-unit id="ERR_MissingDeconstruct">
        <source>No suitable Deconstruct instance or extension method was found for type '{0}', with {1} out parameters and a void return type.</source>
        <target state="translated">{1} out 매개 변수 및 void 반환 형식을 사용하는 '{0}' 형식에 대한 적절한 분해 인스턴스 또는 확장 메서드를 찾을 수 없습니다.</target>
        <note />
      </trans-unit>
      <trans-unit id="ERR_DeconstructRequiresExpression">
        <source>Deconstruct assignment requires an expression with a type on the right-hand-side.</source>
        <target state="translated">할당을 분해하려면 오른쪽에 형식이 있는 식이 필요합니다.</target>
        <note />
      </trans-unit>
      <trans-unit id="ERR_SwitchExpressionValueExpected">
        <source>The switch expression must be a value; found '{0}'.</source>
        <target state="translated">switch 식은 값이어야 하는데 '{0}'을(를) 찾았습니다.</target>
        <note />
      </trans-unit>
      <trans-unit id="ERR_PatternWrongType">
        <source>An expression of type '{0}' cannot be handled by a pattern of type '{1}'.</source>
        <target state="translated">{0}' 형식의 식을 '{1}' 형식의 패턴으로 처리할 수 없습니다.</target>
        <note />
      </trans-unit>
      <trans-unit id="WRN_AttributeIgnoredWhenPublicSigning">
        <source>Attribute '{0}' is ignored when public signing is specified.</source>
        <target state="translated">공개 서명이 지정된 경우 '{0}' 특성이 무시됩니다.</target>
        <note />
      </trans-unit>
      <trans-unit id="WRN_AttributeIgnoredWhenPublicSigning_Title">
        <source>Attribute is ignored when public signing is specified.</source>
        <target state="translated">공개 서명이 지정된 경우 특성이 무시됩니다.</target>
        <note />
      </trans-unit>
      <trans-unit id="ERR_OptionMustBeAbsolutePath">
        <source>Option '{0}' must be an absolute path.</source>
        <target state="translated">옵션 '{0}'은(는) 절대 경로여야 합니다.</target>
        <note />
      </trans-unit>
      <trans-unit id="ERR_ConversionNotTupleCompatible">
        <source>Tuple with {0} elements cannot be converted to type '{1}'.</source>
        <target state="translated">{0}개 요소가 있는 튜플을 '{1}' 형식으로 변환할 수 없습니다.</target>
        <note />
      </trans-unit>
      <trans-unit id="IDS_FeatureOutVar">
        <source>out variable declaration</source>
        <target state="translated">출력 변수 선언</target>
        <note />
      </trans-unit>
      <trans-unit id="ERR_ImplicitlyTypedOutVariableUsedInTheSameArgumentList">
        <source>Reference to an implicitly-typed out variable '{0}' is not permitted in the same argument list.</source>
        <target state="translated">동일한 인수 목록에서 암시적으로 형식화된 출력 변수 '{0}'에 대한 참조는 허용되지 않습니다.</target>
        <note />
      </trans-unit>
      <trans-unit id="ERR_TypeInferenceFailedForImplicitlyTypedOutVariable">
        <source>Cannot infer the type of implicitly-typed out variable '{0}'.</source>
        <target state="translated">암시적으로 형식화된 출력 변수 '{0}'의 형식을 유추할 수 없습니다.</target>
        <note />
      </trans-unit>
      <trans-unit id="ERR_TypeInferenceFailedForImplicitlyTypedDeconstructionVariable">
        <source>Cannot infer the type of implicitly-typed deconstruction variable '{0}'.</source>
        <target state="translated">암시적으로 형식화된 분해 변수 '{0}'의 형식을 유추할 수 없습니다.</target>
        <note />
      </trans-unit>
      <trans-unit id="ERR_DiscardTypeInferenceFailed">
        <source>Cannot infer the type of implicitly-typed discard.</source>
        <target state="translated">암시적으로 형식화된 삭제 형식을 유추할 수 없습니다.</target>
        <note />
      </trans-unit>
      <trans-unit id="ERR_DeconstructWrongCardinality">
        <source>Cannot deconstruct a tuple of '{0}' elements into '{1}' variables.</source>
        <target state="translated">{0}' 요소의 튜플을 '{1}' 변수로 분해할 수 없습니다.</target>
        <note />
      </trans-unit>
      <trans-unit id="ERR_CannotDeconstructDynamic">
        <source>Cannot deconstruct dynamic objects.</source>
        <target state="translated">동적 개체를 분해할 수 없습니다.</target>
        <note />
      </trans-unit>
      <trans-unit id="ERR_DeconstructTooFewElements">
        <source>Deconstruction must contain at least two variables.</source>
        <target state="translated">분해에는 변수가 두 개 이상 있어야 합니다.</target>
        <note />
      </trans-unit>
      <trans-unit id="WRN_TupleLiteralNameMismatch">
        <source>The tuple element name '{0}' is ignored because a different name or no name is specified by the target type '{1}'.</source>
        <target state="translated">튜플 요소 이름 '{0}'은(는) 대상 형식 '{1}'에서 다른 이름이 지정되었거나 이름이 지정되지 않았기 때문에 무시됩니다.</target>
        <note />
      </trans-unit>
      <trans-unit id="WRN_TupleLiteralNameMismatch_Title">
        <source>The tuple element name is ignored because a different name or no name is specified by the assignment target.</source>
        <target state="translated">튜플 요소 이름은 할당 대상에서 다른 이름이 지정되었거나 이름이 지정되지 않았기 때문에 무시됩니다.</target>
        <note />
      </trans-unit>
      <trans-unit id="ERR_PredefinedValueTupleTypeMustBeStruct">
        <source>Predefined type '{0}' must be a struct.</source>
        <target state="translated">미리 정의된 형식 '{0}'은(는) 구조체여야 합니다.</target>
        <note />
      </trans-unit>
      <trans-unit id="ERR_NewWithTupleTypeSyntax">
        <source>'new' cannot be used with tuple type. Use a tuple literal expression instead.</source>
        <target state="translated">'new'는 튜플 형식과 함께 사용할 수 없습니다. 대신 튜플 리터럴 식을 사용하세요.</target>
        <note />
      </trans-unit>
      <trans-unit id="ERR_DeconstructionVarFormDisallowsSpecificType">
        <source>Deconstruction 'var (...)' form disallows a specific type for 'var'.</source>
        <target state="translated">분해 'var (...)' 양식에서는 'var'에 특정 형식을 사용할 수 없습니다.</target>
        <note />
      </trans-unit>
      <trans-unit id="ERR_TupleElementNamesAttributeMissing">
        <source>Cannot define a class or member that utilizes tuples because the compiler required type '{0}' cannot be found. Are you missing a reference?</source>
        <target state="translated">컴파일러에서 요구하는 '{0}' 형식을 찾지 못했기 때문에 튜플을 사용하는 클래스 또는 멤버를 정의할 수 없습니다. 참조가 있는지 확인하세요.</target>
        <note />
      </trans-unit>
      <trans-unit id="ERR_ExplicitTupleElementNamesAttribute">
        <source>Cannot reference 'System.Runtime.CompilerServices.TupleElementNamesAttribute' explicitly. Use the tuple syntax to define tuple names.</source>
        <target state="translated">System.Runtime.CompilerServices.TupleElementNamesAttribute'를 명시적으로 참조할 수 없습니다. 튜플 구문을 사용하여 튜플 이름을 정의하세요.</target>
        <note />
      </trans-unit>
      <trans-unit id="ERR_ExpressionTreeContainsOutVariable">
        <source>An expression tree may not contain an out argument variable declaration.</source>
        <target state="translated">식 트리에는 out 인수 변수 선언을 사용할 수 없습니다.</target>
        <note />
      </trans-unit>
      <trans-unit id="ERR_ExpressionTreeContainsDiscard">
        <source>An expression tree may not contain a discard.</source>
        <target state="translated">식 트리에 취소를 사용할 수 없습니다.</target>
        <note />
      </trans-unit>
      <trans-unit id="ERR_ExpressionTreeContainsIsMatch">
        <source>An expression tree may not contain an 'is' pattern-matching operator.</source>
        <target state="translated">식 트리에는 'is' 패턴 일치 연산자를 사용할 수 없습니다.</target>
        <note />
      </trans-unit>
      <trans-unit id="ERR_ExpressionTreeContainsTupleLiteral">
        <source>An expression tree may not contain a tuple literal.</source>
        <target state="translated">식 트리에는 튜플 리터럴을 사용할 수 없습니다.</target>
        <note />
      </trans-unit>
      <trans-unit id="ERR_ExpressionTreeContainsTupleConversion">
        <source>An expression tree may not contain a tuple conversion.</source>
        <target state="translated">식 트리에는 튜플 변환을 사용할 수 없습니다.</target>
        <note />
      </trans-unit>
      <trans-unit id="ERR_SourceLinkRequiresPdb">
        <source>/sourcelink switch is only supported when emitting PDB.</source>
        <target state="translated">/sourcelink 스위치는 PDB를 내보낼 때만 지원됩니다.</target>
        <note />
      </trans-unit>
      <trans-unit id="ERR_CannotEmbedWithoutPdb">
        <source>/embed switch is only supported when emitting a PDB.</source>
        <target state="translated">/embed 스위치는 PDB를 내보낼 때만 지원됩니다.</target>
        <note />
      </trans-unit>
      <trans-unit id="ERR_InvalidInstrumentationKind">
        <source>Invalid instrumentation kind: {0}</source>
        <target state="translated">잘못된 계측 종류: {0}</target>
        <note />
      </trans-unit>
      <trans-unit id="ERR_VarInvocationLvalueReserved">
        <source>The syntax 'var (...)' as an lvalue is reserved.</source>
        <target state="translated">lvalue인 구문 'var (...)'가 예약되었습니다.</target>
        <note />
      </trans-unit>
      <trans-unit id="ERR_SemiOrLBraceOrArrowExpected">
        <source>{ or ; or =&gt; expected</source>
        <target state="translated">{ 또는 ; 또는 =&gt; 필요</target>
        <note />
      </trans-unit>
      <trans-unit id="ERR_ThrowMisplaced">
        <source>A throw expression is not allowed in this context.</source>
        <target state="translated">이 컨텍스트에서는 throw 식을 사용할 수 없습니다.</target>
        <note />
      </trans-unit>
      <trans-unit id="ERR_MixedDeconstructionUnsupported">
        <source>A deconstruction cannot mix declarations and expressions on the left-hand-side.</source>
        <target state="translated">분해는 왼쪽에 선언과 식을 혼합할 수 없습니다.</target>
        <note />
      </trans-unit>
      <trans-unit id="ERR_DeclarationExpressionNotPermitted">
        <source>A declaration is not allowed in this context.</source>
        <target state="translated">이 컨텍스트에서 선언을 사용할 수 없습니다.</target>
        <note />
      </trans-unit>
      <trans-unit id="ERR_MustDeclareForeachIteration">
        <source>A foreach loop must declare its iteration variables.</source>
        <target state="translated">foreach 루프는 반복 변수를 선언해야 합니다.</target>
        <note />
      </trans-unit>
      <trans-unit id="ERR_TupleElementNamesInDeconstruction">
        <source>Tuple element names are not permitted on the left of a deconstruction.</source>
        <target state="translated">분해의 왼쪽에 튜플 요소 이름을 사용할 수 없습니다.</target>
        <note />
      </trans-unit>
      <trans-unit id="ERR_PossibleBadNegCast">
        <source>To cast a negative value, you must enclose the value in parentheses.</source>
        <target state="translated">음의 값을 캐스팅하려면 값을 괄호로 묶어야 합니다.</target>
        <note />
      </trans-unit>
      <trans-unit id="ERR_ExpressionTreeContainsThrowExpression">
        <source>An expression tree may not contain a throw-expression.</source>
        <target state="translated">식 트리에는 throw 식이 포함될 수 없습니다.</target>
        <note />
      </trans-unit>
      <trans-unit id="ERR_BadAssemblyName">
        <source>Invalid assembly name: {0}</source>
        <target state="translated">잘못된 어셈블리 이름: {0}</target>
        <note />
      </trans-unit>
      <trans-unit id="ERR_BadAsyncMethodBuilderTaskProperty">
        <source>For type '{0}' to be used as an AsyncMethodBuilder for type '{1}', its Task property should return type '{1}' instead of type '{2}'.</source>
        <target state="translated">{1}' 형식에 대한 AsyncMethodBuilder로 사용할 '{0}' 형식의 작업 속성은 '{2}' 형식 대신 '{1}' 형식을 반환해야 합니다.</target>
        <note />
      </trans-unit>
      <trans-unit id="ERR_AttributesInLocalFuncDecl">
        <source>Attributes are not allowed on local function parameters or type parameters</source>
        <target state="translated">특성은 로컬 함수 매개 변수 또는 형식 매개 변수에서 사용할 수 없습니다.</target>
        <note />
      </trans-unit>
      <trans-unit id="ERR_TypeForwardedToMultipleAssemblies">
        <source>Module '{0}' in assembly '{1}' is forwarding the type '{2}' to multiple assemblies: '{3}' and '{4}'.</source>
        <target state="translated">{1}' 어셈블리의 '{0}' 모듈이 여러 어셈블리 '{3}' 및 '{4}'에 '{2}' 형식을 전달하고 있습니다.</target>
        <note />
      </trans-unit>
      <trans-unit id="ERR_PatternDynamicType">
        <source>It is not legal to use the type 'dynamic' in a pattern.</source>
        <target state="translated">패턴에 'dynamic' 형식을 사용할 수 없습니다.</target>
        <note />
      </trans-unit>
      <trans-unit id="ERR_BadDynamicMethodArgDefaultLiteral">
        <source>Cannot use a default literal as an argument to a dynamically dispatched operation.</source>
        <target state="translated">기본 리터럴을 동적으로 디스패치된 작업에 대한 인수로 사용할 수 없습니다.</target>
        <note />
      </trans-unit>
      <trans-unit id="ERR_BadDocumentationMode">
        <source>Provided documentation mode is unsupported or invalid: '{0}'.</source>
        <target state="translated">제공한 문서 모드가 지원되지 않거나 잘못되었습니다. '{0}'.</target>
        <note />
      </trans-unit>
      <trans-unit id="ERR_BadSourceCodeKind">
        <source>Provided source code kind is unsupported or invalid: '{0}'</source>
        <target state="translated">제공된 소스 코드 종류가 지원되지 않거나 잘못되었습니다. '{0}'</target>
        <note />
      </trans-unit>
      <trans-unit id="ERR_BadLanguageVersion">
        <source>Provided language version is unsupported or invalid: '{0}'.</source>
        <target state="translated">제공한 언어 버전이 지원되지 않거나 잘못되었습니다. '{0}'.</target>
        <note />
      </trans-unit>
      <trans-unit id="ERR_InvalidPreprocessingSymbol">
        <source>Invalid name for a preprocessing symbol; '{0}' is not a valid identifier</source>
        <target state="translated">전처리 기호의 이름이 잘못되었습니다. '{0}'은(는) 유효한 식별자가 아닙니다.</target>
        <note />
      </trans-unit>
      <trans-unit id="ERR_FeatureNotAvailableInVersion7_1">
        <source>Feature '{0}' is not available in C# 7.1. Please use language version {1} or greater.</source>
        <target state="translated">{0}' 기능은 C# 7.1에서 사용할 수 없습니다. {1} 이상의 언어 버전을 사용하세요.</target>
        <note />
      </trans-unit>
      <trans-unit id="ERR_FeatureNotAvailableInVersion7_2">
        <source>Feature '{0}' is not available in C# 7.2. Please use language version {1} or greater.</source>
        <target state="translated">{0}' 기능은 C# 7.2에서 사용할 수 없습니다. {1} 이상의 언어 버전을 사용하세요.</target>
        <note />
      </trans-unit>
      <trans-unit id="ERR_LanguageVersionCannotHaveLeadingZeroes">
        <source>Specified language version '{0}' cannot have leading zeroes</source>
        <target state="translated">지정된 언어 버전 '{0}'에는 앞에 오는 0을 사용할 수 없습니다.</target>
        <note />
      </trans-unit>
      <trans-unit id="ERR_VoidAssignment">
        <source>A value of type 'void' may not be assigned.</source>
        <target state="translated">void' 형식의 값을 할당할 수 없습니다.</target>
        <note />
      </trans-unit>
      <trans-unit id="WRN_Experimental">
        <source>'{0}' is for evaluation purposes only and is subject to change or removal in future updates.</source>
        <target state="translated">'{0}'은(는) 평가 목적으로 제공되며, 이후 업데이트에서 변경되거나 제거될 수 있습니다.</target>
        <note />
      </trans-unit>
      <trans-unit id="WRN_Experimental_Title">
        <source>Type is for evaluation purposes only and is subject to change or removal in future updates.</source>
        <target state="translated">형식은 평가 목적으로 제공되며, 이후 업데이트에서 변경되거나 제거될 수 있습니다.</target>
        <note />
      </trans-unit>
      <trans-unit id="ERR_CompilerAndLanguageVersion">
        <source>Compiler version: '{0}'. Language version: {1}.</source>
        <target state="translated">컴파일러 버전: '{0}'. 언어 버전: {1}.</target>
        <note />
      </trans-unit>
      <trans-unit id="IDS_FeatureAsyncMain">
        <source>async main</source>
        <target state="translated">비동기 기본</target>
        <note />
      </trans-unit>
      <trans-unit id="ERR_TupleInferredNamesNotAvailable">
        <source>Tuple element name '{0}' is inferred. Please use language version {1} or greater to access an element by its inferred name.</source>
        <target state="translated">튜플 요소 이름 '{0}'이(가) 유추됩니다. 언어 버전 {1} 이상을 사용하여 유추된 이름으로 요소에 액세스하세요.</target>
        <note />
      </trans-unit>
      <trans-unit id="ERR_VoidInTuple">
        <source>A tuple may not contain a value of type 'void'.</source>
        <target state="translated">튜플에 'void' 형식의 값을 포함할 수 없습니다.</target>
        <note />
      </trans-unit>
      <trans-unit id="ERR_NonTaskMainCantBeAsync">
        <source>A void or int returning entry point cannot be async</source>
        <target state="translated">진입점을 반환하는 void 또는 int는 비동기일 수 없습니다.</target>
        <note />
      </trans-unit>
      <trans-unit id="ERR_PatternWrongGenericTypeInVersion">
        <source>An expression of type '{0}' cannot be handled by a pattern of type '{1}' in C# {2}. Please use language version {3} or greater.</source>
        <target state="translated">C# {2}에서는 '{0}' 형식의 식을 '{1}' 형식의 패턴으로 처리할 수 없습니다. 언어 버전 {3} 이상을 사용하세요.</target>
        <note />
      </trans-unit>
      <trans-unit id="WRN_UnreferencedLocalFunction">
        <source>The local function '{0}' is declared but never used</source>
        <target state="translated">로컬 함수 '{0}'이(가) 선언되었지만 사용되지 않았습니다.</target>
        <note />
      </trans-unit>
      <trans-unit id="WRN_UnreferencedLocalFunction_Title">
        <source>Local function is declared but never used</source>
        <target state="translated">로컬 함수가 선언되었지만 사용되지 않음</target>
        <note />
      </trans-unit>
      <trans-unit id="ERR_LocalFunctionMissingBody">
        <source>'{0}' is a local function and must therefore always have a body.</source>
        <target state="translated">'{0}'은(는) 로컬 함수이므로 항상 본문이 있어야 합니다.</target>
        <note />
      </trans-unit>
      <trans-unit id="ERR_InvalidDebugInfo">
        <source>Unable to read debug information of method '{0}' (token 0x{1:X8}) from assembly '{2}'</source>
        <target state="translated">{2}' 어셈블리에서 '{0}' 메서드(토큰 0x{1:X8})의 디버그 정보를 읽을 수 없습니다.</target>
        <note />
      </trans-unit>
      <trans-unit id="IConversionExpressionIsNotCSharpConversion">
        <source>{0} is not a valid C# conversion expression</source>
        <target state="translated">{0}은(는) 유효한 C# 변환 식이 아닙니다.</target>
        <note />
      </trans-unit>
      <trans-unit id="ERR_DynamicLocalFunctionTypeParameter">
        <source>Cannot pass argument with dynamic type to generic local function '{0}' with inferred type arguments.</source>
        <target state="translated">유추된 형식 인수가 있는 제네릭 로컬 함수 '{0}'에 동적 형식의 인수를 전달할 수 없습니다.</target>
        <note />
      </trans-unit>
      <trans-unit id="IDS_FeatureLeadingDigitSeparator">
        <source>leading digit separator</source>
        <target state="translated">선행 숫자 구분 기호</target>
        <note />
      </trans-unit>
      <trans-unit id="ERR_ExplicitReservedAttr">
        <source>Do not use '{0}'. This is reserved for compiler usage.</source>
        <target state="translated">{0}'을(를) 사용하지 마세요. 컴파일러 사용을 위해 예약되어 있습니다.</target>
        <note />
      </trans-unit>
      <trans-unit id="ERR_TypeReserved">
        <source>The type name '{0}' is reserved to be used by the compiler.</source>
        <target state="translated">형식 이름 '{0}'은(는) 컴파일러에서 사용하도록 예약되어 있습니다.</target>
        <note />
      </trans-unit>
      <trans-unit id="ERR_InExtensionMustBeValueType">
        <source>The first parameter of an 'in' extension method '{0}' must be a value type.</source>
        <target state="translated">in' 확장 메서드 '{0}'의 첫 번째 매개 변수는 값 형식이어야 합니다.</target>
        <note />
      </trans-unit>
      <trans-unit id="ERR_FieldsInRoStruct">
        <source>Instance fields of readonly structs must be readonly.</source>
        <target state="translated">읽기 전용 구조체의 인스턴스 필드는 읽기 전용이어야 합니다.</target>
        <note />
      </trans-unit>
      <trans-unit id="ERR_AutoPropsInRoStruct">
        <source>Auto-implemented instance properties in readonly structs must be readonly.</source>
        <target state="translated">읽기 전용 구조체에서 자동으로 구현된 인스턴스 속성은 읽기 전용이어야 합니다.</target>
        <note />
      </trans-unit>
      <trans-unit id="ERR_FieldlikeEventsInRoStruct">
        <source>Field-like events are not allowed in readonly structs.</source>
        <target state="translated">읽기 전용 구조체에는 필드와 유사한 이벤트를 사용할 수 없습니다.</target>
        <note />
      </trans-unit>
      <trans-unit id="IDS_FeatureRefExtensionMethods">
        <source>ref extension methods</source>
        <target state="translated">ref 확장 메서드</target>
        <note />
      </trans-unit>
      <trans-unit id="ERR_StackAllocConversionNotPossible">
        <source>Conversion of a stackalloc expression of type '{0}' to type '{1}' is not possible.</source>
        <target state="translated">{0}' 형식 stackalloc 식을 '{1}' 형식으로 변환할 수 없습니다.</target>
        <note />
      </trans-unit>
      <trans-unit id="ERR_RefExtensionMustBeValueTypeOrConstrainedToOne">
        <source>The first parameter of a 'ref' extension method '{0}' must be a value type or a generic type constrained to struct.</source>
        <target state="translated">ref' 확장 메서드 '{0}'의 첫 번째 매개 변수는 값 형식이거나 구조체의 제약을 받는 제네릭 형식이어야 합니다.</target>
        <note />
      </trans-unit>
      <trans-unit id="ERR_OutAttrOnInParam">
        <source>An in parameter cannot have the Out attribute.</source>
        <target state="translated">in 매개 변수에는 Out 특성을 사용할 수 없습니다.</target>
        <note />
      </trans-unit>
      <trans-unit id="ICompoundAssignmentOperationIsNotCSharpCompoundAssignment">
        <source>{0} is not a valid C# compound assignment operation</source>
        <target state="translated">{0}(은)는 유효한 C# 복합 할당 연산이 아닙니다.</target>
        <note />
      </trans-unit>
      <trans-unit id="WRN_FilterIsConstantFalse">
        <source>Filter expression is a constant 'false', consider removing the catch clause</source>
        <target state="translated">필터 식이 상수 'false'입니다. catch 절을 제거해 보세요.</target>
        <note />
      </trans-unit>
      <trans-unit id="WRN_FilterIsConstantFalse_Title">
        <source>Filter expression is a constant 'false'</source>
        <target state="translated">필터 식이 상수 'false'입니다.</target>
        <note />
      </trans-unit>
      <trans-unit id="WRN_FilterIsConstantFalseRedundantTryCatch">
        <source>Filter expression is a constant 'false', consider removing the try-catch block</source>
        <target state="translated">필터 식이 상수 'false'입니다. try-catch 블록을 제거해 보세요.</target>
        <note />
      </trans-unit>
      <trans-unit id="WRN_FilterIsConstantFalseRedundantTryCatch_Title">
        <source>Filter expression is a constant 'false'. </source>
        <target state="translated">필터 식이 상수 'false'입니다. </target>
        <note />
      </trans-unit>
      <trans-unit id="ERR_CantUseVoidInArglist">
        <source>__arglist cannot have an argument of void type</source>
        <target state="translated">__arglist에는 void 형식의 인수가 있을 수 없습니다.</target>
        <note />
      </trans-unit>
      <trans-unit id="ERR_ConditionalInInterpolation">
        <source>A conditional expression cannot be used directly in a string interpolation because the ':' ends the interpolation. Parenthesize the conditional expression.</source>
        <target state="translated">':'은 보간을 끝내므로 조건식을 문자열 보간에 직접 사용할 수 없습니다. 조건식을 괄호를 묶으세요.</target>
        <note />
      </trans-unit>
      <trans-unit id="ERR_DefaultInSwitch">
        <source>A default literal 'default' is not valid as a case constant. Use another literal (e.g. '0' or 'null') as appropriate. If you intended to write the default label, use 'default:' without 'case'.</source>
        <target state="translated">기본 리터럴 'default'가 case 상수로 유효하지 않습니다. 다른 리터럴(예: '0' 또는 'null')을 적절하게 사용하세요. 기본 레이블을 쓰려는 경우 'case' 없이 'default:'를 사용하세요.</target>
        <note />
      </trans-unit>
      <trans-unit id="ERR_InDynamicMethodArg">
        <source>Arguments with 'in' modifier cannot be used in dynamically dispatched expessions.</source>
        <target state="new">Arguments with 'in' modifier cannot be used in dynamically dispatched expessions.</target>
        <note />
      </trans-unit>
      <trans-unit id="ERR_DoNotUseFixedBufferAttrOnProperty">
        <source>Do not use 'System.Runtime.CompilerServices.FixedBuffer' attribute on a property</source>
        <target state="new">Do not use 'System.Runtime.CompilerServices.FixedBuffer' attribute on a property</target>
        <note />
      </trans-unit>
      <trans-unit id="ERR_FeatureNotAvailableInVersion7_3">
        <source>Feature '{0}' is not available in C# 7.3. Please use language version {1} or greater.</source>
        <target state="new">Feature '{0}' is not available in C# 7.3. Please use language version {1} or greater.</target>
        <note />
      </trans-unit>
      <trans-unit id="WRN_AttributesOnBackingFieldsNotAvailable">
        <source>Field-targeted attributes on auto-properties are not supported in language version {0}. Please use language version {1} or greater.</source>
        <target state="new">Field-targeted attributes on auto-properties are not supported in language version {0}. Please use language version {1} or greater.</target>
        <note />
      </trans-unit>
      <trans-unit id="WRN_AttributesOnBackingFieldsNotAvailable_Title">
        <source>Field-targeted attributes on auto-properties are not supported in this version of the language.</source>
        <target state="new">Field-targeted attributes on auto-properties are not supported in this version of the language.</target>
        <note />
      </trans-unit>
      <trans-unit id="IDS_FeatureRefConditional">
        <source>ref conditional expression</source>
        <target state="new">ref conditional expression</target>
        <note />
      </trans-unit>
      <trans-unit id="ERR_InterfaceImplementedImplicitlyByVariadic">
        <source>'{0}' cannot implement interface member '{1}' in type '{2}' because it has an __arglist parameter</source>
        <target state="translated">'{0}'은(는) __arglist 매개 변수가 있으므로 '{2}' 형식의 인터페이스 멤버 '{1}'을(를) 구현할 수 없습니다.</target>
        <note />
      </trans-unit>
      <trans-unit id="IDS_FeatureTupleEquality">
        <source>tuple equality</source>
        <target state="new">tuple equality</target>
        <note />
      </trans-unit>
      <trans-unit id="ERR_TupleSizesMismatchForBinOps">
        <source>Tuple types used as operands of an == or != operator must have matching cardinalities. But this operator has tuple types of cardinality {0} on the left and {1} on the right.</source>
        <target state="new">Tuple types used as operands of an == or != operator must have matching cardinalities. But this operator has tuple types of cardinality {0} on the left and {1} on the right.</target>
        <note />
      </trans-unit>
      <trans-unit id="ERR_InvalidHashAlgorithmName">
        <source>Invalid hash algorithm name: '{0}'</source>
        <target state="translated">잘못된 해시 알고리즘 이름: '{0}'</target>
        <note />
      </trans-unit>
      <trans-unit id="ERR_ExpressionTreeContainsTupleBinOp">
        <source>An expression tree may not contain a tuple == or != operator</source>
        <target state="new">An expression tree may not contain a tuple == or != operator</target>
        <note />
      </trans-unit>
      <trans-unit id="WRN_TupleBinopLiteralNameMismatch">
        <source>The tuple element name '{0}' is ignored because a different name or no name is specified on the other side of the tuple == or != operator.</source>
        <target state="new">The tuple element name '{0}' is ignored because a different name or no name is specified on the other side of the tuple == or != operator.</target>
        <note />
      </trans-unit>
      <trans-unit id="WRN_TupleBinopLiteralNameMismatch_Title">
        <source>The tuple element name is ignored because a different name or no name is specified on the other side of the tuple == or != operator.</source>
        <target state="new">The tuple element name is ignored because a different name or no name is specified on the other side of the tuple == or != operator.</target>
        <note />
      </trans-unit>
      <trans-unit id="ERR_UnmanagedBoundWithClass">
        <source>'{0}': cannot specify both a constraint class and the 'unmanaged' constraint</source>
        <target state="new">'{0}': cannot specify both a constraint class and the 'unmanaged' constraint</target>
        <note />
      </trans-unit>
      <trans-unit id="IDS_FeatureRefReassignment">
        <source>ref reassignment</source>
        <target state="new">ref reassignment</target>
        <note />
      </trans-unit>
      <trans-unit id="IDS_FeatureRefFor">
        <source>ref for-loop variables</source>
        <target state="new">ref for-loop variables</target>
        <note />
      </trans-unit>
      <trans-unit id="IDS_FeatureRefForEach">
        <source>ref foreach iteration variables</source>
        <target state="new">ref foreach iteration variables</target>
        <note />
      </trans-unit>
      <trans-unit id="ERR_RefLocalOrParamExpected">
        <source>The left-hand side of a ref assignment must be a ref local or parameter.</source>
        <target state="new">The left-hand side of a ref assignment must be a ref local or parameter.</target>
        <note />
      </trans-unit>
      <trans-unit id="ERR_RefAssignNarrower">
        <source>Cannot ref-assign '{1}' to '{0}' because '{1}' has a narrower escape scope than '{0}'.</source>
        <target state="new">Cannot ref-assign '{1}' to '{0}' because '{1}' has a narrower escape scope than '{0}'.</target>
        <note />
      </trans-unit>
      <trans-unit id="IDS_FeatureEnumGenericTypeConstraint">
        <source>enum generic type constraints</source>
        <target state="new">enum generic type constraints</target>
        <note />
      </trans-unit>
      <trans-unit id="IDS_FeatureDelegateGenericTypeConstraint">
        <source>delegate generic type constraints</source>
        <target state="new">delegate generic type constraints</target>
        <note />
      </trans-unit>
      <trans-unit id="IDS_FeatureUnmanagedGenericTypeConstraint">
        <source>unmanaged generic type constraints</source>
        <target state="new">unmanaged generic type constraints</target>
        <note />
      </trans-unit>
      <trans-unit id="ERR_NewBoundWithUnmanaged">
        <source>The 'new()' constraint cannot be used with the 'unmanaged' constraint</source>
        <target state="new">The 'new()' constraint cannot be used with the 'unmanaged' constraint</target>
        <note />
      </trans-unit>
      <trans-unit id="ERR_UnmanagedConstraintMustBeFirst">
        <source>The 'unmanaged' constraint must come before any other constraints</source>
        <target state="new">The 'unmanaged' constraint must come before any other constraints</target>
        <note />
      </trans-unit>
      <trans-unit id="ERR_UnmanagedConstraintNotSatisfied">
        <source>The type '{2}' must be a non-nullable value type, along with all fields at any level of nesting, in order to use it as parameter '{1}' in the generic type or method '{0}'</source>
        <target state="new">The type '{2}' must be a non-nullable value type, along with all fields at any level of nesting, in order to use it as parameter '{1}' in the generic type or method '{0}'</target>
        <note />
      </trans-unit>
      <trans-unit id="ERR_ConWithUnmanagedCon">
        <source>Type parameter '{1}' has the 'unmanaged' constraint so '{1}' cannot be used as a constraint for '{0}'</source>
        <target state="new">Type parameter '{1}' has the 'unmanaged' constraint so '{1}' cannot be used as a constraint for '{0}'</target>
        <note />
      </trans-unit>
      <trans-unit id="IDS_FeatureStackAllocInitializer">
        <source>stackalloc initializer</source>
        <target state="new">stackalloc initializer</target>
        <note />
      </trans-unit>
      <trans-unit id="ERR_InvalidStackAllocArray">
        <source>"Invalid rank specifier: expected ']'</source>
        <target state="new">"Invalid rank specifier: expected ']'</target>
        <note />
      </trans-unit>
      <trans-unit id="IDS_FeatureExpressionVariablesInQueriesAndInitializers">
        <source>declaration of expression variables in member initializers and queries</source>
        <target state="new">declaration of expression variables in member initializers and queries</target>
        <note />
      </trans-unit>
      <trans-unit id="ERR_ExprCannotBeFixed">
        <source>The given expression cannot be used in a fixed statement</source>
        <target state="new">The given expression cannot be used in a fixed statement</target>
        <note />
      </trans-unit>
      <trans-unit id="IDS_FeatureExtensibleFixedStatement">
        <source>extensible fixed statement</source>
        <target state="new">extensible fixed statement</target>
        <note />
      </trans-unit>
      <trans-unit id="IDS_FeatureIndexingMovableFixedBuffers">
        <source>indexing movable fixed buffers</source>
        <target state="new">indexing movable fixed buffers</target>
        <note />
      </trans-unit>
      <trans-unit id="ERR_InvalidObjectCreation">
        <source>Invalid object creation</source>
        <target state="new">Invalid object creation</target>
        <note />
      </trans-unit>
      <trans-unit id="ERR_FeatureIsExperimental">
        <source>Feature '{0}' is experimental and unsupported; use '/features:{1}' to enable.</source>
        <target state="new">Feature '{0}' is experimental and unsupported; use '/features:{1}' to enable.</target>
        <note />
      </trans-unit>
      <trans-unit id="ERR_BadPatternExpression">
        <source>Invalid operand for pattern match; value required, but found '{0}'.</source>
        <target state="new">Invalid operand for pattern match; value required, but found '{0}'.</target>
        <note />
      </trans-unit>
      <trans-unit id="ERR_MissingPattern">
        <source>Pattern missing</source>
        <target state="new">Pattern missing</target>
        <note />
      </trans-unit>
      <trans-unit id="IDS_FeatureRecursivePatterns">
        <source>recursive patterns</source>
        <target state="new">recursive patterns</target>
        <note />
      </trans-unit>
      <trans-unit id="ERR_InferredRecursivePatternType">
        <source>The type 'var' is not permitted in recursive patterns. If you want the type inferred, just omit it.</source>
        <target state="new">The type 'var' is not permitted in recursive patterns. If you want the type inferred, just omit it.</target>
        <note />
      </trans-unit>
      <trans-unit id="ERR_WrongNumberOfSubpatterns">
        <source>Matching the tuple type '{0}' requires '{1}' subpatterns, but '{2}' subpatterns are present.</source>
        <target state="new">Matching the tuple type '{0}' requires '{1}' subpatterns, but '{2}' subpatterns are present.</target>
        <note />
      </trans-unit>
      <trans-unit id="ERR_PropertyPatternNameMissing">
        <source>A property subpattern requires a reference to the property or field to be matched, e.g. '{{ Name: {0}}}'</source>
        <target state="new">A property subpattern requires a reference to the property or field to be matched, e.g. '{{ Name: {0}}}'</target>
        <note />
      </trans-unit>
      <trans-unit id="ERR_DefaultPattern">
        <source>A default literal 'default' is not valid as a pattern. Use another literal (e.g. '0' or 'null') as appropriate. To match everything, use a discard pattern '_'.</source>
        <target state="new">A default literal 'default' is not valid as a pattern. Use another literal (e.g. '0' or 'null') as appropriate. To match everything, use a discard pattern '_'.</target>
        <note />
      </trans-unit>
      <trans-unit id="ERR_SwitchExpressionNoBestType">
        <source>No best type was found for the switch expression.</source>
        <target state="new">No best type was found for the switch expression.</target>
        <note />
      </trans-unit>
      <trans-unit id="ERR_SingleElementPositionalPatternRequiresType">
        <source>A single-element deconstruct pattern requires a type before the open parenthesis.</source>
        <target state="new">A single-element deconstruct pattern requires a type before the open parenthesis.</target>
        <note />
      </trans-unit>
      <trans-unit id="ERR_VarMayNotBindToType">
        <source>The syntax 'var' for a pattern is not permitted to bind to a type, but it binds to '{0}' here.</source>
        <target state="new">The syntax 'var' for a pattern is not permitted to bind to a type, but it binds to '{0}' here.</target>
        <note />
      </trans-unit>
      <trans-unit id="ERR_SwitchCaseSubsumed">
        <source>The switch case has already been handled by a previous case.</source>
        <target state="new">The switch case has already been handled by a previous case.</target>
        <note />
      </trans-unit>
      <trans-unit id="ERR_SwitchArmSubsumed">
        <source>The pattern has already been handled by a previous arm of the switch expression.</source>
        <target state="new">The pattern has already been handled by a previous arm of the switch expression.</target>
        <note />
      </trans-unit>
      <trans-unit id="WRN_SwitchExpressionNotExhaustive">
        <source>The switch expression does not handle all possible inputs (it is not exhaustive).</source>
        <target state="new">The switch expression does not handle all possible inputs (it is not exhaustive).</target>
        <note />
      </trans-unit>
      <trans-unit id="WRN_SwitchExpressionNotExhaustive_Title">
        <source>The switch expression does not handle all possible inputs (it is not exhaustive).</source>
        <target state="new">The switch expression does not handle all possible inputs (it is not exhaustive).</target>
        <note />
      </trans-unit>
      <trans-unit id="ERR_ExpressionTreeContainsSwitchExpression">
        <source>An expression tree may not contain a switch expression.</source>
        <target state="new">An expression tree may not contain a switch expression.</target>
        <note />
      </trans-unit>
      <trans-unit id="ERR_UnderscoreDeclaredAndDiscardPattern">
        <source>The discard pattern '_' cannot be used where '{0}' is in scope.</source>
        <target state="new">The discard pattern '_' cannot be used where '{0}' is in scope.</target>
        <note />
      </trans-unit>
      <trans-unit id="ERR_ConstantPatternNamedUnderscore">
        <source>A constant named '_' cannot be used as a pattern.</source>
        <target state="new">A constant named '_' cannot be used as a pattern.</target>
        <note />
      </trans-unit>
      <trans-unit id="WRN_IsTypeNamedUnderscore">
        <source>The name '_' refers to the type '{0}', not the discard pattern. Use '@_' for the type, or 'var _' to discard.</source>
        <target state="new">The name '_' refers to the type '{0}', not the discard pattern. Use '@_' for the type, or 'var _' to discard.</target>
        <note />
      </trans-unit>
      <trans-unit id="WRN_IsTypeNamedUnderscore_Title">
        <source>Do not use '_' to refer to the type in an is-type expression.</source>
        <target state="new">Do not use '_' to refer to the type in an is-type expression.</target>
        <note />
      </trans-unit>
    </body>
  </file>
</xliff><|MERGE_RESOLUTION|>--- conflicted
+++ resolved
@@ -7283,18 +7283,6 @@
 -reportanalyzer               Report additional analyzer information, such as
                               execution time.
 
-<<<<<<< HEAD
-                        - LANGUAGE -
- /checked[+|-]                 Generate overflow checks
- /unsafe[+|-]                  Allow 'unsafe' code
- /define:&lt;symbol list&gt;         Define conditional compilation symbol(s) (Short
-                               form: /d)
- /langversion:?                Display the allowed values for language version
- /langversion:&lt;string&gt;         Specify language version such as
-                               'default' (latest major version), or
-                               'latest' (latest version, including minor versions),
-                               or specific versions like '6' or '7.1'
-=======
                        - LANGUAGE -
 -checked[+|-]                 Generate overflow checks
 -unsafe[+|-]                  Allow 'unsafe' code
@@ -7305,7 +7293,6 @@
                               `default` (latest major version), or
                               `latest` (latest version, including minor versions),
                               or specific versions like `6` or `7.1`
->>>>>>> 3c1b7c2a
 
                        - SECURITY -
 -delaysign[+|-]               Delay-sign the assembly using only the public
@@ -8093,6 +8080,11 @@
         <target state="translated">패턴에 nullable 형식 '{0}'을(를) 사용하는 것은 올바르지 않습니다. 대신 기본 형식 '{1}'을(를) 사용하세요.</target>
         <note />
       </trans-unit>
+      <trans-unit id="ERR_BadIsPatternExpression">
+        <source>Invalid operand for pattern match; value required, but found '{0}'.</source>
+        <target state="translated">패턴 일치에 대한 피연산자가 잘못되었습니다. 값이 필요하지만 '{0}'을(를) 찾았습니다.</target>
+        <note />
+      </trans-unit>
       <trans-unit id="ERR_PeWritingFailure">
         <source>An error occurred while writing the output file: {0}.</source>
         <target state="translated">출력 파일을 쓰는 동안 오류가 발생함: {0}.</target>
@@ -8138,6 +8130,11 @@
         <target state="translated">switch 식은 값이어야 하는데 '{0}'을(를) 찾았습니다.</target>
         <note />
       </trans-unit>
+      <trans-unit id="ERR_PatternIsSubsumed">
+        <source>The switch case has already been handled by a previous case.</source>
+        <target state="translated">Switch case가 이전 case에서 이미 처리되었습니다.</target>
+        <note />
+      </trans-unit>
       <trans-unit id="ERR_PatternWrongType">
         <source>An expression of type '{0}' cannot be handled by a pattern of type '{1}'.</source>
         <target state="translated">{0}' 형식의 식을 '{1}' 형식의 패턴으로 처리할 수 없습니다.</target>
@@ -8203,6 +8200,11 @@
         <target state="translated">분해에는 변수가 두 개 이상 있어야 합니다.</target>
         <note />
       </trans-unit>
+      <trans-unit id="TypeMustBeVar">
+        <source>The type must be 'var'.</source>
+        <target state="translated">형식은 'var'이어야 합니다.</target>
+        <note />
+      </trans-unit>
       <trans-unit id="WRN_TupleLiteralNameMismatch">
         <source>The tuple element name '{0}' is ignored because a different name or no name is specified by the target type '{1}'.</source>
         <target state="translated">튜플 요소 이름 '{0}'은(는) 대상 형식 '{1}'에서 다른 이름이 지정되었거나 이름이 지정되지 않았기 때문에 무시됩니다.</target>
@@ -8558,6 +8560,11 @@
         <target state="translated">기본 리터럴 'default'가 case 상수로 유효하지 않습니다. 다른 리터럴(예: '0' 또는 'null')을 적절하게 사용하세요. 기본 레이블을 쓰려는 경우 'case' 없이 'default:'를 사용하세요.</target>
         <note />
       </trans-unit>
+      <trans-unit id="ERR_DefaultInPattern">
+        <source>A default literal 'default' is not valid as a pattern. Use another literal (e.g. '0' or 'null') as appropriate. To match everything, use a discard pattern 'var _'.</source>
+        <target state="translated">기본 리터럴 'default'가 패턴으로 유효하지 않습니다. 다른 리터럴(예: '0' 또는 'null')을 적절하게 사용하세요. 모두 일치시키려면 무시 패턴 'var _'을 사용하세요.</target>
+        <note />
+      </trans-unit>
       <trans-unit id="ERR_InDynamicMethodArg">
         <source>Arguments with 'in' modifier cannot be used in dynamically dispatched expessions.</source>
         <target state="new">Arguments with 'in' modifier cannot be used in dynamically dispatched expessions.</target>
@@ -8723,106 +8730,6 @@
         <target state="new">Invalid object creation</target>
         <note />
       </trans-unit>
-      <trans-unit id="ERR_FeatureIsExperimental">
-        <source>Feature '{0}' is experimental and unsupported; use '/features:{1}' to enable.</source>
-        <target state="new">Feature '{0}' is experimental and unsupported; use '/features:{1}' to enable.</target>
-        <note />
-      </trans-unit>
-      <trans-unit id="ERR_BadPatternExpression">
-        <source>Invalid operand for pattern match; value required, but found '{0}'.</source>
-        <target state="new">Invalid operand for pattern match; value required, but found '{0}'.</target>
-        <note />
-      </trans-unit>
-      <trans-unit id="ERR_MissingPattern">
-        <source>Pattern missing</source>
-        <target state="new">Pattern missing</target>
-        <note />
-      </trans-unit>
-      <trans-unit id="IDS_FeatureRecursivePatterns">
-        <source>recursive patterns</source>
-        <target state="new">recursive patterns</target>
-        <note />
-      </trans-unit>
-      <trans-unit id="ERR_InferredRecursivePatternType">
-        <source>The type 'var' is not permitted in recursive patterns. If you want the type inferred, just omit it.</source>
-        <target state="new">The type 'var' is not permitted in recursive patterns. If you want the type inferred, just omit it.</target>
-        <note />
-      </trans-unit>
-      <trans-unit id="ERR_WrongNumberOfSubpatterns">
-        <source>Matching the tuple type '{0}' requires '{1}' subpatterns, but '{2}' subpatterns are present.</source>
-        <target state="new">Matching the tuple type '{0}' requires '{1}' subpatterns, but '{2}' subpatterns are present.</target>
-        <note />
-      </trans-unit>
-      <trans-unit id="ERR_PropertyPatternNameMissing">
-        <source>A property subpattern requires a reference to the property or field to be matched, e.g. '{{ Name: {0}}}'</source>
-        <target state="new">A property subpattern requires a reference to the property or field to be matched, e.g. '{{ Name: {0}}}'</target>
-        <note />
-      </trans-unit>
-      <trans-unit id="ERR_DefaultPattern">
-        <source>A default literal 'default' is not valid as a pattern. Use another literal (e.g. '0' or 'null') as appropriate. To match everything, use a discard pattern '_'.</source>
-        <target state="new">A default literal 'default' is not valid as a pattern. Use another literal (e.g. '0' or 'null') as appropriate. To match everything, use a discard pattern '_'.</target>
-        <note />
-      </trans-unit>
-      <trans-unit id="ERR_SwitchExpressionNoBestType">
-        <source>No best type was found for the switch expression.</source>
-        <target state="new">No best type was found for the switch expression.</target>
-        <note />
-      </trans-unit>
-      <trans-unit id="ERR_SingleElementPositionalPatternRequiresType">
-        <source>A single-element deconstruct pattern requires a type before the open parenthesis.</source>
-        <target state="new">A single-element deconstruct pattern requires a type before the open parenthesis.</target>
-        <note />
-      </trans-unit>
-      <trans-unit id="ERR_VarMayNotBindToType">
-        <source>The syntax 'var' for a pattern is not permitted to bind to a type, but it binds to '{0}' here.</source>
-        <target state="new">The syntax 'var' for a pattern is not permitted to bind to a type, but it binds to '{0}' here.</target>
-        <note />
-      </trans-unit>
-      <trans-unit id="ERR_SwitchCaseSubsumed">
-        <source>The switch case has already been handled by a previous case.</source>
-        <target state="new">The switch case has already been handled by a previous case.</target>
-        <note />
-      </trans-unit>
-      <trans-unit id="ERR_SwitchArmSubsumed">
-        <source>The pattern has already been handled by a previous arm of the switch expression.</source>
-        <target state="new">The pattern has already been handled by a previous arm of the switch expression.</target>
-        <note />
-      </trans-unit>
-      <trans-unit id="WRN_SwitchExpressionNotExhaustive">
-        <source>The switch expression does not handle all possible inputs (it is not exhaustive).</source>
-        <target state="new">The switch expression does not handle all possible inputs (it is not exhaustive).</target>
-        <note />
-      </trans-unit>
-      <trans-unit id="WRN_SwitchExpressionNotExhaustive_Title">
-        <source>The switch expression does not handle all possible inputs (it is not exhaustive).</source>
-        <target state="new">The switch expression does not handle all possible inputs (it is not exhaustive).</target>
-        <note />
-      </trans-unit>
-      <trans-unit id="ERR_ExpressionTreeContainsSwitchExpression">
-        <source>An expression tree may not contain a switch expression.</source>
-        <target state="new">An expression tree may not contain a switch expression.</target>
-        <note />
-      </trans-unit>
-      <trans-unit id="ERR_UnderscoreDeclaredAndDiscardPattern">
-        <source>The discard pattern '_' cannot be used where '{0}' is in scope.</source>
-        <target state="new">The discard pattern '_' cannot be used where '{0}' is in scope.</target>
-        <note />
-      </trans-unit>
-      <trans-unit id="ERR_ConstantPatternNamedUnderscore">
-        <source>A constant named '_' cannot be used as a pattern.</source>
-        <target state="new">A constant named '_' cannot be used as a pattern.</target>
-        <note />
-      </trans-unit>
-      <trans-unit id="WRN_IsTypeNamedUnderscore">
-        <source>The name '_' refers to the type '{0}', not the discard pattern. Use '@_' for the type, or 'var _' to discard.</source>
-        <target state="new">The name '_' refers to the type '{0}', not the discard pattern. Use '@_' for the type, or 'var _' to discard.</target>
-        <note />
-      </trans-unit>
-      <trans-unit id="WRN_IsTypeNamedUnderscore_Title">
-        <source>Do not use '_' to refer to the type in an is-type expression.</source>
-        <target state="new">Do not use '_' to refer to the type in an is-type expression.</target>
-        <note />
-      </trans-unit>
     </body>
   </file>
 </xliff>