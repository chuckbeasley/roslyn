--- conflicted
+++ resolved
@@ -133,12 +133,7 @@
 }
 ";
             string expectedOperationTree = @"
-<<<<<<< HEAD
-ISingleVariableDeclaration (Symbol: ? y) (OperationKind.SingleVariableDeclaration, IsInvalid) (Syntax: 'y = x.MissingField')
-=======
-IVariableDeclarationOperation (1 variables) (OperationKind.VariableDeclaration, Type: null, IsInvalid) (Syntax: 'y = x.MissingField')
-  Variables: Local_1: ? y
->>>>>>> 19f49b0f
+ISingleVariableDeclarationOperation (Symbol: ? y) (OperationKind.SingleVariableDeclaration, Type: null, IsInvalid) (Syntax: 'y = x.MissingField')
   Initializer: 
     IVariableInitializerOperation (OperationKind.VariableInitializer, Type: null, IsInvalid) (Syntax: '= x.MissingField')
       IInvalidOperation (OperationKind.Invalid, Type: ?, IsInvalid) (Syntax: 'x.MissingField')
@@ -176,14 +171,8 @@
 }
 ";
             string expectedOperationTree = @"
-<<<<<<< HEAD
-IVariableDeclarationGroup (1 declarations) (OperationKind.VariableDeclarationStatement, IsInvalid) (Syntax: 'string y = x.i1;')
-  ISingleVariableDeclaration (Symbol: System.String y) (OperationKind.SingleVariableDeclaration, IsInvalid) (Syntax: 'y = x.i1')
-=======
-IVariableDeclarationsOperation (1 declarations) (OperationKind.VariableDeclarations, Type: null, IsInvalid) (Syntax: 'string y = x.i1;')
-  IVariableDeclarationOperation (1 variables) (OperationKind.VariableDeclaration, Type: null, IsInvalid) (Syntax: 'y = x.i1')
-    Variables: Local_1: System.String y
->>>>>>> 19f49b0f
+IVariableDeclarationGroupOperation (1 declarations) (OperationKind.VariableDeclarationGroup, Type: null, IsInvalid) (Syntax: 'string y = x.i1;')
+  ISingleVariableDeclarationOperation (Symbol: System.String y) (OperationKind.SingleVariableDeclaration, Type: null, IsInvalid) (Syntax: 'y = x.i1')
     Initializer: 
       IVariableInitializerOperation (OperationKind.VariableInitializer, Type: null, IsInvalid) (Syntax: '= x.i1')
         IConversionOperation (Implicit, TryCast: False, Unchecked) (OperationKind.Conversion, Type: System.String, IsInvalid, IsImplicit) (Syntax: 'x.i1')
@@ -227,14 +216,8 @@
 }
 ";
             string expectedOperationTree = @"
-<<<<<<< HEAD
-IVariableDeclarationGroup (1 declarations) (OperationKind.VariableDeclarationStatement, IsInvalid) (Syntax: 'Program y = ... ogram)x.i1;')
-  ISingleVariableDeclaration (Symbol: Program y) (OperationKind.SingleVariableDeclaration, IsInvalid) (Syntax: 'y = (Program)x.i1')
-=======
-IVariableDeclarationsOperation (1 declarations) (OperationKind.VariableDeclarations, Type: null, IsInvalid) (Syntax: 'Program y = ... ogram)x.i1;')
-  IVariableDeclarationOperation (1 variables) (OperationKind.VariableDeclaration, Type: null, IsInvalid) (Syntax: 'y = (Program)x.i1')
-    Variables: Local_1: Program y
->>>>>>> 19f49b0f
+IVariableDeclarationGroupOperation (1 declarations) (OperationKind.VariableDeclarationGroup, Type: null, IsInvalid) (Syntax: 'Program y = ... ogram)x.i1;')
+  ISingleVariableDeclarationOperation (Symbol: Program y) (OperationKind.SingleVariableDeclaration, Type: null, IsInvalid) (Syntax: 'y = (Program)x.i1')
     Initializer: 
       IVariableInitializerOperation (OperationKind.VariableInitializer, Type: null, IsInvalid) (Syntax: '= (Program)x.i1')
         IConversionOperation (Explicit, TryCast: False, Unchecked) (OperationKind.Conversion, Type: Program, IsInvalid) (Syntax: '(Program)x.i1')
@@ -353,12 +336,7 @@
 }
 ";
             string expectedOperationTree = @"
-<<<<<<< HEAD
-ISingleVariableDeclaration (Symbol: var x) (OperationKind.SingleVariableDeclaration, IsInvalid) (Syntax: 'x = () => F()')
-=======
-IVariableDeclarationOperation (1 variables) (OperationKind.VariableDeclaration, Type: null, IsInvalid) (Syntax: 'x = () => F()')
-  Variables: Local_1: var x
->>>>>>> 19f49b0f
+ISingleVariableDeclarationOperation (Symbol: var x) (OperationKind.SingleVariableDeclaration, Type: null, IsInvalid) (Syntax: 'x = () => F()')
   Initializer: 
     IVariableInitializerOperation (OperationKind.VariableInitializer, Type: null, IsInvalid) (Syntax: '= () => F()')
       IAnonymousFunctionOperation (Symbol: lambda expression) (OperationKind.AnonymousFunction, Type: null, IsInvalid) (Syntax: '() => F()')
