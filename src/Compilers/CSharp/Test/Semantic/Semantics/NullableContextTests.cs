--- conflicted
+++ resolved
@@ -194,11 +194,7 @@
             void verify(CSharpParseOptions parseOptions, params string[] expectedAnalyzedKeys)
             {
                 var comp = CreateCompilation(source, parseOptions: parseOptions);
-<<<<<<< HEAD
-                comp.NullableAnalysisData = new();
-=======
                 comp.TestOnlyCompilationData = new NullableWalker.NullableAnalysisData();
->>>>>>> 67d940c4
                 if (expectedAnalyzedKeys.Length > 0)
                 {
                     comp.VerifyDiagnostics(
@@ -247,11 +243,7 @@
             void verify(CSharpParseOptions parseOptions, params string[] expectedAnalyzedKeys)
             {
                 var comp = CreateCompilation(source, parseOptions: parseOptions);
-<<<<<<< HEAD
-                comp.NullableAnalysisData = new();
-=======
                 comp.TestOnlyCompilationData = new NullableWalker.NullableAnalysisData();
->>>>>>> 67d940c4
                 if (expectedAnalyzedKeys.Length > 0)
                 {
                     comp.VerifyDiagnostics(
@@ -310,11 +302,7 @@
             void verify(CSharpParseOptions parseOptions, params string[] expectedAnalyzedKeys)
             {
                 var comp = CreateCompilation(sourceB, references: new[] { refA }, parseOptions: parseOptions);
-<<<<<<< HEAD
-                comp.NullableAnalysisData = new();
-=======
                 comp.TestOnlyCompilationData = new NullableWalker.NullableAnalysisData();
->>>>>>> 67d940c4
                 if (expectedAnalyzedKeys.Length > 0)
                 {
                     comp.VerifyDiagnostics(
@@ -356,11 +344,7 @@
             void verify(CSharpParseOptions parseOptions, bool expectedFlowState, params string[] expectedAnalyzedKeys)
             {
                 var comp = CreateCompilation(source, parseOptions: parseOptions);
-<<<<<<< HEAD
-                comp.NullableAnalysisData = new();
-=======
                 comp.TestOnlyCompilationData = new NullableWalker.NullableAnalysisData();
->>>>>>> 67d940c4
                 var syntaxTree = comp.SyntaxTrees[0];
                 var model = comp.GetSemanticModel(syntaxTree);
                 var syntax = syntaxTree.GetRoot().DescendantNodes().OfType<ReturnStatementSyntax>().Skip(1).Single();
@@ -399,11 +383,7 @@
             void verify(CSharpParseOptions parseOptions, bool expectedFlowState, params string[] expectedAnalyzedKeys)
             {
                 var comp = CreateCompilation(source, parseOptions: parseOptions);
-<<<<<<< HEAD
-                comp.NullableAnalysisData = new();
-=======
                 comp.TestOnlyCompilationData = new NullableWalker.NullableAnalysisData();
->>>>>>> 67d940c4
                 var syntaxTree = comp.SyntaxTrees[0];
                 var model = comp.GetSemanticModel(syntaxTree);
                 var syntax = syntaxTree.GetRoot().DescendantNodes().OfType<AttributeArgumentSyntax>().Single();
@@ -438,11 +418,7 @@
             void verify(CSharpParseOptions parseOptions, bool expectedFlowState, params string[] expectedAnalyzedKeys)
             {
                 var comp = CreateCompilation(source, parseOptions: parseOptions);
-<<<<<<< HEAD
-                comp.NullableAnalysisData = new();
-=======
                 comp.TestOnlyCompilationData = new NullableWalker.NullableAnalysisData();
->>>>>>> 67d940c4
                 var syntaxTree = comp.SyntaxTrees[0];
                 var model = comp.GetSemanticModel(syntaxTree);
                 var syntax = syntaxTree.GetRoot().DescendantNodes().OfType<EqualsValueClauseSyntax>().First().Value;
@@ -582,11 +558,7 @@
             var options = TestOptions.ReleaseDll;
             if (projectContext != null) options = options.WithNullableContextOptions(projectContext.Value);
             var comp = CreateCompilation(sourceB, options: options, references: new[] { refA });
-<<<<<<< HEAD
-            comp.NullableAnalysisData = new();
-=======
             comp.TestOnlyCompilationData = new NullableWalker.NullableAnalysisData();
->>>>>>> 67d940c4
 
             if (isNullableEnabledForMethod)
             {
@@ -749,11 +721,7 @@
             static void verify(string source, string[] expectedAnalyzedKeys, params DiagnosticDescription[] expectedDiagnostics)
             {
                 var comp = CreateCompilation(source);
-<<<<<<< HEAD
-                comp.NullableAnalysisData = new();
-=======
                 comp.TestOnlyCompilationData = new NullableWalker.NullableAnalysisData();
->>>>>>> 67d940c4
                 comp.VerifyDiagnostics(expectedDiagnostics);
 
                 AssertEx.Equal(expectedAnalyzedKeys, GetNullableDataKeysAsStrings(comp.TestOnlyCompilationData, requiredAnalysis: true));
@@ -1013,11 +981,7 @@
             static void verify(string source, string[] expectedAnalyzedKeys, params DiagnosticDescription[] expectedDiagnostics)
             {
                 var comp = CreateCompilation(source);
-<<<<<<< HEAD
-                comp.NullableAnalysisData = new();
-=======
                 comp.TestOnlyCompilationData = new NullableWalker.NullableAnalysisData();
->>>>>>> 67d940c4
                 comp.VerifyDiagnostics(expectedDiagnostics);
 
                 AssertEx.Equal(expectedAnalyzedKeys, GetNullableDataKeysAsStrings(comp.TestOnlyCompilationData, requiredAnalysis: true));
@@ -1098,11 +1062,7 @@
             static void verify(string[] source, CSharpCompilationOptions options, string[] expectedAnalyzedKeys, params DiagnosticDescription[] expectedDiagnostics)
             {
                 var comp = CreateCompilation(source, options: options);
-<<<<<<< HEAD
-                comp.NullableAnalysisData = new();
-=======
                 comp.TestOnlyCompilationData = new NullableWalker.NullableAnalysisData();
->>>>>>> 67d940c4
                 comp.VerifyDiagnostics(expectedDiagnostics);
 
                 AssertEx.Equal(expectedAnalyzedKeys, GetNullableDataKeysAsStrings(comp.TestOnlyCompilationData, requiredAnalysis: true));
@@ -1186,11 +1146,7 @@
             static void verify(string source, string[] expectedAnalyzedKeys, params DiagnosticDescription[] expectedDiagnostics)
             {
                 var comp = CreateCompilation(source);
-<<<<<<< HEAD
-                comp.NullableAnalysisData = new();
-=======
                 comp.TestOnlyCompilationData = new NullableWalker.NullableAnalysisData();
->>>>>>> 67d940c4
                 comp.VerifyDiagnostics(expectedDiagnostics);
 
                 AssertEx.Equal(expectedAnalyzedKeys, GetNullableDataKeysAsStrings(comp.TestOnlyCompilationData, requiredAnalysis: true));
@@ -1249,11 +1205,7 @@
             static void verify(string source, string[] expectedAnalyzedKeys, params DiagnosticDescription[] expectedDiagnostics)
             {
                 var comp = CreateCompilation(source);
-<<<<<<< HEAD
-                comp.NullableAnalysisData = new();
-=======
                 comp.TestOnlyCompilationData = new NullableWalker.NullableAnalysisData();
->>>>>>> 67d940c4
                 comp.VerifyDiagnostics(expectedDiagnostics);
 
                 AssertEx.Equal(expectedAnalyzedKeys, GetNullableDataKeysAsStrings(comp.TestOnlyCompilationData, requiredAnalysis: true));
@@ -1344,11 +1296,7 @@
             static void verify(string source, string[] expectedAnalyzedKeys, params DiagnosticDescription[] expectedDiagnostics)
             {
                 var comp = CreateCompilation(source);
-<<<<<<< HEAD
-                comp.NullableAnalysisData = new();
-=======
                 comp.TestOnlyCompilationData = new NullableWalker.NullableAnalysisData();
->>>>>>> 67d940c4
                 comp.VerifyDiagnostics(expectedDiagnostics);
 
                 AssertEx.Equal(expectedAnalyzedKeys, GetNullableDataKeysAsStrings(comp.TestOnlyCompilationData, requiredAnalysis: true));
@@ -1405,11 +1353,7 @@
             static void verify(string source, string[] expectedAnalyzedKeys, params DiagnosticDescription[] expectedDiagnostics)
             {
                 var comp = CreateCompilation(source);
-<<<<<<< HEAD
-                comp.NullableAnalysisData = new();
-=======
                 comp.TestOnlyCompilationData = new NullableWalker.NullableAnalysisData();
->>>>>>> 67d940c4
                 comp.VerifyDiagnostics(expectedDiagnostics);
 
                 AssertEx.Equal(expectedAnalyzedKeys, GetNullableDataKeysAsStrings(comp.TestOnlyCompilationData, requiredAnalysis: true));
@@ -1504,11 +1448,7 @@
             static void verify(string source, string[] expectedAnalyzedKeys, params DiagnosticDescription[] expectedDiagnostics)
             {
                 var comp = CreateCompilation(new[] { source, IsExternalInitTypeDefinition });
-<<<<<<< HEAD
-                comp.NullableAnalysisData = new();
-=======
                 comp.TestOnlyCompilationData = new NullableWalker.NullableAnalysisData();
->>>>>>> 67d940c4
                 comp.VerifyDiagnostics(expectedDiagnostics);
 
                 var actualAnalyzedKeys = GetIsNullableEnabledMethods(comp.TestOnlyCompilationData, key => ((MethodSymbol)key).ToTestDisplayString());
@@ -1542,11 +1482,7 @@
 }";
 
             var comp = CreateCompilation(new[] { source1, source2 });
-<<<<<<< HEAD
-            comp.NullableAnalysisData = new();
-=======
             comp.TestOnlyCompilationData = new NullableWalker.NullableAnalysisData();
->>>>>>> 67d940c4
             comp.VerifyDiagnostics(
                 // (4,43): warning CS8625: Cannot convert null literal to non-nullable reference type.
                 //     partial void F1(ref object o1) { o1 = null; }
@@ -1576,11 +1512,7 @@
 }";
 
             var comp = CreateCompilation(source);
-<<<<<<< HEAD
-            comp.NullableAnalysisData = new();
-=======
             comp.TestOnlyCompilationData = new NullableWalker.NullableAnalysisData();
->>>>>>> 67d940c4
             comp.VerifyDiagnostics(
                 // (4,32): warning CS8625: Cannot convert null literal to non-nullable reference type.
                 //     partial void F1(object x = null);
@@ -1651,11 +1583,7 @@
 }";
 
             var comp = CreateCompilation(source);
-<<<<<<< HEAD
-            comp.NullableAnalysisData = new();
-=======
             comp.TestOnlyCompilationData = new NullableWalker.NullableAnalysisData();
->>>>>>> 67d940c4
             comp.VerifyDiagnostics();
 
             var actualAnalyzedKeys = GetNullableDataKeysAsStrings(comp.TestOnlyCompilationData, requiredAnalysis: true);
@@ -1807,11 +1735,7 @@
                 var options = TestOptions.ReleaseExe;
                 if (projectContext != null) options = options.WithNullableContextOptions(projectContext.GetValueOrDefault());
                 var comp = CreateCompilation(source, options: options);
-<<<<<<< HEAD
-                comp.NullableAnalysisData = new();
-=======
                 comp.TestOnlyCompilationData = new NullableWalker.NullableAnalysisData();
->>>>>>> 67d940c4
                 comp.VerifyDiagnostics(expectedDiagnostics);
 
                 AssertEx.Equal(expectedAnalyzedKeys, GetNullableDataKeysAsStrings(comp.TestOnlyCompilationData, requiredAnalysis: true));
@@ -1841,11 +1765,7 @@
 }";
 
             var comp = CreateCompilation(source);
-<<<<<<< HEAD
-            comp.NullableAnalysisData = new();
-=======
             comp.TestOnlyCompilationData = new NullableWalker.NullableAnalysisData();
->>>>>>> 67d940c4
             var syntaxTree = comp.SyntaxTrees[0];
             var model = comp.GetSemanticModel(syntaxTree);
             var returnStatements = syntaxTree.GetRoot().DescendantNodes().OfType<ReturnStatementSyntax>().ToArray();
@@ -1914,11 +1834,7 @@
             static void verify(string source, Microsoft.CodeAnalysis.NullableFlowState expectedFlowState, params string[] expectedAnalyzedKeys)
             {
                 var comp = CreateCompilation(source);
-<<<<<<< HEAD
-                comp.NullableAnalysisData = new();
-=======
                 comp.TestOnlyCompilationData = new NullableWalker.NullableAnalysisData();
->>>>>>> 67d940c4
 
                 var syntaxTree = comp.SyntaxTrees[0];
                 var model = comp.GetSemanticModel(syntaxTree);
@@ -1956,11 +1872,7 @@
 }";
 
             var comp = CreateCompilation(source);
-<<<<<<< HEAD
-            comp.NullableAnalysisData = new();
-=======
             comp.TestOnlyCompilationData = new NullableWalker.NullableAnalysisData();
->>>>>>> 67d940c4
             var syntaxTree = comp.SyntaxTrees[0];
             var model = comp.GetSemanticModel(syntaxTree);
             var attributeArguments = syntaxTree.GetRoot().DescendantNodes().OfType<AttributeArgumentSyntax>().ToArray();
@@ -2009,11 +1921,7 @@
 }";
 
             var comp = CreateCompilation(source);
-<<<<<<< HEAD
-            comp.NullableAnalysisData = new();
-=======
             comp.TestOnlyCompilationData = new NullableWalker.NullableAnalysisData();
->>>>>>> 67d940c4
             var syntaxTree = comp.SyntaxTrees[0];
             var model = comp.GetSemanticModel(syntaxTree);
             var attributeArguments = syntaxTree.GetRoot().DescendantNodes().OfType<AttributeArgumentSyntax>().ToArray();
@@ -2055,11 +1963,7 @@
 }";
 
             var comp = CreateCompilation(source);
-<<<<<<< HEAD
-            comp.NullableAnalysisData = new();
-=======
             comp.TestOnlyCompilationData = new NullableWalker.NullableAnalysisData();
->>>>>>> 67d940c4
             var syntaxTree = comp.SyntaxTrees[0];
             var model = comp.GetSemanticModel(syntaxTree);
             var equalsValueClauses = syntaxTree.GetRoot().DescendantNodes().OfType<EqualsValueClauseSyntax>().ToArray();
@@ -2099,11 +2003,7 @@
 }";
 
             var comp = CreateCompilation(source);
-<<<<<<< HEAD
-            comp.NullableAnalysisData = new();
-=======
             comp.TestOnlyCompilationData = new NullableWalker.NullableAnalysisData();
->>>>>>> 67d940c4
             var syntaxTree = comp.SyntaxTrees[0];
             var model = comp.GetSemanticModel(syntaxTree);
             var declarations = syntaxTree.GetRoot().DescendantNodes().OfType<FieldDeclarationSyntax>().Select(f => f.Declaration.Variables[0]).ToArray();
@@ -2142,11 +2042,7 @@
 }";
 
             var comp = CreateCompilation(source);
-<<<<<<< HEAD
-            comp.NullableAnalysisData = new();
-=======
             comp.TestOnlyCompilationData = new NullableWalker.NullableAnalysisData();
->>>>>>> 67d940c4
             var syntaxTree = comp.SyntaxTrees[0];
             var model = comp.GetSemanticModel(syntaxTree);
             var declarations = syntaxTree.GetRoot().DescendantNodes().OfType<PropertyDeclarationSyntax>().ToArray();
@@ -2336,31 +2232,19 @@
             Assert.Equal(expectedAnnotation, typeInfo.Nullability.Annotation);
         }
 
-<<<<<<< HEAD
-        private static string[] GetNullableDataKeysAsStrings(CSharpCompilation.NullableData nullableData, bool requiredAnalysis = false) =>
-            nullableData.Data.
-=======
         private static string[] GetNullableDataKeysAsStrings(object compilationData, bool requiredAnalysis = false)
         {
             return ((NullableWalker.NullableAnalysisData)compilationData).Data.
->>>>>>> 67d940c4
                 Where(pair => !requiredAnalysis || pair.Value.RequiredAnalysis).
                 Select(pair => GetNullableDataKeyAsString(pair.Key)).
                 OrderBy(key => key).
                 ToArray();
         }
 
-<<<<<<< HEAD
-        private static string[] GetIsNullableEnabledMethods(CSharpCompilation.NullableData nullableData, Func<object, string> toString = null)
-        {
-            toString ??= GetNullableDataKeyAsString;
-            return nullableData.Data.
-=======
         private static string[] GetIsNullableEnabledMethods(object compilationData, Func<object, string> toString = null)
         {
             toString ??= GetNullableDataKeyAsString;
             return ((NullableWalker.NullableAnalysisData)compilationData).Data.
->>>>>>> 67d940c4
                 Where(pair => pair.Value.RequiredAnalysis && pair.Key is MethodSymbol method && method.IsNullableAnalysisEnabled()).
                 Select(pair => toString(pair.Key)).
                 OrderBy(key => key).
