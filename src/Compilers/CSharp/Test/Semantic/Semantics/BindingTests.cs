﻿// Licensed to the .NET Foundation under one or more agreements.
// The .NET Foundation licenses this file to you under the MIT license.
// See the LICENSE file in the project root for more information.

#nullable disable

using System.Collections.Generic;
using System.Linq;
using Microsoft.CodeAnalysis.CSharp.Symbols;
using Microsoft.CodeAnalysis.CSharp.Test.Utilities;
using Microsoft.CodeAnalysis.Test.Utilities;
using Roslyn.Test.Utilities;
using Xunit;
using Microsoft.CodeAnalysis.CSharp.Syntax;

namespace Microsoft.CodeAnalysis.CSharp.UnitTests.Semantics
{
    public class BindingTests : CompilingTestBase
    {
        [Fact, WorkItem(539872, "http://vstfdevdiv:8080/DevDiv2/DevDiv/_workitems/edit/539872")]
        public void NoWRN_UnreachableCode()
        {
            var text = @"
public class Cls
{
    public static int Main()
    {
        goto Label2;
    Label1:
        return (1);
    Label2:
        goto Label1;
    }
}";
            CreateCompilation(text).VerifyDiagnostics();
        }

        [Fact]
        public void GenericMethodName()
        {
            var source =
@"class A
{
    class B
    {
        static void M(System.Action a)
        {
            M(M1);
            M(M2<object>);
            M(M3<int>);
        }
        static void M1() { }
        static void M2<T>() { }
    }
    static void M3<T>() { }
}";
            CreateCompilation(source).VerifyDiagnostics();
        }

        [Fact]
        public void GenericTypeName()
        {
            var source =
@"class A
{
    class B
    {
        static void M(System.Type t)
        {
            M(typeof(C<int>));
            M(typeof(S<string, string>));
            M(typeof(C<int, int>));
        }
        class C<T> { }
    }
    struct S<T, U> { }
}
class C<T, U> { }
";
            CreateCompilation(source).VerifyDiagnostics();
        }

        [Fact]
        public void GenericTypeParameterName()
        {
            var source =
@"class A<T>
{
    class B<U>
    {
        static void M<V>()
        {
            N(typeof(V));
            N(typeof(U));
            N(typeof(T));
        }
        static void N(System.Type t) { }
    }
}";
            CreateCompilation(source).VerifyDiagnostics();
        }

        [Fact]
        public void WrongMethodArity()
        {
            var source =
@"class C
{
    static void M1<T>() { }
    static void M2() { }
    void M3<T>() { }
    void M4() { }
    void M()
    {
        M1<object, object>();
        C.M1<object, object>();
        M2<int>();
        C.M2<int>();
        M3<object, object>();
        this.M3<object, object>();
        M4<int>();
        this.M4<int>();
    }
}";
            CreateCompilation(source).VerifyDiagnostics(
                // (9,9): error CS0305: Using the generic method 'C.M1<T>()' requires 1 type arguments
                Diagnostic(ErrorCode.ERR_BadArity, "M1<object, object>").WithArguments("C.M1<T>()", "method", "1").WithLocation(9, 9),
                // (10,11): error CS0305: Using the generic method 'C.M1<T>()' requires 1 type arguments
                Diagnostic(ErrorCode.ERR_BadArity, "M1<object, object>").WithArguments("C.M1<T>()", "method", "1").WithLocation(10, 11),
                // (11,9): error CS0308: The non-generic method 'C.M2()' cannot be used with type arguments
                Diagnostic(ErrorCode.ERR_HasNoTypeVars, "M2<int>").WithArguments("C.M2()", "method").WithLocation(11, 9),
                // (12,11): error CS0308: The non-generic method 'C.M2()' cannot be used with type arguments
                Diagnostic(ErrorCode.ERR_HasNoTypeVars, "M2<int>").WithArguments("C.M2()", "method").WithLocation(12, 11),
                // (13,9): error CS0305: Using the generic method 'C.M3<T>()' requires 1 type arguments
                Diagnostic(ErrorCode.ERR_BadArity, "M3<object, object>").WithArguments("C.M3<T>()", "method", "1").WithLocation(13, 9),
                // (14,14): error CS0305: Using the generic method 'C.M3<T>()' requires 1 type arguments
                Diagnostic(ErrorCode.ERR_BadArity, "M3<object, object>").WithArguments("C.M3<T>()", "method", "1").WithLocation(14, 14),
                // (15,9): error CS0308: The non-generic method 'C.M4()' cannot be used with type arguments
                Diagnostic(ErrorCode.ERR_HasNoTypeVars, "M4<int>").WithArguments("C.M4()", "method").WithLocation(15, 9),
                // (16,14): error CS0308: The non-generic method 'C.M4()' cannot be used with type arguments
                Diagnostic(ErrorCode.ERR_HasNoTypeVars, "M4<int>").WithArguments("C.M4()", "method").WithLocation(16, 14));
        }

        [Fact]
        public void AmbiguousInaccessibleMethod()
        {
            var source =
@"class A
{
    protected void M1() { }
    protected void M1(object o) { }
    protected void M2(string s) { }
    protected void M2(object o) { }
}
class B
{
    static void M(A a)
    {
        a.M1();
        a.M2();
        M(a.M1);
        M(a.M2);
    }
    static void M(System.Action<object> a) { }
}";
            CreateCompilation(source).VerifyDiagnostics(
                // (12,11): error CS0122: 'A.M1()' is inaccessible due to its protection level
                Diagnostic(ErrorCode.ERR_BadAccess, "M1").WithArguments("A.M1()").WithLocation(12, 11),
                // (13,11): error CS0122: 'A.M2(string)' is inaccessible due to its protection level
                Diagnostic(ErrorCode.ERR_BadAccess, "M2").WithArguments("A.M2(string)").WithLocation(13, 11),
                // (14,13): error CS0122: 'A.M1()' is inaccessible due to its protection level
                Diagnostic(ErrorCode.ERR_BadAccess, "M1").WithArguments("A.M1()").WithLocation(14, 13),
                // (15,13): error CS0122: 'A.M2(string)' is inaccessible due to its protection level
                Diagnostic(ErrorCode.ERR_BadAccess, "M2").WithArguments("A.M2(string)").WithLocation(15, 13));
        }

        /// <summary>
        /// Should report inaccessible method, even when using
        /// method as a delegate in an invalid context.
        /// </summary>
        [Fact]
        public void InaccessibleMethodInvalidDelegateUse()
        {
            var source =
@"class A
{
    protected object F() { return null; }
}
class B
{
    static void M(A a)
    {
        if (a.F != null)
        {
            M(a.F);
            a.F.ToString();
        }
    }
}";
            CreateCompilation(source).VerifyDiagnostics(
                // (9,15): error CS0122: 'A.F()' is inaccessible due to its protection level
                Diagnostic(ErrorCode.ERR_BadAccess, "F").WithArguments("A.F()").WithLocation(9, 15),
                // (11,17): error CS0122: 'A.F()' is inaccessible due to its protection level
                Diagnostic(ErrorCode.ERR_BadAccess, "F").WithArguments("A.F()").WithLocation(11, 17),
                // (12,15): error CS0122: 'A.F()' is inaccessible due to its protection level
                Diagnostic(ErrorCode.ERR_BadAccess, "F").WithArguments("A.F()").WithLocation(12, 15));
        }

        /// <summary>
        /// Methods should be resolved correctly even
        /// in cases where a method group is not allowed.
        /// </summary>
        [Fact]
        public void InvalidUseOfMethodGroup()
        {
            var source =
@"class A
{
    internal object E() { return null; }
    private object F() { return null; }
}
class B
{
    static void M(A a)
    {
        object o;
        a.E += a.E;
        if (a.E != null)
        {
            M(a.E);
            a.E.ToString();
            o = !a.E;
            o = a.E ?? a.F;
        }
        a.F += a.F;
        if (a.F != null)
        {
            M(a.F);
            a.F.ToString();
            o = !a.F;
            o = (o != null) ? a.E : a.F;
        }
    }
}";
            CreateCompilation(source).VerifyDiagnostics(
                // (11,9): error CS1656: Cannot assign to 'E' because it is a 'method group'
                //         a.E += a.E;
                Diagnostic(ErrorCode.ERR_AssgReadonlyLocalCause, "a.E").WithArguments("E", "method group").WithLocation(11, 9),
<<<<<<< HEAD
                // (12,13): error CS8652: The feature 'inferred delegate type' is currently in Preview and *unsupported*. To use Preview features, use the 'preview' language version.
                //         if (a.E != null)
                Diagnostic(ErrorCode.ERR_FeatureInPreview, "a.E").WithArguments("inferred delegate type").WithLocation(12, 13),
=======
                // (12,13): error CS0019: Operator '!=' cannot be applied to operands of type 'method group' and '<null>'
                //         if (a.E != null)
                Diagnostic(ErrorCode.ERR_BadBinaryOps, "a.E != null").WithArguments("!=", "method group", "<null>").WithLocation(12, 13),
>>>>>>> d48ebf14
                // (14,15): error CS1503: Argument 1: cannot convert from 'method group' to 'A'
                //             M(a.E);
                Diagnostic(ErrorCode.ERR_BadArgType, "a.E").WithArguments("1", "method group", "A").WithLocation(14, 15),
                // (15,15): error CS0119: 'A.E()' is a method, which is not valid in the given context
                //             a.E.ToString();
                Diagnostic(ErrorCode.ERR_BadSKunknown, "E").WithArguments("A.E()", "method").WithLocation(15, 15),
                // (16,17): error CS0023: Operator '!' cannot be applied to operand of type 'method group'
                //             o = !a.E;
                Diagnostic(ErrorCode.ERR_BadUnaryOp, "!a.E").WithArguments("!", "method group").WithLocation(16, 17),
                // (17,26): error CS0122: 'A.F()' is inaccessible due to its protection level
                //             o = a.E ?? a.F;
                Diagnostic(ErrorCode.ERR_BadAccess, "F").WithArguments("A.F()").WithLocation(17, 26),
                // (19,11): error CS0122: 'A.F()' is inaccessible due to its protection level
                //         a.F += a.F;
                Diagnostic(ErrorCode.ERR_BadAccess, "F").WithArguments("A.F()").WithLocation(19, 11),
                // (19,18): error CS0122: 'A.F()' is inaccessible due to its protection level
                //         a.F += a.F;
                Diagnostic(ErrorCode.ERR_BadAccess, "F").WithArguments("A.F()").WithLocation(19, 18),
                // (20,15): error CS0122: 'A.F()' is inaccessible due to its protection level
                //         if (a.F != null)
                Diagnostic(ErrorCode.ERR_BadAccess, "F").WithArguments("A.F()").WithLocation(20, 15),
                // (22,17): error CS0122: 'A.F()' is inaccessible due to its protection level
                //             M(a.F);
                Diagnostic(ErrorCode.ERR_BadAccess, "F").WithArguments("A.F()").WithLocation(22, 17),
                // (23,15): error CS0122: 'A.F()' is inaccessible due to its protection level
                //             a.F.ToString();
                Diagnostic(ErrorCode.ERR_BadAccess, "F").WithArguments("A.F()").WithLocation(23, 15),
                // (24,20): error CS0122: 'A.F()' is inaccessible due to its protection level
                //             o = !a.F;
                Diagnostic(ErrorCode.ERR_BadAccess, "F").WithArguments("A.F()").WithLocation(24, 20),
                // (25,39): error CS0122: 'A.F()' is inaccessible due to its protection level
                //             o = (o != null) ? a.E : a.F;
                Diagnostic(ErrorCode.ERR_BadAccess, "F").WithArguments("A.F()").WithLocation(25, 39));
        }

        [WorkItem(528425, "http://vstfdevdiv:8080/DevDiv2/DevDiv/_workitems/edit/528425")]
        [Fact(Skip = "528425")]
        public void InaccessibleAndAccessible()
        {
            var source =
@"using System;
class A
{
    void F() { }
    internal void F(object o) { }
    static void G() { }
    internal static void G(object o) { }
    void H(object o) { }
}
class B : A
{
    static void M(A a)
    {
        a.F(null);
        a.F();
        A.G();
        M1(a.F);
        M2(a.F);
        Action<object> a1 = a.F;
        Action a2 = a.F;
    }
    void M()
    {
        G();
    }
    static void M1(Action<object> a) { }
    static void M2(Action a) { }
}";
            CreateCompilation(source).VerifyDiagnostics(
                // (15,11): error CS0122: 'A.F()' is inaccessible due to its protection level
                Diagnostic(ErrorCode.ERR_BadAccess, "F").WithArguments("A.F()").WithLocation(15, 11),
                // (16,11): error CS0122: 'A.G()' is inaccessible due to its protection level
                Diagnostic(ErrorCode.ERR_BadAccess, "G").WithArguments("A.G()").WithLocation(16, 11),
                // (18,12): error CS1503: Argument 1: cannot convert from 'method group' to 'System.Action'
                Diagnostic(ErrorCode.ERR_BadArgType, "a.F").WithArguments("1", "method group", "System.Action").WithLocation(18, 12),
                // (20,23): error CS0122: 'A.F()' is inaccessible due to its protection level
                Diagnostic(ErrorCode.ERR_BadAccess, "F").WithArguments("A.F()").WithLocation(20, 23),
                // (24,9): error CS0122: 'A.G()' is inaccessible due to its protection level
                Diagnostic(ErrorCode.ERR_BadAccess, "G").WithArguments("A.G()").WithLocation(24, 9));
        }

        [Fact]
        public void InaccessibleAndAccessibleAndAmbiguous()
        {
            var source =
@"class A
{
    void F(string x) { }
    void F(string x, string y) { }
    internal void F(object x, string y) { }
    internal void F(string x, object y) { }
    void G(object x, string y) { }
    internal void G(string x, object y) { }
    static void M(A a, string s)
    {
        a.F(s, s); // no error
    }
}
class B
{
    static void M(A a, string s, object o)
    {
        a.F(s, s); // accessible ambiguous
        a.G(s, s); // accessible and inaccessible ambiguous, no error
        a.G(o, o); // accessible and inaccessible invalid 
    }
}";
            CreateCompilation(source).VerifyDiagnostics(
                // (18,9): error CS0121: The call is ambiguous between the following methods or properties: 'A.F(object, string)' and 'A.F(string, object)'
                Diagnostic(ErrorCode.ERR_AmbigCall, "F").WithArguments("A.F(object, string)", "A.F(string, object)").WithLocation(18, 11),
                // (20,13): error CS1503: Argument 1: cannot convert from 'object' to 'string'
                Diagnostic(ErrorCode.ERR_BadArgType, "o").WithArguments("1", "object", "string").WithLocation(20, 13));
        }

        [Fact]
        public void InaccessibleAndAccessibleValid()
        {
            var source =
@"class A
{
    void F(int i) { }
    internal void F(long l) { }
    static void M(A a)
    {
        a.F(1); // no error
    }
}
class B
{
    static void M(A a)
    {
        a.F(1); // no error
    }
}";
            CreateCompilation(source).VerifyDiagnostics();
        }

        [Fact]
        public void ParenthesizedDelegate()
        {
            var source =
@"class C
{
    System.Action<object> F = null;
    void M()
    {
        ((this.F))(null);
        (new C().F)(null, null);
    }
}";
            CreateCompilation(source).VerifyDiagnostics(
                Diagnostic(ErrorCode.ERR_BadDelArgCount, "(new C().F)").WithArguments("System.Action<object>", "2").WithLocation(7, 9));
        }

        /// <summary>
        /// Report errors for invocation expressions for non-invocable expressions,
        /// and bind arguments even though invocation expression was invalid.
        /// </summary>
        [Fact]
        public void NonMethodsWithArgs()
        {
            var source =
@"namespace N
{
    class C<T>
    {
        object F;
        object P { get; set; }
        void M()
        {
            N(a);
            C<string>(b);
            N.C<int>(c);
            N.D(d);
            T(e);
            (typeof(C<int>))(f);
            P(g) = F(h);
            this.F(i) = (this).P(j);
            null.M(k);
        }
    }
}";
            CreateCompilation(source).VerifyDiagnostics(
                // (9,15): error CS0103: The name 'a' does not exist in the current context
                //             N(a);
                Diagnostic(ErrorCode.ERR_NameNotInContext, "a").WithArguments("a"),
                // (9,13): error CS0118: 'N' is a namespace but is used like a variable
                //             N(a);
                Diagnostic(ErrorCode.ERR_BadSKknown, "N").WithArguments("N", "namespace", "variable"),
                // (10,23): error CS0103: The name 'b' does not exist in the current context
                //             C<string>(b);
                Diagnostic(ErrorCode.ERR_NameNotInContext, "b").WithArguments("b"),
                // (10,13): error CS1955: Non-invocable member 'N.C<T>' cannot be used like a method.
                //             C<string>(b);
                Diagnostic(ErrorCode.ERR_NonInvocableMemberCalled, "C<string>").WithArguments("N.C<T>"),
                // (11,22): error CS0103: The name 'c' does not exist in the current context
                //             N.C<int>(c);
                Diagnostic(ErrorCode.ERR_NameNotInContext, "c").WithArguments("c"),
                // (11,15): error CS1955: Non-invocable member 'N.C<T>' cannot be used like a method.
                //             N.C<int>(c);
                Diagnostic(ErrorCode.ERR_NonInvocableMemberCalled, "C<int>").WithArguments("N.C<T>"),
                // (12,17): error CS0103: The name 'd' does not exist in the current context
                //             N.D(d);
                Diagnostic(ErrorCode.ERR_NameNotInContext, "d").WithArguments("d"),
                // (12,13): error CS0234: The type or namespace name 'D' does not exist in the namespace 'N' (are you missing an assembly reference?)
                //             N.D(d);
                Diagnostic(ErrorCode.ERR_DottedTypeNameNotFoundInNS, "N.D").WithArguments("D", "N"),
                // (13,15): error CS0103: The name 'e' does not exist in the current context
                //             T(e);
                Diagnostic(ErrorCode.ERR_NameNotInContext, "e").WithArguments("e"),
                // (13,13): error CS0103: The name 'T' does not exist in the current context
                //             T(e);
                Diagnostic(ErrorCode.ERR_NameNotInContext, "T").WithArguments("T"),
                // (14,30): error CS0103: The name 'f' does not exist in the current context
                //             (typeof(C<int>))(f);
                Diagnostic(ErrorCode.ERR_NameNotInContext, "f").WithArguments("f"),
                // (14,13): error CS0149: Method name expected
                //             (typeof(C<int>))(f);
                Diagnostic(ErrorCode.ERR_MethodNameExpected, "(typeof(C<int>))"),
                // (15,15): error CS0103: The name 'g' does not exist in the current context
                //             P(g) = F(h);
                Diagnostic(ErrorCode.ERR_NameNotInContext, "g").WithArguments("g"),
                // (15,13): error CS1955: Non-invocable member 'N.C<T>.P' cannot be used like a method.
                //             P(g) = F(h);
                Diagnostic(ErrorCode.ERR_NonInvocableMemberCalled, "P").WithArguments("N.C<T>.P"),
                // (15,22): error CS0103: The name 'h' does not exist in the current context
                //             P(g) = F(h);
                Diagnostic(ErrorCode.ERR_NameNotInContext, "h").WithArguments("h"),
                // (15,20): error CS1955: Non-invocable member 'N.C<T>.F' cannot be used like a method.
                //             P(g) = F(h);
                Diagnostic(ErrorCode.ERR_NonInvocableMemberCalled, "F").WithArguments("N.C<T>.F"),
                // (16,20): error CS0103: The name 'i' does not exist in the current context
                //             this.F(i) = (this).P(j);
                Diagnostic(ErrorCode.ERR_NameNotInContext, "i").WithArguments("i"),
                // (16,18): error CS1955: Non-invocable member 'N.C<T>.F' cannot be used like a method.
                //             this.F(i) = (this).P(j);
                Diagnostic(ErrorCode.ERR_NonInvocableMemberCalled, "F").WithArguments("N.C<T>.F"),
                // (16,34): error CS0103: The name 'j' does not exist in the current context
                //             this.F(i) = (this).P(j);
                Diagnostic(ErrorCode.ERR_NameNotInContext, "j").WithArguments("j"),
                // (16,32): error CS1955: Non-invocable member 'N.C<T>.P' cannot be used like a method.
                //             this.F(i) = (this).P(j);
                Diagnostic(ErrorCode.ERR_NonInvocableMemberCalled, "P").WithArguments("N.C<T>.P"),
                // (17,20): error CS0103: The name 'k' does not exist in the current context
                //             null.M(k);
                Diagnostic(ErrorCode.ERR_NameNotInContext, "k").WithArguments("k"),
                // (17,13): error CS0023: Operator '.' cannot be applied to operand of type '<null>'
                //             null.M(k);
                Diagnostic(ErrorCode.ERR_BadUnaryOp, "null.M").WithArguments(".", "<null>"),
                // (5,16): warning CS0649: Field 'N.C<T>.F' is never assigned to, and will always have its default value null
                //         object F;
                Diagnostic(ErrorCode.WRN_UnassignedInternalField, "F").WithArguments("N.C<T>.F", "null")
            );
        }

        [Fact]
        public void SimpleDelegates()
        {
            var source =
@"static class S
{
    public static void F(System.Action a) { }
}
class C
{
    void M()
    {
        S.F(this.M);
        System.Action a = this.M;
        S.F(a);
    }
}";
            CreateCompilation(source).VerifyDiagnostics();
        }

        [Fact]
        public void DelegatesFromOverloads()
        {
            var source =
@"using System;
class C
{
    static void A(Action<object> a) { }
    static void M(C c)
    {
        A(C.F);
        A(c.G);
        Action<object> a;
        a = C.F;
        a = c.G;
    }
    static void F() { }
    static void F(object o) { }
    void G(object o) { }
    void G(object x, object y) { }
}";
            CreateCompilation(source).VerifyDiagnostics();
        }

        [Fact]
        public void NonViableDelegates()
        {
            var source =
@"using System;
class A
{
    static Action F = null;
    Action G = null;
}
class B
{
    static void M(A a)
    {
        A.F(x);
        a.G(y);
    }
}";
            CreateCompilation(source).VerifyDiagnostics(    // (11,13): error CS0103: The name 'x' does not exist in the current context
                                                            //         A.F(x);
                Diagnostic(ErrorCode.ERR_NameNotInContext, "x").WithArguments("x"),
                // (11,11): error CS0122: 'A.F' is inaccessible due to its protection level
                //         A.F(x);
                Diagnostic(ErrorCode.ERR_BadAccess, "F").WithArguments("A.F"),
                // (12,13): error CS0103: The name 'y' does not exist in the current context
                //         a.G(y);
                Diagnostic(ErrorCode.ERR_NameNotInContext, "y").WithArguments("y"),
                // (12,11): error CS0122: 'A.G' is inaccessible due to its protection level
                //         a.G(y);
                Diagnostic(ErrorCode.ERR_BadAccess, "G").WithArguments("A.G"),
                // (4,19): warning CS0414: The field 'A.F' is assigned but its value is never used
                //     static Action F = null;
                Diagnostic(ErrorCode.WRN_UnreferencedFieldAssg, "F").WithArguments("A.F"),
                // (5,12): warning CS0414: The field 'A.G' is assigned but its value is never used
                //     Action G = null;
                Diagnostic(ErrorCode.WRN_UnreferencedFieldAssg, "G").WithArguments("A.G")
            );
        }

        /// <summary>
        /// Choose one method if overloaded methods are
        /// equally invalid.
        /// </summary>
        [Fact]
        public void ChooseOneMethodIfEquallyInvalid()
        {
            var source =
@"internal static class S
{
    public static void M(double x, A y) { }
    public static void M(double x, B y) { }
}
class A { }
class B { }
class C
{
    static void M()
    {
        S.M(1.0, null); // ambiguous
        S.M(1.0, 2.0); // equally invalid
    }
}";
            CreateCompilation(source).VerifyDiagnostics(
                // (12,9): error CS0121: The call is ambiguous between the following methods or properties: 'S.M(double, A)' and 'S.M(double, B)'
                Diagnostic(ErrorCode.ERR_AmbigCall, "M").WithArguments("S.M(double, A)", "S.M(double, B)").WithLocation(12, 11),
                // (13,18): error CS1503: Argument 2: cannot convert from 'double' to 'A'
                Diagnostic(ErrorCode.ERR_BadArgType, "2.0").WithArguments("2", "double", "A").WithLocation(13, 18));
        }

        [Fact]
        public void ChooseExpandedFormIfBadArgCountAndBadArgument()
        {
            var source =
@"class C
{
    static void M(object o)
    {
        F();
        F(o);
        F(1, o);
        F(1, 2, o);
    }
    static void F(int i, params int[] args) { }
}";
            CreateCompilation(source).VerifyDiagnostics(
                // (5,9): error CS7036: There is no argument given that corresponds to the required formal parameter 'i' of 'C.F(int, params int[])'
                Diagnostic(ErrorCode.ERR_NoCorrespondingArgument, "F").WithArguments("i", "C.F(int, params int[])").WithLocation(5, 9),
                // (6,11): error CS1503: Argument 1: cannot convert from 'object' to 'int'
                Diagnostic(ErrorCode.ERR_BadArgType, "o").WithArguments("1", "object", "int").WithLocation(6, 11),
                // (7,14): error CS1503: Argument 2: cannot convert from 'object' to 'int'
                Diagnostic(ErrorCode.ERR_BadArgType, "o").WithArguments("2", "object", "int").WithLocation(7, 14),
                // (8,17): error CS1503: Argument 3: cannot convert from 'object' to 'int'
                Diagnostic(ErrorCode.ERR_BadArgType, "o").WithArguments("3", "object", "int").WithLocation(8, 17));
        }

        [Fact]
        public void AmbiguousAndBadArgument()
        {
            var source =
@"class C
{
    static void F(int x, double y) { }
    static void F(double x, int y) { }
    static void M()
    {
        F(1, 2);
        F(1.0, 2.0);
    }
}";
            CreateCompilation(source).VerifyDiagnostics(
                // (7,9): error CS0121: The call is ambiguous between the following methods or properties: 'C.F(int, double)' and 'C.F(double, int)'
                Diagnostic(ErrorCode.ERR_AmbigCall, "F").WithArguments("C.F(int, double)", "C.F(double, int)").WithLocation(7, 9),
                // (8,11): error CS1503: Argument 1: cannot convert from 'double' to 'int'
                Diagnostic(ErrorCode.ERR_BadArgType, "1.0").WithArguments("1", "double", "int").WithLocation(8, 11));
        }

        [WorkItem(541050, "http://vstfdevdiv:8080/DevDiv2/DevDiv/_workitems/edit/541050")]
        [Fact]
        public void IncompleteDelegateDecl()
        {
            var source =
@"namespace nms {

delegate";
            CreateCompilation(source).VerifyDiagnostics(
                // (3,9): error CS1031: Type expected
                // delegate
                Diagnostic(ErrorCode.ERR_TypeExpected, ""),
                // (3,9): error CS1001: Identifier expected
                // delegate
                Diagnostic(ErrorCode.ERR_IdentifierExpected, ""),
                // (3,9): error CS1003: Syntax error, '(' expected
                // delegate
                Diagnostic(ErrorCode.ERR_SyntaxError, "").WithArguments("(", ""),
                // (3,9): error CS1026: ) expected
                // delegate
                Diagnostic(ErrorCode.ERR_CloseParenExpected, ""),
                // (3,9): error CS1002: ; expected
                // delegate
                Diagnostic(ErrorCode.ERR_SemicolonExpected, ""),
                // (3,9): error CS1513: } expected
                // delegate
                Diagnostic(ErrorCode.ERR_RbraceExpected, ""));
        }

        [WorkItem(541213, "http://vstfdevdiv:8080/DevDiv2/DevDiv/_workitems/edit/541213")]
        [Fact]
        public void IncompleteElsePartInIfStmt()
        {
            var source =
@"public class Test
{
    public static int Main(string [] args)
    {
        if (true)
        {
        }
        else
";
            CreateCompilation(source).VerifyDiagnostics(
                // (8,13): error CS1733: Expected expression
                //         else
                Diagnostic(ErrorCode.ERR_ExpressionExpected, ""),
                // (9,1): error CS1002: ; expected
                // 
                Diagnostic(ErrorCode.ERR_SemicolonExpected, ""),
                // (9,1): error CS1513: } expected
                // 
                Diagnostic(ErrorCode.ERR_RbraceExpected, ""),
                // (9,1): error CS1513: } expected
                // 
                Diagnostic(ErrorCode.ERR_RbraceExpected, ""),
                // (3,23): error CS0161: 'Test.Main(string[])': not all code paths return a value
                //     public static int Main(string [] args)
                Diagnostic(ErrorCode.ERR_ReturnExpected, "Main").WithArguments("Test.Main(string[])")
                );
        }

        [WorkItem(541466, "http://vstfdevdiv:8080/DevDiv2/DevDiv/_workitems/edit/541466")]
        [Fact]
        public void UseSiteErrorViaAliasTest01()
        {
            var baseAssembly = CreateCompilation(
@"
namespace BaseAssembly {
    public class BaseClass {
    }
}
", assemblyName: "BaseAssembly1").VerifyDiagnostics();

            var derivedAssembly = CreateCompilation(
@"
namespace DerivedAssembly {
    public class DerivedClass: BaseAssembly.BaseClass {
        public static int IntField = 123;
    }
}
", assemblyName: "DerivedAssembly1", references: new List<MetadataReference>() { baseAssembly.EmitToImageReference() }).VerifyDiagnostics();

            var testAssembly = CreateCompilation(
@"
using ClassAlias = DerivedAssembly.DerivedClass; 
public class Test
{
    static void Main()
    {
        int a = ClassAlias.IntField;
        int b = ClassAlias.IntField;
    }
}
", references: new List<MetadataReference>() { derivedAssembly.EmitToImageReference() })
            .VerifyDiagnostics();

            // NOTE: Dev10 errors:
            // <fine-name>(7,9): error CS0012: The type 'BaseAssembly.BaseClass' is defined in an assembly that is not referenced. You must add a reference to assembly 'BaseAssembly, Version=1.0.0.0, Culture=neutral, PublicKeyToken=null'.
        }

        [WorkItem(541466, "http://vstfdevdiv:8080/DevDiv2/DevDiv/_workitems/edit/541466")]
        [Fact]
        public void UseSiteErrorViaAliasTest02()
        {
            var baseAssembly = CreateCompilation(
@"
namespace BaseAssembly {
    public class BaseClass {
    }
}
", assemblyName: "BaseAssembly2").VerifyDiagnostics();

            var derivedAssembly = CreateCompilation(
@"
namespace DerivedAssembly {
    public class DerivedClass: BaseAssembly.BaseClass {
        public static int IntField = 123;
    }
}
", assemblyName: "DerivedAssembly2", references: new List<MetadataReference>() { baseAssembly.EmitToImageReference() }).VerifyDiagnostics();

            var testAssembly = CreateCompilation(
@"
using ClassAlias = DerivedAssembly.DerivedClass; 
public class Test
{
    static void Main()
    {
        ClassAlias a = new ClassAlias();
        ClassAlias b = new ClassAlias();
    }
}
", references: new List<MetadataReference>() { derivedAssembly.EmitToImageReference() })
            .VerifyDiagnostics();

            // NOTE: Dev10 errors:
            // <fine-name>(6,9): error CS0012: The type 'BaseAssembly.BaseClass' is defined in an assembly that is not referenced. You must add a reference to assembly 'BaseAssembly, Version=1.0.0.0, Culture=neutral, PublicKeyToken=null'.
        }

        [WorkItem(541466, "http://vstfdevdiv:8080/DevDiv2/DevDiv/_workitems/edit/541466")]
        [Fact]
        public void UseSiteErrorViaAliasTest03()
        {
            var baseAssembly = CreateCompilation(
@"
namespace BaseAssembly {
    public class BaseClass {
    }
}
", assemblyName: "BaseAssembly3").VerifyDiagnostics();

            var derivedAssembly = CreateCompilation(
@"
namespace DerivedAssembly {
    public class DerivedClass: BaseAssembly.BaseClass {
        public static int IntField = 123;
    }
}
", assemblyName: "DerivedAssembly3", references: new List<MetadataReference>() { baseAssembly.EmitToImageReference() }).VerifyDiagnostics();

            var testAssembly = CreateCompilation(
@"
using ClassAlias = DerivedAssembly.DerivedClass; 
public class Test
{
    ClassAlias a = null;
    ClassAlias b = null;
    ClassAlias m() { return null; }
    void m2(ClassAlias p) { }
}", references: new List<MetadataReference>() { derivedAssembly.EmitToImageReference() })
            .VerifyDiagnostics(
                // (5,16): warning CS0414: The field 'Test.a' is assigned but its value is never used
                //     ClassAlias a = null;
                Diagnostic(ErrorCode.WRN_UnreferencedFieldAssg, "a").WithArguments("Test.a"),
                // (6,16): warning CS0414: The field 'Test.b' is assigned but its value is never used
                //     ClassAlias b = null;
                Diagnostic(ErrorCode.WRN_UnreferencedFieldAssg, "b").WithArguments("Test.b")
            );

            // NOTE: Dev10 errors:
            // <fine-name>(4,16): error CS0012: The type 'BaseAssembly.BaseClass' is defined in an assembly that is not referenced. You must add a reference to assembly 'BaseAssembly, Version=1.0.0.0, Culture=neutral, PublicKeyToken=null'.
        }

        [WorkItem(911913, "http://vstfdevdiv:8080/DevDiv2/DevDiv/_workitems/edit/911913")]
        [Fact]
        public void UnimplementedInterfaceSquiggleLocation_Typical()
        {
            string scenarioCode = @"
public class ITT
    : IInterfaceBase
{ }
public interface IInterfaceBase
{
    void bar();
}";
            var testAssembly = CreateCompilation(scenarioCode);
            testAssembly.VerifyDiagnostics(
                // (3,7): error CS0535: 'ITT' does not implement interface member 'IInterfaceBase.bar()'
                //     : IInterfaceBase
                Diagnostic(ErrorCode.ERR_UnimplementedInterfaceMember, "IInterfaceBase").WithArguments("ITT", "IInterfaceBase.bar()").WithLocation(3, 7));
        }

        [WorkItem(911913, "http://vstfdevdiv:8080/DevDiv2/DevDiv/_workitems/edit/911913")]
        [Fact]
        public void UnimplementedInterfaceSquiggleLocation_FullyQualified()
        {
            // Using fully Qualified names
            string scenarioCode = @"
public class ITT
    : test.IInterfaceBase
{ }

namespace test
{
    public interface IInterfaceBase
    {
        void bar();
    }
}";

            var testAssembly = CreateCompilation(scenarioCode);
            testAssembly.VerifyDiagnostics(
                // (3,7): error CS0535: 'ITT' does not implement interface member 'test.IInterfaceBase.bar()'
                //     : test.IInterfaceBase
                Diagnostic(ErrorCode.ERR_UnimplementedInterfaceMember, "test.IInterfaceBase").WithArguments("ITT", "test.IInterfaceBase.bar()").WithLocation(3, 7));
        }

        [WorkItem(911913, "http://vstfdevdiv:8080/DevDiv2/DevDiv/_workitems/edit/911913")]
        [Fact]
        public void UnimplementedInterfaceSquiggleLocation_WithAlias()
        {
            // Using Alias            
            string scenarioCode = @"
using a1 = test;

public class ITT
    : a1.IInterfaceBase
{ }

namespace test 
{
    public interface IInterfaceBase
    {
        void bar();
    }
}";
            var testAssembly = CreateCompilation(scenarioCode);
            testAssembly.VerifyDiagnostics(
                // (5,7): error CS0535: 'ITT' does not implement interface member 'test.IInterfaceBase.bar()'
                //     : a1.IInterfaceBase
                Diagnostic(ErrorCode.ERR_UnimplementedInterfaceMember, "a1.IInterfaceBase").WithArguments("ITT", "test.IInterfaceBase.bar()").WithLocation(5, 7));
        }

        [WorkItem(911913, "http://vstfdevdiv:8080/DevDiv2/DevDiv/_workitems/edit/911913")]
        [Fact]
        public void UnimplementedInterfaceSquiggleLocation_InterfaceInheritanceScenario01()
        {
            // Two interfaces, neither implemented with alias - should have 2 errors each squiggling a different interface type.            
            string scenarioCode = @"
using a1 = test;

public class ITT
    : a1.IInterfaceBase, a1.IInterfaceBase2 
{ }

namespace test 
{
    public interface IInterfaceBase
    {
        void xyz();
    }

    public interface IInterfaceBase2
    {
        void xyz();
    }
}";

            var testAssembly = CreateCompilation(scenarioCode);
            testAssembly.VerifyDiagnostics(
                // (5,7): error CS0535: 'ITT' does not implement interface member 'test.IInterfaceBase.xyz()'
                //     : a1.IInterfaceBase, a1.IInterfaceBase2 
                Diagnostic(ErrorCode.ERR_UnimplementedInterfaceMember, "a1.IInterfaceBase").WithArguments("ITT", "test.IInterfaceBase.xyz()").WithLocation(5, 7),
                // (5,26): error CS0535: 'ITT' does not implement interface member 'test.IInterfaceBase2.xyz()'
                //     : a1.IInterfaceBase, a1.IInterfaceBase2 
                Diagnostic(ErrorCode.ERR_UnimplementedInterfaceMember, "a1.IInterfaceBase2").WithArguments("ITT", "test.IInterfaceBase2.xyz()").WithLocation(5, 26));
        }
        [WorkItem(911913, "http://vstfdevdiv:8080/DevDiv2/DevDiv/_workitems/edit/911913")]
        [Fact]
        public void UnimplementedInterfaceSquiggleLocation_InterfaceInheritanceScenario02()
        {
            // Two interfaces, only the  second is implemented 
            string scenarioCode = @"
public class ITT
    : IInterfaceBase, IInterfaceBase2 
{
    void IInterfaceBase2.abc()
    { }
}

public interface IInterfaceBase
{
        void xyz();
}

public interface IInterfaceBase2
{
        void abc();
}";

            var testAssembly = CreateCompilation(scenarioCode);
            testAssembly.VerifyDiagnostics(
                // (3,7): error CS0535: 'ITT' does not implement interface member 'IInterfaceBase.xyz()'
                //     : IInterfaceBase, IInterfaceBase2 
                Diagnostic(ErrorCode.ERR_UnimplementedInterfaceMember, "IInterfaceBase").WithArguments("ITT", "IInterfaceBase.xyz()").WithLocation(3, 7));
        }

        [WorkItem(911913, "http://vstfdevdiv:8080/DevDiv2/DevDiv/_workitems/edit/911913")]
        [Fact]
        public void UnimplementedInterfaceSquiggleLocation_InterfaceInheritanceScenario03()
        {
            // Two interfaces, only the first is implemented
            string scenarioCode = @"
public class ITT
    : IInterfaceBase, IInterfaceBase2 
{
    void IInterfaceBase.xyz()
    { }
}

public interface IInterfaceBase
{
    void xyz();
}

public interface IInterfaceBase2
{
    void abc();
}
";
            var testAssembly = CreateCompilation(scenarioCode);
            testAssembly.VerifyDiagnostics(
                // (3,23): error CS0535: 'ITT' does not implement interface member 'IInterfaceBase2.abc()'
                //     : IInterfaceBase, IInterfaceBase2 
                Diagnostic(ErrorCode.ERR_UnimplementedInterfaceMember, "IInterfaceBase2").WithArguments("ITT", "IInterfaceBase2.abc()").WithLocation(3, 23));
        }

        [WorkItem(911913, "http://vstfdevdiv:8080/DevDiv2/DevDiv/_workitems/edit/911913")]
        [Fact]
        public void UnimplementedInterfaceSquiggleLocation_InterfaceInheritanceScenario04()
        {
            // Two interfaces, neither implemented but formatting of interfaces are on different lines
            string scenarioCode = @"
public class ITT
    : IInterfaceBase, 
     IInterfaceBase2 
{ }

public interface IInterfaceBase
{
    void xyz();
}

public interface IInterfaceBase2
{
    void xyz();
}
";
            var testAssembly = CreateCompilation(scenarioCode);
            testAssembly.VerifyDiagnostics(
                // (3,7): error CS0535: 'ITT' does not implement interface member 'IInterfaceBase.xyz()'
                //     : IInterfaceBase, 
                Diagnostic(ErrorCode.ERR_UnimplementedInterfaceMember, "IInterfaceBase").WithArguments("ITT", "IInterfaceBase.xyz()").WithLocation(3, 7),
                // (4,6): error CS0535: 'ITT' does not implement interface member 'IInterfaceBase2.xyz()'
                //      IInterfaceBase2 
                Diagnostic(ErrorCode.ERR_UnimplementedInterfaceMember, "IInterfaceBase2").WithArguments("ITT", "IInterfaceBase2.xyz()").WithLocation(4, 6));
        }

        [WorkItem(911913, "http://vstfdevdiv:8080/DevDiv2/DevDiv/_workitems/edit/911913")]
        [Fact]
        public void UnimplementedInterfaceSquiggleLocation_InterfaceInheritanceScenario05()
        {
            // Inherited Interface scenario 
            // With methods not implemented in both base and derived.
            // Should reflect 2 diagnostics but both with be squiggling the derived as we are not 
            // explicitly implementing base.
            string scenarioCode = @"
public class ITT: IDerived
{ }

interface IInterfaceBase
{
    void xyzb();
}

interface IDerived : IInterfaceBase
{
    void xyzd();
}";
            var testAssembly = CreateCompilation(scenarioCode);
            testAssembly.VerifyDiagnostics(
                // (2,19): error CS0535: 'ITT' does not implement interface member 'IDerived.xyzd()'
                // public class ITT: IDerived
                Diagnostic(ErrorCode.ERR_UnimplementedInterfaceMember, "IDerived").WithArguments("ITT", "IDerived.xyzd()").WithLocation(2, 19),
                // (2,19): error CS0535: 'ITT' does not implement interface member 'IInterfaceBase.xyzb()'
                // public class ITT: IDerived
                Diagnostic(ErrorCode.ERR_UnimplementedInterfaceMember, "IDerived").WithArguments("ITT", "IInterfaceBase.xyzb()").WithLocation(2, 19));
        }

        [WorkItem(911913, "http://vstfdevdiv:8080/DevDiv2/DevDiv/_workitems/edit/911913")]
        [Fact]
        public void UnimplementedInterfaceSquiggleLocation_InterfaceInheritanceScenario06()
        {
            // Inherited Interface scenario 
            string scenarioCode = @"
public class ITT: IDerived, IInterfaceBase
{ }

interface IInterfaceBase
{
    void xyz();
}

interface IDerived : IInterfaceBase
{
    void xyzd();
}";
            var testAssembly = CreateCompilation(scenarioCode);
            testAssembly.VerifyDiagnostics(
                // (2,19): error CS0535: 'ITT' does not implement interface member 'IDerived.xyzd()'
                // public class ITT: IDerived, IInterfaceBase
                Diagnostic(ErrorCode.ERR_UnimplementedInterfaceMember, "IDerived").WithArguments("ITT", "IDerived.xyzd()").WithLocation(2, 19),
                // (2,29): error CS0535: 'ITT' does not implement interface member 'IInterfaceBase.xyz()'
                // public class ITT: IDerived, IInterfaceBase
                Diagnostic(ErrorCode.ERR_UnimplementedInterfaceMember, "IInterfaceBase").WithArguments("ITT", "IInterfaceBase.xyz()").WithLocation(2, 29));
        }

        [WorkItem(911913, "http://vstfdevdiv:8080/DevDiv2/DevDiv/_workitems/edit/911913")]
        [Fact]
        public void UnimplementedInterfaceSquiggleLocation_InterfaceInheritanceScenario07()
        {
            // Inherited Interface scenario - different order. 
            string scenarioCode = @"
public class ITT: IInterfaceBase, IDerived 
{ }

interface IDerived : IInterfaceBase
{
    void xyzd();
}
interface IInterfaceBase
{
    void xyz();
}
";
            var testAssembly = CreateCompilation(scenarioCode);
            testAssembly.VerifyDiagnostics(
                // (2,35): error CS0535: 'ITT' does not implement interface member 'IDerived.xyzd()'
                // public class ITT: IInterfaceBase, IDerived 
                Diagnostic(ErrorCode.ERR_UnimplementedInterfaceMember, "IDerived").WithArguments("ITT", "IDerived.xyzd()").WithLocation(2, 35),
                // (2,19): error CS0535: 'ITT' does not implement interface member 'IInterfaceBase.xyz()'
                // public class ITT: IInterfaceBase, IDerived 
                Diagnostic(ErrorCode.ERR_UnimplementedInterfaceMember, "IInterfaceBase").WithArguments("ITT", "IInterfaceBase.xyz()").WithLocation(2, 19));
        }

        [WorkItem(911913, "http://vstfdevdiv:8080/DevDiv2/DevDiv/_workitems/edit/911913")]
        [Fact]
        public void UnimplementedInterfaceSquiggleLocation_InterfaceInheritanceScenario08()
        {
            // Inherited Interface scenario
            string scenarioCode = @"
public class ITT: IDerived2 
{}

interface IBase
{
    void method1();
}
interface IBase2
{
    void Method2();
}
interface IDerived2: IBase, IBase2
{}";
            var testAssembly = CreateCompilation(scenarioCode);
            testAssembly.VerifyDiagnostics(
                // (2,19): error CS0535: 'ITT' does not implement interface member 'IBase.method1()'
                // public class ITT: IDerived2 
                Diagnostic(ErrorCode.ERR_UnimplementedInterfaceMember, "IDerived2").WithArguments("ITT", "IBase.method1()").WithLocation(2, 19),
                // (2,19): error CS0535: 'ITT' does not implement interface member 'IBase2.Method2()'
                // public class ITT: IDerived2 
                Diagnostic(ErrorCode.ERR_UnimplementedInterfaceMember, "IDerived2").WithArguments("ITT", "IBase2.Method2()").WithLocation(2, 19));
        }

        [WorkItem(911913, "http://vstfdevdiv:8080/DevDiv2/DevDiv/_workitems/edit/911913")]
        [Fact]
        public void UnimplementedInterfaceSquiggleLocation13UnimplementedInterfaceSquiggleLocation_InterfaceInheritanceScenario09()
        {
            // Inherited Interface scenario.           
            string scenarioCode = @"
public class ITT : IDerived
{
    void IBase2.method2()
    { }

    void IDerived.method3()
    { }
}

public interface IBase
{
    void method1();
}

public interface IBase2
{
    void method2();
}
public interface IDerived : IBase, IBase2
{
    void method3();
}";
            var testAssembly = CreateCompilation(scenarioCode);
            testAssembly.VerifyDiagnostics(
                // (2,20): error CS0535: 'ITT' does not implement interface member 'IBase.method1()'
                // public class ITT : IDerived
                Diagnostic(ErrorCode.ERR_UnimplementedInterfaceMember, "IDerived").WithArguments("ITT", "IBase.method1()").WithLocation(2, 20));
        }

        [WorkItem(911913, "http://vstfdevdiv:8080/DevDiv2/DevDiv/_workitems/edit/911913")]
        [Fact]
        public void UnimplementedInterfaceSquiggleLocation_InterfaceInheritanceScenario10()
        {
            // Inherited Interface scenario.
            string scenarioCode = @"
public class ITT : IDerived
{
    void IBase2.method2()
    { }    
    void IBase3.method3()
    { }
    void IDerived.method4()
    { }
}

public interface IBase
{
    void method1();
}

public interface IBase2 : IBase
{    
    void method2();
}

public interface IBase3 : IBase
{
    void method3();
}
public interface IDerived : IBase2, IBase3
{
    void method4();
}";
            var testAssembly = CreateCompilation(scenarioCode);
            testAssembly.VerifyDiagnostics(
                // (2,20): error CS0535: 'ITT' does not implement interface member 'IBase.method1()'
                // public class ITT : IDerived
                Diagnostic(ErrorCode.ERR_UnimplementedInterfaceMember, "IDerived").WithArguments("ITT", "IBase.method1()").WithLocation(2, 20));
        }

        [WorkItem(911913, "http://vstfdevdiv:8080/DevDiv2/DevDiv/_workitems/edit/911913")]
        [Fact]
        public void UnimplementedInterfaceSquiggleLocation_InterfaceInheritanceScenario11()
        {
            // Inherited Interface scenario 
            string scenarioCode = @"
static class Module1
{
    public static void Main()
    {
    }
}

interface Ibase
{
    void method1();
}

interface Ibase2
{
    void method2();
}

interface Iderived : Ibase
{
    void method3();
}

interface Iderived2 : Iderived
{
    void method4();
}

class foo : Iderived2, Iderived, Ibase, Ibase2
{
    void Ibase.method1()
    { }
    void Ibase2.method2()
    { }
    void Iderived2.method4()
    { }
}
 ";
            var testAssembly = CreateCompilation(scenarioCode);
            testAssembly.VerifyDiagnostics(
                // (29,24): error CS0535: 'foo' does not implement interface member 'Iderived.method3()'
                // class foo : Iderived2, Iderived, Ibase, Ibase2
                Diagnostic(ErrorCode.ERR_UnimplementedInterfaceMember, "Iderived").WithArguments("foo", "Iderived.method3()").WithLocation(29, 24));
        }

        [WorkItem(911913, "http://vstfdevdiv:8080/DevDiv2/DevDiv/_workitems/edit/911913")]
        [Fact]
        public void UnimplementedInterfaceSquiggleLocation_WithPartialClass01()
        {
            // partial class - missing method. 
            // each partial implements interface but one is missing method.
            string scenarioCode = @"
 public partial class Foo : IBase
{
    void IBase.method1()
    { }

    void IBase2.method2()
    { }
}

public partial class Foo : IBase2
{
}

public partial class Foo : IBase3
{
}

public interface IBase
{
    void method1();
}

public interface IBase2
{    
    void method2();
}

public interface IBase3
{
    void method3();
}";
            var testAssembly = CreateCompilation(scenarioCode);
            testAssembly.VerifyDiagnostics(
                // (15,28): error CS0535: 'Foo' does not implement interface member 'IBase3.method3()'
                // public partial class Foo : IBase3
                Diagnostic(ErrorCode.ERR_UnimplementedInterfaceMember, "IBase3").WithArguments("Foo", "IBase3.method3()").WithLocation(15, 28));
        }

        [WorkItem(911913, "http://vstfdevdiv:8080/DevDiv2/DevDiv/_workitems/edit/911913")]
        [Fact]
        public void UnimplementedInterfaceSquiggleLocation_WithPartialClass02()
        {
            // partial class - missing method. diagnostic is reported in correct partial class
            // one partial class specifically does include any inherited interface 
            string scenarioCode = @"
public partial class Foo : IBase, IBase2
{
    void IBase.method1()
    { }

}

public partial class Foo
{
}

public partial class Foo : IBase3
{
}

public interface IBase
{
    void method1();
}

public interface IBase2
{
    void method2();
}

public interface IBase3
{
    void method3();
}";
            var testAssembly = CreateCompilation(scenarioCode);
            testAssembly.VerifyDiagnostics(
                // (2,35): error CS0535: 'Foo' does not implement interface member 'IBase2.method2()'
                // public partial class Foo : IBase, IBase2
                Diagnostic(ErrorCode.ERR_UnimplementedInterfaceMember, "IBase2").WithArguments("Foo", "IBase2.method2()").WithLocation(2, 35),
                // (13,28): error CS0535: 'Foo' does not implement interface member 'IBase3.method3()'
                // public partial class Foo : IBase3
                Diagnostic(ErrorCode.ERR_UnimplementedInterfaceMember, "IBase3").WithArguments("Foo", "IBase3.method3()").WithLocation(13, 28));
        }

        [WorkItem(911913, "http://vstfdevdiv:8080/DevDiv2/DevDiv/_workitems/edit/911913")]
        [Fact]
        public void UnimplementedInterfaceSquiggleLocation_WithPartialClass03()
        {
            // Partial class scenario
            // One class implements multiple interfaces and is missing method.             
            string scenarioCode = @" 
public partial class Foo : IBase, IBase2
{
    void IBase.method1()
    { }

}

public partial class Foo : IBase3
{
}

public interface IBase
{
    void method1();
}

public interface IBase2
{    
    void method2();
}

public interface IBase3
{
    void method3();
}";
            var testAssembly = CreateCompilation(scenarioCode);
            testAssembly.VerifyDiagnostics(
                // (2,35): error CS0535: 'Foo' does not implement interface member 'IBase2.method2()'
                // public partial class Foo : IBase, IBase2
                Diagnostic(ErrorCode.ERR_UnimplementedInterfaceMember, "IBase2").WithArguments("Foo", "IBase2.method2()").WithLocation(2, 35),
                // (9,28): error CS0535: 'Foo' does not implement interface member 'IBase3.method3()'
                // public partial class Foo : IBase3
                Diagnostic(ErrorCode.ERR_UnimplementedInterfaceMember, "IBase3").WithArguments("Foo", "IBase3.method3()").WithLocation(9, 28)
 );
        }
        [WorkItem(541466, "http://vstfdevdiv:8080/DevDiv2/DevDiv/_workitems/edit/541466")]
        [Fact]
        public void UseSiteErrorViaAliasTest04()
        {
            var testAssembly = CreateCompilation(
@"
using ClassAlias = Class1;
public class Test
{
    void m()
    {
        int a = ClassAlias.Class1Foo();
        int b = ClassAlias.Class1Foo();
    }
}", references: new List<MetadataReference>() { TestReferences.SymbolsTests.NoPia.NoPIAGenericsAsm1 })
.VerifyDiagnostics(
    // (2,20): error CS1769: Type 'System.Collections.Generic.List<FooStruct>' from assembly 'NoPIAGenerics1-Asm1, Version=0.0.0.0, Culture=neutral, PublicKeyToken=null' cannot be used across assembly boundaries because it has a generic type argument that is an embedded interop type.
    // using ClassAlias = Class1;
    Diagnostic(ErrorCode.ERR_GenericsUsedAcrossAssemblies, "Class1").WithArguments("System.Collections.Generic.List<FooStruct>", "NoPIAGenerics1-Asm1, Version=0.0.0.0, Culture=neutral, PublicKeyToken=null"),
    // (7,28): error CS1769: Type 'System.Collections.Generic.List<FooStruct>' from assembly 'NoPIAGenerics1-Asm1, Version=0.0.0.0, Culture=neutral, PublicKeyToken=null' cannot be used across assembly boundaries because it has a generic type argument that is an embedded interop type.
    //         int a = ClassAlias.Class1Foo();
    Diagnostic(ErrorCode.ERR_GenericsUsedAcrossAssemblies, "Class1Foo").WithArguments("System.Collections.Generic.List<FooStruct>", "NoPIAGenerics1-Asm1, Version=0.0.0.0, Culture=neutral, PublicKeyToken=null"),
    // (8,28): error CS1769: Type 'System.Collections.Generic.List<FooStruct>' from assembly 'NoPIAGenerics1-Asm1, Version=0.0.0.0, Culture=neutral, PublicKeyToken=null' cannot be used across assembly boundaries because it has a generic type argument that is an embedded interop type.
    //         int b = ClassAlias.Class1Foo();
    Diagnostic(ErrorCode.ERR_GenericsUsedAcrossAssemblies, "Class1Foo").WithArguments("System.Collections.Generic.List<FooStruct>", "NoPIAGenerics1-Asm1, Version=0.0.0.0, Culture=neutral, PublicKeyToken=null")
            );

            // NOTE: Dev10 errors:
            // <fine-name>(8,28): error CS0117: 'Class1' does not contain a definition for 'Class1Foo'
            // <fine-name>(9,28): error CS0117: 'Class1' does not contain a definition for 'Class1Foo'
        }

        [WorkItem(541466, "http://vstfdevdiv:8080/DevDiv2/DevDiv/_workitems/edit/541466")]
        [Fact]
        public void UseSiteErrorViaAliasTest05()
        {
            var testAssembly = CreateCompilation(
@"
using ClassAlias = Class1;
public class Test
{
    void m()
    {
        var a = new ClassAlias();
        var b = new ClassAlias();
    }
}", references: new List<MetadataReference>() { TestReferences.SymbolsTests.NoPia.NoPIAGenericsAsm1 })
.VerifyDiagnostics(
    // (2,20): error CS1769: Type 'System.Collections.Generic.List<FooStruct>' from assembly 'NoPIAGenerics1-Asm1, Version=0.0.0.0, Culture=neutral, PublicKeyToken=null' cannot be used across assembly boundaries because it has a generic type argument that is an embedded interop type.
    // using ClassAlias = Class1;
    Diagnostic(ErrorCode.ERR_GenericsUsedAcrossAssemblies, "Class1").WithArguments("System.Collections.Generic.List<FooStruct>", "NoPIAGenerics1-Asm1, Version=0.0.0.0, Culture=neutral, PublicKeyToken=null")
            );

            // NOTE: Dev10 errors:
            // <fine-name>(8,17): error CS0143: The type 'Class1' has no constructors defined
            // <fine-name>(9,17): error CS0143: The type 'Class1' has no constructors defined
        }

        [WorkItem(541466, "http://vstfdevdiv:8080/DevDiv2/DevDiv/_workitems/edit/541466")]
        [Fact]
        public void UseSiteErrorViaAliasTest06()
        {
            var testAssembly = CreateCompilation(
@"
using ClassAlias = Class1;
public class Test
{
    ClassAlias a = null;
    ClassAlias b = null;
    ClassAlias m() { return null; }
    void m2(ClassAlias p) { }
}", references: new List<MetadataReference>() { TestReferences.SymbolsTests.NoPia.NoPIAGenericsAsm1 })
.VerifyDiagnostics(
    // (2,20): error CS1769: Type 'System.Collections.Generic.List<FooStruct>' from assembly 'NoPIAGenerics1-Asm1, Version=0.0.0.0, Culture=neutral, PublicKeyToken=null' cannot be used across assembly boundaries because it has a generic type argument that is an embedded interop type.
    // using ClassAlias = Class1;
    Diagnostic(ErrorCode.ERR_GenericsUsedAcrossAssemblies, "Class1").WithArguments("System.Collections.Generic.List<FooStruct>", "NoPIAGenerics1-Asm1, Version=0.0.0.0, Culture=neutral, PublicKeyToken=null"),
    // (6,16): warning CS0414: The field 'Test.b' is assigned but its value is never used
    //     ClassAlias b = null;
    Diagnostic(ErrorCode.WRN_UnreferencedFieldAssg, "b").WithArguments("Test.b"),
    // (5,16): warning CS0414: The field 'Test.a' is assigned but its value is never used
    //     ClassAlias a = null;
    Diagnostic(ErrorCode.WRN_UnreferencedFieldAssg, "a").WithArguments("Test.a")
            );

            // NOTE: Dev10 errors:
            // <fine-name>(4,16): error CS1772: Type 'Class1' from assembly '...\NoPIAGenerics1-Asm1.dll' cannot be used across assembly boundaries because a type in its inheritance hierarchy has a generic type parameter that is an embedded interop type.
            // <fine-name>(5,16): error CS1772: Type 'Class1' from assembly '...\NoPIAGenerics1-Asm1.dll' cannot be used across assembly boundaries because a type in its inheritance hierarchy has a generic type parameter that is an embedded interop type.
            // <fine-name>(6,16): error CS1772: Type 'Class1' from assembly '...\NoPIAGenerics1-Asm1.dll' cannot be used across assembly boundaries because a type in its inheritance hierarchy has a generic type parameter that is an embedded interop type.
            // <fine-name>(7,10): error CS1772: Type 'Class1' from assembly '...\NoPIAGenerics1-Asm1.dll' cannot be used across assembly boundaries because a type in its inheritance hierarchy has a generic type parameter that is an embedded interop type.
        }

        [WorkItem(541466, "http://vstfdevdiv:8080/DevDiv2/DevDiv/_workitems/edit/541466")]
        [Fact]
        public void UseSiteErrorViaAliasTest07()
        {
            var testAssembly = CreateCompilation(
@"
using ClassAlias = Class1;
public class Test
{
    void m()
    {
        ClassAlias a = null;
        ClassAlias b = null;
        System.Console.WriteLine(a);
        System.Console.WriteLine(b);
    }
}", references: new List<MetadataReference>() { TestReferences.SymbolsTests.NoPia.NoPIAGenericsAsm1 })
.VerifyDiagnostics(
                // (2,20): error CS1769: Type 'System.Collections.Generic.List<FooStruct>' from assembly 'NoPIAGenerics1-Asm1, Version=0.0.0.0, Culture=neutral, PublicKeyToken=null' cannot be used across assembly boundaries because it has a generic type argument that is an embedded interop type.
                // using ClassAlias = Class1;
                Diagnostic(ErrorCode.ERR_GenericsUsedAcrossAssemblies, "Class1").WithArguments("System.Collections.Generic.List<FooStruct>", "NoPIAGenerics1-Asm1, Version=0.0.0.0, Culture=neutral, PublicKeyToken=null"),
                // (9,9): error CS1769: Type 'System.Collections.Generic.List<FooStruct>' from assembly 'NoPIAGenerics1-Asm1, Version=0.0.0.0, Culture=neutral, PublicKeyToken=null' cannot be used across assembly boundaries because it has a generic type argument that is an embedded interop type.
                //         System.Console.WriteLine(a);
                Diagnostic(ErrorCode.ERR_GenericsUsedAcrossAssemblies, "System.Console.WriteLine").WithArguments("System.Collections.Generic.List<FooStruct>", "NoPIAGenerics1-Asm1, Version=0.0.0.0, Culture=neutral, PublicKeyToken=null"),
                // (10,9): error CS1769: Type 'System.Collections.Generic.List<FooStruct>' from assembly 'NoPIAGenerics1-Asm1, Version=0.0.0.0, Culture=neutral, PublicKeyToken=null' cannot be used across assembly boundaries because it has a generic type argument that is an embedded interop type.
                //         System.Console.WriteLine(b);
                Diagnostic(ErrorCode.ERR_GenericsUsedAcrossAssemblies, "System.Console.WriteLine").WithArguments("System.Collections.Generic.List<FooStruct>", "NoPIAGenerics1-Asm1, Version=0.0.0.0, Culture=neutral, PublicKeyToken=null"));

            // NOTE: Dev10 reports NO ERRORS
        }

        [WorkItem(948674, "http://vstfdevdiv:8080/DevDiv2/DevDiv/_workitems/edit/948674")]
        [Fact]
        public void UseSiteErrorViaImplementedInterfaceMember_1()
        {
            var source1 = @"
using System;
using System.Runtime.InteropServices;

[assembly: ImportedFromTypeLib(""GeneralPIA.dll"")]
[assembly: Guid(""f9c2d51d-4f44-45f0-9eda-c9d599b58257"")]

public struct ImageMoniker
{ }";

            CSharpCompilation comp1 = CreateCompilationWithMscorlib45(source1, assemblyName: "Pia948674_1");

            var source2 = @"
public interface IBar
{
    ImageMoniker? Moniker { get; }
}";

            CSharpCompilation comp2 = CreateCompilationWithMscorlib45(source2, new MetadataReference[] { new CSharpCompilationReference(comp1, embedInteropTypes: true) }, assemblyName: "Bar948674_1");

            var source3 = @"
public class BarImpl : IBar
{
    public ImageMoniker? Moniker    
    {
        get { return null; }
    }
}";

            CSharpCompilation comp3 = CreateCompilationWithMscorlib45(source3, new MetadataReference[] { new CSharpCompilationReference(comp2), new CSharpCompilationReference(comp1, embedInteropTypes: true) });

            comp3.VerifyDiagnostics(
    // (2,24): error CS1769: Type 'ImageMoniker?' from assembly 'Bar948674_1, Version=0.0.0.0, Culture=neutral, PublicKeyToken=null' cannot be used across assembly boundaries because it has a generic type argument that is an embedded interop type.
    // public class BarImpl : IBar
    Diagnostic(ErrorCode.ERR_GenericsUsedAcrossAssemblies, "IBar").WithArguments("ImageMoniker?", "Bar948674_1, Version=0.0.0.0, Culture=neutral, PublicKeyToken=null").WithLocation(2, 24)
                );

            comp3 = CreateCompilationWithMscorlib45(source3, new MetadataReference[] { comp2.EmitToImageReference(), comp1.EmitToImageReference().WithEmbedInteropTypes(true) });

            comp3.VerifyDiagnostics(
    // (2,24): error CS1769: Type 'ImageMoniker?' from assembly 'Bar948674_1, Version=0.0.0.0, Culture=neutral, PublicKeyToken=null' cannot be used across assembly boundaries because it has a generic type argument that is an embedded interop type.
    // public class BarImpl : IBar
    Diagnostic(ErrorCode.ERR_GenericsUsedAcrossAssemblies, "IBar").WithArguments("ImageMoniker?", "Bar948674_1, Version=0.0.0.0, Culture=neutral, PublicKeyToken=null").WithLocation(2, 24),
    // (2,24): error CS1769: Type 'ImageMoniker?' from assembly 'Bar948674_1, Version=0.0.0.0, Culture=neutral, PublicKeyToken=null' cannot be used across assembly boundaries because it has a generic type argument that is an embedded interop type.
    // public class BarImpl : IBar
    Diagnostic(ErrorCode.ERR_GenericsUsedAcrossAssemblies, "IBar").WithArguments("ImageMoniker?", "Bar948674_1, Version=0.0.0.0, Culture=neutral, PublicKeyToken=null").WithLocation(2, 24)
                );
        }

        [WorkItem(948674, "http://vstfdevdiv:8080/DevDiv2/DevDiv/_workitems/edit/948674")]
        [Fact]
        public void UseSiteErrorViaImplementedInterfaceMember_2()
        {
            var source1 = @"
using System;
using System.Runtime.InteropServices;

[assembly: ImportedFromTypeLib(""GeneralPIA.dll"")]
[assembly: Guid(""f9c2d51d-4f44-45f0-9eda-c9d599b58257"")]

public struct ImageMoniker
{ }";

            CSharpCompilation comp1 = CreateCompilationWithMscorlib45(source1, assemblyName: "Pia948674_2");

            var source2 = @"
public interface IBar
{
    ImageMoniker? Moniker { get; }
}";

            CSharpCompilation comp2 = CreateCompilationWithMscorlib45(source2, new MetadataReference[] { new CSharpCompilationReference(comp1, embedInteropTypes: true) }, assemblyName: "Bar948674_2");

            var source3 = @"
public class BarImpl : IBar
{
    ImageMoniker? IBar.Moniker    
    {
        get { return null; }
    }
}";

            CSharpCompilation comp3 = CreateCompilationWithMscorlib45(source3, new MetadataReference[] { new CSharpCompilationReference(comp2), new CSharpCompilationReference(comp1, embedInteropTypes: true) });

            comp3.VerifyDiagnostics(
    // (4,24): error CS0539: 'BarImpl.Moniker' in explicit interface declaration is not a member of interface
    //     ImageMoniker? IBar.Moniker    
    Diagnostic(ErrorCode.ERR_InterfaceMemberNotFound, "Moniker").WithArguments("BarImpl.Moniker").WithLocation(4, 24),
    // (2,24): error CS1769: Type 'ImageMoniker?' from assembly 'Bar948674_2, Version=0.0.0.0, Culture=neutral, PublicKeyToken=null' cannot be used across assembly boundaries because it has a generic type argument that is an embedded interop type.
    // public class BarImpl : IBar
    Diagnostic(ErrorCode.ERR_GenericsUsedAcrossAssemblies, "IBar").WithArguments("ImageMoniker?", "Bar948674_2, Version=0.0.0.0, Culture=neutral, PublicKeyToken=null").WithLocation(2, 24)
                );

            comp3 = CreateCompilationWithMscorlib45(source3, new MetadataReference[] { comp2.EmitToImageReference(), comp1.EmitToImageReference().WithEmbedInteropTypes(true) });

            comp3.VerifyDiagnostics(
    // (4,24): error CS0539: 'BarImpl.Moniker' in explicit interface declaration is not a member of interface
    //     ImageMoniker? IBar.Moniker    
    Diagnostic(ErrorCode.ERR_InterfaceMemberNotFound, "Moniker").WithArguments("BarImpl.Moniker").WithLocation(4, 24),
    // (2,24): error CS1769: Type 'ImageMoniker?' from assembly 'Bar948674_2, Version=0.0.0.0, Culture=neutral, PublicKeyToken=null' cannot be used across assembly boundaries because it has a generic type argument that is an embedded interop type.
    // public class BarImpl : IBar
    Diagnostic(ErrorCode.ERR_GenericsUsedAcrossAssemblies, "IBar").WithArguments("ImageMoniker?", "Bar948674_2, Version=0.0.0.0, Culture=neutral, PublicKeyToken=null").WithLocation(2, 24)
                );
        }

        [WorkItem(948674, "http://vstfdevdiv:8080/DevDiv2/DevDiv/_workitems/edit/948674")]
        [Fact]
        public void UseSiteErrorViaImplementedInterfaceMember_3()
        {
            var source1 = @"
using System;
using System.Runtime.InteropServices;

[assembly: ImportedFromTypeLib(""GeneralPIA.dll"")]
[assembly: Guid(""f9c2d51d-4f44-45f0-9eda-c9d599b58257"")]

public struct ImageMoniker
{ }";

            CSharpCompilation comp1 = CreateCompilationWithMscorlib45(source1, assemblyName: "Pia948674_3");

            var source2 = @"
public interface IBar
{
    void SetMoniker(ImageMoniker? moniker);
}";

            CSharpCompilation comp2 = CreateCompilationWithMscorlib45(source2, new MetadataReference[] { new CSharpCompilationReference(comp1, embedInteropTypes: true) }, assemblyName: "Bar948674_3");

            var source3 = @"
public class BarImpl : IBar
{
    public void SetMoniker(ImageMoniker? moniker)
    {}
}";

            CSharpCompilation comp3 = CreateCompilationWithMscorlib45(source3, new MetadataReference[] { new CSharpCompilationReference(comp2), new CSharpCompilationReference(comp1, embedInteropTypes: true) });

            comp3.VerifyDiagnostics(
    // (2,24): error CS1769: Type 'ImageMoniker?' from assembly 'Bar948674_3, Version=0.0.0.0, Culture=neutral, PublicKeyToken=null' cannot be used across assembly boundaries because it has a generic type argument that is an embedded interop type.
    // public class BarImpl : IBar
    Diagnostic(ErrorCode.ERR_GenericsUsedAcrossAssemblies, "IBar").WithArguments("ImageMoniker?", "Bar948674_3, Version=0.0.0.0, Culture=neutral, PublicKeyToken=null").WithLocation(2, 24)
                );

            comp3 = CreateCompilationWithMscorlib45(source3, new MetadataReference[] { comp2.EmitToImageReference(), comp1.EmitToImageReference().WithEmbedInteropTypes(true) });

            comp3.VerifyDiagnostics(
    // (2,24): error CS1769: Type 'ImageMoniker?' from assembly 'Bar948674_3, Version=0.0.0.0, Culture=neutral, PublicKeyToken=null' cannot be used across assembly boundaries because it has a generic type argument that is an embedded interop type.
    // public class BarImpl : IBar
    Diagnostic(ErrorCode.ERR_GenericsUsedAcrossAssemblies, "IBar").WithArguments("ImageMoniker?", "Bar948674_3, Version=0.0.0.0, Culture=neutral, PublicKeyToken=null").WithLocation(2, 24)
                );
        }

        [WorkItem(948674, "http://vstfdevdiv:8080/DevDiv2/DevDiv/_workitems/edit/948674")]
        [Fact]
        public void UseSiteErrorViaImplementedInterfaceMember_4()
        {
            var source1 = @"
using System;
using System.Runtime.InteropServices;

[assembly: ImportedFromTypeLib(""GeneralPIA.dll"")]
[assembly: Guid(""f9c2d51d-4f44-45f0-9eda-c9d599b58257"")]

public struct ImageMoniker
{ }";

            CSharpCompilation comp1 = CreateCompilationWithMscorlib45(source1, assemblyName: "Pia948674_4");

            var source2 = @"
public interface IBar
{
    void SetMoniker(ImageMoniker? moniker);
}";

            CSharpCompilation comp2 = CreateCompilationWithMscorlib45(source2, new MetadataReference[] { new CSharpCompilationReference(comp1, embedInteropTypes: true) }, assemblyName: "Bar948674_4");

            var source3 = @"
public class BarImpl : IBar
{
    void IBar.SetMoniker(ImageMoniker? moniker)
    {}
}";

            CSharpCompilation comp3 = CreateCompilationWithMscorlib45(source3, new MetadataReference[] { new CSharpCompilationReference(comp2), new CSharpCompilationReference(comp1, embedInteropTypes: true) });

            comp3.VerifyDiagnostics(
    // (4,15): error CS0539: 'BarImpl.SetMoniker(ImageMoniker?)' in explicit interface declaration is not a member of interface
    //     void IBar.SetMoniker(ImageMoniker? moniker)
    Diagnostic(ErrorCode.ERR_InterfaceMemberNotFound, "SetMoniker").WithArguments("BarImpl.SetMoniker(ImageMoniker?)").WithLocation(4, 15),
    // (2,24): error CS1769: Type 'ImageMoniker?' from assembly 'Bar948674_4, Version=0.0.0.0, Culture=neutral, PublicKeyToken=null' cannot be used across assembly boundaries because it has a generic type argument that is an embedded interop type.
    // public class BarImpl : IBar
    Diagnostic(ErrorCode.ERR_GenericsUsedAcrossAssemblies, "IBar").WithArguments("ImageMoniker?", "Bar948674_4, Version=0.0.0.0, Culture=neutral, PublicKeyToken=null").WithLocation(2, 24)
                );

            comp3 = CreateCompilationWithMscorlib45(source3, new MetadataReference[] { comp2.EmitToImageReference(), comp1.EmitToImageReference().WithEmbedInteropTypes(true) });

            comp3.VerifyDiagnostics(
    // (4,15): error CS0539: 'BarImpl.SetMoniker(ImageMoniker?)' in explicit interface declaration is not a member of interface
    //     void IBar.SetMoniker(ImageMoniker? moniker)
    Diagnostic(ErrorCode.ERR_InterfaceMemberNotFound, "SetMoniker").WithArguments("BarImpl.SetMoniker(ImageMoniker?)").WithLocation(4, 15),
    // (2,24): error CS1769: Type 'ImageMoniker?' from assembly 'Bar948674_4, Version=0.0.0.0, Culture=neutral, PublicKeyToken=null' cannot be used across assembly boundaries because it has a generic type argument that is an embedded interop type.
    // public class BarImpl : IBar
    Diagnostic(ErrorCode.ERR_GenericsUsedAcrossAssemblies, "IBar").WithArguments("ImageMoniker?", "Bar948674_4, Version=0.0.0.0, Culture=neutral, PublicKeyToken=null").WithLocation(2, 24)
                );
        }

        [WorkItem(541246, "http://vstfdevdiv:8080/DevDiv2/DevDiv/_workitems/edit/541246")]
        [Fact]
        public void NamespaceQualifiedGenericTypeName()
        {
            var source =
@"namespace N
{
    public class A<T>
    {
        public static T F;
    }
}
class B
{
    static int G = N.A<int>.F;
}";
            CreateCompilation(source).VerifyDiagnostics();
        }

        [Fact]
        public void NamespaceQualifiedGenericTypeNameWrongArity()
        {
            var source =
@"namespace N
{
    public class A<T>
    {
        public static T F;
    }

    public class B 
    { 
        public static int F;
    }
    public class B<T1, T2> 
    { 
        public static System.Tuple<T1, T2> F;
    }
}
class C
{
    static int TooMany = N.A<int, int>.F;
    static int TooFew = N.A.F;
    static int TooIndecisive = N.B<int>;
}";
            CreateCompilation(source).VerifyDiagnostics(
                // (19,28): error CS0305: Using the generic type 'N.A<T>' requires '1' type arguments
                // 
                Diagnostic(ErrorCode.ERR_BadArity, "A<int, int>").WithArguments("N.A<T>", "type", "1"),
                // (20,27): error CS0305: Using the generic type 'N.A<T>' requires '1' type arguments
                // 
                Diagnostic(ErrorCode.ERR_BadArity, "A").WithArguments("N.A<T>", "type", "1"),
                // (21,34): error CS0308: The non-generic type 'N.B' cannot be used with type arguments
                // 
                Diagnostic(ErrorCode.ERR_HasNoTypeVars, "B<int>").WithArguments("N.B", "type")
                );
        }

        [WorkItem(541570, "http://vstfdevdiv:8080/DevDiv2/DevDiv/_workitems/edit/541570")]
        [Fact]
        public void EnumNotMemberInConstructor()
        {
            var source =
@"enum E { A }
class C
{
    public C(E e = E.A) { }
    public E E { get { return E.A; } }
}";
            CreateCompilation(source).VerifyDiagnostics();
        }

        [WorkItem(541638, "http://vstfdevdiv:8080/DevDiv2/DevDiv/_workitems/edit/541638")]
        [Fact]
        public void KeywordAsLabelIdentifier()
        {
            var source =
@"class Program
{
    static void Main(string[] args)
    {
    @int1:
        System.Console.WriteLine();
    }
}";
            CreateCompilation(source).VerifyDiagnostics(
                // (5,5): warning CS0164: This label has not been referenced
                // 
                Diagnostic(ErrorCode.WRN_UnreferencedLabel, "@int1"));
        }

        [WorkItem(541677, "http://vstfdevdiv:8080/DevDiv2/DevDiv/_workitems/edit/541677")]
        [Fact]
        public void AssignStaticEventToLocalVariable()
        {
            var source =
@"delegate void Foo();
class driver
{
    public static event Foo e;
    static void Main(string[] args)
    {
        Foo x = e;
    }
}";
            CreateCompilation(source).VerifyDiagnostics();
        }

        // Note: The locations for errors on generic methods are
        // name only, while Dev11 uses name + type parameters.
        [WorkItem(528743, "http://vstfdevdiv:8080/DevDiv2/DevDiv/_workitems/edit/528743")]
        [Fact]
        public void GenericMethodLocation()
        {
            var source =
@"interface I
{
    void M1<T>() where T : class;
}
class C : I
{
    public void M1<T>() { }
    void M2<T>(this object o) { }
    sealed void M3<T>() { }
    internal static virtual void M4<T>() { }
}";
            CreateCompilation(source).VerifyDiagnostics(
                // (5,7): error CS1106: Extension method must be defined in a non-generic static class
                // class C : I
                Diagnostic(ErrorCode.ERR_BadExtensionAgg, "C").WithLocation(5, 7),
                // (7,17): error CS0425: The constraints for type parameter 'T' of method 'C.M1<T>()' must match the constraints for type parameter 'T' of interface method 'I.M1<T>()'. Consider using an explicit interface implementation instead.
                //     public void M1<T>() { }
                Diagnostic(ErrorCode.ERR_ImplBadConstraints, "M1").WithArguments("T", "C.M1<T>()", "T", "I.M1<T>()").WithLocation(7, 17),
                // (9,17): error CS0238: 'C.M3<T>()' cannot be sealed because it is not an override
                //     sealed void M3<T>() { }
                Diagnostic(ErrorCode.ERR_SealedNonOverride, "M3").WithArguments("C.M3<T>()").WithLocation(9, 17),
                // (10,34): error CS0112: A static member 'C.M4<T>()' cannot be marked as override, virtual, or abstract
                //     internal static virtual void M4<T>() { }
                Diagnostic(ErrorCode.ERR_StaticNotVirtual, "M4").WithArguments("C.M4<T>()").WithLocation(10, 34));
        }

        [WorkItem(542391, "http://vstfdevdiv:8080/DevDiv2/DevDiv/_workitems/edit/542391")]
        [Fact]
        public void PartialMethodOptionalParameters()
        {
            var source =
@"partial class C
{
    partial void M1(object o);
    partial void M1(object o = null) { }
    partial void M2(object o = null);
    partial void M2(object o) { }
    partial void M3(object o = null);
    partial void M3(object o = null) { }
}";
            CreateCompilation(source).VerifyDiagnostics(
                // (4,28): warning CS1066: The default value specified for parameter 'o' will have no effect because it applies to a member that is used in contexts that do not allow optional arguments
                //     partial void M1(object o = null) { }
                Diagnostic(ErrorCode.WRN_DefaultValueForUnconsumedLocation, "o").WithArguments("o"),
                // (8,28): warning CS1066: The default value specified for parameter 'o' will have no effect because it applies to a member that is used in contexts that do not allow optional arguments
                //     partial void M3(object o = null) { }
                Diagnostic(ErrorCode.WRN_DefaultValueForUnconsumedLocation, "o").WithArguments("o")
                );
        }

        [Fact]
        [WorkItem(598043, "http://vstfdevdiv:8080/DevDiv2/DevDiv/_workitems/edit/598043")]
        public void PartialMethodParameterNamesFromDefinition1()
        {
            var source = @"
partial class C
{
    partial void F(int i);
}

partial class C
{
    partial void F(int j) { }
}
";
            CompileAndVerify(source, options: TestOptions.ReleaseDll.WithMetadataImportOptions(MetadataImportOptions.All), symbolValidator: module =>
            {
                var method = module.GlobalNamespace.GetMember<TypeSymbol>("C").GetMember<MethodSymbol>("F");
                Assert.Equal("i", method.Parameters[0].Name);
            });
        }

        [Fact]
        [WorkItem(598043, "http://vstfdevdiv:8080/DevDiv2/DevDiv/_workitems/edit/598043")]
        public void PartialMethodParameterNamesFromDefinition2()
        {
            var source = @"
partial class C
{
    partial void F(int j) { }
}

partial class C
{
    partial void F(int i);
}
";
            CompileAndVerify(source, options: TestOptions.ReleaseDll.WithMetadataImportOptions(MetadataImportOptions.All), symbolValidator: module =>
            {
                var method = module.GlobalNamespace.GetMember<TypeSymbol>("C").GetMember<MethodSymbol>("F");
                Assert.Equal("i", method.Parameters[0].Name);
            });
        }

        /// <summary>
        /// Handle a mix of parameter errors for default values,
        /// partial methods, and static parameter type.
        /// </summary>
        [Fact]
        public void ParameterErrorsDefaultPartialMethodStaticType()
        {
            var source =
@"static class S { }
partial class C
{
    partial void M(S s = new A());
    partial void M(S s = new B()) { }
}";
            CreateCompilation(source).VerifyDiagnostics(
                // (4,18): error CS0721: 'S': static types cannot be used as parameters
                //     partial void M(S s = new A());
                Diagnostic(ErrorCode.ERR_ParameterIsStaticClass, "M").WithArguments("S").WithLocation(4, 18),
                // (5,18): error CS0721: 'S': static types cannot be used as parameters
                //     partial void M(S s = new B()) { }
                Diagnostic(ErrorCode.ERR_ParameterIsStaticClass, "M").WithArguments("S").WithLocation(5, 18),
                // (5,30): error CS0246: The type or namespace name 'B' could not be found (are you missing a using directive or an assembly reference?)
                //     partial void M(S s = new B()) { }
                Diagnostic(ErrorCode.ERR_SingleTypeNameNotFound, "B").WithArguments("B").WithLocation(5, 30),
                // (4,30): error CS0246: The type or namespace name 'A' could not be found (are you missing a using directive or an assembly reference?)
                //     partial void M(S s = new A());
                Diagnostic(ErrorCode.ERR_SingleTypeNameNotFound, "A").WithArguments("A").WithLocation(4, 30)
                );
        }

        [WorkItem(543349, "http://vstfdevdiv:8080/DevDiv2/DevDiv/_workitems/edit/543349")]
        [Fact]
        public void Fixed()
        {
            var source =
@"class C
{
    unsafe static void M(int[] arg)
    {
        fixed (int* ptr = arg) { }
        fixed (int* ptr = arg) *ptr = 0;
        fixed (int* ptr = arg) object o = null;
    }
}";
            CreateCompilation(source, options: TestOptions.UnsafeReleaseDll).VerifyDiagnostics(
                // (7,32): error CS1023: Embedded statement cannot be a declaration or labeled statement
                //         fixed (int* ptr = arg) object o = null;
                Diagnostic(ErrorCode.ERR_BadEmbeddedStmt, "object o = null;").WithLocation(7, 32),
                // (7,39): warning CS0219: The variable 'o' is assigned but its value is never used
                //         fixed (int* ptr = arg) object o = null;
                Diagnostic(ErrorCode.WRN_UnreferencedVarAssg, "o").WithArguments("o").WithLocation(7, 39)
                );
        }

        [WorkItem(1040171, "http://vstfdevdiv:8080/DevDiv2/DevDiv/_workitems/edit/1040171")]
        [Fact]
        public void Bug1040171()
        {
            const string sourceCode = @"
class Program
{
    static void Main(string[] args)
    {
        bool c = true;

        foreach (string s in args)
            label: c = false;
    }
}
";
            var compilation = CreateCompilation(sourceCode);
            compilation.VerifyDiagnostics(
                // (9,13): error CS1023: Embedded statement cannot be a declaration or labeled statement
                //             label: c = false;
                Diagnostic(ErrorCode.ERR_BadEmbeddedStmt, "label: c = false;").WithLocation(9, 13),
                // (9,13): warning CS0164: This label has not been referenced
                //             label: c = false;
                Diagnostic(ErrorCode.WRN_UnreferencedLabel, "label").WithLocation(9, 13),
                // (6,14): warning CS0219: The variable 'c' is assigned but its value is never used
                //         bool c = true;
                Diagnostic(ErrorCode.WRN_UnreferencedVarAssg, "c").WithArguments("c").WithLocation(6, 14));
        }
        [Fact, WorkItem(543426, "http://vstfdevdiv:8080/DevDiv2/DevDiv/_workitems/edit/543426")]

        private void NestedInterfaceImplementationWithOuterGenericType()
        {
            CompileAndVerify(@"
namespace System.ServiceModel
{
    class Pipeline<T>
    {
        interface IStage
        {
            void Process(T context);
        }

        class AsyncStage : IStage
        {
            void IStage.Process(T context) { }
        }
    }
}");
        }

        /// <summary>
        /// Error types should be allowed as constant types.
        /// </summary>
        [Fact]
        public void ErrorTypeConst()
        {
            var source =
@"class C
{
    const C1 F1 = 0;
    const C2 F2 = null;
    static void M()
    {
        const C3 c3 = 0;
        const C4 c4 = null;
    }
}";
            CreateCompilation(source).VerifyDiagnostics(
                // (3,11): error CS0246: The type or namespace name 'C1' could not be found (are you missing a using directive or an assembly reference?)
                Diagnostic(ErrorCode.ERR_SingleTypeNameNotFound, "C1").WithArguments("C1").WithLocation(3, 11),
                // (4,11): error CS0246: The type or namespace name 'C2' could not be found (are you missing a using directive or an assembly reference?)
                Diagnostic(ErrorCode.ERR_SingleTypeNameNotFound, "C2").WithArguments("C2").WithLocation(4, 11),
                // (7,15): error CS0246: The type or namespace name 'C3' could not be found (are you missing a using directive or an assembly reference?)
                Diagnostic(ErrorCode.ERR_SingleTypeNameNotFound, "C3").WithArguments("C3").WithLocation(7, 15),
                // (8,15): error CS0246: The type or namespace name 'C4' could not be found (are you missing a using directive or an assembly reference?)
                Diagnostic(ErrorCode.ERR_SingleTypeNameNotFound, "C4").WithArguments("C4").WithLocation(8, 15));
        }

        [WorkItem(543777, "http://vstfdevdiv:8080/DevDiv2/DevDiv/_workitems/edit/543777")]
        [Fact]
        public void DefaultParameterAtEndOfFile()
        {
            var source =
@"class C
{
    static void M(object o = null,";
            CreateCompilation(source).VerifyDiagnostics(
                // (3,35): error CS1031: Type expected
                //     static void M(object o = null,
                Diagnostic(ErrorCode.ERR_TypeExpected, ""),

                // Cascading:

                // (3,35): error CS1001: Identifier expected
                //     static void M(object o = null,
                Diagnostic(ErrorCode.ERR_IdentifierExpected, ""),
                // (3,35): error CS1026: ) expected
                //     static void M(object o = null,
                Diagnostic(ErrorCode.ERR_CloseParenExpected, ""),
                // (3,35): error CS1002: ; expected
                //     static void M(object o = null,
                Diagnostic(ErrorCode.ERR_SemicolonExpected, ""),
                // (3,35): error CS1513: } expected
                //     static void M(object o = null,
                Diagnostic(ErrorCode.ERR_RbraceExpected, ""),
                // (3,35): error CS1737: Optional parameters must appear after all required parameters
                //     static void M(object o = null,
                Diagnostic(ErrorCode.ERR_DefaultValueBeforeRequiredValue, ""),
                // (3,17): error CS0501: 'C.M(object, ?)' must declare a body because it is not
                // marked abstract, extern, or partial static void M(object o = null,
                Diagnostic(ErrorCode.ERR_ConcreteMissingBody, "M").WithArguments("C.M(object, ?)"));
        }

        [WorkItem(543814, "http://vstfdevdiv:8080/DevDiv2/DevDiv/_workitems/edit/543814")]
        [Fact]
        public void DuplicateNamedArgumentNullLiteral()
        {
            var source =
@"class C
{
    static void M()
    {
        M("""",
            arg: 0,
            arg: null);
    }
}";
            CreateCompilation(source).VerifyDiagnostics(
                // (5,9): error CS1501: No overload for method 'M' takes 3 arguments
                //         M("",
                Diagnostic(ErrorCode.ERR_BadArgCount, "M").WithArguments("M", "3").WithLocation(5, 9));
        }

        [WorkItem(543820, "http://vstfdevdiv:8080/DevDiv2/DevDiv/_workitems/edit/543820")]
        [Fact]
        public void GenericAttributeClassWithMultipleParts()
        {
            var source =
@"class C<T> { }
class C<T> : System.Attribute { }";
            CreateCompilation(source).VerifyDiagnostics(
                // (2,7): error CS0101: The namespace '<global namespace>' already contains a definition for 'C'
                // class C<T> : System.Attribute { }
                Diagnostic(ErrorCode.ERR_DuplicateNameInNS, "C").WithArguments("C", "<global namespace>"),
                // (2,14): error CS0698: A generic type cannot derive from 'System.Attribute' because it is an attribute class
                // class C<T> : System.Attribute { }
                Diagnostic(ErrorCode.ERR_GenericDerivingFromAttribute, "System.Attribute").WithArguments("System.Attribute")
                );
        }

        [WorkItem(543822, "http://vstfdevdiv:8080/DevDiv2/DevDiv/_workitems/edit/543822")]
        [Fact]
        public void InterfaceWithPartialMethodExplicitImplementation()
        {
            var source =
@"interface I
{
    partial void I.M();
}";
            CreateCompilation(source, parseOptions: TestOptions.Regular7, targetFramework: TargetFramework.NetCoreApp).VerifyDiagnostics(
                // (3,20): error CS0754: A partial method may not explicitly implement an interface method
                //     partial void I.M();
                Diagnostic(ErrorCode.ERR_PartialMethodNotExplicit, "M").WithLocation(3, 20),
                // (3,20): error CS0751: A partial method must be declared within a partial type
                //     partial void I.M();
                Diagnostic(ErrorCode.ERR_PartialMethodOnlyInPartialClass, "M").WithLocation(3, 20),
                // (3,20): error CS8652: The feature 'default interface implementation' is not available in C# 7.0. Please use language version 8.0 or greater.
                //     partial void I.M();
                Diagnostic(ErrorCode.ERR_FeatureNotAvailableInVersion7, "M").WithArguments("default interface implementation", "8.0").WithLocation(3, 20),
                // (3,18): error CS0540: 'I.M()': containing type does not implement interface 'I'
                //     partial void I.M();
                Diagnostic(ErrorCode.ERR_ClassDoesntImplementInterface, "I").WithArguments("I.M()", "I").WithLocation(3, 18)
                );
        }

        [WorkItem(543827, "http://vstfdevdiv:8080/DevDiv2/DevDiv/_workitems/edit/543827")]
        [Fact]
        public void StructConstructor()
        {
            var source =
@"struct S
{
    private readonly object x;
    private readonly object y;
    S(object x, object y)
    {
        try
        {
            this.x = x;
        }
        finally
        {
            this.y = y;
        }
    }
    S(S o) : this(o.x, o.y) {}
}";
            CreateCompilation(source).VerifyDiagnostics();
        }

        [WorkItem(543827, "http://vstfdevdiv:8080/DevDiv2/DevDiv/_workitems/edit/543827")]
        [Fact]
        public void StructVersusTryFinally()
        {
            var source =
@"struct S
{
    private object x;
    private object y;
    static void M()
    {
        S s1;
        try { s1.x = null; } finally { s1.y = null; }
        S s2 = s1;
        s1.x = s1.y; s1.y = s1.x;
    }
}";
            CreateCompilation(source).VerifyDiagnostics();
        }

        [WorkItem(544513, "http://vstfdevdiv:8080/DevDiv2/DevDiv/_workitems/edit/544513")]
        [Fact()]
        public void AnonTypesPropSameNameDiffType()
        {
            var source =
@"public class Test
{
    public static void Main()
    {
        var p1 = new { Price = 495.00 };
        var p2 = new { Price = ""36.50"" };

        p1 = p2;
    }
}";
            CreateCompilation(source).VerifyDiagnostics(
                // (8,14): error CS0029: Cannot implicitly convert type 'AnonymousType#1' to 'AnonymousType#2'
                //        p1 = p2;
                Diagnostic(ErrorCode.ERR_NoImplicitConv, "p2").WithArguments("<anonymous type: string Price>", "<anonymous type: double Price>"));
        }

        [WorkItem(545869, "http://vstfdevdiv:8080/DevDiv2/DevDiv/_workitems/edit/545869")]
        [Fact]
        public void TestSealedOverriddenMembers()
        {
            CompileAndVerify(
@"using System;

internal abstract class Base
{
    public virtual int Property
    {
        get { return 0; }
        protected set { }
    }
    protected virtual event EventHandler Event
    {
        add { } remove { }
    }
    protected abstract void Method();
}

internal sealed class Derived : Base
{
    public override int Property
    {
        get { return 1; }
        protected set { }
    }
    protected override event EventHandler Event;
    protected override void Method()  { }

    void UseEvent() { Event(null, null); }
}

internal sealed class Derived2 : Base
{
    public override int Property
    {
        get; protected set;
    }
    protected override event EventHandler Event
    {
        add { } remove { }
    }
    protected override void Method() { }
}

class Program
{
    static void Main() { }
}").VerifyDiagnostics();
        }

        [Fact, WorkItem(1068547, "http://vstfdevdiv:8080/DevDiv2/DevDiv/_workitems/edit/1068547")]
        public void Bug1068547_01()
        {
            var source =
@"
class Program
{
    [System.Diagnostics.DebuggerDisplay(this)]
    static void Main(string[] args)
    {
        
    }
}";
            var comp = CreateCompilation(source);

            var tree = comp.SyntaxTrees[0];
            var model = comp.GetSemanticModel(tree);
            var node = tree.GetRoot().DescendantNodes().Where(n => n.IsKind(SyntaxKind.ThisExpression)).Cast<ThisExpressionSyntax>().Single();

            var symbolInfo = model.GetSymbolInfo(node);

            Assert.Null(symbolInfo.Symbol);
            Assert.Equal(CandidateReason.NotReferencable, symbolInfo.CandidateReason);
        }

        [Fact, WorkItem(1068547, "http://vstfdevdiv:8080/DevDiv2/DevDiv/_workitems/edit/1068547")]
        public void Bug1068547_02()
        {
            var source =
@"
    [System.Diagnostics.DebuggerDisplay(this)]
";
            var comp = CreateCompilation(source);

            var tree = comp.SyntaxTrees[0];
            var model = comp.GetSemanticModel(tree);
            var node = tree.GetRoot().DescendantNodes().Where(n => n.IsKind(SyntaxKind.ThisExpression)).Cast<ThisExpressionSyntax>().Single();

            var symbolInfo = model.GetSymbolInfo(node);

            Assert.Null(symbolInfo.Symbol);
            Assert.Equal(CandidateReason.NotReferencable, symbolInfo.CandidateReason);
        }

        [Fact]
        public void RefReturningDelegateCreation()
        {
            var text = @"
delegate ref int D();

class C
{
    int field = 0;

    ref int M()
    {
        return ref field;
    }

    void Test()
    {
        new D(M)();
    }
}
";

            CreateCompilationWithMscorlib45(text).VerifyDiagnostics();
        }

        [Fact]
        public void RefReturningDelegateCreationBad()
        {
            var text = @"
delegate ref int D();

class C
{
    int field = 0;

    int M()
    {
        return field;
    }

    void Test()
    {
        new D(M)();
    }
}
";

            CreateCompilationWithMscorlib45(text, parseOptions: TestOptions.WithoutImprovedOverloadCandidates).VerifyDiagnostics(
                // (15,15): error CS8189: Ref mismatch between 'C.M()' and delegate 'D'
                //         new D(M)();
                Diagnostic(ErrorCode.ERR_DelegateRefMismatch, "M").WithArguments("C.M()", "D").WithLocation(15, 15)
                );
            CreateCompilationWithMscorlib45(text).VerifyDiagnostics(
                // (15,15): error CS8189: Ref mismatch between 'C.M()' and delegate 'D'
                //         new D(M)();
                Diagnostic(ErrorCode.ERR_DelegateRefMismatch, "M").WithArguments("C.M()", "D").WithLocation(15, 15)
                );
        }

        [Fact]
        public void RefReturningDelegateArgument()
        {
            var text = @"
delegate ref int D();

class C
{
    int field = 0;

    ref int M()
    {
        return ref field;
    }

    void M(D d)
    {
    }

    void Test()
    {
        M(M);
    }
}
";

            CreateCompilationWithMscorlib45(text).VerifyDiagnostics();
        }

        [Fact]
        public void RefReturningDelegateArgumentBad()
        {
            var text = @"
delegate ref int D();

class C
{
    int field = 0;

    int M()
    {
        return field;
    }

    void M(D d)
    {
    }

    void Test()
    {
        M(M);
    }
}
";

            CreateCompilationWithMscorlib45(text, parseOptions: TestOptions.WithoutImprovedOverloadCandidates).VerifyDiagnostics(
                // (19,11): error CS8189: Ref mismatch between 'C.M()' and delegate 'D'
                //         M(M);
                Diagnostic(ErrorCode.ERR_DelegateRefMismatch, "M").WithArguments("C.M()", "D").WithLocation(19, 11)
                );
            CreateCompilationWithMscorlib45(text).VerifyDiagnostics(
                // (19,11): error CS8189: Ref mismatch between 'C.M()' and delegate 'D'
                //         M(M);
                Diagnostic(ErrorCode.ERR_DelegateRefMismatch, "M").WithArguments("C.M()", "D").WithLocation(19, 11)
                );
        }

        [Fact, WorkItem(1078958, "http://vstfdevdiv:8080/DevDiv2/DevDiv/_workitems/edit/1078958")]
        public void Bug1078958()
        {
            const string source = @"
class C
{
    static void Foo<T>()
    {
        T();
    }
 
    static void T() { }
}";

            CreateCompilation(source).VerifyDiagnostics(
                // (6,9): error CS0119: 'T' is a type, which is not valid in the given context
                //         T();
                Diagnostic(ErrorCode.ERR_BadSKunknown, "T").WithArguments("T", "type").WithLocation(6, 9));
        }

        [Fact, WorkItem(1078958, "http://vstfdevdiv:8080/DevDiv2/DevDiv/_workitems/edit/1078958")]
        public void Bug1078958_2()
        {
            const string source = @"
class C
{
    static void Foo<T>()
    {
        T<T>();
    }
 
    static void T() { }

    static void T<U>() { }
}";

            CreateCompilation(source).VerifyDiagnostics();
        }

        [Fact, WorkItem(1078961, "http://vstfdevdiv:8080/DevDiv2/DevDiv/_workitems/edit/1078961")]
        public void Bug1078961()
        {
            const string source = @"
class C
{
    const int T = 42;
    static void Foo<T>(int x = T)
    {
        System.Console.Write(x);
    }

    static void Main()
    {
        Foo<object>();
    }
}";

            CompileAndVerify(source, expectedOutput: "42");
        }

        [Fact, WorkItem(1078961, "http://vstfdevdiv:8080/DevDiv2/DevDiv/_workitems/edit/1078961")]
        public void Bug1078961_2()
        {
            const string source = @"
class A : System.Attribute
{
    public A(int i) { }
}

class C
{
    const int T = 42;

    static void Foo<T>([A(T)] int x)
    {
    }
}";

            var comp = CreateCompilation(source);
            comp.VerifyDiagnostics();

            var c = comp.GlobalNamespace.GetTypeMembers("C").Single();
            var t = (FieldSymbol)c.GetMembers("T").Single();
            var foo = (MethodSymbol)c.GetMembers("Foo").Single();
            var x = foo.Parameters[0];
            var a = x.GetAttributes()[0];
            var i = a.ConstructorArguments.Single();
            Assert.Equal((int)i.Value, (int)t.ConstantValue);
        }

        [Fact, WorkItem(1078961, "http://vstfdevdiv:8080/DevDiv2/DevDiv/_workitems/edit/1078961")]
        public void Bug1078961_3()
        {
            const string source = @"
class A : System.Attribute
{
    public A(int i) { }
}

class C
{
    const int T = 42;

    [A(T)]
    static void Foo<T>(int x)
    {
    }
}";

            var comp = CreateCompilation(source);
            comp.VerifyDiagnostics();

            var c = comp.GlobalNamespace.GetTypeMembers("C").Single();
            var t = (FieldSymbol)c.GetMembers("T").Single();
            var foo = (MethodSymbol)c.GetMembers("Foo").Single();
            var a = foo.GetAttributes()[0];
            var i = a.ConstructorArguments.Single();
            Assert.Equal((int)i.Value, (int)t.ConstantValue);
        }

        [Fact, WorkItem(1078961, "http://vstfdevdiv:8080/DevDiv2/DevDiv/_workitems/edit/1078961")]
        public void Bug1078961_4()
        {
            const string source = @"
class A : System.Attribute
{
    public A(int i) { }
}

class C
{
    const int T = 42;

    static void Foo<[A(T)] T>(int x)
    {
    }
}";

            var comp = CreateCompilation(source);
            comp.VerifyDiagnostics();

            var c = comp.GlobalNamespace.GetTypeMembers("C").Single();
            var t = (FieldSymbol)c.GetMembers("T").Single();
            var foo = (MethodSymbol)c.GetMembers("Foo").Single();
            var tt = foo.TypeParameters[0];
            var a = tt.GetAttributes()[0];
            var i = a.ConstructorArguments.Single();
            Assert.Equal((int)i.Value, (int)t.ConstantValue);
        }

        [Fact, WorkItem(1078961, "http://vstfdevdiv:8080/DevDiv2/DevDiv/_workitems/edit/1078961")]
        public void Bug1078961_5()
        {
            const string source = @"
class C
{
    class T { }

    static void Foo<T>(T x = default(T))
    {
        System.Console.Write((object)x == null);
    }

    static void Main()
    {
        Foo<object>();
    }
}";

            CompileAndVerify(source, expectedOutput: "True");
        }

        [Fact, WorkItem(3096, "https://github.com/dotnet/roslyn/issues/3096")]
        public void CastToDelegate_01()
        {
            var sourceText = @"namespace NS
{
    public static class A
    {
        public delegate void Action();

        public static void M()
        {
            RunAction(A.B<string>.M0);
            RunAction((Action)A.B<string>.M1);
        }

        private static void RunAction(Action action) { }

        private class B<T>
        {
            public static void M0() { }
            public static void M1() { }
        }
    }
}";

            var compilation = CreateCompilation(sourceText, options: TestOptions.DebugDll);

            compilation.VerifyDiagnostics();

            var tree = compilation.SyntaxTrees.Single();
            var model = compilation.GetSemanticModel(tree);

            var identifierNameM0 = tree
                .GetRoot()
                .DescendantNodes()
                .OfType<IdentifierNameSyntax>()
                .First(x => x.Parent.IsKind(SyntaxKind.SimpleMemberAccessExpression) && x.Identifier.ValueText.Equals("M0"));

            Assert.Equal("A.B<string>.M0", identifierNameM0.Parent.ToString());
            var m0Symbol = model.GetSymbolInfo(identifierNameM0);

            Assert.Equal("void NS.A.B<System.String>.M0()", m0Symbol.Symbol.ToTestDisplayString());
            Assert.Equal(CandidateReason.None, m0Symbol.CandidateReason);

            var identifierNameM1 = tree
                .GetRoot()
                .DescendantNodes()
                .OfType<IdentifierNameSyntax>()
                .First(x => x.Parent.IsKind(SyntaxKind.SimpleMemberAccessExpression) && x.Identifier.ValueText.Equals("M1"));

            Assert.Equal("A.B<string>.M1", identifierNameM1.Parent.ToString());
            var m1Symbol = model.GetSymbolInfo(identifierNameM1);

            Assert.Equal("void NS.A.B<System.String>.M1()", m1Symbol.Symbol.ToTestDisplayString());
            Assert.Equal(CandidateReason.None, m1Symbol.CandidateReason);
        }

        [Fact, WorkItem(3096, "https://github.com/dotnet/roslyn/issues/3096")]
        public void CastToDelegate_02()
        {
            var sourceText = @"
class A
{
    public delegate void MyDelegate<T>(T a);

    public void Test()
    {
        UseMyDelegate((MyDelegate<int>)MyMethod);
        UseMyDelegate((MyDelegate<long>)MyMethod);
        UseMyDelegate((MyDelegate<float>)MyMethod);
        UseMyDelegate((MyDelegate<double>)MyMethod);
    }

    private void UseMyDelegate<T>(MyDelegate<T> f) { }

    private static void MyMethod(int a) { }
    private static void MyMethod(long a) { }
    private static void MyMethod(float a) { }
    private static void MyMethod(double a) { }
}";

            var compilation = CreateCompilation(sourceText, options: TestOptions.DebugDll);

            compilation.VerifyDiagnostics();

            var tree = compilation.SyntaxTrees.Single();
            var model = compilation.GetSemanticModel(tree);

            var identifiers = tree
                .GetRoot()
                .DescendantNodes()
                .OfType<IdentifierNameSyntax>()
                .Where(x => x.Identifier.ValueText.Equals("MyMethod")).ToArray();

            Assert.Equal(4, identifiers.Length);

            Assert.Equal("(MyDelegate<int>)MyMethod", identifiers[0].Parent.ToString());
            Assert.Equal("void A.MyMethod(System.Int32 a)", model.GetSymbolInfo(identifiers[0]).Symbol.ToTestDisplayString());

            Assert.Equal("(MyDelegate<long>)MyMethod", identifiers[1].Parent.ToString());
            Assert.Equal("void A.MyMethod(System.Int64 a)", model.GetSymbolInfo(identifiers[1]).Symbol.ToTestDisplayString());

            Assert.Equal("(MyDelegate<float>)MyMethod", identifiers[2].Parent.ToString());
            Assert.Equal("void A.MyMethod(System.Single a)", model.GetSymbolInfo(identifiers[2]).Symbol.ToTestDisplayString());

            Assert.Equal("(MyDelegate<double>)MyMethod", identifiers[3].Parent.ToString());
            Assert.Equal("void A.MyMethod(System.Double a)", model.GetSymbolInfo(identifiers[3]).Symbol.ToTestDisplayString());
        }

        [Fact, WorkItem(3096, "https://github.com/dotnet/roslyn/issues/3096")]
        public void CastToDelegate_03()
        {
            var sourceText = @"namespace NS
{
    public static class A
    {
        public delegate void Action();

        public static void M()
        {
            var b = new A.B<string>();
            RunAction(b.M0);
            RunAction((Action)b.M1);
        }

        private static void RunAction(Action action) { }

        public class B<T>
        {
        }

        public static void M0<T>(this B<T> x) { }
        public static void M1<T>(this B<T> x) { }
    }
}";

            var compilation = CreateCompilationWithMscorlib40AndSystemCore(sourceText, options: TestOptions.DebugDll);

            compilation.VerifyDiagnostics();

            var tree = compilation.SyntaxTrees.Single();
            var model = compilation.GetSemanticModel(tree);

            var identifierNameM0 = tree
                .GetRoot()
                .DescendantNodes()
                .OfType<IdentifierNameSyntax>()
                .First(x => x.Parent.IsKind(SyntaxKind.SimpleMemberAccessExpression) && x.Identifier.ValueText.Equals("M0"));

            Assert.Equal("b.M0", identifierNameM0.Parent.ToString());
            var m0Symbol = model.GetSymbolInfo(identifierNameM0);

            Assert.Equal("void NS.A.B<System.String>.M0<System.String>()", m0Symbol.Symbol.ToTestDisplayString());
            Assert.Equal(CandidateReason.None, m0Symbol.CandidateReason);

            var identifierNameM1 = tree
                .GetRoot()
                .DescendantNodes()
                .OfType<IdentifierNameSyntax>()
                .First(x => x.Parent.IsKind(SyntaxKind.SimpleMemberAccessExpression) && x.Identifier.ValueText.Equals("M1"));

            Assert.Equal("b.M1", identifierNameM1.Parent.ToString());
            var m1Symbol = model.GetSymbolInfo(identifierNameM1);

            Assert.Equal("void NS.A.B<System.String>.M1<System.String>()", m1Symbol.Symbol.ToTestDisplayString());
            Assert.Equal(CandidateReason.None, m1Symbol.CandidateReason);
        }

        [Fact, WorkItem(5170, "https://github.com/dotnet/roslyn/issues/5170")]
        public void TypeOfBinderParameter()
        {
            var sourceText = @"
using System.Linq;
using System.Text;

public static class LazyToStringExtension
{
    public static string LazyToString<T>(this T obj) where T : class
    {
        StringBuilder sb = new StringBuilder();
        typeof(T)
            .GetProperties(System.Reflection.BindingFlags.Public)
            .Select(x => x.GetValue(obj))
    }
}";
            var compilation = CreateCompilationWithMscorlib40(sourceText, new[] { TestMetadata.Net40.SystemCore }, options: TestOptions.DebugDll);
            compilation.VerifyDiagnostics(
                // (12,42): error CS1002: ; expected
                //             .Select(x => x.GetValue(obj))
                Diagnostic(ErrorCode.ERR_SemicolonExpected, "").WithLocation(12, 42),
                // (12,28): error CS1501: No overload for method 'GetValue' takes 1 arguments
                //             .Select(x => x.GetValue(obj))
                Diagnostic(ErrorCode.ERR_BadArgCount, "GetValue").WithArguments("GetValue", "1").WithLocation(12, 28),
                // (7,26): error CS0161: 'LazyToStringExtension.LazyToString<T>(T)': not all code paths return a value
                //     public static string LazyToString<T>(this T obj) where T : class
                Diagnostic(ErrorCode.ERR_ReturnExpected, "LazyToString").WithArguments("LazyToStringExtension.LazyToString<T>(T)").WithLocation(7, 26));
            var tree = compilation.SyntaxTrees[0];
            var model = compilation.GetSemanticModel(tree);
            var node = tree.GetRoot().DescendantNodes().Where(n => n.IsKind(SyntaxKind.SimpleLambdaExpression)).Single();
            var param = node.ChildNodes().Where(n => n.IsKind(SyntaxKind.Parameter)).Single();
            Assert.Equal("System.Reflection.PropertyInfo x", model.GetDeclaredSymbol(param).ToTestDisplayString());
        }

        [Fact, WorkItem(7520, "https://github.com/dotnet/roslyn/issues/7520")]
        public void DelegateCreationWithIncompleteLambda()
        {
            var source =
@"
using System;
class C
{
    public void F()
    {
        var x = new Action<int>(i => i.
    }
}
";
            var comp = CreateCompilation(source);
            comp.VerifyDiagnostics(
                // (7,40): error CS1001: Identifier expected
                //         var x = new Action<int>(i => i.
                Diagnostic(ErrorCode.ERR_IdentifierExpected, "").WithLocation(7, 40),
                // (7,40): error CS1026: ) expected
                //         var x = new Action<int>(i => i.
                Diagnostic(ErrorCode.ERR_CloseParenExpected, "").WithLocation(7, 40),
                // (7,40): error CS1002: ; expected
                //         var x = new Action<int>(i => i.
                Diagnostic(ErrorCode.ERR_SemicolonExpected, "").WithLocation(7, 40),
                // (7,38): error CS0201: Only assignment, call, increment, decrement, await, and new object expressions can be used as a statement
                //         var x = new Action<int>(i => i.
                Diagnostic(ErrorCode.ERR_IllegalStatement, @"i.
").WithLocation(7, 38)
            );
            var tree = comp.SyntaxTrees[0];
            var model = comp.GetSemanticModel(tree);
            var lambda = tree.GetRoot().DescendantNodes().Where(n => n.IsKind(SyntaxKind.SimpleLambdaExpression)).Single();

            var param = lambda.ChildNodes().Where(n => n.IsKind(SyntaxKind.Parameter)).Single();
            var symbol1 = model.GetDeclaredSymbol(param);
            Assert.Equal("System.Int32 i", symbol1.ToTestDisplayString());

            var id = lambda.DescendantNodes().First(n => n.IsKind(SyntaxKind.IdentifierName));
            var symbol2 = model.GetSymbolInfo(id).Symbol;
            Assert.Equal("System.Int32 i", symbol2.ToTestDisplayString());

            Assert.Same(symbol1, symbol2);
        }

        [Fact, WorkItem(7520, "https://github.com/dotnet/roslyn/issues/7520")]
        public void ImplicitDelegateCreationWithIncompleteLambda()
        {
            var source =
@"
using System;
class C
{
    public void F()
    {
        Action<int> x = i => i.
    }
}
";
            var comp = CreateCompilation(source);
            comp.VerifyDiagnostics(
                // (7,32): error CS1001: Identifier expected
                //         Action<int> x = i => i.
                Diagnostic(ErrorCode.ERR_IdentifierExpected, "").WithLocation(7, 32),
                // (7,32): error CS1002: ; expected
                //         Action<int> x = i => i.
                Diagnostic(ErrorCode.ERR_SemicolonExpected, "").WithLocation(7, 32),
                // (7,30): error CS0201: Only assignment, call, increment, decrement, await, and new object expressions can be used as a statement
                //         Action<int> x = i => i.
                Diagnostic(ErrorCode.ERR_IllegalStatement, @"i.
").WithLocation(7, 30)
            );
            var tree = comp.SyntaxTrees[0];
            var model = comp.GetSemanticModel(tree);
            var lambda = tree.GetRoot().DescendantNodes().Where(n => n.IsKind(SyntaxKind.SimpleLambdaExpression)).Single();

            var param = lambda.ChildNodes().Where(n => n.IsKind(SyntaxKind.Parameter)).Single();
            var symbol1 = model.GetDeclaredSymbol(param);
            Assert.Equal("System.Int32 i", symbol1.ToTestDisplayString());

            var id = lambda.DescendantNodes().First(n => n.IsKind(SyntaxKind.IdentifierName));
            var symbol2 = model.GetSymbolInfo(id).Symbol;
            Assert.Equal("System.Int32 i", symbol2.ToTestDisplayString());

            Assert.Same(symbol1, symbol2);
        }

        [Fact, WorkItem(5128, "https://github.com/dotnet/roslyn/issues/5128")]
        public void GetMemberGroupInsideIncompleteLambda_01()
        {
            var source =
@"
using System;
using System.Threading.Tasks;

public delegate Task RequestDelegate(HttpContext context);

public class AuthenticationResult { }

public abstract class AuthenticationManager
{
    public abstract Task<AuthenticationResult> AuthenticateAsync(string authenticationScheme);
}

public abstract class HttpContext
{
    public abstract AuthenticationManager Authentication { get; }
}

interface IApplicationBuilder
{
    IApplicationBuilder Use(Func<RequestDelegate, RequestDelegate> middleware);
}

static class IApplicationBuilderExtensions
{
    public static IApplicationBuilder Use(this IApplicationBuilder app, Func<HttpContext, Func<Task>, Task> middleware)
    {
        return app;
    }
}

class C
{
    void M(IApplicationBuilder app)
    {
        app.Use(async (ctx, next) =>
        {
            await ctx.Authentication.AuthenticateAsync();
        });
    }
}
";
            var comp = CreateCompilationWithMscorlib40(source, new[] { TestMetadata.Net40.SystemCore });

            comp.VerifyDiagnostics(
    // (41,38): error CS7036: There is no argument given that corresponds to the required formal parameter 'authenticationScheme' of 'AuthenticationManager.AuthenticateAsync(string)'
    //             await ctx.Authentication.AuthenticateAsync();
    Diagnostic(ErrorCode.ERR_NoCorrespondingArgument, "AuthenticateAsync").WithArguments("authenticationScheme", "AuthenticationManager.AuthenticateAsync(string)").WithLocation(38, 38)
                );

            var tree = comp.SyntaxTrees[0];
            var model = comp.GetSemanticModel(tree);

            var node1 = tree.GetRoot().DescendantNodes().Where(n => n.IsKind(SyntaxKind.IdentifierName) && ((IdentifierNameSyntax)n).Identifier.ValueText == "Use").Single().Parent;
            Assert.Equal("app.Use", node1.ToString());
            var group1 = model.GetMemberGroup(node1);
            Assert.Equal(2, group1.Length);
            Assert.Equal("IApplicationBuilder IApplicationBuilder.Use(System.Func<RequestDelegate, RequestDelegate> middleware)", group1[0].ToTestDisplayString());
            Assert.Equal("IApplicationBuilder IApplicationBuilder.Use(System.Func<HttpContext, System.Func<System.Threading.Tasks.Task>, System.Threading.Tasks.Task> middleware)",
                         group1[1].ToTestDisplayString());

            var symbolInfo1 = model.GetSymbolInfo(node1);
            Assert.Null(symbolInfo1.Symbol);
            Assert.Equal(1, symbolInfo1.CandidateSymbols.Length);
            Assert.Equal("IApplicationBuilder IApplicationBuilder.Use(System.Func<RequestDelegate, RequestDelegate> middleware)", symbolInfo1.CandidateSymbols.Single().ToTestDisplayString());
            Assert.Equal(CandidateReason.OverloadResolutionFailure, symbolInfo1.CandidateReason);

            var node = tree.GetRoot().DescendantNodes().Where(n => n.IsKind(SyntaxKind.IdentifierName) && ((IdentifierNameSyntax)n).Identifier.ValueText == "AuthenticateAsync").Single().Parent;

            Assert.Equal("ctx.Authentication.AuthenticateAsync", node.ToString());

            var group = model.GetMemberGroup(node);

            Assert.Equal("System.Threading.Tasks.Task<AuthenticationResult> AuthenticationManager.AuthenticateAsync(System.String authenticationScheme)", group.Single().ToTestDisplayString());
        }

        [Fact, WorkItem(5128, "https://github.com/dotnet/roslyn/issues/5128")]
        public void GetMemberGroupInsideIncompleteLambda_02()
        {
            var source =
@"
using System;
using System.Threading.Tasks;

public delegate Task RequestDelegate(HttpContext context);

public class AuthenticationResult { }

public abstract class AuthenticationManager
{
    public abstract Task<AuthenticationResult> AuthenticateAsync(string authenticationScheme);
}

public abstract class HttpContext
{
    public abstract AuthenticationManager Authentication { get; }
}

interface IApplicationBuilder
{
    IApplicationBuilder Use(Func<HttpContext, Func<Task>, Task> middleware);
}

static class IApplicationBuilderExtensions
{
    public static IApplicationBuilder Use(this IApplicationBuilder app, Func<RequestDelegate, RequestDelegate> middleware)
    {
        return app;
    }
}

class C
{
    void M(IApplicationBuilder app)
    {
        app.Use(async (ctx, next) =>
        {
            await ctx.Authentication.AuthenticateAsync();
        });
    }
}
";
            var comp = CreateCompilationWithMscorlib40(source, new[] { TestMetadata.Net40.SystemCore });

            comp.VerifyDiagnostics(
    // (41,38): error CS7036: There is no argument given that corresponds to the required formal parameter 'authenticationScheme' of 'AuthenticationManager.AuthenticateAsync(string)'
    //             await ctx.Authentication.AuthenticateAsync();
    Diagnostic(ErrorCode.ERR_NoCorrespondingArgument, "AuthenticateAsync").WithArguments("authenticationScheme", "AuthenticationManager.AuthenticateAsync(string)").WithLocation(38, 38)
                );

            var tree = comp.SyntaxTrees[0];
            var model = comp.GetSemanticModel(tree);

            var node1 = tree.GetRoot().DescendantNodes().Where(n => n.IsKind(SyntaxKind.IdentifierName) && ((IdentifierNameSyntax)n).Identifier.ValueText == "Use").Single().Parent;
            Assert.Equal("app.Use", node1.ToString());
            var group1 = model.GetMemberGroup(node1);
            Assert.Equal(2, group1.Length);
            Assert.Equal("IApplicationBuilder IApplicationBuilder.Use(System.Func<HttpContext, System.Func<System.Threading.Tasks.Task>, System.Threading.Tasks.Task> middleware)",
                         group1[0].ToTestDisplayString());
            Assert.Equal("IApplicationBuilder IApplicationBuilder.Use(System.Func<RequestDelegate, RequestDelegate> middleware)", group1[1].ToTestDisplayString());

            var symbolInfo1 = model.GetSymbolInfo(node1);
            Assert.Null(symbolInfo1.Symbol);
            Assert.Equal(1, symbolInfo1.CandidateSymbols.Length);
            Assert.Equal("IApplicationBuilder IApplicationBuilder.Use(System.Func<HttpContext, System.Func<System.Threading.Tasks.Task>, System.Threading.Tasks.Task> middleware)", symbolInfo1.CandidateSymbols.Single().ToTestDisplayString());
            Assert.Equal(CandidateReason.OverloadResolutionFailure, symbolInfo1.CandidateReason);

            var node = tree.GetRoot().DescendantNodes().Where(n => n.IsKind(SyntaxKind.IdentifierName) && ((IdentifierNameSyntax)n).Identifier.ValueText == "AuthenticateAsync").Single().Parent;

            Assert.Equal("ctx.Authentication.AuthenticateAsync", node.ToString());

            var group = model.GetMemberGroup(node);

            Assert.Equal("System.Threading.Tasks.Task<AuthenticationResult> AuthenticationManager.AuthenticateAsync(System.String authenticationScheme)", group.Single().ToTestDisplayString());
        }

        [Fact, WorkItem(5128, "https://github.com/dotnet/roslyn/issues/5128")]
        public void GetMemberGroupInsideIncompleteLambda_03()
        {
            var source =
@"
using System;
using System.Threading.Tasks;

public delegate Task RequestDelegate(HttpContext context);

public class AuthenticationResult { }

public abstract class AuthenticationManager
{
    public abstract Task<AuthenticationResult> AuthenticateAsync(string authenticationScheme);
}

public abstract class HttpContext
{
    public abstract AuthenticationManager Authentication { get; }
}

interface IApplicationBuilder
{
    IApplicationBuilder Use(Func<RequestDelegate, RequestDelegate> middleware);
    IApplicationBuilder Use(Func<HttpContext, Func<Task>, Task> middleware);
}

class C
{
    void M(IApplicationBuilder app)
    {
        app.Use(async (ctx, next) =>
        {
            await ctx.Authentication.AuthenticateAsync();
        });
    }
}
";
            var comp = CreateCompilation(source);

            comp.VerifyDiagnostics(
    // (41,38): error CS7036: There is no argument given that corresponds to the required formal parameter 'authenticationScheme' of 'AuthenticationManager.AuthenticateAsync(string)'
    //             await ctx.Authentication.AuthenticateAsync();
    Diagnostic(ErrorCode.ERR_NoCorrespondingArgument, "AuthenticateAsync").WithArguments("authenticationScheme", "AuthenticationManager.AuthenticateAsync(string)").WithLocation(31, 38)
                );

            var tree = comp.SyntaxTrees[0];
            var model = comp.GetSemanticModel(tree);

            var node1 = tree.GetRoot().DescendantNodes().Where(n => n.IsKind(SyntaxKind.IdentifierName) && ((IdentifierNameSyntax)n).Identifier.ValueText == "Use").Single().Parent;
            Assert.Equal("app.Use", node1.ToString());
            var group1 = model.GetMemberGroup(node1);
            Assert.Equal(2, group1.Length);
            Assert.Equal("IApplicationBuilder IApplicationBuilder.Use(System.Func<RequestDelegate, RequestDelegate> middleware)", group1[0].ToTestDisplayString());
            Assert.Equal("IApplicationBuilder IApplicationBuilder.Use(System.Func<HttpContext, System.Func<System.Threading.Tasks.Task>, System.Threading.Tasks.Task> middleware)",
                         group1[1].ToTestDisplayString());

            var symbolInfo1 = model.GetSymbolInfo(node1);
            Assert.Null(symbolInfo1.Symbol);
            Assert.Equal(2, symbolInfo1.CandidateSymbols.Length);
            Assert.Equal("IApplicationBuilder IApplicationBuilder.Use(System.Func<RequestDelegate, RequestDelegate> middleware)", symbolInfo1.CandidateSymbols[0].ToTestDisplayString());
            Assert.Equal("IApplicationBuilder IApplicationBuilder.Use(System.Func<HttpContext, System.Func<System.Threading.Tasks.Task>, System.Threading.Tasks.Task> middleware)", symbolInfo1.CandidateSymbols[1].ToTestDisplayString());
            Assert.Equal(CandidateReason.OverloadResolutionFailure, symbolInfo1.CandidateReason);

            var node = tree.GetRoot().DescendantNodes().Where(n => n.IsKind(SyntaxKind.IdentifierName) && ((IdentifierNameSyntax)n).Identifier.ValueText == "AuthenticateAsync").Single().Parent;

            Assert.Equal("ctx.Authentication.AuthenticateAsync", node.ToString());

            var group = model.GetMemberGroup(node);

            Assert.Equal("System.Threading.Tasks.Task<AuthenticationResult> AuthenticationManager.AuthenticateAsync(System.String authenticationScheme)", group.Single().ToTestDisplayString());
        }

        [Fact, WorkItem(5128, "https://github.com/dotnet/roslyn/issues/5128")]
        public void GetMemberGroupInsideIncompleteLambda_04()
        {
            var source =
@"
using System;
using System.Threading.Tasks;

public delegate Task RequestDelegate(HttpContext context);

public class AuthenticationResult { }

public abstract class AuthenticationManager
{
    public abstract Task<AuthenticationResult> AuthenticateAsync(string authenticationScheme);
}

public abstract class HttpContext
{
    public abstract AuthenticationManager Authentication { get; }
}

interface IApplicationBuilder
{
}

static class IApplicationBuilderExtensions
{
    public static IApplicationBuilder Use(this IApplicationBuilder app, Func<RequestDelegate, RequestDelegate> middleware)
    {
        return app;
    }

    public static IApplicationBuilder Use(this IApplicationBuilder app, Func<HttpContext, Func<Task>, Task> middleware)
    {
        return app;
    }
}

class C
{
    void M(IApplicationBuilder app)
    {
        app.Use(async (ctx, next) =>
        {
            await ctx.Authentication.AuthenticateAsync();
        });
    }
}
";
            var comp = CreateCompilationWithMscorlib40(source, new[] { TestMetadata.Net40.SystemCore });

            comp.VerifyDiagnostics(
    // (41,38): error CS7036: There is no argument given that corresponds to the required formal parameter 'authenticationScheme' of 'AuthenticationManager.AuthenticateAsync(string)'
    //             await ctx.Authentication.AuthenticateAsync();
    Diagnostic(ErrorCode.ERR_NoCorrespondingArgument, "AuthenticateAsync").WithArguments("authenticationScheme", "AuthenticationManager.AuthenticateAsync(string)").WithLocation(42, 38)
                );

            var tree = comp.SyntaxTrees[0];
            var model = comp.GetSemanticModel(tree);

            var node1 = tree.GetRoot().DescendantNodes().Where(n => n.IsKind(SyntaxKind.IdentifierName) && ((IdentifierNameSyntax)n).Identifier.ValueText == "Use").Single().Parent;
            Assert.Equal("app.Use", node1.ToString());
            var group1 = model.GetMemberGroup(node1);
            Assert.Equal(2, group1.Length);
            Assert.Equal("IApplicationBuilder IApplicationBuilder.Use(System.Func<RequestDelegate, RequestDelegate> middleware)", group1[0].ToTestDisplayString());
            Assert.Equal("IApplicationBuilder IApplicationBuilder.Use(System.Func<HttpContext, System.Func<System.Threading.Tasks.Task>, System.Threading.Tasks.Task> middleware)",
                         group1[1].ToTestDisplayString());

            var symbolInfo1 = model.GetSymbolInfo(node1);
            Assert.Null(symbolInfo1.Symbol);
            Assert.Equal(2, symbolInfo1.CandidateSymbols.Length);
            Assert.Equal("IApplicationBuilder IApplicationBuilder.Use(System.Func<RequestDelegate, RequestDelegate> middleware)", symbolInfo1.CandidateSymbols[0].ToTestDisplayString());
            Assert.Equal("IApplicationBuilder IApplicationBuilder.Use(System.Func<HttpContext, System.Func<System.Threading.Tasks.Task>, System.Threading.Tasks.Task> middleware)", symbolInfo1.CandidateSymbols[1].ToTestDisplayString());
            Assert.Equal(CandidateReason.OverloadResolutionFailure, symbolInfo1.CandidateReason);

            var node = tree.GetRoot().DescendantNodes().Where(n => n.IsKind(SyntaxKind.IdentifierName) && ((IdentifierNameSyntax)n).Identifier.ValueText == "AuthenticateAsync").Single().Parent;

            Assert.Equal("ctx.Authentication.AuthenticateAsync", node.ToString());

            var group = model.GetMemberGroup(node);

            Assert.Equal("System.Threading.Tasks.Task<AuthenticationResult> AuthenticationManager.AuthenticateAsync(System.String authenticationScheme)", group.Single().ToTestDisplayString());
        }

        [Fact, WorkItem(7101, "https://github.com/dotnet/roslyn/issues/7101")]
        public void UsingStatic_01()
        {
            var source =
@"
using System;
using static ClassWithNonStaticMethod;
using static Extension1;

class Program
{
    static void Main(string[] args)
    {
        var instance = new Program();
        instance.NonStaticMethod();
    }

    private void NonStaticMethod()
    {
        MathMin(0, 1);
        MathMax(0, 1);
        MathMax2(0, 1);
        
        int x;
        x = F1;
        x = F2;

        x.MathMax2(3);
    }
}

class ClassWithNonStaticMethod
{
    public static int MathMax(int a, int b)
    {
        return Math.Max(a, b);
    }

    public int MathMin(int a, int b)
    {
        return Math.Min(a, b);
    }

    public int F2 = 0;
}

static class Extension1
{
    public static int MathMax2(this int a, int b)
    {
        return Math.Max(a, b);
    }

    public static int F1 = 0;
}

static class Extension2
{
    public static int MathMax3(this int a, int b)
    {
        return Math.Max(a, b);
    }
}
";
            var comp = CreateCompilationWithMscorlib45(source);

            comp.VerifyDiagnostics(
    // (16,9): error CS0103: The name 'MathMin' does not exist in the current context
    //         MathMin(0, 1);
    Diagnostic(ErrorCode.ERR_NameNotInContext, "MathMin").WithArguments("MathMin").WithLocation(16, 9),
    // (18,9): error CS0103: The name 'MathMax2' does not exist in the current context
    //         MathMax2(0, 1);
    Diagnostic(ErrorCode.ERR_NameNotInContext, "MathMax2").WithArguments("MathMax2").WithLocation(18, 9),
    // (22,13): error CS0103: The name 'F2' does not exist in the current context
    //         x = F2;
    Diagnostic(ErrorCode.ERR_NameNotInContext, "F2").WithArguments("F2").WithLocation(22, 13)
                );

            var tree = comp.SyntaxTrees[0];
            var model = comp.GetSemanticModel(tree);

            var node1 = tree.GetRoot().DescendantNodes().Where(n => n.IsKind(SyntaxKind.IdentifierName) && ((IdentifierNameSyntax)n).Identifier.ValueText == "MathMin").Single().Parent;
            Assert.Equal("MathMin(0, 1)", node1.ToString());

            var names = model.LookupNames(node1.SpanStart);
            Assert.False(names.Contains("MathMin"));
            Assert.True(names.Contains("MathMax"));
            Assert.True(names.Contains("F1"));
            Assert.False(names.Contains("F2"));
            Assert.False(names.Contains("MathMax2"));
            Assert.False(names.Contains("MathMax3"));

            Assert.True(model.LookupSymbols(node1.SpanStart, name: "MathMin").IsEmpty);
            Assert.Equal(1, model.LookupSymbols(node1.SpanStart, name: "MathMax").Length);
            Assert.Equal(1, model.LookupSymbols(node1.SpanStart, name: "F1").Length);
            Assert.True(model.LookupSymbols(node1.SpanStart, name: "F2").IsEmpty);
            Assert.True(model.LookupSymbols(node1.SpanStart, name: "MathMax2").IsEmpty);
            Assert.True(model.LookupSymbols(node1.SpanStart, name: "MathMax3").IsEmpty);

            var symbols = model.LookupSymbols(node1.SpanStart);
            Assert.False(symbols.Where(s => s.Name == "MathMin").Any());
            Assert.True(symbols.Where(s => s.Name == "MathMax").Any());
            Assert.True(symbols.Where(s => s.Name == "F1").Any());
            Assert.False(symbols.Where(s => s.Name == "F2").Any());
            Assert.False(symbols.Where(s => s.Name == "MathMax2").Any());
            Assert.False(symbols.Where(s => s.Name == "MathMax3").Any());
        }

        [Fact, WorkItem(30726, "https://github.com/dotnet/roslyn/issues/30726")]
        public void UsingStaticGenericConstraint()
        {
            var code = @"
using static Test<System.String>;

public static class Test<T> where T : struct { }
";
            CreateCompilationWithMscorlib45(code).VerifyDiagnostics(
                // (2,1): hidden CS8019: Unnecessary using directive.
                // using static Test<System.String>;
                Diagnostic(ErrorCode.HDN_UnusedUsingDirective, "using static Test<System.String>;").WithLocation(2, 1),
                // (2,14): error CS0453: The type 'string' must be a non-nullable value type in order to use it as parameter 'T' in the generic type or method 'Test<T>'
                // using static Test<System.String>;
                Diagnostic(ErrorCode.ERR_ValConstraintNotSatisfied, "Test<System.String>").WithArguments("Test<T>", "T", "string").WithLocation(2, 14));
        }

        [Fact, WorkItem(30726, "https://github.com/dotnet/roslyn/issues/30726")]
        public void UsingStaticGenericConstraintNestedType()
        {
            var code = @"
using static A<A<int>[]>.B;

class A<T> where T : class
{
    internal static class B { }
}
";
            CreateCompilationWithMscorlib45(code).VerifyDiagnostics(
                // (2,1): hidden CS8019: Unnecessary using directive.
                // using static A<A<int>[]>.B;
                Diagnostic(ErrorCode.HDN_UnusedUsingDirective, "using static A<A<int>[]>.B;").WithLocation(2, 1),
                // (2,14): error CS0452: The type 'int' must be a reference type in order to use it as parameter 'T' in the generic type or method 'A<T>'
                // using static A<A<int>[]>.B;
                Diagnostic(ErrorCode.ERR_RefConstraintNotSatisfied, "A<A<int>[]>.B").WithArguments("A<T>", "T", "int").WithLocation(2, 14));
        }

        [Fact, WorkItem(30726, "https://github.com/dotnet/roslyn/issues/30726")]
        public void UsingStaticMultipleGenericConstraints()
        {
            var code = @"
using static A<int, string>;
static class A<T, U> where T : class where U : struct { }
";
            CreateCompilationWithMscorlib45(code).VerifyDiagnostics(
                // (2,1): hidden CS8019: Unnecessary using directive.
                // using static A<int, string>;
                Diagnostic(ErrorCode.HDN_UnusedUsingDirective, "using static A<int, string>;").WithLocation(2, 1),
                // (2,14): error CS0452: The type 'int' must be a reference type in order to use it as parameter 'T' in the generic type or method 'A<T, U>'
                // using static A<int, string>;
                Diagnostic(ErrorCode.ERR_RefConstraintNotSatisfied, "A<int, string>").WithArguments("A<T, U>", "T", "int").WithLocation(2, 14),
                // (2,14): error CS0453: The type 'string' must be a non-nullable value type in order to use it as parameter 'U' in the generic type or method 'A<T, U>'
                // using static A<int, string>;
                Diagnostic(ErrorCode.ERR_ValConstraintNotSatisfied, "A<int, string>").WithArguments("A<T, U>", "U", "string").WithLocation(2, 14));
        }

        [Fact, WorkItem(8234, "https://github.com/dotnet/roslyn/issues/8234")]
        public void EventAccessInTypeNameContext()
        {
            var source =
@"
class Program
{
    static void Main() {}

    event System.EventHandler E1;

    void Test(Program x)
    {
        System.Console.WriteLine();
        x.E1.E
        System.Console.WriteLine();
    }

    void Dummy()
    {
        E1 = null;
        var x = E1;
    }
}
";
            var comp = CreateCompilation(source);

            comp.VerifyDiagnostics(
    // (11,15): error CS1001: Identifier expected
    //         x.E1.E
    Diagnostic(ErrorCode.ERR_IdentifierExpected, "").WithLocation(11, 15),
    // (11,15): error CS1002: ; expected
    //         x.E1.E
    Diagnostic(ErrorCode.ERR_SemicolonExpected, "").WithLocation(11, 15),
    // (11,9): error CS0118: 'x' is a variable but is used like a type
    //         x.E1.E
    Diagnostic(ErrorCode.ERR_BadSKknown, "x").WithArguments("x", "variable", "type").WithLocation(11, 9)
                );

            var tree = comp.SyntaxTrees[0];
            var model = comp.GetSemanticModel(tree);

            var node1 = tree.GetRoot().DescendantNodes().Where(n => n.IsKind(SyntaxKind.IdentifierName) && ((IdentifierNameSyntax)n).Identifier.ValueText == "E").Single().Parent;
            Assert.Equal("x.E1.E", node1.ToString());
            Assert.Equal(SyntaxKind.QualifiedName, node1.Kind());

            var node2 = ((QualifiedNameSyntax)node1).Left;
            Assert.Equal("x.E1", node2.ToString());

            var symbolInfo2 = model.GetSymbolInfo(node2);
            Assert.Null(symbolInfo2.Symbol);
            Assert.Equal("event System.EventHandler Program.E1", symbolInfo2.CandidateSymbols.Single().ToTestDisplayString());
            Assert.Equal(CandidateReason.NotATypeOrNamespace, symbolInfo2.CandidateReason);

            var symbolInfo1 = model.GetSymbolInfo(node1);
            Assert.Null(symbolInfo1.Symbol);
            Assert.True(symbolInfo1.CandidateSymbols.IsEmpty);
        }

        [Fact, WorkItem(13617, "https://github.com/dotnet/roslyn/issues/13617")]
        public void MissingTypeArgumentInGenericExtensionMethod()
        {
            var source =
@"
public static class FooExtensions
{
    public static object ExtensionMethod0(this object obj) => default(object);
    public static T ExtensionMethod1<T>(this object obj) => default(T);
    public static T1 ExtensionMethod2<T1, T2>(this object obj) => default(T1);
}

public class Class1
{
    public void Test()
    {
        var omittedArg0 = ""string literal"".ExtensionMethod0<>();
        var omittedArg1 = ""string literal"".ExtensionMethod1<>();
        var omittedArg2 = ""string literal"".ExtensionMethod2<>();

        var omittedArgFunc0 = ""string literal"".ExtensionMethod0<>;
        var omittedArgFunc1 = ""string literal"".ExtensionMethod1<>;
        var omittedArgFunc2 = ""string literal"".ExtensionMethod2<>;

        var moreArgs0 = ""string literal"".ExtensionMethod0<int>();
        var moreArgs1 = ""string literal"".ExtensionMethod1<int, bool>();
        var moreArgs2 = ""string literal"".ExtensionMethod2<int, bool, string>();

        var lessArgs1 = ""string literal"".ExtensionMethod1();
        var lessArgs2 = ""string literal"".ExtensionMethod2<int>();

        var nonExistingMethod0 = ""string literal"".ExtensionMethodNotFound0();
        var nonExistingMethod1 = ""string literal"".ExtensionMethodNotFound1<int>();
        var nonExistingMethod2 = ""string literal"".ExtensionMethodNotFound2<int, string>();

        System.Func<object> delegateConversion0 = ""string literal"".ExtensionMethod0<>;
        System.Func<object> delegateConversion1 = ""string literal"".ExtensionMethod1<>;
        System.Func<object> delegateConversion2 = ""string literal"".ExtensionMethod2<>;

        var exactArgs0 = ""string literal"".ExtensionMethod0();
        var exactArgs1 = ""string literal"".ExtensionMethod1<int>();
        var exactArgs2 = ""string literal"".ExtensionMethod2<int, bool>();
    }
}
";
            var compilation = CreateCompilationWithMscorlib40AndSystemCore(source);

            compilation.VerifyDiagnostics(
                    // (13,27): error CS8389: Omitting the type argument is not allowed in the current context
                    //         var omittedArg0 = "string literal".ExtensionMethod0<>();
                    Diagnostic(ErrorCode.ERR_OmittedTypeArgument, @"""string literal"".ExtensionMethod0<>").WithLocation(13, 27),
                    // (13,44): error CS1061: 'string' does not contain a definition for 'ExtensionMethod0' and no accessible extension method 'ExtensionMethod0' accepting a first argument of type 'string' could be found (are you missing a using directive or an assembly reference?)
                    //         var omittedArg0 = "string literal".ExtensionMethod0<>();
                    Diagnostic(ErrorCode.ERR_NoSuchMemberOrExtension, "ExtensionMethod0<>").WithArguments("string", "ExtensionMethod0").WithLocation(13, 44),
                    // (14,27): error CS8389: Omitting the type argument is not allowed in the current context
                    //         var omittedArg1 = "string literal".ExtensionMethod1<>();
                    Diagnostic(ErrorCode.ERR_OmittedTypeArgument, @"""string literal"".ExtensionMethod1<>").WithLocation(14, 27),
                    // (15,27): error CS8389: Omitting the type argument is not allowed in the current context
                    //         var omittedArg2 = "string literal".ExtensionMethod2<>();
                    Diagnostic(ErrorCode.ERR_OmittedTypeArgument, @"""string literal"".ExtensionMethod2<>").WithLocation(15, 27),
                    // (15,44): error CS1061: 'string' does not contain a definition for 'ExtensionMethod2' and no accessible extension method 'ExtensionMethod2' accepting a first argument of type 'string' could be found (are you missing a using directive or an assembly reference?)
                    //         var omittedArg2 = "string literal".ExtensionMethod2<>();
                    Diagnostic(ErrorCode.ERR_NoSuchMemberOrExtension, "ExtensionMethod2<>").WithArguments("string", "ExtensionMethod2").WithLocation(15, 44),
                    // (17,31): error CS8389: Omitting the type argument is not allowed in the current context
                    //         var omittedArgFunc0 = "string literal".ExtensionMethod0<>;
                    Diagnostic(ErrorCode.ERR_OmittedTypeArgument, @"""string literal"".ExtensionMethod0<>").WithLocation(17, 31),
                    // (17,48): error CS1061: 'string' does not contain a definition for 'ExtensionMethod0' and no accessible extension method 'ExtensionMethod0' accepting a first argument of type 'string' could be found (are you missing a using directive or an assembly reference?)
                    //         var omittedArgFunc0 = "string literal".ExtensionMethod0<>;
                    Diagnostic(ErrorCode.ERR_NoSuchMemberOrExtension, "ExtensionMethod0<>").WithArguments("string", "ExtensionMethod0").WithLocation(17, 48),
                    // (18,31): error CS8389: Omitting the type argument is not allowed in the current context
                    //         var omittedArgFunc1 = "string literal".ExtensionMethod1<>;
                    Diagnostic(ErrorCode.ERR_OmittedTypeArgument, @"""string literal"".ExtensionMethod1<>").WithLocation(18, 31),
                    // (18,13): error CS0815: Cannot assign method group to an implicitly-typed variable
                    //         var omittedArgFunc1 = "string literal".ExtensionMethod1<>;
                    Diagnostic(ErrorCode.ERR_ImplicitlyTypedVariableAssignedBadValue, @"omittedArgFunc1 = ""string literal"".ExtensionMethod1<>").WithArguments("method group").WithLocation(18, 13),
                    // (19,31): error CS8389: Omitting the type argument is not allowed in the current context
                    //         var omittedArgFunc2 = "string literal".ExtensionMethod2<>;
                    Diagnostic(ErrorCode.ERR_OmittedTypeArgument, @"""string literal"".ExtensionMethod2<>").WithLocation(19, 31),
                    // (19,48): error CS1061: 'string' does not contain a definition for 'ExtensionMethod2' and no accessible extension method 'ExtensionMethod2' accepting a first argument of type 'string' could be found (are you missing a using directive or an assembly reference?)
                    //         var omittedArgFunc2 = "string literal".ExtensionMethod2<>;
                    Diagnostic(ErrorCode.ERR_NoSuchMemberOrExtension, "ExtensionMethod2<>").WithArguments("string", "ExtensionMethod2").WithLocation(19, 48),
                    // (21,42): error CS1061: 'string' does not contain a definition for 'ExtensionMethod0' and no accessible extension method 'ExtensionMethod0' accepting a first argument of type 'string' could be found (are you missing a using directive or an assembly reference?)
                    //         var moreArgs0 = "string literal".ExtensionMethod0<int>();
                    Diagnostic(ErrorCode.ERR_NoSuchMemberOrExtension, "ExtensionMethod0<int>").WithArguments("string", "ExtensionMethod0").WithLocation(21, 42),
                    // (22,42): error CS1061: 'string' does not contain a definition for 'ExtensionMethod1' and no accessible extension method 'ExtensionMethod1' accepting a first argument of type 'string' could be found (are you missing a using directive or an assembly reference?)
                    //         var moreArgs1 = "string literal".ExtensionMethod1<int, bool>();
                    Diagnostic(ErrorCode.ERR_NoSuchMemberOrExtension, "ExtensionMethod1<int, bool>").WithArguments("string", "ExtensionMethod1").WithLocation(22, 42),
                    // (23,42): error CS1061: 'string' does not contain a definition for 'ExtensionMethod2' and no accessible extension method 'ExtensionMethod2' accepting a first argument of type 'string' could be found (are you missing a using directive or an assembly reference?)
                    //         var moreArgs2 = "string literal".ExtensionMethod2<int, bool, string>();
                    Diagnostic(ErrorCode.ERR_NoSuchMemberOrExtension, "ExtensionMethod2<int, bool, string>").WithArguments("string", "ExtensionMethod2").WithLocation(23, 42),
                    // (25,42): error CS0411: The type arguments for method 'FooExtensions.ExtensionMethod1<T>(object)' cannot be inferred from the usage. Try specifying the type arguments explicitly.
                    //         var lessArgs1 = "string literal".ExtensionMethod1();
                    Diagnostic(ErrorCode.ERR_CantInferMethTypeArgs, "ExtensionMethod1").WithArguments("FooExtensions.ExtensionMethod1<T>(object)").WithLocation(25, 42),
                    // (26,42): error CS1061: 'string' does not contain a definition for 'ExtensionMethod2' and no accessible extension method 'ExtensionMethod2' accepting a first argument of type 'string' could be found (are you missing a using directive or an assembly reference?)
                    //         var lessArgs2 = "string literal".ExtensionMethod2<int>();
                    Diagnostic(ErrorCode.ERR_NoSuchMemberOrExtension, "ExtensionMethod2<int>").WithArguments("string", "ExtensionMethod2").WithLocation(26, 42),
                    // (28,51): error CS1061: 'string' does not contain a definition for 'ExtensionMethodNotFound0' and no accessible extension method 'ExtensionMethodNotFound0' accepting a first argument of type 'string' could be found (are you missing a using directive or an assembly reference?)
                    //         var nonExistingMethod0 = "string literal".ExtensionMethodNotFound0();
                    Diagnostic(ErrorCode.ERR_NoSuchMemberOrExtension, "ExtensionMethodNotFound0").WithArguments("string", "ExtensionMethodNotFound0").WithLocation(28, 51),
                    // (29,51): error CS1061: 'string' does not contain a definition for 'ExtensionMethodNotFound1' and no accessible extension method 'ExtensionMethodNotFound1' accepting a first argument of type 'string' could be found (are you missing a using directive or an assembly reference?)
                    //         var nonExistingMethod1 = "string literal".ExtensionMethodNotFound1<int>();
                    Diagnostic(ErrorCode.ERR_NoSuchMemberOrExtension, "ExtensionMethodNotFound1<int>").WithArguments("string", "ExtensionMethodNotFound1").WithLocation(29, 51),
                    // (30,51): error CS1061: 'string' does not contain a definition for 'ExtensionMethodNotFound2' and no accessible extension method 'ExtensionMethodNotFound2' accepting a first argument of type 'string' could be found (are you missing a using directive or an assembly reference?)
                    //         var nonExistingMethod2 = "string literal".ExtensionMethodNotFound2<int, string>();
                    Diagnostic(ErrorCode.ERR_NoSuchMemberOrExtension, "ExtensionMethodNotFound2<int, string>").WithArguments("string", "ExtensionMethodNotFound2").WithLocation(30, 51),
                    // (32,51): error CS8389: Omitting the type argument is not allowed in the current context
                    //         System.Func<object> delegateConversion0 = "string literal".ExtensionMethod0<>;
                    Diagnostic(ErrorCode.ERR_OmittedTypeArgument, @"""string literal"".ExtensionMethod0<>").WithLocation(32, 51),
                    // (32,68): error CS1061: 'string' does not contain a definition for 'ExtensionMethod0' and no accessible extension method 'ExtensionMethod0' accepting a first argument of type 'string' could be found (are you missing a using directive or an assembly reference?)
                    //         System.Func<object> delegateConversion0 = "string literal".ExtensionMethod0<>;
                    Diagnostic(ErrorCode.ERR_NoSuchMemberOrExtension, "ExtensionMethod0<>").WithArguments("string", "ExtensionMethod0").WithLocation(32, 68),
                    // (33,51): error CS8389: Omitting the type argument is not allowed in the current context
                    //         System.Func<object> delegateConversion1 = "string literal".ExtensionMethod1<>;
                    Diagnostic(ErrorCode.ERR_OmittedTypeArgument, @"""string literal"".ExtensionMethod1<>").WithLocation(33, 51),
                    // (33,51): error CS0407: '? FooExtensions.ExtensionMethod1<?>(object)' has the wrong return type
                    //         System.Func<object> delegateConversion1 = "string literal".ExtensionMethod1<>;
                    Diagnostic(ErrorCode.ERR_BadRetType, @"""string literal"".ExtensionMethod1<>").WithArguments("FooExtensions.ExtensionMethod1<?>(object)", "?").WithLocation(33, 51),
                    // (34,51): error CS8389: Omitting the type argument is not allowed in the current context
                    //         System.Func<object> delegateConversion2 = "string literal".ExtensionMethod2<>;
                    Diagnostic(ErrorCode.ERR_OmittedTypeArgument, @"""string literal"".ExtensionMethod2<>").WithLocation(34, 51),
                    // (34,68): error CS1061: 'string' does not contain a definition for 'ExtensionMethod2' and no accessible extension method 'ExtensionMethod2' accepting a first argument of type 'string' could be found (are you missing a using directive or an assembly reference?)
                    //         System.Func<object> delegateConversion2 = "string literal".ExtensionMethod2<>;
                    Diagnostic(ErrorCode.ERR_NoSuchMemberOrExtension, "ExtensionMethod2<>").WithArguments("string", "ExtensionMethod2").WithLocation(34, 68));
        }

        [WorkItem(22757, "https://github.com/dotnet/roslyn/issues/22757")]
        [Fact]
        public void MethodGroupConversionNoReceiver()
        {
            var source =
@"using System;
using System.Collections.Generic;
class A
{
    class B
    {
        void F()
        {
            IEnumerable<string> c = null;
            c.S(G);
        }
    }
    object G(string s)
    {
        return null;
    }
}
static class E
{
    internal static IEnumerable<U> S<T, U>(this IEnumerable<T> c, Func<T, U> f)
    {
        throw new NotImplementedException();
    }
}";

            var comp = CreateCompilationWithMscorlib40AndSystemCore(source);
            comp.VerifyDiagnostics(
                // (10,17): error CS0120: An object reference is required for the non-static field, method, or property 'A.G(string)'
                //             c.S(G);
                Diagnostic(ErrorCode.ERR_ObjectRequired, "G").WithArguments("A.G(string)").WithLocation(10, 17));

            var tree = comp.SyntaxTrees[0];
            var model = comp.GetSemanticModel(tree);
            var node = tree.GetRoot().DescendantNodes().OfType<IdentifierNameSyntax>().Where(n => n.ToString() == "G").First();
            var info = model.GetSymbolInfo(node);
            Assert.Equal("System.Object A.G(System.String s)", info.Symbol.ToTestDisplayString());
        }

        [Fact]
        public void BindingLambdaArguments_DuplicateNamedArguments()
        {
            var compilation = CreateCompilation(@"
using System;
class X
{
    void M<T>(T arg1, Func<T, T> arg2)
    {
    }
    void N()
    {
        M(arg1: 5, arg2: x => x, arg2: y => y);
    }
}").VerifyDiagnostics(
                // (10,34): error CS1740: Named argument 'arg2' cannot be specified multiple times
                //         M(arg1: 5, arg2: x => 0, arg2: y => 0);
                Diagnostic(ErrorCode.ERR_DuplicateNamedArgument, "arg2").WithArguments("arg2").WithLocation(10, 34));

            var tree = compilation.SyntaxTrees.Single();
            var model = compilation.GetSemanticModel(tree, ignoreAccessibility: true);

            var lambda = tree.GetRoot().DescendantNodes().OfType<SimpleLambdaExpressionSyntax>().Single(s => s.Parameter.Identifier.Text == "x");
            var typeInfo = model.GetTypeInfo(lambda.Body);
            Assert.Equal("System.Int32", typeInfo.Type.ToTestDisplayString());
        }
    }
}<|MERGE_RESOLUTION|>--- conflicted
+++ resolved
@@ -246,15 +246,9 @@
                 // (11,9): error CS1656: Cannot assign to 'E' because it is a 'method group'
                 //         a.E += a.E;
                 Diagnostic(ErrorCode.ERR_AssgReadonlyLocalCause, "a.E").WithArguments("E", "method group").WithLocation(11, 9),
-<<<<<<< HEAD
-                // (12,13): error CS8652: The feature 'inferred delegate type' is currently in Preview and *unsupported*. To use Preview features, use the 'preview' language version.
-                //         if (a.E != null)
-                Diagnostic(ErrorCode.ERR_FeatureInPreview, "a.E").WithArguments("inferred delegate type").WithLocation(12, 13),
-=======
                 // (12,13): error CS0019: Operator '!=' cannot be applied to operands of type 'method group' and '<null>'
                 //         if (a.E != null)
                 Diagnostic(ErrorCode.ERR_BadBinaryOps, "a.E != null").WithArguments("!=", "method group", "<null>").WithLocation(12, 13),
->>>>>>> d48ebf14
                 // (14,15): error CS1503: Argument 1: cannot convert from 'method group' to 'A'
                 //             M(a.E);
                 Diagnostic(ErrorCode.ERR_BadArgType, "a.E").WithArguments("1", "method group", "A").WithLocation(14, 15),
