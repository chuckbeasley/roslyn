﻿// Copyright (c) Microsoft.  All Rights Reserved.  Licensed under the Apache License, Version 2.0.  See License.txt in the project root for license information.

using System.Collections.Immutable;
using System.Linq;
using Microsoft.CodeAnalysis.CSharp.Symbols;
using Microsoft.CodeAnalysis.CSharp.Syntax;
using Microsoft.CodeAnalysis.CSharp.Test.Utilities;
using Microsoft.CodeAnalysis.Test.Utilities;
using Roslyn.Test.Utilities;
using Xunit;

namespace Microsoft.CodeAnalysis.CSharp.UnitTests
{
    /// <summary>
    /// Tests related to binding (but not lowering) foreach loops.
    /// </summary>
    public class ForEachTests : CompilingTestBase
    {
        [Fact]
        public void TestErrorBadElementType()
        {
            // See bug 7419.
            var text = @"
class C
{
    static void Main()
    {
        System.Collections.IEnumerable sequence = null;
        foreach (MissingType x in sequence)
        {
            bool b = !x.Equals(null);
        }
    }
}";

            CreateCompilationWithMscorlib(text).VerifyDiagnostics(
            // (7,18): error CS0246: The type or namespace name 'MissingType' could not be found (are you missing a using directive or an assembly reference?)
                Diagnostic(ErrorCode.ERR_SingleTypeNameNotFound, "MissingType").WithArguments("MissingType"));
        }


        [Fact]
        public void TestErrorNullLiteralCollection()
        {
            var text = @"
class C
{
    static void Main()
    {
        foreach (int x in null)
        {
        }
    }
}";

            CreateCompilationWithMscorlib(text).VerifyDiagnostics(
            // (6,27): error CS0186: Use of null is not valid in this context
                Diagnostic(ErrorCode.ERR_NullNotValid, "null"));
        }

        [Fact]
        public void TestErrorNullConstantCollection()
        {
            var text = @"
class C
{
    static void Main()
    {
        const object NULL = null;
        foreach (int x in NULL)
        {
        }
    }
}";

            CreateCompilationWithMscorlib(text).VerifyDiagnostics(
            // (7,27): error CS0186: Use of null is not valid in this context
                Diagnostic(ErrorCode.ERR_NullNotValid, "NULL"));
        }

        [WorkItem(540957, "http://vstfdevdiv:8080/DevDiv2/DevDiv/_workitems/edit/540957")]
        [Fact]
        public void TestErrorDefaultOfArrayType()
        {
            var text = @"
class C
{
    static void Main()
    {
        foreach (int x in default(int[]))
        {
        }
    }
}";

            CreateCompilationWithMscorlib(text).VerifyDiagnostics(
            // (7,27): error CS0186: Use of null is not valid in this context
                Diagnostic(ErrorCode.ERR_NullNotValid, "default(int[])"));
        }

        [Fact]
        public void TestErrorLambdaCollection()
        {
            var text = @"
class C
{
    static void Main()
    {
        foreach (int x in (() => {}))
        {
        }
    }
}";

            CreateCompilationWithMscorlib(text).VerifyDiagnostics(
            // (6,27): error CS0446: Foreach cannot operate on a 'lambda expression'. Did you intend to invoke the 'lambda expression'?
                Diagnostic(ErrorCode.ERR_AnonMethGrpInForEach, "(() => {})").WithArguments("lambda expression"));
        }

        [Fact]
        public void TestErrorMethodGroupCollection()
        {
            var text = @"
class C
{
    static void Main()
    {
        foreach (int x in Main)
        {
        }
    }
}";

            CreateCompilationWithMscorlib(text).VerifyDiagnostics(
            // (6,27): error CS0446: Foreach cannot operate on a 'method group'. Did you intend to invoke the 'method group'?
                Diagnostic(ErrorCode.ERR_AnonMethGrpInForEach, "Main").WithArguments("method group"));
        }

        [Fact]
        public void TestErrorNoElementConversion()
        {
            var text = @"
class C
{
    static void Main(string[] args)
    {
        foreach (int x in args)
        {
        }
    }
}";

            CreateCompilationWithMscorlib(text).VerifyDiagnostics(
            // (6,9): error CS0030: Cannot convert type 'string' to 'int'
                Diagnostic(ErrorCode.ERR_NoExplicitConv, "foreach").WithArguments("string", "int"));
        }

        [Fact]
        public void TestErrorPatternNoGetEnumerator()
        {
            var text = @"
class C
{
    static void Main(string[] args)
    {
        foreach (int x in new Enumerable())
        {
        }
    }
}

class Enumerable
{
    //public Enumerator GetEnumerator() { return new Enumerator(); }
}

class Enumerator
{
    public int Current { get { return 1; } }
    public bool MoveNext() { return false; }
}
";

            CreateCompilationWithMscorlib(text).VerifyDiagnostics(
            // (6,27): error CS1579: foreach statement cannot operate on variables of type 'Enumerable' because 'Enumerable' does not contain a public definition for 'GetEnumerator'
                Diagnostic(ErrorCode.ERR_ForEachMissingMember, "new Enumerable()").WithArguments("Enumerable", "GetEnumerator"));
        }

        [Fact]
        public void TestErrorPatternInaccessibleGetEnumerator()
        {
            var text = @"
class C
{
    static void Main(string[] args)
    {
        foreach (int x in new Enumerable())
        {
        }
    }
}

class Enumerable
{
    private Enumerator GetEnumerator() { return new Enumerator(); }
}

class Enumerator
{
    public int Current { get { return 1; } }
    public bool MoveNext() { return false; }
}
";

            CreateCompilationWithMscorlib(text).VerifyDiagnostics(
            // (6,27): error CS1579: foreach statement cannot operate on variables of type 'Enumerable' because 'Enumerable' does not contain a public definition for 'GetEnumerator'
                Diagnostic(ErrorCode.ERR_ForEachMissingMember, "new Enumerable()").WithArguments("Enumerable", "GetEnumerator"));
        }

        [Fact]
        public void TestErrorPatternNonPublicGetEnumerator()
        {
            var text = @"
class C
{
    static void Main(string[] args)
    {
        foreach (int x in new Enumerable())
        {
        }
    }
}

class Enumerable
{
    internal Enumerator GetEnumerator() { return new Enumerator(); }
}

class Enumerator
{
    public int Current { get { return 1; } }
    public bool MoveNext() { return false; }
}
";

            CreateCompilationWithMscorlib(text).VerifyDiagnostics(
                // (6,27): warning CS0279: 'Enumerable' does not implement the 'collection' pattern. 'Enumerable.GetEnumerator()' is either static or not public.
                Diagnostic(ErrorCode.WRN_PatternStaticOrInaccessible, "new Enumerable()").WithArguments("Enumerable", "collection", "Enumerable.GetEnumerator()"),
                // (6,27): error CS1579: foreach statement cannot operate on variables of type 'Enumerable' because 'Enumerable' does not contain a public definition for 'GetEnumerator'
                Diagnostic(ErrorCode.ERR_ForEachMissingMember, "new Enumerable()").WithArguments("Enumerable", "GetEnumerator"));
        }

        [Fact]
        public void TestErrorPatternStaticGetEnumerator()
        {
            var text = @"
class C
{
    static void Main(string[] args)
    {
        foreach (int x in new Enumerable())
        {
        }
    }
}

class Enumerable
{
    public static Enumerator GetEnumerator() { return new Enumerator(); }
}

class Enumerator
{
    public int Current { get { return 1; } }
    public bool MoveNext() { return false; }
}
";

            CreateCompilationWithMscorlib(text).VerifyDiagnostics(
                // (6,27): warning CS0279: 'Enumerable' does not implement the 'collection' pattern. 'Enumerable.GetEnumerator()' is either static or not public.
                Diagnostic(ErrorCode.WRN_PatternStaticOrInaccessible, "new Enumerable()").WithArguments("Enumerable", "collection", "Enumerable.GetEnumerator()"),
                // (6,27): error CS1579: foreach statement cannot operate on variables of type 'Enumerable' because 'Enumerable' does not contain a public definition for 'GetEnumerator'
                Diagnostic(ErrorCode.ERR_ForEachMissingMember, "new Enumerable()").WithArguments("Enumerable", "GetEnumerator"));
        }

        [Fact]
        public void TestErrorPatternNullableGetEnumerator()
        {
            var text = @"
struct C
{
    static void Foo(Enumerable? e)
    {
        foreach (long x in e) { }
    }

    static void Main()
    {
        Foo(new Enumerable());
    }
}

struct Enumerable
{
    public Enumerator? GetEnumerator() { return new Enumerator(); }
}

struct Enumerator
{
    public int Current { get { return 1; } }
    public bool MoveNext() { return false; }
}
";

            CreateCompilationWithMscorlib(text).VerifyDiagnostics(
            // (6,28): error CS0117: 'Enumerator?' does not contain a definition for 'Current'
                Diagnostic(ErrorCode.ERR_NoSuchMember, "e").WithArguments("Enumerator?", "Current"),
            // (6,28): error CS0202: foreach requires that the return type 'Enumerator?' of 'Enumerable.GetEnumerator()' must have a suitable public MoveNext method and public Current property
                Diagnostic(ErrorCode.ERR_BadGetEnumerator, "e").WithArguments("Enumerator?", "Enumerable.GetEnumerator()"));
        }

        [Fact]
        public void TestErrorPatternNoCurrent()
        {
            var text = @"
class C
{
    static void Main(string[] args)
    {
        foreach (int x in new Enumerable())
        {
        }
    }
}

class Enumerable
{
    public Enumerator GetEnumerator() { return new Enumerator(); }
}

class Enumerator
{
    //public int Current { get { return 1; } }
    public bool MoveNext() { return false; }
}
";

            CreateCompilationWithMscorlib(text).VerifyDiagnostics(
            // (6,27): error CS0117: 'Enumerator' does not contain a definition for 'Current'
                Diagnostic(ErrorCode.ERR_NoSuchMember, "new Enumerable()").WithArguments("Enumerator", "Current"),
            // (6,27): error CS0202: foreach requires that the return type 'Enumerator' of 'Enumerable.GetEnumerator()' must have a suitable public MoveNext method and public Current property
                Diagnostic(ErrorCode.ERR_BadGetEnumerator, "new Enumerable()").WithArguments("Enumerator", "Enumerable.GetEnumerator()"));
        }

        [Fact]
        public void TestErrorPatternInaccessibleCurrent()
        {
            var text = @"
class C
{
    static void Main(string[] args)
    {
        foreach (int x in new Enumerable())
        {
        }
    }
}

class Enumerable
{
    public Enumerator GetEnumerator() { return new Enumerator(); }
}

class Enumerator
{
    private int Current { get { return 1; } }
    public bool MoveNext() { return false; }
}
";

            CreateCompilationWithMscorlib(text).VerifyDiagnostics(
            // (6,27): error CS0122: 'Enumerator.Current' is inaccessible due to its protection level
                Diagnostic(ErrorCode.ERR_BadAccess, "new Enumerable()").WithArguments("Enumerator.Current"),
            // (6,27): error CS0202: foreach requires that the return type 'Enumerator' of 'Enumerable.GetEnumerator()' must have a suitable public MoveNext method and public Current property
                Diagnostic(ErrorCode.ERR_BadGetEnumerator, "new Enumerable()").WithArguments("Enumerator", "Enumerable.GetEnumerator()"));
        }

        [Fact]
        public void TestErrorPatternNonPublicCurrent()
        {
            var text = @"
class C
{
    static void Main(string[] args)
    {
        foreach (int x in new Enumerable())
        {
        }
    }
}

class Enumerable
{
    public Enumerator GetEnumerator() { return new Enumerator(); }
}

class Enumerator
{
    internal int Current { get { return 1; } }
    public bool MoveNext() { return false; }
}
";

            CreateCompilationWithMscorlib(text).VerifyDiagnostics(
            // (6,27): error CS0202: foreach requires that the return type 'Enumerator' of 'Enumerable.GetEnumerator()' must have a suitable public MoveNext method and public Current property
                Diagnostic(ErrorCode.ERR_BadGetEnumerator, "new Enumerable()").WithArguments("Enumerator", "Enumerable.GetEnumerator()"));
        }

        [Fact]
        public void TestErrorPatternStaticCurrent()
        {
            var text = @"
class C
{
    static void Main(string[] args)
    {
        foreach (int x in new Enumerable())
        {
        }
    }
}

class Enumerable
{
    public Enumerator GetEnumerator() { return new Enumerator(); }
}

class Enumerator
{
    public static int Current { get { return 1; } }
    public bool MoveNext() { return false; }
}
";

            CreateCompilationWithMscorlib(text).VerifyDiagnostics(
            // (6,27): error CS0202: foreach requires that the return type 'Enumerator' of 'Enumerable.GetEnumerator()' must have a suitable public MoveNext method and public Current property
                Diagnostic(ErrorCode.ERR_BadGetEnumerator, "new Enumerable()").WithArguments("Enumerator", "Enumerable.GetEnumerator()"));
        }

        [Fact]
        public void TestErrorPatternNonPropertyCurrent()
        {
            var text = @"
class C
{
    static void Main(string[] args)
    {
        foreach (int x in new Enumerable())
        {
        }
    }
}

class Enumerable
{
    public Enumerator GetEnumerator() { return new Enumerator(); }
}

class Enumerator
{
    public int Current;
    public bool MoveNext() { return false; }
}
";

            CreateCompilationWithMscorlib(text).VerifyDiagnostics(
                // (6,27): error CS0202: foreach requires that the return type 'Enumerator' of 'Enumerable.GetEnumerator()' must have a suitable public MoveNext method and public Current property
                //         foreach (int x in new Enumerable())
                Diagnostic(ErrorCode.ERR_BadGetEnumerator, "new Enumerable()").WithArguments("Enumerator", "Enumerable.GetEnumerator()"),
                // (19,16): warning CS0649: Field 'Enumerator.Current' is never assigned to, and will always have its default value 0
                //     public int Current;
                Diagnostic(ErrorCode.WRN_UnassignedInternalField, "Current").WithArguments("Enumerator.Current", "0")
                );
        }

        [Fact]
        public void TestErrorPatternNoMoveNext()
        {
            var text = @"
class C
{
    static void Main(string[] args)
    {
        foreach (int x in new Enumerable())
        {
        }
    }
}

class Enumerable
{
    public Enumerator GetEnumerator() { return new Enumerator(); }
}

class Enumerator
{
    public int Current { get { return 1; } }
    //public bool MoveNext() { return false; }
}
";

            CreateCompilationWithMscorlib(text).VerifyDiagnostics(
            // (6,27): error CS0117: 'Enumerator' does not contain a definition for 'MoveNext'
                Diagnostic(ErrorCode.ERR_NoSuchMember, "new Enumerable()").WithArguments("Enumerator", "MoveNext"),
            // (6,27): error CS0202: foreach requires that the return type 'Enumerator' of 'Enumerable.GetEnumerator()' must have a suitable public MoveNext method and public Current property
                Diagnostic(ErrorCode.ERR_BadGetEnumerator, "new Enumerable()").WithArguments("Enumerator", "Enumerable.GetEnumerator()"));
        }

        [Fact]
        public void TestErrorPatternInaccessibleMoveNext()
        {
            var text = @"
class C
{
    static void Main(string[] args)
    {
        foreach (int x in new Enumerable())
        {
        }
    }
}

class Enumerable
{
    public Enumerator GetEnumerator() { return new Enumerator(); }
}

class Enumerator
{
    public int Current { get { return 1; } }
    private bool MoveNext() { return false; }
}
";

            CreateCompilationWithMscorlib(text).VerifyDiagnostics(
            // (6,27): error CS0122: 'Enumerator.MoveNext()' is inaccessible due to its protection level
                Diagnostic(ErrorCode.ERR_BadAccess, "new Enumerable()").WithArguments("Enumerator.MoveNext()"),
            // (6,27): error CS0202: foreach requires that the return type 'Enumerator' of 'Enumerable.GetEnumerator()' must have a suitable public MoveNext method and public Current property
                Diagnostic(ErrorCode.ERR_BadGetEnumerator, "new Enumerable()").WithArguments("Enumerator", "Enumerable.GetEnumerator()"));
        }

        [Fact]
        public void TestErrorPatternNonPublicMoveNext()
        {
            var text = @"
class C
{
    static void Main(string[] args)
    {
        foreach (int x in new Enumerable())
        {
        }
    }
}

class Enumerable
{
    public Enumerator GetEnumerator() { return new Enumerator(); }
}

class Enumerator
{
    public int Current { get { return 1; } }
    internal bool MoveNext() { return false; }
}
";

            CreateCompilationWithMscorlib(text).VerifyDiagnostics(
            // (6,27): error CS0202: foreach requires that the return type 'Enumerator' of 'Enumerable.GetEnumerator()' must have a suitable public MoveNext method and public Current property
                Diagnostic(ErrorCode.ERR_BadGetEnumerator, "new Enumerable()").WithArguments("Enumerator", "Enumerable.GetEnumerator()"));
        }

        [Fact]
        public void TestErrorPatternStaticMoveNext()
        {
            var text = @"
class C
{
    static void Main(string[] args)
    {
        foreach (int x in new Enumerable())
        {
        }
    }
}

class Enumerable
{
    public Enumerator GetEnumerator() { return new Enumerator(); }
}

class Enumerator
{
    public int Current { get { return 1; } }
    public static bool MoveNext() { return false; }
}
";

            CreateCompilationWithMscorlib(text).VerifyDiagnostics(
            // (6,27): error CS0202: foreach requires that the return type 'Enumerator' of 'Enumerable.GetEnumerator()' must have a suitable public MoveNext method and public Current property
                Diagnostic(ErrorCode.ERR_BadGetEnumerator, "new Enumerable()").WithArguments("Enumerator", "Enumerable.GetEnumerator()"));
        }

        [Fact]
        public void TestErrorPatternNonMethodMoveNext()
        {
            var text = @"
class C
{
    static void Main(string[] args)
    {
        foreach (int x in new Enumerable())
        {
        }
    }
}

class Enumerable
{
    public Enumerator GetEnumerator() { return new Enumerator(); }
}

class Enumerator
{
    public int Current { get { return 1; } }
    public bool MoveNext;
}
";

            CreateCompilationWithMscorlib(text).VerifyDiagnostics(
                // (6,27): error CS0202: foreach requires that the return type 'Enumerator' of 'Enumerable.GetEnumerator()' must have a suitable public MoveNext method and public Current property
                //         foreach (int x in new Enumerable())
                Diagnostic(ErrorCode.ERR_BadGetEnumerator, "new Enumerable()").WithArguments("Enumerator", "Enumerable.GetEnumerator()"),
                // (20,17): warning CS0649: Field 'Enumerator.MoveNext' is never assigned to, and will always have its default value false
                //     public bool MoveNext;
                Diagnostic(ErrorCode.WRN_UnassignedInternalField, "MoveNext").WithArguments("Enumerator.MoveNext", "false")
                );
        }

        [Fact]
        public void TestErrorPatternNonBoolMoveNext()
        {
            var text = @"
class C
{
    static void Main(string[] args)
    {
        foreach (int x in new Enumerable())
        {
        }
    }
}

class Enumerable
{
    public Enumerator GetEnumerator() { return new Enumerator(); }
}

class Enumerator
{
    public int Current { get { return 1; } }
    public int MoveNext() { return 1; }
}
";

            CreateCompilationWithMscorlib(text).VerifyDiagnostics(
            // (6,27): error CS0202: foreach requires that the return type 'Enumerator' of 'Enumerable.GetEnumerator()' must have a suitable public MoveNext method and public Current property
                Diagnostic(ErrorCode.ERR_BadGetEnumerator, "new Enumerable()").WithArguments("Enumerator", "Enumerable.GetEnumerator()"));
        }

        [Fact]
        public void TestErrorPatternNullableBoolMoveNext()
        {
            var text = @"
class C
{
    static void Main(string[] args)
    {
        foreach (int x in new Enumerable())
        {
        }
    }
}

class Enumerable
{
    public Enumerator GetEnumerator() { return new Enumerator(); }
}

class Enumerator
{
    public int Current { get { return 1; } }
    public bool? MoveNext() { return true; }
}
";

            CreateCompilationWithMscorlib(text).VerifyDiagnostics(
                // (6,27): error CS0202: foreach requires that the return type 'Enumerator' of 'Enumerable.GetEnumerator()' must have a suitable public MoveNext method and public Current property
                Diagnostic(ErrorCode.ERR_BadGetEnumerator, "new Enumerable()").WithArguments("Enumerator", "Enumerable.GetEnumerator()"));
        }

        [Fact]
        public void TestErrorPatternNoMoveNextOrCurrent()
        {
            var text = @"
class C
{
    static void Main(string[] args)
    {
        foreach (int x in new Enumerable())
        {
        }
    }
}

class Enumerable
{
    public Enumerator GetEnumerator() { return new Enumerator(); }
}

class Enumerator
{
    //public int Current { get { return 1; } }
    //public bool MoveNext() { return false; }
}
";

            CreateCompilationWithMscorlib(text).VerifyDiagnostics(
            // (6,27): error CS0117: 'Enumerator' does not contain a definition for 'Current'
                Diagnostic(ErrorCode.ERR_NoSuchMember, "new Enumerable()").WithArguments("Enumerator", "Current"),
            // (6,27): error CS0202: foreach requires that the return type 'Enumerator' of 'Enumerable.GetEnumerator()' must have a suitable public MoveNext method and public Current property
                Diagnostic(ErrorCode.ERR_BadGetEnumerator, "new Enumerable()").WithArguments("Enumerator", "Enumerable.GetEnumerator()"));
        }

        [Fact]
        public void TestErrorMultipleIEnumerableT()
        {
            var text = @"
using System.Collections;
using System.Collections.Generic;

class C
{
    void Foo(Enumerable e)
    {
        foreach (int x in e) { }
    }
}

class Enumerable : IEnumerable<int>, IEnumerable<float>
{
    IEnumerator<float> IEnumerable<float>.GetEnumerator() { throw null; }
    IEnumerator<int> IEnumerable<int>.GetEnumerator() { throw null; }
    IEnumerator IEnumerable.GetEnumerator() { throw null; }
}
";

            CreateCompilationWithMscorlib(text).VerifyDiagnostics(
            // (9,27): error CS1640: foreach statement cannot operate on variables of type 'Enumerable' because it implements multiple instantiations of 'System.Collections.Generic.IEnumerable<T>'; try casting to a specific interface instantiation
                Diagnostic(ErrorCode.ERR_MultipleIEnumOfT, "e").WithArguments("Enumerable", "System.Collections.Generic.IEnumerable<T>"));
        }

        [Fact]
        public void TestErrorMultipleIEnumerableT2()
        {
            var text = @"
using System.Collections;
using System.Collections.Generic;

class C
{
    void Foo(Enumerable e)
    {
        foreach (int x in e) { }
    }
}

class Enumerable : IEnumerable<int>, I
{
    IEnumerator<float> IEnumerable<float>.GetEnumerator() { throw null; }
    IEnumerator<int> IEnumerable<int>.GetEnumerator() { throw null; }
    IEnumerator IEnumerable.GetEnumerator() { throw null; }
}

interface I : IEnumerable<float> { }
";

            CreateCompilationWithMscorlib(text).VerifyDiagnostics(
            // (9,27): error CS1640: foreach statement cannot operate on variables of type 'Enumerable' because it implements multiple instantiations of 'System.Collections.Generic.IEnumerable<T>'; try casting to a specific interface instantiation
                Diagnostic(ErrorCode.ERR_MultipleIEnumOfT, "e").WithArguments("Enumerable", "System.Collections.Generic.IEnumerable<T>"));
        }

        /// <summary>
        /// Type parameter with constraints containing
        /// IEnumerable&lt;T&gt; with explicit implementations.
        /// </summary>
        [Fact]
        public void TestErrorExplicitIEnumerableTOnTypeParameter()
        {
            var text =
@"using System.Collections;
using System.Collections.Generic;
struct S { }
interface I : IEnumerable<S> { }
class A : IEnumerable<int>
{
    IEnumerator<int> IEnumerable<int>.GetEnumerator() { return null; }
    IEnumerator IEnumerable.GetEnumerator() { return null; }
}
class B : A, I
{
    IEnumerator<S> IEnumerable<S>.GetEnumerator() { return null; }
    IEnumerator IEnumerable.GetEnumerator() { return null; }
}
class C
{
    static void M<T1, T2, T3, T4, T5, T6>(A a, B b, T1 t1, T2 t2, T3 t3, T4 t4, T5 t5, T6 t6)
        where T1 : A
        where T2 : B
        where T3 : I
        where T4 : T1, I
        where T5 : A, I
        where T6 : A, IEnumerable<string>
    {
        foreach (int o in a) { }
        foreach (var o in b) { }
        foreach (int o in t1) { }
        foreach (var o in t2) { }
        foreach (S o in t3) { }
        foreach (S o in t4) { }
        foreach (S o in t5) { }
        foreach (string o in t6) { }
    }
}";
            CreateCompilationWithMscorlib(text).VerifyDiagnostics(
                // (26,27): error CS1640: foreach statement cannot operate on variables of type 'B' because it implements multiple instantiations of 'System.Collections.Generic.IEnumerable<T>'; try casting to a specific interface instantiation
                Diagnostic(ErrorCode.ERR_MultipleIEnumOfT, "b").WithArguments("B", "System.Collections.Generic.IEnumerable<T>").WithLocation(26, 27),
                // (28,27): error CS1640: foreach statement cannot operate on variables of type 'T2' because it implements multiple instantiations of 'System.Collections.Generic.IEnumerable<T>'; try casting to a specific interface instantiation
                Diagnostic(ErrorCode.ERR_MultipleIEnumOfT, "t2").WithArguments("T2", "System.Collections.Generic.IEnumerable<T>").WithLocation(28, 27));
        }

        /// <summary>
        /// Type parameter with constraints containing
        /// IEnumerable&lt;T&gt; with implicit implementations.
        /// </summary>
        [Fact]
        public void TestErrorImplicitIEnumerableTOnTypeParameter()
        {
            var text =
@"using System.Collections;
using System.Collections.Generic;
struct S { }
interface I : IEnumerable<S> { }
class A : IEnumerable<int>
{
    public IEnumerator<int> GetEnumerator() { return null; }
    IEnumerator IEnumerable.GetEnumerator() { return null; }
}
class B : A, I
{
    public new IEnumerator<S> GetEnumerator() { return null; }
    IEnumerator IEnumerable.GetEnumerator() { return null; }
}
class C
{
    static void M<T1, T2, T3, T4, T5, T6>(A a, B b, T1 t1, T2 t2, T3 t3, T4 t4, T5 t5, T6 t6)
        where T1 : A
        where T2 : B
        where T3 : I
        where T4 : T1, I
        where T5 : A, I
        where T6 : A, IEnumerable<string>
    {
        foreach (int o in a) { }
        foreach (var o in b) { }
        foreach (int o in t1) { }
        foreach (var o in t2) { }
        foreach (S o in t3) { }
        foreach (int o in t4) { }
        foreach (S o in t5) { }
        foreach (string o in t6) { }
    }
}";
            CreateCompilationWithMscorlib(text).VerifyDiagnostics(
                // (31,9): error CS0030: Cannot convert type 'int' to 'S'
                Diagnostic(ErrorCode.ERR_NoExplicitConv, "foreach").WithArguments("int", "S").WithLocation(31, 9),
                // (32,9): error CS0030: Cannot convert type 'int' to 'string'
                Diagnostic(ErrorCode.ERR_NoExplicitConv, "foreach").WithArguments("int", "string").WithLocation(32, 9));
        }

        /// <summary>
        /// Type parameter with constraints
        /// using enumerable pattern.
        /// </summary>
        [Fact]
        public void TestErrorEnumerablePatternOnTypeParameter()
        {
            var text =
@"using System.Collections.Generic;
interface I
{
    IEnumerator<object> GetEnumerator();
}
class E : I
{
    IEnumerator<object> I.GetEnumerator() { return null; }
}
class C
{
    static void M<T, U, V>(T t, U u, V v)
        where T : E
        where U : E, I
        where V : T, I
    {
        foreach (var o in t) { }
        foreach (var o in u) { }
        foreach (var o in v) { }
    }
}";
            CreateCompilationWithMscorlib(text).VerifyDiagnostics(
                // (17,27): error CS1579: foreach statement cannot operate on variables of type 'T' because 'T' does not contain a public definition for 'GetEnumerator'
                Diagnostic(ErrorCode.ERR_ForEachMissingMember, "t").WithArguments("T", "GetEnumerator").WithLocation(17, 27));
        }

        [Fact]
        public void TestErrorNonEnumerable()
        {
            var text = @"
class C
{
    void Foo(int i)
    {
        foreach (int x in i) { }
    }
}
";

            CreateCompilationWithMscorlib(text).VerifyDiagnostics(
                // (6,27): error CS1579: foreach statement cannot operate on variables of type 'int' because 'int' does not contain a public definition for 'GetEnumerator'
                Diagnostic(ErrorCode.ERR_ForEachMissingMember, "i").WithArguments("int", "GetEnumerator"));
        }

        [Fact]
        public void TestErrorModifyIterationVariable()
        {
            var text = @"
class C
{
    void Foo(int[] a)
    {
        foreach (int x in a) { x++; }
    }
}
";

            CreateCompilationWithMscorlib(text).VerifyDiagnostics(
            // (6,32): error CS1656: Cannot assign to 'x' because it is a 'foreach iteration variable'
                Diagnostic(ErrorCode.ERR_AssgReadonlyLocalCause, "x").WithArguments("x", "foreach iteration variable"));
        }

        [Fact]
        public void TestErrorImplicitlyTypedCycle()
        {
            var text = @"
class C
{
    System.Collections.IEnumerable Foo(object y)
    {
        foreach (var x in Foo(x)) { }
        return null;
    }
}
";

            CreateCompilationWithMscorlib(text).VerifyDiagnostics(
            // (6,31): error CS0103: The name 'x' does not exist in the current context
                Diagnostic(ErrorCode.ERR_NameNotInContext, "x").WithArguments("x"));
        }

        [Fact]
        public void TestErrorDynamicEnumerator()
        {
            var text = @"
class C
{
    void Foo(DynamicEnumerable e)
    {
        foreach (int x in e) { }
    }
}

public class DynamicEnumerable
{
    public dynamic GetEnumerator() { return null; }
}
";
            // It's not entirely clear why this doesn't work, but it doesn't work in Dev10 either.
            CreateCompilationWithMscorlibAndSystemCore(text).VerifyDiagnostics(
                // (6,27): error CS0117: 'dynamic' does not contain a definition for 'Current'
                Diagnostic(ErrorCode.ERR_NoSuchMember, "e").WithArguments("dynamic", "Current"),
                // (6,27): error CS0202: foreach requires that the return type 'dynamic' of 'DynamicEnumerable.GetEnumerator()' must have a suitable public MoveNext method and public Current property
                Diagnostic(ErrorCode.ERR_BadGetEnumerator, "e").WithArguments("dynamic", "DynamicEnumerable.GetEnumerator()"));
        }

        [Fact]
        public void TestErrorTypeEnumerable()
        {
            var text = @"
class C
{
    static void Main()
    {
        foreach (var x in System.Collections.IEnumerable) { }
    }
}
";
            // It's not entirely clear why this doesn't work, but it doesn't work in Dev10 either.
            CreateCompilationWithMscorlib(text).VerifyDiagnostics(
            // (6,27): error CS0119: 'System.Collections.IEnumerable' is a 'type', which is not valid in the given context
            //         foreach (var x in System.Collections.IEnumerable) { }
                Diagnostic(ErrorCode.ERR_BadSKunknown, "System.Collections.IEnumerable").WithArguments("System.Collections.IEnumerable", "type"));
        }

        [Fact]
        public void TestErrorTypeNonEnumerable()
        {
            var text = @"
class C
{
    void Foo()
    {
        foreach (int x in System.Console) { }
    }
}
";
            // It's not entirely clear why this doesn't work, but it doesn't work in Dev10 either.
            CreateCompilationWithMscorlib(text).VerifyDiagnostics(
            // (6,27): error CS0119: 'System.Console' is a 'type', which is not valid in the given context
            //         foreach (int x in System.Console) { }
                Diagnostic(ErrorCode.ERR_BadSKunknown, "System.Console").WithArguments("System.Console", "type"));
        }

        [WorkItem(545123, "http://vstfdevdiv:8080/DevDiv2/DevDiv/_workitems/edit/545123")]
        [Fact]
        public void TestErrorForEachLoopWithSyntaxErrors()
        {
            string source = @"
public static partial class Extensions
{
    public static ((System.Linq.Expressions.Expression<System.Func<int>>)(() => int )).Compile()()Fib(this int i)
    {
    }
}

public class ExtensionMethodTest
{
    public static void Run()
    {
        int i = 0;
        var Fib = new[] 
        { 
            i++.Fib()
        };

        foreach (var j in Fib)
        {
        }
    }
}";
            Assert.NotEmpty(CreateCompilationWithMscorlib(source).GetDiagnostics());
        }

        [WorkItem(545123, "http://vstfdevdiv:8080/DevDiv2/DevDiv/_workitems/edit/545123")]
        [Fact]
        public void TestErrorForEachOverVoidArray1()
        {
            string source = @"
class C
{
    static void Main()
    {
        var array = new[] { Main() };
        foreach (var element in array)
        {
        }
    }
}
";
            CreateCompilationWithMscorlib(source).VerifyDiagnostics(
                // (6,21): error CS0826: No best type found for implicitly-typed array
                //         var array = new[] { Main() };
                Diagnostic(ErrorCode.ERR_ImplicitlyTypedArrayNoBestType, "new[] { Main() }"));
        }

        [WorkItem(545123, "http://vstfdevdiv:8080/DevDiv2/DevDiv/_workitems/edit/545123")]
        [Fact]
        public void TestErrorForEachOverVoidArray2()
        {
            string source = @"
class C
{
    static void Main()
    {
        var array = new[] { Main() };
        foreach (int element in array)
        {
        }
    }
}
";
            CreateCompilationWithMscorlib(source).VerifyDiagnostics(
                // (6,21): error CS0826: No best type found for implicitly-typed array
                //         var array = new[] { Main() };
                Diagnostic(ErrorCode.ERR_ImplicitlyTypedArrayNoBestType, "new[] { Main() }"),

                // CONSIDER: Could eliminate this cascading diagnostic.

                // (7,9): error CS0030: Cannot convert type '?' to 'int'
                //         foreach (int element in array)
                Diagnostic(ErrorCode.ERR_NoExplicitConv, "foreach").WithArguments("?", "int"));
        }

        [WorkItem(545123, "http://vstfdevdiv:8080/DevDiv2/DevDiv/_workitems/edit/545123")]
        [Fact]
        public void TestErrorForEachWithVoidIterationVariable()
        {
            string source = @"
class C
{
    static void Main()
    {
        foreach (void element in new int[1])
        {
        }
    }
}
";

            CreateCompilationWithMscorlib(source).VerifyDiagnostics(
                // (6,18): error CS1547: Keyword 'void' cannot be used in this context
                //         foreach (void element in new int[1])
                Diagnostic(ErrorCode.ERR_NoVoidHere, "void").WithLocation(6, 18),
                // (6,9): error CS0030: Cannot convert type 'int' to 'void'
                //         foreach (void element in new int[1])
                Diagnostic(ErrorCode.ERR_NoExplicitConv, "foreach").WithArguments("int", "void").WithLocation(6, 9)
                );
        }

        [WorkItem(545123, "http://vstfdevdiv:8080/DevDiv2/DevDiv/_workitems/edit/545123")]
        [Fact]
        public void TestErrorForEachOverErrorTypeArray()
        {
            string source = @"
class C
{
    static void Main()
    {
        foreach (var element in new Unknown[1])
        {
        }
    }
}
";
            CreateCompilationWithMscorlib(source).VerifyDiagnostics(
                // (6,37): error CS0246: The type or namespace name 'Unknown' could not be found (are you missing a using directive or an assembly reference?)
                //         foreach (var element in new Unknown[1])
                Diagnostic(ErrorCode.ERR_SingleTypeNameNotFound, "Unknown").WithArguments("Unknown"));
        }

        [Fact]
        public void TestSuccessArray()
        {
            var text = @"
class C
{
    void Foo(int[] a)
    {
        foreach (int x in a) { }
    }
}
";
            var boundNode = GetBoundForEachStatement(text);

            ForEachEnumeratorInfo info = boundNode.EnumeratorInfoOpt;
            Assert.NotNull(info);
            Assert.Equal("System.Collections.IEnumerable", info.CollectionType.ToTestDisplayString()); //NB: differs from expression type
            Assert.Equal(SpecialType.System_Int32, info.ElementType.SpecialType);
            Assert.Equal("System.Collections.IEnumerator System.Collections.IEnumerable.GetEnumerator()", info.GetEnumeratorMethod.ToTestDisplayString());
            Assert.Equal("System.Object System.Collections.IEnumerator.Current.get", info.CurrentPropertyGetter.ToTestDisplayString());
            Assert.Equal("System.Boolean System.Collections.IEnumerator.MoveNext()", info.MoveNextMethod.ToTestDisplayString());
            Assert.True(info.NeedsDisposeMethod);
            Assert.Equal(ConversionKind.ImplicitReference, info.CollectionConversion.Kind);
            Assert.Equal(ConversionKind.Unboxing, info.CurrentConversion.Kind);
            Assert.Equal(ConversionKind.ImplicitReference, info.EnumeratorConversion.Kind);

            Assert.Equal(ConversionKind.Identity, boundNode.ElementConversion.Kind);
            Assert.Equal("System.Int32 x", boundNode.IterationVariables.Single().ToTestDisplayString());
            Assert.Equal(SpecialType.System_Collections_IEnumerable, boundNode.Expression.Type.SpecialType);
            Assert.Equal(SymbolKind.ArrayType, ((BoundConversion)boundNode.Expression).Operand.Type.Kind);
        }

        [Fact]
        public void TestSuccessString()
        {
            var text = @"
class C
{
    void Foo(string s)
    {
        foreach (char c in s) { }
    }
}
";
            var boundNode = GetBoundForEachStatement(text);

            ForEachEnumeratorInfo info = boundNode.EnumeratorInfoOpt;
            Assert.NotNull(info);
            Assert.Equal(SpecialType.System_String, info.CollectionType.SpecialType);
            Assert.Equal(SpecialType.System_Char, info.ElementType.SpecialType);
            Assert.Equal("System.CharEnumerator System.String.GetEnumerator()", info.GetEnumeratorMethod.ToTestDisplayString());
            Assert.Equal("System.Char System.CharEnumerator.Current.get", info.CurrentPropertyGetter.ToTestDisplayString());
            Assert.Equal("System.Boolean System.CharEnumerator.MoveNext()", info.MoveNextMethod.ToTestDisplayString());
            Assert.True(info.NeedsDisposeMethod);
            Assert.Equal(ConversionKind.Identity, info.CollectionConversion.Kind);
            Assert.Equal(ConversionKind.Identity, info.CurrentConversion.Kind);
            Assert.Equal(ConversionKind.ImplicitReference, info.EnumeratorConversion.Kind);

            Assert.Equal(ConversionKind.Identity, boundNode.ElementConversion.Kind);
            Assert.Equal("System.Char c", boundNode.IterationVariables.Single().ToTestDisplayString());
            Assert.Equal(SpecialType.System_String, boundNode.Expression.Type.SpecialType);
            Assert.Equal(SpecialType.System_String, ((BoundConversion)boundNode.Expression).Operand.Type.SpecialType);
        }

        [Fact]
        public void TestSuccessPattern()
        {
            var text = @"
class C
{
    void Foo(Enumerable e)
    {
        foreach (long x in e) { }
    }
}

class Enumerable
{
    public Enumerator GetEnumerator() { return new Enumerator(); }
}

class Enumerator
{
    public int Current { get { return 1; } }
    public bool MoveNext() { return false; }
}
";
            var boundNode = GetBoundForEachStatement(text);

            ForEachEnumeratorInfo info = boundNode.EnumeratorInfoOpt;
            Assert.NotNull(info);
            Assert.Equal("Enumerable", info.CollectionType.ToTestDisplayString());
            Assert.Equal(SpecialType.System_Int32, info.ElementType.SpecialType);
            Assert.Equal("Enumerator Enumerable.GetEnumerator()", info.GetEnumeratorMethod.ToTestDisplayString());
            Assert.Equal("System.Int32 Enumerator.Current.get", info.CurrentPropertyGetter.ToTestDisplayString());
            Assert.Equal("System.Boolean Enumerator.MoveNext()", info.MoveNextMethod.ToTestDisplayString());
            Assert.True(info.NeedsDisposeMethod);
            Assert.Equal(ConversionKind.Identity, info.CollectionConversion.Kind);
            Assert.Equal(ConversionKind.Identity, info.CurrentConversion.Kind);
            Assert.Equal(ConversionKind.ImplicitReference, info.EnumeratorConversion.Kind);

            Assert.Equal(ConversionKind.ImplicitNumeric, boundNode.ElementConversion.Kind);
            Assert.Equal("System.Int64 x", boundNode.IterationVariables.Single().ToTestDisplayString());
            Assert.Equal("Enumerable", boundNode.Expression.Type.ToTestDisplayString());
            Assert.Equal("Enumerable", ((BoundConversion)boundNode.Expression).Operand.Type.ToTestDisplayString());
        }

        [Fact]
        public void TestSuccessPatternStruct()
        {
            var text = @"
struct C
{
    void Foo(Enumerable e)
    {
        foreach (long x in e) { }
    }
}

struct Enumerable
{
    public Enumerator GetEnumerator() { return new Enumerator(); }
}

struct Enumerator
{
    public int Current { get { return 1; } }
    public bool MoveNext() { return false; }
}
";
            var boundNode = GetBoundForEachStatement(text);

            ForEachEnumeratorInfo info = boundNode.EnumeratorInfoOpt;
            Assert.NotNull(info);
            Assert.Equal("Enumerable", info.CollectionType.ToTestDisplayString());
            Assert.Equal(SpecialType.System_Int32, info.ElementType.SpecialType);
            Assert.Equal("Enumerator Enumerable.GetEnumerator()", info.GetEnumeratorMethod.ToTestDisplayString());
            Assert.Equal("System.Int32 Enumerator.Current.get", info.CurrentPropertyGetter.ToTestDisplayString());
            Assert.Equal("System.Boolean Enumerator.MoveNext()", info.MoveNextMethod.ToTestDisplayString());
            Assert.False(info.NeedsDisposeMethod); // Definitely not disposable
            Assert.Equal(ConversionKind.Identity, info.CollectionConversion.Kind);
            Assert.Equal(ConversionKind.Identity, info.CurrentConversion.Kind);
            Assert.Equal(ConversionKind.Boxing, info.EnumeratorConversion.Kind);

            Assert.Equal(ConversionKind.ImplicitNumeric, boundNode.ElementConversion.Kind);
            Assert.Equal("System.Int64 x", boundNode.IterationVariables.Single().ToTestDisplayString());
            Assert.Equal("Enumerable", boundNode.Expression.Type.ToTestDisplayString());
            Assert.Equal("Enumerable", ((BoundConversion)boundNode.Expression).Operand.Type.ToTestDisplayString());
        }

        [Fact]
        public void TestSuccessInterfacePattern()
        {
            var text = @"
class C
{
    void Foo(System.Collections.IEnumerable e)
    {
        foreach (long x in e) { }
    }
}
";
            var boundNode = GetBoundForEachStatement(text);

            ForEachEnumeratorInfo info = boundNode.EnumeratorInfoOpt;
            Assert.NotNull(info);
            Assert.Equal("System.Collections.IEnumerable", info.CollectionType.ToTestDisplayString());
            Assert.Equal(SpecialType.System_Object, info.ElementType.SpecialType);
            Assert.Equal("System.Collections.IEnumerator System.Collections.IEnumerable.GetEnumerator()", info.GetEnumeratorMethod.ToTestDisplayString());
            Assert.Equal("System.Object System.Collections.IEnumerator.Current.get", info.CurrentPropertyGetter.ToTestDisplayString());
            Assert.Equal("System.Boolean System.Collections.IEnumerator.MoveNext()", info.MoveNextMethod.ToTestDisplayString());
            Assert.True(info.NeedsDisposeMethod);
            Assert.Equal(ConversionKind.Identity, info.CollectionConversion.Kind);
            Assert.Equal(ConversionKind.Identity, info.CurrentConversion.Kind);
            Assert.Equal(ConversionKind.ImplicitReference, info.EnumeratorConversion.Kind);

            Assert.Equal(ConversionKind.Unboxing, boundNode.ElementConversion.Kind);
            Assert.Equal("System.Int64 x", boundNode.IterationVariables.Single().ToTestDisplayString());
            Assert.Equal("System.Collections.IEnumerable", boundNode.Expression.Type.ToTestDisplayString());
            Assert.Equal("System.Collections.IEnumerable", ((BoundConversion)boundNode.Expression).Operand.Type.ToTestDisplayString());
        }

        [Fact]
        public void TestSuccessInterfaceNonPatternGeneric()
        {
            var text = @"
class C
{
    void Foo(Enumerable e)
    {
        foreach (long x in e) { }
    }
}

class Enumerable : System.Collections.Generic.IEnumerable<int>
{
    // Explicit implementations won't match pattern.
    System.Collections.IEnumerator System.Collections.IEnumerable.GetEnumerator() { return null; }
    System.Collections.Generic.IEnumerator<int> System.Collections.Generic.IEnumerable<int>.GetEnumerator() { return null; }
}
";
            var boundNode = GetBoundForEachStatement(text);

            ForEachEnumeratorInfo info = boundNode.EnumeratorInfoOpt;
            Assert.NotNull(info);
            Assert.Equal("System.Collections.Generic.IEnumerable<System.Int32>", info.CollectionType.ToTestDisplayString()); //NB: differs from expression type
            Assert.Equal(SpecialType.System_Int32, info.ElementType.SpecialType);
            Assert.Equal("System.Collections.Generic.IEnumerator<System.Int32> System.Collections.Generic.IEnumerable<System.Int32>.GetEnumerator()", info.GetEnumeratorMethod.ToTestDisplayString());
            Assert.Equal("System.Int32 System.Collections.Generic.IEnumerator<System.Int32>.Current.get", info.CurrentPropertyGetter.ToTestDisplayString());
            Assert.Equal("System.Boolean System.Collections.IEnumerator.MoveNext()", info.MoveNextMethod.ToTestDisplayString()); //NB: not on generic interface
            Assert.True(info.NeedsDisposeMethod);
            Assert.Equal(ConversionKind.ImplicitReference, info.CollectionConversion.Kind);
            Assert.Equal(ConversionKind.Identity, info.CurrentConversion.Kind);
            Assert.Equal(ConversionKind.ImplicitReference, info.EnumeratorConversion.Kind);

            Assert.Equal(ConversionKind.ImplicitNumeric, boundNode.ElementConversion.Kind);
            Assert.Equal("System.Int64 x", boundNode.IterationVariables.Single().ToTestDisplayString());
            Assert.Equal("System.Collections.Generic.IEnumerable<System.Int32>", boundNode.Expression.Type.ToTestDisplayString());
            Assert.Equal("Enumerable", ((BoundConversion)boundNode.Expression).Operand.Type.ToTestDisplayString());
        }

        [Fact]
        public void TestSuccessInterfaceNonPatternInaccessibleGeneric()
        {
            var text = @"
class C
{
    void Foo(Enumerable e)
    {
        foreach (object x in e) { }
    }
}

class Enumerable : System.Collections.Generic.IEnumerable<Enumerable.Hidden>
{
    // Explicit implementations won't match pattern.
    System.Collections.IEnumerator System.Collections.IEnumerable.GetEnumerator() { return null; }
    System.Collections.Generic.IEnumerator<Hidden> System.Collections.Generic.IEnumerable<Hidden>.GetEnumerator() { return null; }

    private class Hidden { }
}
";
            var boundNode = GetBoundForEachStatement(text);

            ForEachEnumeratorInfo info = boundNode.EnumeratorInfoOpt;
            Assert.NotNull(info);
            Assert.Equal("System.Collections.IEnumerable", info.CollectionType.ToTestDisplayString()); //NB: fall back on non-generic, since generic is inaccessible
            Assert.Equal(SpecialType.System_Object, info.ElementType.SpecialType);
            Assert.Equal("System.Collections.IEnumerator System.Collections.IEnumerable.GetEnumerator()", info.GetEnumeratorMethod.ToTestDisplayString());
            Assert.Equal("System.Object System.Collections.IEnumerator.Current.get", info.CurrentPropertyGetter.ToTestDisplayString());
            Assert.Equal("System.Boolean System.Collections.IEnumerator.MoveNext()", info.MoveNextMethod.ToTestDisplayString());
            Assert.True(info.NeedsDisposeMethod);
            Assert.Equal(ConversionKind.ImplicitReference, info.CollectionConversion.Kind);
            Assert.Equal(ConversionKind.Identity, info.CurrentConversion.Kind);
            Assert.Equal(ConversionKind.ImplicitReference, info.EnumeratorConversion.Kind);

            Assert.Equal(ConversionKind.Identity, boundNode.ElementConversion.Kind);
            Assert.Equal("System.Object x", boundNode.IterationVariables.Single().ToTestDisplayString());
            Assert.Equal(SpecialType.System_Collections_IEnumerable, boundNode.Expression.Type.SpecialType);
            Assert.Equal("Enumerable", ((BoundConversion)boundNode.Expression).Operand.Type.ToTestDisplayString());
        }

        [Fact]
        public void TestSuccessInterfaceNonPatternNonGeneric()
        {
            var text = @"
class C
{
    void Foo(Enumerable e)
    {
        foreach (long x in e) { }
    }
}

class Enumerable : System.Collections.IEnumerable
{
    // Explicit implementation won't match pattern.
    System.Collections.IEnumerator System.Collections.IEnumerable.GetEnumerator() { return null; }
}
";
            var boundNode = GetBoundForEachStatement(text);

            ForEachEnumeratorInfo info = boundNode.EnumeratorInfoOpt;
            Assert.NotNull(info);
            Assert.Equal("System.Collections.IEnumerable", info.CollectionType.ToTestDisplayString()); //NB: differs from expression type
            Assert.Equal(SpecialType.System_Object, info.ElementType.SpecialType);
            Assert.Equal("System.Collections.IEnumerator System.Collections.IEnumerable.GetEnumerator()", info.GetEnumeratorMethod.ToTestDisplayString());
            Assert.Equal("System.Object System.Collections.IEnumerator.Current.get", info.CurrentPropertyGetter.ToTestDisplayString());
            Assert.Equal("System.Boolean System.Collections.IEnumerator.MoveNext()", info.MoveNextMethod.ToTestDisplayString());
            Assert.True(info.NeedsDisposeMethod);
            Assert.Equal(ConversionKind.ImplicitReference, info.CollectionConversion.Kind);
            Assert.Equal(ConversionKind.Identity, info.CurrentConversion.Kind);
            Assert.Equal(ConversionKind.ImplicitReference, info.EnumeratorConversion.Kind);

            Assert.Equal(ConversionKind.Unboxing, boundNode.ElementConversion.Kind);
            Assert.Equal("System.Int64 x", boundNode.IterationVariables.Single().ToTestDisplayString());
            Assert.Equal(SpecialType.System_Collections_IEnumerable, boundNode.Expression.Type.SpecialType);
            Assert.Equal("Enumerable", ((BoundConversion)boundNode.Expression).Operand.Type.ToTestDisplayString());
        }

        [Fact]
        public void TestSuccessImplicitlyTypedArray()
        {
            var text = @"
class C
{
    void Foo(int[] a)
    {
        foreach (var x in a) { }
    }
}
";
            var boundNode = GetBoundForEachStatement(text);

            ForEachEnumeratorInfo info = boundNode.EnumeratorInfoOpt;
            Assert.NotNull(info);
            Assert.Equal("System.Collections.IEnumerable", info.CollectionType.ToTestDisplayString()); //NB: differs from expression type
            Assert.Equal(SpecialType.System_Int32, info.ElementType.SpecialType);
            Assert.Equal("System.Collections.IEnumerator System.Collections.IEnumerable.GetEnumerator()", info.GetEnumeratorMethod.ToTestDisplayString());
            Assert.Equal("System.Object System.Collections.IEnumerator.Current.get", info.CurrentPropertyGetter.ToTestDisplayString());
            Assert.Equal("System.Boolean System.Collections.IEnumerator.MoveNext()", info.MoveNextMethod.ToTestDisplayString());
            Assert.True(info.NeedsDisposeMethod);
            Assert.Equal(ConversionKind.ImplicitReference, info.CollectionConversion.Kind);
            Assert.Equal(ConversionKind.Unboxing, info.CurrentConversion.Kind);
            Assert.Equal(ConversionKind.ImplicitReference, info.EnumeratorConversion.Kind);

            Assert.Equal(ConversionKind.Identity, boundNode.ElementConversion.Kind);
            Assert.Equal(SpecialType.System_Int32, boundNode.IterationVariables.Single().Type.SpecialType);
        }

        [Fact]
        public void TestSuccessImplicitlyTypedString()
        {
            var text = @"
class C
{
    void Foo(string s)
    {
        foreach (var x in s) { }
    }
}
";
            var boundNode = GetBoundForEachStatement(text);

            ForEachEnumeratorInfo info = boundNode.EnumeratorInfoOpt;
            Assert.NotNull(info);
            Assert.Equal(SpecialType.System_String, info.CollectionType.SpecialType);
            Assert.Equal(SpecialType.System_Char, info.ElementType.SpecialType);
            Assert.Equal("System.CharEnumerator System.String.GetEnumerator()", info.GetEnumeratorMethod.ToTestDisplayString());
            Assert.Equal("System.Char System.CharEnumerator.Current.get", info.CurrentPropertyGetter.ToTestDisplayString());
            Assert.Equal("System.Boolean System.CharEnumerator.MoveNext()", info.MoveNextMethod.ToTestDisplayString());
            Assert.True(info.NeedsDisposeMethod);
            Assert.Equal(ConversionKind.Identity, info.CollectionConversion.Kind);
            Assert.Equal(ConversionKind.Identity, info.CurrentConversion.Kind);
            Assert.Equal(ConversionKind.ImplicitReference, info.EnumeratorConversion.Kind);

            Assert.Equal(ConversionKind.Identity, boundNode.ElementConversion.Kind);
            Assert.Equal(SpecialType.System_Char, boundNode.IterationVariables.Single().Type.SpecialType);
        }

        [Fact]
        public void TestSuccessImplicitlyTypedPattern()
        {
            var text = @"
class C
{
    void Foo(Enumerable e)
    {
        foreach (var x in e) { }
    }
}

class Enumerable
{
    public Enumerator GetEnumerator() { return new Enumerator(); }
}

class Enumerator
{
    public int Current { get { return 1; } }
    public bool MoveNext() { return false; }
}
";
            var boundNode = GetBoundForEachStatement(text);
            Assert.NotNull(boundNode.EnumeratorInfoOpt);
            Assert.Equal(ConversionKind.Identity, boundNode.ElementConversion.Kind);
            Assert.Equal(SpecialType.System_Int32, boundNode.IterationVariables.Single().Type.SpecialType);
        }

        [Fact]
        public void TestSuccessImplicitlyTypedInterface()
        {
            var text = @"
class C
{
    void Foo(Enumerable e)
    {
        foreach (var x in e) { }
    }
}

class Enumerable : System.Collections.IEnumerable
{
    // Explicit implementation won't match pattern.
    System.Collections.IEnumerator System.Collections.IEnumerable.GetEnumerator() { return null; }
}
";
            var boundNode = GetBoundForEachStatement(text);
            Assert.NotNull(boundNode.EnumeratorInfoOpt);
            Assert.Equal(ConversionKind.Identity, boundNode.ElementConversion.Kind);
            Assert.Equal(SpecialType.System_Object, boundNode.IterationVariables.Single().Type.SpecialType);
        }

        [Fact]
        public void TestSuccessExplicitlyTypedVar()
        {
            var text = @"
class C
{
    void Foo(var[] a)
    {
        foreach (var x in a) { }
    }

    class var { }
}
";
            var boundNode = GetBoundForEachStatement(text);

            ForEachEnumeratorInfo info = boundNode.EnumeratorInfoOpt;
            Assert.NotNull(info);
            Assert.Equal("System.Collections.IEnumerable", info.CollectionType.ToTestDisplayString()); //NB: differs from expression type
            Assert.Equal("C.var", info.ElementType.ToTestDisplayString());
            Assert.Equal("System.Collections.IEnumerator System.Collections.IEnumerable.GetEnumerator()", info.GetEnumeratorMethod.ToTestDisplayString());
            Assert.Equal("System.Object System.Collections.IEnumerator.Current.get", info.CurrentPropertyGetter.ToTestDisplayString());
            Assert.Equal("System.Boolean System.Collections.IEnumerator.MoveNext()", info.MoveNextMethod.ToTestDisplayString());
            Assert.True(info.NeedsDisposeMethod);
            Assert.Equal(ConversionKind.ImplicitReference, info.CollectionConversion.Kind);
            Assert.Equal(ConversionKind.ExplicitReference, info.CurrentConversion.Kind); //object to C.var
            Assert.Equal(ConversionKind.ImplicitReference, info.EnumeratorConversion.Kind);

            Assert.Equal(ConversionKind.Identity, boundNode.ElementConversion.Kind);
<<<<<<< HEAD
            Assert.Equal("C.var", boundNode.IterationVariable.Type.TypeSymbol.ToTestDisplayString());
=======
            Assert.Equal("C.var", boundNode.IterationVariables.Single().Type.ToTestDisplayString());
>>>>>>> 2355a7be
        }

        [Fact]
        public void TestSuccessDynamicEnumerable()
        {
            var text = @"
class C
{
    void Foo(dynamic d)
    {
        foreach (int x in d) { }
    }
}
";
            var boundNode = GetBoundForEachStatement(text);

            ForEachEnumeratorInfo info = boundNode.EnumeratorInfoOpt;
            Assert.NotNull(info);
            Assert.Equal(SpecialType.System_Collections_IEnumerable, info.CollectionType.SpecialType);
            Assert.Equal(SpecialType.System_Object, info.ElementType.SpecialType);
            Assert.Equal("System.Collections.IEnumerator System.Collections.IEnumerable.GetEnumerator()", info.GetEnumeratorMethod.ToTestDisplayString());
            Assert.Equal("System.Object System.Collections.IEnumerator.Current.get", info.CurrentPropertyGetter.ToTestDisplayString());
            Assert.Equal("System.Boolean System.Collections.IEnumerator.MoveNext()", info.MoveNextMethod.ToTestDisplayString());
            Assert.True(info.NeedsDisposeMethod);
            Assert.Equal(ConversionKind.ImplicitDynamic, info.CollectionConversion.Kind);
            Assert.Equal(ConversionKind.Identity, info.CurrentConversion.Kind);
            Assert.Equal(ConversionKind.ImplicitReference, info.EnumeratorConversion.Kind);

            Assert.Equal(ConversionKind.ExplicitDynamic, boundNode.ElementConversion.Kind);
            Assert.Equal("System.Int32 x", boundNode.IterationVariables.Single().ToTestDisplayString());
            Assert.Equal(SpecialType.System_Collections_IEnumerable, boundNode.Expression.Type.SpecialType);
            Assert.Equal(TypeKind.Dynamic, ((BoundConversion)boundNode.Expression).Operand.Type.TypeKind);
        }

        [Fact]
        public void TestSuccessImplicitlyTypedDynamicEnumerable()
        {
            var text = @"
class C
{
    void Foo(dynamic d)
    {
        foreach (var x in d) { }
    }
}
";
            var boundNode = GetBoundForEachStatement(text);

            ForEachEnumeratorInfo info = boundNode.EnumeratorInfoOpt;
            Assert.NotNull(info);
            Assert.Equal(SpecialType.System_Collections_IEnumerable, info.CollectionType.SpecialType);
            Assert.Equal(TypeKind.Dynamic, info.ElementType.TypeKind); //NB: differs from explicit case
            Assert.Equal("System.Collections.IEnumerator System.Collections.IEnumerable.GetEnumerator()", info.GetEnumeratorMethod.ToTestDisplayString());
            Assert.Equal("System.Object System.Collections.IEnumerator.Current.get", info.CurrentPropertyGetter.ToTestDisplayString());
            Assert.Equal("System.Boolean System.Collections.IEnumerator.MoveNext()", info.MoveNextMethod.ToTestDisplayString());
            Assert.True(info.NeedsDisposeMethod);
            Assert.Equal(ConversionKind.ImplicitDynamic, info.CollectionConversion.Kind);
            Assert.Equal(ConversionKind.Identity, info.CurrentConversion.Kind);
            Assert.Equal(ConversionKind.ImplicitReference, info.EnumeratorConversion.Kind);

            Assert.Equal(ConversionKind.Identity, boundNode.ElementConversion.Kind); //NB: differs from explicit case
            Assert.Equal("dynamic x", boundNode.IterationVariables.Single().ToTestDisplayString());
            Assert.Equal(SpecialType.System_Collections_IEnumerable, boundNode.Expression.Type.SpecialType);
            Assert.Equal(SymbolKind.DynamicType, ((BoundConversion)boundNode.Expression).Operand.Type.Kind);
        }

        [Fact]
        public void TestSuccessTypeParameterConstrainedToInterface()
        {
            var text = @"
class C
{
    static void Test<T>() where T : System.Collections.IEnumerator
    {
        foreach (object x in new Enumerable<T>())
        {
            System.Console.WriteLine(x);
        }
    }
}

public class Enumerable<T>
{
    public T GetEnumerator() { return default(T); }
}
";
            var boundNode = GetBoundForEachStatement(text);

            ForEachEnumeratorInfo info = boundNode.EnumeratorInfoOpt;
            Assert.NotNull(info);
            Assert.Equal("Enumerable<T>", info.CollectionType.ToTestDisplayString());
            Assert.Equal(SpecialType.System_Object, info.ElementType.SpecialType);
            Assert.Equal("T Enumerable<T>.GetEnumerator()", info.GetEnumeratorMethod.ToTestDisplayString());
            Assert.Equal("System.Object System.Collections.IEnumerator.Current.get", info.CurrentPropertyGetter.ToTestDisplayString());
            Assert.Equal("System.Boolean System.Collections.IEnumerator.MoveNext()", info.MoveNextMethod.ToTestDisplayString());
            Assert.True(info.NeedsDisposeMethod);
            Assert.Equal(ConversionKind.Identity, info.CollectionConversion.Kind);
            Assert.Equal(ConversionKind.Identity, info.CurrentConversion.Kind);
            Assert.Equal(ConversionKind.Boxing, info.EnumeratorConversion.Kind);

            Assert.Equal(ConversionKind.Identity, boundNode.ElementConversion.Kind);
            Assert.Equal("System.Object x", boundNode.IterationVariables.Single().ToTestDisplayString());
            Assert.Equal("Enumerable<T>", boundNode.Expression.Type.ToTestDisplayString());
            Assert.Equal("Enumerable<T>", ((BoundConversion)boundNode.Expression).Operand.Type.ToTestDisplayString());
        }

        [Fact]
        public void TestSuccessTypeParameterConstrainedToClass()
        {
            var text =
@"using System.Collections;
using System.Collections.Generic;
class A<T> : IEnumerable<T>
{
    IEnumerator<T> IEnumerable<T>.GetEnumerator() { return null; }
    IEnumerator IEnumerable.GetEnumerator() { return null; }
}
class A0 : A<string> { }
class C<T>
{
    static void M<U, V>(A0 a, U u, V v)
        where U : A0
        where V : A<T>
    {
        foreach (var o in a)
        {
            M<string>(o);
        }
        foreach (var o in u)
        {
            M<string>(o);
        }
        foreach (var o in v)
        {
            M<T>(o);
        }
    }
    static void M<U>(U u) { }
}";
            var compilation = CreateCompilationWithMscorlib(text);
            compilation.VerifyDiagnostics();
        }

        [Fact]
        public void TestSuccessTypeParameterConstrainedToPattern()
        {
            var text = @"
class C
{
    static void Test<T>() where T : MyEnumerator
    {
        foreach (object x in new Enumerable<T>())
        {
            System.Console.WriteLine(x);
        }
    }
}

public class Enumerable<T>
{
    public T GetEnumerator() { return default(T); }
}

interface MyEnumerator
{
    object Current { get; }
    bool MoveNext();
}
";
            var boundNode = GetBoundForEachStatement(text);

            ForEachEnumeratorInfo info = boundNode.EnumeratorInfoOpt;
            Assert.NotNull(info);
            Assert.Equal("Enumerable<T>", info.CollectionType.ToTestDisplayString());
            Assert.Equal(SpecialType.System_Object, info.ElementType.SpecialType);
            Assert.Equal("T Enumerable<T>.GetEnumerator()", info.GetEnumeratorMethod.ToTestDisplayString());
            Assert.Equal("System.Object MyEnumerator.Current.get", info.CurrentPropertyGetter.ToTestDisplayString());
            Assert.Equal("System.Boolean MyEnumerator.MoveNext()", info.MoveNextMethod.ToTestDisplayString());
            Assert.True(info.NeedsDisposeMethod);
            Assert.Equal(ConversionKind.Identity, info.CollectionConversion.Kind);
            Assert.Equal(ConversionKind.Identity, info.CurrentConversion.Kind);
            Assert.Equal(ConversionKind.Boxing, info.EnumeratorConversion.Kind);

            Assert.Equal(ConversionKind.Identity, boundNode.ElementConversion.Kind);
            Assert.Equal("System.Object x", boundNode.IterationVariables.Single().ToTestDisplayString());
            Assert.Equal("Enumerable<T>", boundNode.Expression.Type.ToTestDisplayString());
            Assert.Equal("Enumerable<T>", ((BoundConversion)boundNode.Expression).Operand.Type.ToTestDisplayString());
        }

        // Copied from TestSuccessPatternStruct - only change is that Foo parameter is now nullable.
        [WorkItem(544908, "http://vstfdevdiv:8080/DevDiv2/DevDiv/_workitems/edit/544908")]
        [Fact]
        public void TestSuccessNullableCollection()
        {
            var text = @"
struct C
{
    void Foo(Enumerable? e)
    {
        foreach (long x in e) { }
    }
}

struct Enumerable
{
    public Enumerator GetEnumerator() { return new Enumerator(); }
}

struct Enumerator
{
    public int Current { get { return 1; } }
    public bool MoveNext() { return false; }
}
";
            var boundNode = GetBoundForEachStatement(text);

            // NOTE: info is exactly as if the collection was not nullable.
            ForEachEnumeratorInfo info = boundNode.EnumeratorInfoOpt;
            Assert.NotNull(info);
            Assert.Equal("Enumerable", info.CollectionType.ToTestDisplayString());
            Assert.Equal(SpecialType.System_Int32, info.ElementType.SpecialType);
            Assert.Equal("Enumerator Enumerable.GetEnumerator()", info.GetEnumeratorMethod.ToTestDisplayString());
            Assert.Equal("System.Int32 Enumerator.Current.get", info.CurrentPropertyGetter.ToTestDisplayString());
            Assert.Equal("System.Boolean Enumerator.MoveNext()", info.MoveNextMethod.ToTestDisplayString());
            Assert.False(info.NeedsDisposeMethod); // Definitely not disposable
            Assert.Equal(ConversionKind.Identity, info.CollectionConversion.Kind);
            Assert.Equal(ConversionKind.Identity, info.CurrentConversion.Kind);
            Assert.Equal(ConversionKind.Boxing, info.EnumeratorConversion.Kind);

            Assert.Equal(ConversionKind.ImplicitNumeric, boundNode.ElementConversion.Kind);
            Assert.Equal("System.Int64 x", boundNode.IterationVariables.Single().ToTestDisplayString());
            Assert.Equal("Enumerable", boundNode.Expression.Type.ToTestDisplayString());
            Assert.Equal("Enumerable", ((BoundConversion)boundNode.Expression).Operand.Type.ToTestDisplayString());
        }

        [WorkItem(542193, "http://vstfdevdiv:8080/DevDiv2/DevDiv/_workitems/edit/542193")]
        [Fact]
        public void ForEachStmtWithSyntaxError1()
        {
            var text = @"
public class Test
{
  public static void Main(string [] args)
  {
    foreach(int; i < 5; i++)
                           {
                           }
  }
}
";
            var boundNode = GetBoundForEachStatement(text,
                // (6,13): error CS1525: Invalid expression term 'int'
                //     foreach(int; i < 5; i++)
                Diagnostic(ErrorCode.ERR_InvalidExprTerm, "int").WithArguments("int").WithLocation(6, 13),
                // (6,16): error CS1515: 'in' expected
                //     foreach(int; i < 5; i++)
                Diagnostic(ErrorCode.ERR_InExpected, ";").WithLocation(6, 16),
                // (6,16): error CS0230: Type and identifier are both required in a foreach statement
                //     foreach(int; i < 5; i++)
                Diagnostic(ErrorCode.ERR_BadForeachDecl, ";").WithLocation(6, 16),
                // (6,16): error CS1525: Invalid expression term ';'
                //     foreach(int; i < 5; i++)
                Diagnostic(ErrorCode.ERR_InvalidExprTerm, ";").WithArguments(";").WithLocation(6, 16),
                // (6,16): error CS1026: ) expected
                //     foreach(int; i < 5; i++)
                Diagnostic(ErrorCode.ERR_CloseParenExpected, ";").WithLocation(6, 16),
                // (6,28): error CS1002: ; expected
                //     foreach(int; i < 5; i++)
                Diagnostic(ErrorCode.ERR_SemicolonExpected, ")").WithLocation(6, 28),
                // (6,28): error CS1513: } expected
                //     foreach(int; i < 5; i++)
                Diagnostic(ErrorCode.ERR_RbraceExpected, ")").WithLocation(6, 28),
                // (6,18): error CS0103: The name 'i' does not exist in the current context
                //     foreach(int; i < 5; i++)
                Diagnostic(ErrorCode.ERR_NameNotInContext, "i").WithArguments("i").WithLocation(6, 18),
                // (6,18): error CS0201: Only assignment, call, increment, decrement, and new object expressions can be used as a statement
                //     foreach(int; i < 5; i++)
                Diagnostic(ErrorCode.ERR_IllegalStatement, "i < 5").WithLocation(6, 18),
                // (6,25): error CS0103: The name 'i' does not exist in the current context
                //     foreach(int; i < 5; i++)
                Diagnostic(ErrorCode.ERR_NameNotInContext, "i").WithArguments("i").WithLocation(6, 25)
                );
            Assert.Null(boundNode.EnumeratorInfoOpt);
        }

        [WorkItem(545489, "http://vstfdevdiv:8080/DevDiv2/DevDiv/_workitems/edit/545489")]
        [Fact]
        public void ForEachOnErrorTypesWithoutReferences()
        {
            var text = @"
public class condGenClass<T> { }

public class Test
{
    static void Main()
    {
        Type[] types = {typeof(condGenClass<int>)};
        foreach (Type t in types)
        {
        }
    }
}
";
            var compilation = CreateCompilation(text);
            Assert.NotEmpty(compilation.GetDiagnostics());
        }

        [WorkItem(545489, "http://vstfdevdiv:8080/DevDiv2/DevDiv/_workitems/edit/545489")]
        [Fact]
        public void ForEachWithoutCorlib_Array()
        {
            var text = @"
public class Test
{
    static void Main()
    {
        Test[] array = new Test[] { new Test() };
        foreach (Test t in array)
        {
        }
    }
}
";
            var compilation = CreateCompilation(text);
            Assert.NotEmpty(compilation.GetDiagnostics());
        }

        [WorkItem(545489, "http://vstfdevdiv:8080/DevDiv2/DevDiv/_workitems/edit/545489")]
        [Fact]
        public void ForEachWithoutCorlib_String()
        {
            var text = @"
public class Test
{
    static void Main()
    {
        foreach (char ch in ""hello"")
        {
        }
    }
}
";
            var compilation = CreateCompilation(text);
            Assert.NotEmpty(compilation.GetDiagnostics());
        }

        [WorkItem(545186, "http://vstfdevdiv:8080/DevDiv2/DevDiv/_workitems/edit/545186")]
        [Fact]
        public void TestForEachWithConditionalMethod()
        {
            string source = @"
using System;
using System.Collections;

namespace ForEachTest
{
    public class BaseEnumerator
    {
        public bool MoveNext() { Console.WriteLine(""BaseEnumerator::MoveNext()""); return false; }
        public int Current { get { Console.WriteLine(""BaseEnumerator::Current""); return 1; } }
    }
    public class BaseEnumeratorImpl : IEnumerator
    {
        public bool MoveNext() { Console.WriteLine(""BaseEnumeratorImpl::MoveNext()""); return false; }
        public Object Current { get { Console.WriteLine(""BaseEnumeratorImpl::Current""); return 1; } }
        public void Reset() { Console.WriteLine(""BaseEnumeratorImpl::Reset""); }
    }
    public class BasePattern
    {
        public BaseEnumerator GetEnumerator() { Console.WriteLine(""BasePattern::GetEnumerator()""); return new BaseEnumerator(); }
    }
    namespace ValidBaseTest
    {
        public class Derived5 : BasePattern, IEnumerable
        {
            IEnumerator IEnumerable.GetEnumerator() { Console.WriteLine(""<Interface> Derived5.GetEnumerator()""); return new BaseEnumeratorImpl(); }
            [System.Diagnostics.Conditional(""CONDITIONAL"")]
            new public void GetEnumerator() { Console.WriteLine(""ERROR: <Conditional Method not in scope> Derived5.GetEnumerator()""); }
        }
    }
    public class Logger
    {
        public static void Main()
        {
            foreach (int i in new ValidBaseTest.Derived5()) { }
        }
    }
}
";
            // Without "CONDITIONAL" defined: Succeed
            string expectedOutput = @"<Interface> Derived5.GetEnumerator()
BaseEnumeratorImpl::MoveNext()";
            CompileAndVerify(source, expectedOutput: expectedOutput);

            // With "CONDITIONAL" defined: Fail

            // (a) Preprocessor symbol defined through command line parse options
            var options = new CSharpParseOptions(preprocessorSymbols: ImmutableArray.Create("CONDITIONAL"), documentationMode: DocumentationMode.None);
            CreateCompilationWithMscorlib(source, parseOptions: options).VerifyDiagnostics(
                // (35,31): error CS0117: 'void' does not contain a definition for 'Current'
                //             foreach (int i in new ValidBaseTest.Derived5()) { }
                Diagnostic(ErrorCode.ERR_NoSuchMember, "new ValidBaseTest.Derived5()").WithArguments("void", "Current").WithLocation(35, 31),
                // (35,31): error CS0202: foreach requires that the return type 'void' of 'ForEachTest.ValidBaseTest.Derived5.GetEnumerator()' must have a suitable public MoveNext method and public Current property
                //             foreach (int i in new ValidBaseTest.Derived5()) { }
                Diagnostic(ErrorCode.ERR_BadGetEnumerator, "new ValidBaseTest.Derived5()").WithArguments("void", "ForEachTest.ValidBaseTest.Derived5.GetEnumerator()").WithLocation(35, 31));

            // (b) Preprocessor symbol defined in source
            string condDefSource = "#define CONDITIONAL" + source;
            CreateCompilationWithMscorlib(condDefSource).VerifyDiagnostics(
                // (35,31): error CS0117: 'void' does not contain a definition for 'Current'
                //             foreach (int i in new ValidBaseTest.Derived5()) { }
                Diagnostic(ErrorCode.ERR_NoSuchMember, "new ValidBaseTest.Derived5()").WithArguments("void", "Current").WithLocation(35, 31),
                // (35,31): error CS0202: foreach requires that the return type 'void' of 'ForEachTest.ValidBaseTest.Derived5.GetEnumerator()' must have a suitable public MoveNext method and public Current property
                //             foreach (int i in new ValidBaseTest.Derived5()) { }
                Diagnostic(ErrorCode.ERR_BadGetEnumerator, "new ValidBaseTest.Derived5()").WithArguments("void", "ForEachTest.ValidBaseTest.Derived5.GetEnumerator()").WithLocation(35, 31));
        }

        [WorkItem(649809, "http://vstfdevdiv:8080/DevDiv2/DevDiv/_workitems/edit/649809")]
        [Fact]
        public void ArrayOfNullableOfError()
        {
            var source = @"
class F
{
    void Test()
    {
        E[] a1 = null;
        E?[] a2 = null;
        S<E>[] a3 = null;
        IEnumerable<E> e1 = null;
        IEnumerable<E?> e2 = null;
        IEnumerable<S<E>> e3 = null;

        foreach (E e in a1) { }
        foreach (E e in a2) { }
        foreach (E e in a2) { }
        foreach (E e in e1) { }
        foreach (E e in e2) { }

        foreach (E? e in a1) { }
        foreach (E? e in a2) { } // used to assert
        foreach (E? e in e1) { }
        foreach (E? e in e2) { }

        foreach (S<E> e in a3) { }
        foreach (S<E> e in e3) { }
    }
}

public struct S<T> { }
";

            Assert.NotEmpty(CreateCompilationWithMscorlib(source).GetDiagnostics());
        }

        [WorkItem(667616, "http://vstfdevdiv:8080/DevDiv2/DevDiv/_workitems/edit/667616")]
        [Fact]
        public void PortableLibraryStringForEach()
        {
            var source = @"
class C
{
    void Test(string s)
    {
        foreach (var c in s) { }
    }
}
";

            var comp = CreateCompilation(source, new[] { MscorlibRefPortable });
            comp.VerifyDiagnostics();

            var tree = comp.SyntaxTrees.Single();
            var model = comp.GetSemanticModel(tree);

            var loopSyntax = tree.GetRoot().DescendantNodes().OfType<ForEachStatementSyntax>().Single();

            var loopInfo = model.GetForEachStatementInfo(loopSyntax);
            Assert.Equal<ISymbol>(comp.GetSpecialTypeMember(SpecialMember.System_Collections_IEnumerable__GetEnumerator), loopInfo.GetEnumeratorMethod);
            Assert.Equal<ISymbol>(comp.GetSpecialTypeMember(SpecialMember.System_Collections_IEnumerator__Current), loopInfo.CurrentProperty);
            Assert.Equal<ISymbol>(comp.GetSpecialTypeMember(SpecialMember.System_Collections_IEnumerator__MoveNext), loopInfo.MoveNextMethod);
            Assert.Equal<ISymbol>(comp.GetSpecialTypeMember(SpecialMember.System_IDisposable__Dispose), loopInfo.DisposeMethod);

            // The spec says that the element type is object.
            // Therefore, we should infer object for "var".
            Assert.Equal(SpecialType.System_Object, loopInfo.CurrentProperty.Type.SpecialType);

            // However, to match dev11, we actually infer "char" for "var".
            var typeInfo = model.GetTypeInfo(loopSyntax.Type);
            Assert.Equal(SpecialType.System_Char, typeInfo.Type.SpecialType);
            Assert.Equal(typeInfo.Type, typeInfo.ConvertedType);

            var conv = model.GetConversion(loopSyntax.Type);
            Assert.Equal(ConversionKind.Identity, conv.Kind);
        }

        [WorkItem(529956, "http://vstfdevdiv:8080/DevDiv2/DevDiv/_workitems/edit/529956")]
        [Fact]
        public void CastArrayToIEnumerable()
        {
            var source = @"
using System.Collections;
 
class C
{
    static void Main(string[] args)
    {
        foreach (C x in args) { }
        foreach (C x in (IEnumerable)args) { }
    }
 
    public static implicit operator C(string s)
    {
        return new C();
    }
}
";

            var comp = CreateCompilationWithMscorlib(source);
            comp.VerifyDiagnostics();

            var udc = comp.GlobalNamespace.GetMember<NamedTypeSymbol>("C").GetMember<MethodSymbol>(WellKnownMemberNames.ImplicitConversionName);

            var tree = comp.SyntaxTrees.Single();
            var model = comp.GetSemanticModel(tree);

            var loopSyntaxes = tree.GetRoot().DescendantNodes().OfType<ForEachStatementSyntax>().ToArray();
            Assert.Equal(2, loopSyntaxes.Length);

            var loopInfo0 = model.GetForEachStatementInfo(loopSyntaxes[0]);
            Assert.Equal<ISymbol>(comp.GetSpecialTypeMember(SpecialMember.System_Collections_IEnumerable__GetEnumerator), loopInfo0.GetEnumeratorMethod);
            Assert.Equal<ISymbol>(comp.GetSpecialTypeMember(SpecialMember.System_Collections_IEnumerator__Current), loopInfo0.CurrentProperty);
            Assert.Equal<ISymbol>(comp.GetSpecialTypeMember(SpecialMember.System_Collections_IEnumerator__MoveNext), loopInfo0.MoveNextMethod);
            Assert.Equal<ISymbol>(comp.GetSpecialTypeMember(SpecialMember.System_IDisposable__Dispose), loopInfo0.DisposeMethod);
            Assert.Equal(SpecialType.System_String, loopInfo0.ElementType.SpecialType);
            Assert.Equal(udc, loopInfo0.ElementConversion.Method);
            Assert.Equal(ConversionKind.ExplicitReference, loopInfo0.CurrentConversion.Kind);

            var loopInfo1 = model.GetForEachStatementInfo(loopSyntaxes[1]);
            Assert.Equal(loopInfo0.GetEnumeratorMethod, loopInfo1.GetEnumeratorMethod);
            Assert.Equal(loopInfo0.CurrentProperty, loopInfo1.CurrentProperty);
            Assert.Equal(loopInfo0.MoveNextMethod, loopInfo1.MoveNextMethod);
            Assert.Equal(loopInfo0.DisposeMethod, loopInfo1.DisposeMethod);
            Assert.Equal(SpecialType.System_Object, loopInfo1.ElementType.SpecialType); // No longer string.
            Assert.Null(loopInfo1.ElementConversion.Method); // No longer using UDC.
            Assert.Equal(ConversionKind.Identity, loopInfo1.CurrentConversion.Kind); // Now identity.
        }

        [WorkItem(762179, "http://vstfdevdiv:8080/DevDiv2/DevDiv/_workitems/edit/762179")]
        [Fact]
        public void MissingObjectType()
        {
            var text = @"
class C
{
    void Foo(Enumerable e)
    {
        foreach (Element x in e) { }
    }
}

struct Enumerable
{
    public Enumerator GetEnumerator() { return new Enumerator(); }
}

struct Enumerator
{
    public Element Current { get { return null; } }
    public bool MoveNext() { return false; }
}

class Element
{
}
";
            var comp = CreateCompilation(text);
            comp.GetDiagnostics();
        }

        [WorkItem(798000, "http://vstfdevdiv:8080/DevDiv2/DevDiv/_workitems/edit/798000")]
        [Fact]
        public void MissingNullableValue()
        {
            var text = @"
namespace System
{
    public class Object { }

    public class ValueType {}
    public struct Void { }
    public struct Nullable<T> { }
    public struct Boolean { }
}

namespace System.Collections.Generic
{
    public interface IEnumerable<T>
    {
        IEnumerator<T> GetEnumerator();
    }

    public interface IEnumerator<T>
    {
        T Current { get; }
        bool MoveNext();
    }
}

class C
{
    void Foo(System.Collections.Generic.IEnumerable<C>? e)
    {
        foreach (var c in e) { }
    }
}
";
            var comp = CreateCompilation(text);
            comp.VerifyDiagnostics(
                // (30,27): error CS0656: Missing compiler required member 'System.Nullable`1.get_Value'
                //         foreach (var c in e) { }
                Diagnostic(ErrorCode.ERR_MissingPredefinedMember, "e").WithArguments("System.Nullable`1", "get_Value"));
        }

        [WorkItem(798000, "http://vstfdevdiv:8080/DevDiv2/DevDiv/_workitems/edit/798000")]
        [Fact]
        public void MissingIEnumerableTGetEnumerator()
        {
            var text = @"
namespace System
{
    public class Object { }

    public class ValueType {}
    public struct Void { }
    public struct Boolean { }
}

namespace System.Collections.Generic
{
    public interface IEnumerable<T> { }
}

public class Enumerable<T> : System.Collections.Generic.IEnumerable<T> { }

class C
{
    void Foo(System.Collections.Generic.IEnumerable<C> e1, Enumerable<C> e2)
    {
        foreach (var c in e1) { } // Pattern
        foreach (var c in e2) { } // Interface
    }
}
";
            var comp = CreateCompilation(text);
            comp.VerifyDiagnostics(
                // For pattern:

                // (22,27): error CS1579: foreach statement cannot operate on variables of type 'System.Collections.Generic.IEnumerable<C>' because 'System.Collections.Generic.IEnumerable<C>' does not contain a public definition for 'GetEnumerator'
                //         foreach (var c in e1) { }
                Diagnostic(ErrorCode.ERR_ForEachMissingMember, "e1").WithArguments("System.Collections.Generic.IEnumerable<C>", "GetEnumerator"),

                // For interface:

                // (23,27): error CS0656: Missing compiler required member 'System.Collections.Generic.IEnumerable`1.GetEnumerator'
                //         foreach (var c in e2) { }
                Diagnostic(ErrorCode.ERR_MissingPredefinedMember, "e2").WithArguments("System.Collections.Generic.IEnumerable`1", "GetEnumerator"),
                // (23,27): error CS0656: Missing compiler required member 'System.Collections.IEnumerator.MoveNext'
                //         foreach (var c in e2) { }
                Diagnostic(ErrorCode.ERR_MissingPredefinedMember, "e2").WithArguments("System.Collections.IEnumerator", "MoveNext"));
        }

        [WorkItem(798000, "http://vstfdevdiv:8080/DevDiv2/DevDiv/_workitems/edit/798000")]
        [Fact]
        public void MissingIEnumeratorTMoveNext()
        {
            var text = @"
namespace System
{
    public class Object { }

    public class ValueType {}
    public struct Void { }
    public struct Boolean { }
}

namespace System.Collections.Generic
{
    public interface IEnumerable<T>
    {
        IEnumerator<T> GetEnumerator();
    }

    public interface IEnumerator<T>
    {
        T Current { get; }
    }
}

public class Enumerable<T> : System.Collections.Generic.IEnumerable<T>
{
    System.Collections.Generic.IEnumerator<T> System.Collections.Generic.IEnumerable<T>.GetEnumerator()
    {
        return null;
    }
}

class C
{
    void Foo(System.Collections.Generic.IEnumerable<C> e1, Enumerable<C> e2)
    {
        foreach (var c in e1) { } // Pattern
        foreach (var c in e2) { } // Interface
    }
}
";
            var comp = CreateCompilation(text);
            comp.VerifyDiagnostics(
                // For pattern:

                // (37,27): error CS0117: 'System.Collections.Generic.IEnumerator<C>' does not contain a definition for 'MoveNext'
                //         foreach (var c in e1) { } // Pattern
                Diagnostic(ErrorCode.ERR_NoSuchMember, "e1").WithArguments("System.Collections.Generic.IEnumerator<C>", "MoveNext"),

                // For interface:

                // (37,27): error CS0202: foreach requires that the return type 'System.Collections.Generic.IEnumerator<C>' of 'System.Collections.Generic.IEnumerable<C>.GetEnumerator()' must have a suitable public MoveNext method and public Current property
                //         foreach (var c in e1) { } // Pattern
                Diagnostic(ErrorCode.ERR_BadGetEnumerator, "e1").WithArguments("System.Collections.Generic.IEnumerator<C>", "System.Collections.Generic.IEnumerable<C>.GetEnumerator()"),
                // (38,27): error CS0656: Missing compiler required member 'System.Collections.IEnumerator.MoveNext'
                //         foreach (var c in e2) { } // Interface
                Diagnostic(ErrorCode.ERR_MissingPredefinedMember, "e2").WithArguments("System.Collections.IEnumerator", "MoveNext"));
        }

        [WorkItem(798000, "http://vstfdevdiv:8080/DevDiv2/DevDiv/_workitems/edit/798000")]
        [Fact]
        public void MissingIEnumeratorTCurrent()
        {
            var text = @"
namespace System
{
    public class Object { }

    public class ValueType {}
    public struct Void { }
    public struct Boolean { }
}

namespace System.Collections
{
    public interface IEnumerator
    {
        bool MoveNext();
    }
}

namespace System.Collections.Generic
{
    public interface IEnumerable<T>
    {
        IEnumerator<T> GetEnumerator();
    }

    public interface IEnumerator<T> : IEnumerator
    {
        //T Current { get; }
    }
}

public class Enumerable<T> : System.Collections.Generic.IEnumerable<T>
{
    System.Collections.Generic.IEnumerator<T> System.Collections.Generic.IEnumerable<T>.GetEnumerator()
    {
        return null;
    }
}

class C
{
    void Foo(System.Collections.Generic.IEnumerable<C> e1, Enumerable<C> e2)
    {
        foreach (var c in e1) { } // Pattern
        foreach (var c in e2) { } // Interface
    }
}
";
            var comp = CreateCompilation(text);
            comp.VerifyDiagnostics(
                // For pattern:

                // (44,27): error CS0117: 'System.Collections.Generic.IEnumerator<C>' does not contain a definition for 'Current'
                //         foreach (var c in e1) { } // Pattern
                Diagnostic(ErrorCode.ERR_NoSuchMember, "e1").WithArguments("System.Collections.Generic.IEnumerator<C>", "Current"),
                // (44,27): error CS0202: foreach requires that the return type 'System.Collections.Generic.IEnumerator<C>' of 'System.Collections.Generic.IEnumerable<C>.GetEnumerator()' must have a suitable public MoveNext method and public Current property
                //         foreach (var c in e1) { } // Pattern
                Diagnostic(ErrorCode.ERR_BadGetEnumerator, "e1").WithArguments("System.Collections.Generic.IEnumerator<C>", "System.Collections.Generic.IEnumerable<C>.GetEnumerator()"),

                // For interface:

                // (45,27): error CS0656: Missing compiler required member 'System.Collections.Generic.IEnumerator`1.get_Current'
                //         foreach (var c in e2) { } // Interface
                Diagnostic(ErrorCode.ERR_MissingPredefinedMember, "e2").WithArguments("System.Collections.Generic.IEnumerator`1", "get_Current"));
        }

        [WorkItem(798000, "http://vstfdevdiv:8080/DevDiv2/DevDiv/_workitems/edit/798000")]
        [Fact]
        public void MissingIEnumeratorTCurrentGetter()
        {
            var text = @"
namespace System
{
    public class Object { }

    public class ValueType {}
    public struct Void { }
    public struct Boolean { }
}

namespace System.Collections
{
    public interface IEnumerator
    {
        bool MoveNext();
    }
}

namespace System.Collections.Generic
{
    public interface IEnumerable<T>
    {
        IEnumerator<T> GetEnumerator();
    }

    public interface IEnumerator<T> : IEnumerator
    {
        T Current { /* get; */ set; }
    }
}

public class Enumerable<T> : System.Collections.Generic.IEnumerable<T>
{
    System.Collections.Generic.IEnumerator<T> System.Collections.Generic.IEnumerable<T>.GetEnumerator()
    {
        return null;
    }
}

class C
{
    void Foo(System.Collections.Generic.IEnumerable<C> e1, Enumerable<C> e2)
    {
        foreach (var c in e1) { } // Pattern
        foreach (var c in e2) { } // Interface
    }
}
";
            var comp = CreateCompilation(text);
            comp.VerifyDiagnostics(
                // For pattern:

                // (44,27): error CS0202: foreach requires that the return type 'System.Collections.Generic.IEnumerator<C>' of 'System.Collections.Generic.IEnumerable<C>.GetEnumerator()' must have a suitable public MoveNext method and public Current property
                //         foreach (var c in e1) { } // Pattern
                Diagnostic(ErrorCode.ERR_BadGetEnumerator, "e1").WithArguments("System.Collections.Generic.IEnumerator<C>", "System.Collections.Generic.IEnumerable<C>.GetEnumerator()"),

                // For interface:

                // (45,27): error CS0656: Missing compiler required member 'System.Collections.Generic.IEnumerator`1.get_Current'
                //         foreach (var c in e2) { } // Interface
                Diagnostic(ErrorCode.ERR_MissingPredefinedMember, "e2").WithArguments("System.Collections.Generic.IEnumerator`1", "get_Current"));
        }

        [WorkItem(798000, "http://vstfdevdiv:8080/DevDiv2/DevDiv/_workitems/edit/798000")]
        [Fact]
        public void MissingIEnumerableGetEnumerator()
        {
            var text = @"
namespace System
{
    public class Object { }

    public class ValueType {}
    public struct Void { }
    public struct Boolean { }
}

namespace System.Collections
{
    public interface IEnumerable { }
}

public class Enumerable : System.Collections.IEnumerable { }

class C
{
    void Foo(System.Collections.IEnumerable e1, Enumerable e2)
    {
        foreach (var c in e1) { } // Pattern
        foreach (var c in e2) { } // Interface
    }
}
";
            var comp = CreateCompilation(text);
            comp.VerifyDiagnostics(
                // For pattern:

                // (22,27): error CS1579: foreach statement cannot operate on variables of type 'System.Collections.IEnumerable' because 'System.Collections.IEnumerable' does not contain a public definition for 'GetEnumerator'
                //         foreach (var c in e1) { }
                Diagnostic(ErrorCode.ERR_ForEachMissingMember, "e1").WithArguments("System.Collections.IEnumerable", "GetEnumerator"),

                // For interface:

                // (23,27): error CS0656: Missing compiler required member 'System.Collections.IEnumerable.GetEnumerator'
                //         foreach (var c in e2) { } // Interface
                Diagnostic(ErrorCode.ERR_MissingPredefinedMember, "e2").WithArguments("System.Collections.IEnumerable", "GetEnumerator"),
                // (23,27): error CS0656: Missing compiler required member 'System.Collections.IEnumerator.get_Current'
                //         foreach (var c in e2) { } // Interface
                Diagnostic(ErrorCode.ERR_MissingPredefinedMember, "e2").WithArguments("System.Collections.IEnumerator", "get_Current"),
                // (23,27): error CS0656: Missing compiler required member 'System.Collections.IEnumerator.MoveNext'
                //         foreach (var c in e2) { } // Interface
                Diagnostic(ErrorCode.ERR_MissingPredefinedMember, "e2").WithArguments("System.Collections.IEnumerator", "MoveNext"));
        }

        [WorkItem(798000, "http://vstfdevdiv:8080/DevDiv2/DevDiv/_workitems/edit/798000")]
        [Fact]
        public void MissingIEnumeratorMoveNext()
        {
            var text = @"
namespace System
{
    public class Object { }

    public class ValueType {}
    public struct Void { }
    public struct Boolean { }
}

namespace System.Collections
{
    public interface IEnumerable
    {
        IEnumerator GetEnumerator();
    }

    public interface IEnumerator
    {
        object Current { get; }
    }
}

public class Enumerable : System.Collections.IEnumerable
{
    System.Collections.IEnumerator System.Collections.IEnumerable.GetEnumerator()
    {
        return null;
    }
}

class C
{
    void Foo(System.Collections.IEnumerable e1, Enumerable e2)
    {
        foreach (var c in e1) { } // Pattern
        foreach (var c in e2) { } // Interface
    }
}
";
            var comp = CreateCompilation(text);
            comp.VerifyDiagnostics(
                // For pattern:

                // (37,27): error CS0117: 'System.Collections.IEnumerator' does not contain a definition for 'MoveNext'
                //         foreach (var c in e1) { } // Pattern
                Diagnostic(ErrorCode.ERR_NoSuchMember, "e1").WithArguments("System.Collections.IEnumerator", "MoveNext"),

                // For interface:

                // (37,27): error CS0202: foreach requires that the return type 'System.Collections.IEnumerator' of 'System.Collections.IEnumerable.GetEnumerator()' must have a suitable public MoveNext method and public Current property
                //         foreach (var c in e1) { } // Pattern
                Diagnostic(ErrorCode.ERR_BadGetEnumerator, "e1").WithArguments("System.Collections.IEnumerator", "System.Collections.IEnumerable.GetEnumerator()"),
                // (38,27): error CS0656: Missing compiler required member 'System.Collections.IEnumerator.MoveNext'
                //         foreach (var c in e2) { } // Interface
                Diagnostic(ErrorCode.ERR_MissingPredefinedMember, "e2").WithArguments("System.Collections.IEnumerator", "MoveNext"));
        }

        [WorkItem(798000, "http://vstfdevdiv:8080/DevDiv2/DevDiv/_workitems/edit/798000")]
        [Fact]
        public void MissingIEnumeratorCurrent()
        {
            var text = @"
namespace System
{
    public class Object { }

    public class ValueType {}
    public struct Void { }
    public struct Boolean { }
}

namespace System.Collections
{
    public interface IEnumerable
    {
        IEnumerator GetEnumerator();
    }

    public interface IEnumerator
    {
        bool MoveNext();
        //object Current { get; }
    }
}

public class Enumerable : System.Collections.IEnumerable
{
    System.Collections.IEnumerator System.Collections.IEnumerable.GetEnumerator()
    {
        return null;
    }
}

class C
{
    void Foo(System.Collections.IEnumerable e1, Enumerable e2)
    {
        foreach (var c in e1) { } // Pattern
        foreach (var c in e2) { } // Interface
    }
}
";
            var comp = CreateCompilation(text);
            comp.VerifyDiagnostics(
                // For pattern:

                // (44,27): error CS0117: 'System.Collections.IEnumerator' does not contain a definition for 'Current'
                //         foreach (var c in e1) { } // Pattern
                Diagnostic(ErrorCode.ERR_NoSuchMember, "e1").WithArguments("System.Collections.IEnumerator", "Current"),
                // (44,27): error CS0202: foreach requires that the return type 'System.Collections.IEnumerator' of 'System.Collections.IEnumerable.GetEnumerator()' must have a suitable public MoveNext method and public Current property
                //         foreach (var c in e1) { } // Pattern
                Diagnostic(ErrorCode.ERR_BadGetEnumerator, "e1").WithArguments("System.Collections.IEnumerator", "System.Collections.IEnumerable.GetEnumerator()"),

                // For interface:

                // (45,27): error CS0656: Missing compiler required member 'System.Collections.IEnumerator.get_Current'
                //         foreach (var c in e2) { } // Interface
                Diagnostic(ErrorCode.ERR_MissingPredefinedMember, "e2").WithArguments("System.Collections.IEnumerator", "get_Current"));
        }

        [WorkItem(798000, "http://vstfdevdiv:8080/DevDiv2/DevDiv/_workitems/edit/798000")]
        [Fact]
        public void MissingIEnumeratorCurrentGetter()
        {
            var text = @"
namespace System
{
    public class Object { }

    public class ValueType {}
    public struct Void { }
    public struct Boolean { }
}

namespace System.Collections
{
    public interface IEnumerable
    {
        IEnumerator GetEnumerator();
    }

    public interface IEnumerator
    {
        bool MoveNext();
        object Current { /* get; */ set; }
    }
}

public class Enumerable : System.Collections.IEnumerable
{
    System.Collections.IEnumerator System.Collections.IEnumerable.GetEnumerator()
    {
        return null;
    }
}

class C
{
    void Foo(System.Collections.IEnumerable e1, Enumerable e2)
    {
        foreach (var c in e1) { } // Pattern
        foreach (var c in e2) { } // Interface
    }
}
";
            var comp = CreateCompilation(text);
            comp.VerifyDiagnostics(
                // For pattern:

                // (44,27): error CS0202: foreach requires that the return type 'System.Collections.IEnumerator' of 'System.Collections.IEnumerable.GetEnumerator()' must have a suitable public MoveNext method and public Current property
                //         foreach (var c in e1) { } // Pattern
                Diagnostic(ErrorCode.ERR_BadGetEnumerator, "e1").WithArguments("System.Collections.IEnumerator", "System.Collections.IEnumerable.GetEnumerator()"),

                // For interface:

                // (45,27): error CS0656: Missing compiler required member 'System.Collections.IEnumerator.get_Current'
                //         foreach (var c in e2) { } // Interface
                Diagnostic(ErrorCode.ERR_MissingPredefinedMember, "e2").WithArguments("System.Collections.IEnumerator", "get_Current"));
        }

        [WorkItem(530381, "http://vstfdevdiv:8080/DevDiv2/DevDiv/_workitems/edit/530381")]
        [Fact]
        public void BadCollectionCascadingErrors()
        {
            var source = @"
class Program
{
    static void Main()
    {
        foreach(var x in Foo) { }
    }
}
";
            CreateCompilationWithMscorlib(source).VerifyDiagnostics(
                // (6,26): error CS0103: The name 'Foo' does not exist in the current context
                //         foreach(var x in Foo) { }
                Diagnostic(ErrorCode.ERR_NameNotInContext, "Foo").WithArguments("Foo").WithLocation(6, 26));
        }

        [WorkItem(847507, "http://vstfdevdiv:8080/DevDiv2/DevDiv/_workitems/edit/847507")]
        [Fact]
        public void InferIterationVariableTypeWithErrors()
        {
            var source = @"
class Program
{
    static void Main()
    {
        foreach(var x in new string[1]) { }
    }
}

namespace System
{
    public class Object { }
    public class String : Object { }
}
";
            var comp = CreateCompilation(source); // Lots of errors, since corlib is missing.
            var tree = comp.SyntaxTrees.Single();
            var model = comp.GetSemanticModel(tree);

            var foreachSyntax = tree.GetRoot().DescendantNodes().OfType<ForEachStatementSyntax>().Single();
            var localSymbol = model.GetDeclaredSymbol(foreachSyntax);

            // Code Path 1: SourceLocalSymbol.Type.
            var localSymbolType = localSymbol.Type;
            Assert.Equal(SpecialType.System_String, localSymbolType.SpecialType);
            Assert.NotEqual(TypeKind.Error, localSymbolType.TypeKind);

            // Code Path 2: SemanticModel.
            var varSyntax = foreachSyntax.Type;
            var info = model.GetSymbolInfo(varSyntax); // Used to assert.
            Assert.Equal(localSymbolType, info.Symbol);
        }

        [WorkItem(667275, "http://vstfdevdiv:8080/DevDiv2/DevDiv/_workitems/edit/667275")]
        [Fact]
        public void Repro667275()
        {
            // This is not the simplest repro, but it is the one from the bug.
            var source = @"
using System.Collections.Generic;

class myClass<T>
{
    public static implicit operator T(myClass<T> m) { return default(T); }
}

class Test
{
    static void Main()
    {
        var myObj = new myClass<List<string>>();
        foreach (var x in myObj) { }
    }
}
";
            CreateCompilationWithMscorlib(source).VerifyDiagnostics(
                // (14,27): error CS1579: foreach statement cannot operate on variables of type 'myClass<System.Collections.Generic.List<string>>' because 'myClass<System.Collections.Generic.List<string>>' does not contain a public definition for 'GetEnumerator'
                //         foreach (var x in myObj) { }
                Diagnostic(ErrorCode.ERR_ForEachMissingMember, "myObj").WithArguments("myClass<System.Collections.Generic.List<string>>", "GetEnumerator").WithLocation(14, 27));
        }

        [WorkItem(667275, "http://vstfdevdiv:8080/DevDiv2/DevDiv/_workitems/edit/667275")]
        [Fact]
        public void Repro667275_Simplified()
        {
            // No generics, no foreach.
            var source = @"
using System.Collections;

class Dummy
{
    public static implicit operator MyEnumerable(Dummy d) 
    { 
        return null; 
    }
}

public class MyEnumerable : IEnumerable
{
    IEnumerator IEnumerable.GetEnumerator()
    {
        throw new System.NotImplementedException();
    }
}


class Test
{
    static void Main()
    {
        Dummy d = new Dummy();
        MyEnumerable m = d; // succeeds
        IEnumerable i = d; // fails
    }
}
";
            CreateCompilationWithMscorlib(source).VerifyDiagnostics(
                // (27,25): error CS0266: Cannot implicitly convert type 'Dummy' to 'System.Collections.IEnumerable'. An explicit conversion exists (are you missing a cast?)
                //         IEnumerable i = d; // fails
                Diagnostic(ErrorCode.ERR_NoImplicitConvCast, "d").WithArguments("Dummy", "System.Collections.IEnumerable").WithLocation(27, 25));
        }

        [WorkItem(963197, "http://vstfdevdiv:8080/DevDiv2/DevDiv/_workitems/edit/963197")]
        [Fact]
        public void Repro963197()
        {
            var source =
@"using System;
 
class Program
{
    public static string B = ""B"";
    public static string C = ""C"";
    static void Main(string[] args)
    {
        foreach (var a in new { B, C })
        {
            Console.WriteLine(a);
        }
    }
}";
            CreateCompilationWithMscorlib(source).VerifyDiagnostics(
                // (9,27): error CS1579: foreach statement cannot operate on variables of type '<anonymous type: string B, string C>' because '<anonymous type: string B, string C>' does not contain a public definition for 'GetEnumerator'
                //         foreach (var a in new { B, C })
                Diagnostic(ErrorCode.ERR_ForEachMissingMember, "new { B, C }").WithArguments("<anonymous type: string B, string C>", "GetEnumerator").WithLocation(9, 27)
            );
        }

        [WorkItem(11387, "https://github.com/dotnet/roslyn/issues/11387")]
        [Fact]
        public void StringNotIEnumerable()
        {
            var source1 =
@"namespace System
{
    public class Object { }
    public struct Void { }
    public class ValueType { }
    public struct Boolean { }
    public struct Int32 { }
    public struct Char { }

    public class String 
    {
        public int Length => 2;

        [System.Runtime.CompilerServices.IndexerName(""Chars"")]
        public char this[int i] => 'a';
    }
    
    public interface IDisposable
    {
        void Dispose();
    }

    public abstract class Attribute
    {
        protected Attribute() { }
    }
}

namespace System.Runtime.CompilerServices
{
    using System;
 
    public sealed class IndexerNameAttribute: Attribute
    {
        public IndexerNameAttribute(String indexerName)
        {}
    }
}

namespace System.Reflection {
    
    using System;
 
    public sealed class DefaultMemberAttribute : Attribute
    {
        public DefaultMemberAttribute(String memberName) 
        {}
    }
}

namespace System.Collections
{
    public interface IEnumerable
    {
        IEnumerator GetEnumerator();
    }

    public interface IEnumerator
    {
        object Current { get; }
        bool MoveNext();
    }
}";
            var compilation1 = CreateCompilation(source1, assemblyName: GetUniqueName());
            var reference1 = MetadataReference.CreateFromStream(compilation1.EmitToStream());
            var text =
@"class C
{
    static void M(string s)
    {
        foreach (var c in s)
        {
            // comment
        }
    }
}";

            var comp = CreateCompilation(text, new[] { reference1 });
            CompileAndVerify(comp, verify: false).
            VerifyIL("C.M", @"
{
  // Code size       28 (0x1c)
  .maxstack  2
  .locals init (string V_0,
                int V_1)
  IL_0000:  ldarg.0
  IL_0001:  stloc.0
  IL_0002:  ldc.i4.0
  IL_0003:  stloc.1
  IL_0004:  br.s       IL_0012
  IL_0006:  ldloc.0
  IL_0007:  ldloc.1
  IL_0008:  callvirt   ""char string.this[int].get""
  IL_000d:  pop
  IL_000e:  ldloc.1
  IL_000f:  ldc.i4.1
  IL_0010:  add
  IL_0011:  stloc.1
  IL_0012:  ldloc.1
  IL_0013:  ldloc.0
  IL_0014:  callvirt   ""int string.Length.get""
  IL_0019:  blt.s      IL_0006
  IL_001b:  ret
}
");

            var boundNode = GetBoundForEachStatement(text);

            ForEachEnumeratorInfo info = boundNode.EnumeratorInfoOpt;
            Assert.NotNull(info);
            Assert.Equal(SpecialType.System_String, info.CollectionType.SpecialType);
            Assert.Equal(SpecialType.System_Char, info.ElementType.SpecialType);
            Assert.Equal("System.CharEnumerator System.String.GetEnumerator()", info.GetEnumeratorMethod.ToTestDisplayString());
            Assert.Equal("System.Char System.CharEnumerator.Current.get", info.CurrentPropertyGetter.ToTestDisplayString());
            Assert.Equal("System.Boolean System.CharEnumerator.MoveNext()", info.MoveNextMethod.ToTestDisplayString());
            Assert.True(info.NeedsDisposeMethod);
            Assert.Equal(ConversionKind.Identity, info.CollectionConversion.Kind);
            Assert.Equal(ConversionKind.Identity, info.CurrentConversion.Kind);
            Assert.Equal(ConversionKind.ImplicitReference, info.EnumeratorConversion.Kind);

            Assert.Equal(ConversionKind.Identity, boundNode.ElementConversion.Kind);
            Assert.Equal(SpecialType.System_Char, boundNode.IterationVariables.Single().Type.SpecialType);
        }



        private static BoundForEachStatement GetBoundForEachStatement(string text, params DiagnosticDescription[] diagnostics)
        {
            var tree = Parse(text);
            var comp = CreateCompilationWithMscorlibAndSystemCore(new[] { tree });

            comp.VerifyDiagnostics(diagnostics);

            var syntaxNode =
                (CommonForEachStatementSyntax)tree.FindNodeOrTokenByKind(SyntaxKind.ForEachStatement).AsNode() ??
                (CommonForEachStatementSyntax)tree.FindNodeOrTokenByKind(SyntaxKind.ForEachVariableStatement).AsNode();
            var treeModel = (SyntaxTreeSemanticModel)comp.GetSemanticModel(tree);
            var memberModel = treeModel.GetMemberModel(syntaxNode);

            BoundForEachStatement boundNode = (BoundForEachStatement)memberModel.GetUpperBoundNode(syntaxNode);

            // Make sure that the bound node info is exposed correctly in the API
            ForEachEnumeratorInfo enumeratorInfo = boundNode.EnumeratorInfoOpt;
            ForEachStatementInfo statementInfo = treeModel.GetForEachStatementInfo(syntaxNode);

            if (enumeratorInfo == null)
            {
                Assert.Equal(default(ForEachStatementInfo), statementInfo);
            }
            else
            {
                Assert.Equal(enumeratorInfo.GetEnumeratorMethod, statementInfo.GetEnumeratorMethod);
                Assert.Equal(enumeratorInfo.CurrentPropertyGetter, statementInfo.CurrentProperty.GetMethod);
                Assert.Equal(enumeratorInfo.MoveNextMethod, statementInfo.MoveNextMethod);

                if (enumeratorInfo.NeedsDisposeMethod)
                {
                    Assert.Equal("void System.IDisposable.Dispose()", statementInfo.DisposeMethod.ToTestDisplayString());
                }
                else
                {
                    Assert.Null(statementInfo.DisposeMethod);
                }

                Assert.Equal(enumeratorInfo.ElementType, statementInfo.ElementType);
                Assert.Equal(boundNode.ElementConversion, statementInfo.ElementConversion);
                Assert.Equal(enumeratorInfo.CurrentConversion, statementInfo.CurrentConversion);
            }

            return boundNode;
        }

        [WorkItem(1100741, "http://vstfdevdiv:8080/DevDiv2/DevDiv/_workitems/edit/1100741")]
        [Fact]
        public void Bug1100741()
        {
            var source = @"
namespace ImmutableObjectGraph
{
    using System;
    using System.Collections.Generic;
    using System.IO;
    using System.Linq;
    using System.Text;
    using System.Threading.Tasks;
    using IdentityFieldType = System.UInt32;

    public static class RecursiveTypeExtensions
    {
/// <summary>Gets the recursive parent of the specified value, or <c>null</c> if none could be found.</summary>
internal ParentedRecursiveType<<#= templateType.RecursiveParent.TypeName #>, <#= templateType.RecursiveTypeFromFamily.TypeName #>> GetParentedNode(<#= templateType.RequiredIdentityField.TypeName #> identity) {
    if (this.Identity == identity) {
        return new ParentedRecursiveType<<#= templateType.RecursiveParent.TypeName #>, <#= templateType.RecursiveTypeFromFamily.TypeName #>>(this, null);
    }

    if (this.LookupTable != null) {
        System.Collections.Generic.KeyValuePair<<#= templateType.RecursiveType.TypeName #>, <#= templateType.RequiredIdentityField.TypeName #>> lookupValue;
        if (this.LookupTable.TryGetValue(identity, out lookupValue)) {
            var parentIdentity = lookupValue.Value;
            return new ParentedRecursiveType<<#= templateType.RecursiveParent.TypeName #>, <#= templateType.RecursiveTypeFromFamily.TypeName #>>(this.LookupTable[identity].Key, (<#= templateType.RecursiveParent.TypeName #>)this.Find(parentIdentity));
        }
    } else {
        // No lookup table means we have to aggressively search each child.
        foreach (var child in this.Children) {
            if (child.Identity.Equals(identity)) {
                return new ParentedRecursiveType<<#= templateType.RecursiveParent.TypeName #>, <#= templateType.RecursiveTypeFromFamily.TypeName #>>(child, this);
            }

            var recursiveChild = child as <#= templateType.RecursiveParent.TypeName #>;
            if (recursiveChild != null) {
                var childResult = recursiveChild.GetParentedNode(identity);
                if (childResult.Value != null) {
                    return childResult;
                }
            } 
        }
    }

    return default(ParentedRecursiveType<<#= templateType.RecursiveParent.TypeName #>, <#= templateType.RecursiveTypeFromFamily.TypeName #>>);
}
    }
}
";
            var compilation = CreateCompilationWithMscorlib(source);

            var tree = compilation.SyntaxTrees.Single();
            var node = tree.GetRoot().DescendantNodes().Where(n => n.Kind() == SyntaxKind.ForEachStatement).OfType<ForEachStatementSyntax>().Single();
            var model = compilation.GetSemanticModel(tree);

            Assert.Null(model.GetDeclaredSymbol(node));
        }

        [Fact, WorkItem(1733, "https://github.com/dotnet/roslyn/issues/1733")]
        public void MissingBaseType()
        {
            var source1 = @"
namespace System
{
    public class Object { }

    public class ValueType {}
    public struct Void { }
    public struct Boolean { }
    public struct Int32 { }
}
";

            var comp1 = CreateCompilation(source1, options: TestOptions.DebugDll, assemblyName: "MissingBaseType1");
            comp1.VerifyDiagnostics();

            var source2 = @"
public class Enumerable  
{
    public Enumerator GetEnumerator()
    {
        return default(Enumerator);
    }
}

public struct Enumerator
{
    public int Current
    {
        get
        {
            return 0;
        }
    }

    public bool MoveNext()
    {
        return false;
    }
}";

            var comp2 = CreateCompilation(source2, new[] { comp1.ToMetadataReference() }, options: TestOptions.DebugDll);
            comp2.VerifyDiagnostics();

            var source3 = @"
namespace System
{
    public class Object { }

    public class ValueType {}
    public struct Void { }
    public struct Boolean { }
    public struct Int32 { }
}
";

            var comp3 = CreateCompilation(source3, options: TestOptions.DebugDll, assemblyName: "MissingBaseType2");
            comp3.VerifyDiagnostics();

            var source4 = @"
class Program
{
    static void Main()
    {
        foreach (var x in new Enumerable())
        { }
    }
}";

            var comp4 = CreateCompilation(source4, new[] { comp2.ToMetadataReference(), comp3.ToMetadataReference() });
            comp4.VerifyDiagnostics(
    // (6,9): error CS0012: The type 'ValueType' is defined in an assembly that is not referenced. You must add a reference to assembly 'MissingBaseType1, Version=0.0.0.0, Culture=neutral, PublicKeyToken=null'.
    //         foreach (var x in new Enumerable())
    Diagnostic(ErrorCode.ERR_NoTypeDef, @"foreach (var x in new Enumerable())
        { }").WithArguments("System.ValueType", "MissingBaseType1, Version=0.0.0.0, Culture=neutral, PublicKeyToken=null").WithLocation(6, 9),
    // (6,9): error CS0012: The type 'ValueType' is defined in an assembly that is not referenced. You must add a reference to assembly 'MissingBaseType1, Version=0.0.0.0, Culture=neutral, PublicKeyToken=null'.
    //         foreach (var x in new Enumerable())
    Diagnostic(ErrorCode.ERR_NoTypeDef, "foreach").WithArguments("System.ValueType", "MissingBaseType1, Version=0.0.0.0, Culture=neutral, PublicKeyToken=null").WithLocation(6, 9)
                );
        }
    }
}<|MERGE_RESOLUTION|>--- conflicted
+++ resolved
@@ -1619,11 +1619,7 @@
             Assert.Equal(ConversionKind.ImplicitReference, info.EnumeratorConversion.Kind);
 
             Assert.Equal(ConversionKind.Identity, boundNode.ElementConversion.Kind);
-<<<<<<< HEAD
-            Assert.Equal("C.var", boundNode.IterationVariable.Type.TypeSymbol.ToTestDisplayString());
-=======
-            Assert.Equal("C.var", boundNode.IterationVariables.Single().Type.ToTestDisplayString());
->>>>>>> 2355a7be
+            Assert.Equal("C.var", boundNode.IterationVariables.Single().TypeSymbol.ToTestDisplayString());
         }
 
         [Fact]
