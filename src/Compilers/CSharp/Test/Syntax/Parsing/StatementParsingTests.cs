--- conflicted
+++ resolved
@@ -2463,12 +2463,7 @@
             TestContextualKeywordAsLocalVariableType(SyntaxKind.PartialKeyword);
             TestContextualKeywordAsLocalVariableType(SyntaxKind.AsyncKeyword);
             TestContextualKeywordAsLocalVariableType(SyntaxKind.AwaitKeyword);
-<<<<<<< HEAD
-            TestContextualKeywordAsLocalVariableType(SyntaxKind.ReplaceKeyword);
-            TestContextualKeywordAsLocalVariableType(SyntaxKind.OriginalKeyword);
             TestContextualKeywordAsLocalVariableType(SyntaxKind.ExtensionKeyword);
-=======
->>>>>>> 69db534f
         }
 
         private void TestContextualKeywordAsLocalVariableType(SyntaxKind kind)
