--- conflicted
+++ resolved
@@ -2991,12 +2991,7 @@
 }";
             var compilation = CreateCompilationWithMscorlib(source);
             var broken = new BrokenStream();
-<<<<<<< HEAD
-            broken.BreakHow = BrokenStream.BreakHowType.ThrowOnCancellation;
-
-=======
             broken.BreakHow = BrokenStream.BreakHowType.ThrowOnWriteWithOperationCancelled;
->>>>>>> b7e18377
             Assert.Throws<OperationCanceledException>(() => compilation.Emit(broken));
         }
     }
