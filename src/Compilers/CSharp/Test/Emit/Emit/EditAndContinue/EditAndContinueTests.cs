﻿// Copyright (c) Microsoft.  All Rights Reserved.  Licensed under the Apache License, Version 2.0.  See License.txt in the project root for license information.
using System;
using System.Collections.Generic;
using System.Collections.Immutable;
using System.Diagnostics;
using System.IO;
using System.Linq;
using System.Reflection;
using System.Reflection.Metadata;
using System.Reflection.Metadata.Ecma335;
using System.Threading;
using Microsoft.CodeAnalysis.CodeGen;
using Microsoft.CodeAnalysis.CSharp.Symbols;
using Microsoft.CodeAnalysis.CSharp.Test.Utilities;
using Microsoft.CodeAnalysis.CSharp.UnitTests;
using Microsoft.CodeAnalysis.Emit;
using Microsoft.CodeAnalysis.Test.Utilities;
using Roslyn.Test.MetadataUtilities;
using Roslyn.Test.Utilities;
using Xunit;

namespace Microsoft.CodeAnalysis.CSharp.EditAndContinue.UnitTests
{
    /// <summary>
    /// Tip: debug EncVariableSlotAllocator.TryGetPreviousClosure or other TryGet methods to figure out missing markers in your test.
    /// </summary>
    public class EditAndContinueTests : EditAndContinueTestBase
    {
        private static IEnumerable<string> DumpTypeRefs(MetadataReader[] readers)
        {
            var currentGenerationReader = readers.Last();
            foreach (var typeRefHandle in currentGenerationReader.TypeReferences)
            {
                var typeRef = currentGenerationReader.GetTypeReference(typeRefHandle);
                yield return $"[0x{MetadataTokens.GetToken(typeRef.ResolutionScope):x8}] {readers.GetString(typeRef.Namespace)}.{readers.GetString(typeRef.Name)}";
            }
        }

        [Fact]
        public void DeltaHeapsStartWithEmptyItem()
        {
            var source0 =
@"class C
{
    static string F() { return null; }
}";
            var source1 =
@"class C
{
    static string F() { return ""a""; }
}";
            var compilation0 = CreateCompilation(source0, options: TestOptions.DebugDll);
            var compilation1 = compilation0.WithSource(source1);

            var bytes0 = compilation0.EmitToArray();
            using (var md0 = ModuleMetadata.CreateFromImage(bytes0))
            {
                var reader0 = md0.MetadataReader;

                var method0 = compilation0.GetMember<MethodSymbol>("C.F");
                var method1 = compilation1.GetMember<MethodSymbol>("C.F");

                var diff1 = compilation1.EmitDifference(
                    EmitBaseline.CreateInitialBaseline(md0, EmptyLocalsProvider),
                    ImmutableArray.Create(new SemanticEdit(SemanticEditKind.Update, method0, method1)));

                using (var md1 = diff1.GetMetadata())
                {
                    var reader1 = md1.Reader;

                    var s = MetadataTokens.StringHandle(0);
                    Assert.Equal(reader1.GetString(s), "");

                    var b = MetadataTokens.BlobHandle(0);
                    Assert.Equal(0, reader1.GetBlobBytes(b).Length);

                    var us = MetadataTokens.UserStringHandle(0);
                    Assert.Equal(reader1.GetUserString(us), "");
                }
            }
        }

        [Fact]
        public void Delta_AssemblyDefTable()
        {
            var source0 = @"public class C { public static void F() { System.Console.WriteLine(1); } }";
            var source1 = @"public class C { public static void F() { System.Console.WriteLine(2); } }";

            var compilation0 = CreateCompilationWithMscorlib45(source0, options: ComSafeDebugDll);
            var compilation1 = compilation0.WithSource(source1);

            var f0 = compilation0.GetMember<MethodSymbol>("C.F");
            var f1 = compilation1.GetMember<MethodSymbol>("C.F");

            var v0 = CompileAndVerify(compilation0);
            var md0 = ModuleMetadata.CreateFromImage(v0.EmittedAssemblyData);

            var generation0 = EmitBaseline.CreateInitialBaseline(md0, v0.CreateSymReader().GetEncMethodDebugInfo);
            var diff1 = compilation1.EmitDifference(
                generation0,
                ImmutableArray.Create(new SemanticEdit(SemanticEditKind.Update, f0, f1, preserveLocalVariables: true)));

            // AssemblyDef record is not emitted to delta since changes in assembly identity are not allowed:
            Assert.True(md0.MetadataReader.IsAssembly);
            Assert.False(diff1.GetMetadata().Reader.IsAssembly);
        }

        [Fact]
        public void SemanticErrors_MethodBody()
        {
            var source0 = MarkedSource(@"
class C
{
    static void E() 
    {
        int x = 1;
        System.Console.WriteLine(x);
    }

    static void G() 
    {
        System.Console.WriteLine(1);
    }
}");
            var source1 = MarkedSource(@"
class C
{
    static void E() 
    {
        int x = Unknown(2);
        System.Console.WriteLine(x);
    }

    static void G() 
    {
        System.Console.WriteLine(2);
    }
}");

            var compilation0 = CreateCompilation(source0.Tree, options: ComSafeDebugDll);
            var compilation1 = compilation0.WithSource(source1.Tree);

            var e0 = compilation0.GetMember<MethodSymbol>("C.E");
            var e1 = compilation1.GetMember<MethodSymbol>("C.E");
            var g0 = compilation0.GetMember<MethodSymbol>("C.G");
            var g1 = compilation1.GetMember<MethodSymbol>("C.G");

            var v0 = CompileAndVerify(compilation0);
            var md0 = ModuleMetadata.CreateFromImage(v0.EmittedAssemblyData);
            var generation0 = EmitBaseline.CreateInitialBaseline(md0, v0.CreateSymReader().GetEncMethodDebugInfo);

            // Semantic errors are reported only for the bodies of members being emitted.

            var diffError = compilation1.EmitDifference(
                generation0,
                ImmutableArray.Create(
                    new SemanticEdit(SemanticEditKind.Update, e0, e1, GetSyntaxMapFromMarkers(source0, source1), preserveLocalVariables: true)));

            diffError.EmitResult.Diagnostics.Verify(
                // (6,17): error CS0103: The name 'Unknown' does not exist in the current context
                //         int x = Unknown(2);
                Diagnostic(ErrorCode.ERR_NameNotInContext, "Unknown").WithArguments("Unknown").WithLocation(6, 17));

            var diffGood = compilation1.EmitDifference(
                generation0,
                ImmutableArray.Create(
                    new SemanticEdit(SemanticEditKind.Update, g0, g1, GetSyntaxMapFromMarkers(source0, source1), preserveLocalVariables: true)));

            diffGood.EmitResult.Diagnostics.Verify();

            diffGood.VerifyIL(@"C.G", @"
{
  // Code size        9 (0x9)
  .maxstack  1
  IL_0000:  nop
  IL_0001:  ldc.i4.2
  IL_0002:  call       ""void System.Console.WriteLine(int)""
  IL_0007:  nop
  IL_0008:  ret
}
");
        }

        [Fact]
        public void SemanticErrors_Declaration()
        {
            var source0 = MarkedSource(@"
class C
{
    static void G() 
    {
        System.Console.WriteLine(1);
    }
}
");
            var source1 = MarkedSource(@"
class C
{
    static void G() 
    {
        System.Console.WriteLine(2);
    }
}

class Bad : Bad
{
}
");

            var compilation0 = CreateCompilation(source0.Tree, options: ComSafeDebugDll);
            var compilation1 = compilation0.WithSource(source1.Tree);

            var g0 = compilation0.GetMember<MethodSymbol>("C.G");
            var g1 = compilation1.GetMember<MethodSymbol>("C.G");

            var v0 = CompileAndVerify(compilation0);
            var md0 = ModuleMetadata.CreateFromImage(v0.EmittedAssemblyData);
            var generation0 = EmitBaseline.CreateInitialBaseline(md0, v0.CreateSymReader().GetEncMethodDebugInfo);

            var diff = compilation1.EmitDifference(
                generation0,
                ImmutableArray.Create(
                    new SemanticEdit(SemanticEditKind.Update, g0, g1, GetSyntaxMapFromMarkers(source0, source1), preserveLocalVariables: true)));

            // All declaration errors are reported regardless of what member do we emit.

            diff.EmitResult.Diagnostics.Verify(
                // (10,7): error CS0146: Circular base class dependency involving 'Bad' and 'Bad'
                // class Bad : Bad
                Diagnostic(ErrorCode.ERR_CircularBase, "Bad").WithArguments("Bad", "Bad").WithLocation(10, 7));
        }

        [Fact]
        public void ModifyMethod()
        {
            var source0 =
@"class C
{
    static void Main() { }
    static string F() { return null; }
}";
            var source1 =
@"class C
{
    static void Main() { }
    static string F() { return string.Empty; }
}";
            var compilation0 = CreateCompilation(source0, options: TestOptions.DebugExe);
            var compilation1 = compilation0.WithSource(source1);

            // Verify full metadata contains expected rows.
            var bytes0 = compilation0.EmitToArray();
            using (var md0 = ModuleMetadata.CreateFromImage(bytes0))
            {
                var reader0 = md0.MetadataReader;
                CheckNames(reader0, reader0.GetTypeDefNames(), "<Module>", "C");
                CheckNames(reader0, reader0.GetMethodDefNames(), "Main", "F", ".ctor");
                CheckNames(reader0, reader0.GetMemberRefNames(), /*CompilationRelaxationsAttribute.*/".ctor", /*RuntimeCompatibilityAttribute.*/".ctor", /*Object.*/".ctor", /*DebuggableAttribute*/".ctor");

                var method0 = compilation0.GetMember<MethodSymbol>("C.F");
                var generation0 = EmitBaseline.CreateInitialBaseline(
                    md0,
                    EmptyLocalsProvider);
                var method1 = compilation1.GetMember<MethodSymbol>("C.F");

                var diff1 = compilation1.EmitDifference(
                    generation0,
                    ImmutableArray.Create(new SemanticEdit(SemanticEditKind.Update, method0, method1)));

                // Verify delta metadata contains expected rows.
                using (var md1 = diff1.GetMetadata())
                {
                    var reader1 = md1.Reader;
                    var readers = new[] { reader0, reader1 };
                    EncValidation.VerifyModuleMvid(1, reader0, reader1);
                    CheckNames(readers, reader1.GetTypeDefNames());
                    CheckNames(readers, reader1.GetMethodDefNames(), "F");
                    CheckNames(readers, reader1.GetMemberRefNames(), /*String.*/"Empty");
                    CheckEncLog(reader1,
                        Row(2, TableIndex.AssemblyRef, EditAndContinueOperation.Default),
                        Row(5, TableIndex.MemberRef, EditAndContinueOperation.Default),
                        Row(6, TableIndex.TypeRef, EditAndContinueOperation.Default),
                        Row(7, TableIndex.TypeRef, EditAndContinueOperation.Default),
                        Row(2, TableIndex.StandAloneSig, EditAndContinueOperation.Default),
                        Row(2, TableIndex.MethodDef, EditAndContinueOperation.Default)); // C.F
                    CheckEncMap(reader1,
                        Handle(6, TableIndex.TypeRef),
                        Handle(7, TableIndex.TypeRef),
                        Handle(2, TableIndex.MethodDef),
                        Handle(5, TableIndex.MemberRef),
                        Handle(2, TableIndex.StandAloneSig),
                        Handle(2, TableIndex.AssemblyRef));
                }
            }
        }

        [CompilerTrait(CompilerFeature.Tuples)]
        [Fact]
        public void ModifyMethod_WithTuples()
        {
            var source0 =
@"class C
{
    static void Main() { }
    static (int, int) F() { return (1, 2); }
}";
            var source1 =
@"class C
{
    static void Main() { }
    static (int, int) F() { return (2, 3); }
}";
            var compilation0 = CreateCompilation(source0, options: TestOptions.DebugExe, targetFramework: TargetFramework.NetStandard20);
            var compilation1 = compilation0.WithSource(source1);

            var bytes0 = compilation0.EmitToArray();
            using (var md0 = ModuleMetadata.CreateFromImage(bytes0))
            {
                var reader0 = md0.MetadataReader;

                var method0 = compilation0.GetMember<MethodSymbol>("C.F");
                var generation0 = EmitBaseline.CreateInitialBaseline(
                    md0,
                    EmptyLocalsProvider);
                var method1 = compilation1.GetMember<MethodSymbol>("C.F");

                var diff1 = compilation1.EmitDifference(
                    generation0,
                    ImmutableArray.Create(new SemanticEdit(SemanticEditKind.Update, method0, method1)));

                // Verify delta metadata contains expected rows.
                using (var md1 = diff1.GetMetadata())
                {
                    var reader1 = md1.Reader;
                    var readers = new[] { reader0, reader1 };
                    EncValidation.VerifyModuleMvid(1, reader0, reader1);
                    CheckNames(readers, reader1.GetTypeDefNames());
                    CheckNames(readers, reader1.GetMethodDefNames(), "F");
                    CheckNames(readers, reader1.GetMemberRefNames(), /*System.ValueTuple.*/".ctor");
                    CheckEncLog(reader1,
                        Row(2, TableIndex.AssemblyRef, EditAndContinueOperation.Default),
                        Row(6, TableIndex.MemberRef, EditAndContinueOperation.Default),
                        Row(7, TableIndex.TypeRef, EditAndContinueOperation.Default),
                        Row(8, TableIndex.TypeRef, EditAndContinueOperation.Default),
                        Row(2, TableIndex.TypeSpec, EditAndContinueOperation.Default),
                        Row(2, TableIndex.StandAloneSig, EditAndContinueOperation.Default),
                        Row(2, TableIndex.MethodDef, EditAndContinueOperation.Default)); // C.F
                    CheckEncMap(reader1,
                        Handle(7, TableIndex.TypeRef),
                        Handle(8, TableIndex.TypeRef),
                        Handle(2, TableIndex.MethodDef),
                        Handle(6, TableIndex.MemberRef),
                        Handle(2, TableIndex.StandAloneSig),
                        Handle(2, TableIndex.TypeSpec),
                        Handle(2, TableIndex.AssemblyRef));
                }
            }
        }

        [WorkItem(962219, "http://vstfdevdiv:8080/DevDiv2/DevDiv/_workitems/edit/962219")]
        [Fact]
        public void PartialMethod()
        {
            var source =
@"partial class C
{
    static partial void M1();
    static partial void M2();
    static partial void M3();
    static partial void M1() { }
    static partial void M2() { }
}";
            var compilation0 = CreateCompilation(source, options: TestOptions.DebugDll);
            var compilation1 = compilation0.WithSource(source);

            var bytes0 = compilation0.EmitToArray();
            using (var md0 = ModuleMetadata.CreateFromImage(bytes0))
            {
                var reader0 = md0.MetadataReader;
                CheckNames(reader0, reader0.GetMethodDefNames(), "M1", "M2", ".ctor");

                var method0 = compilation0.GetMember<MethodSymbol>("C.M2").PartialImplementationPart;
                var method1 = compilation1.GetMember<MethodSymbol>("C.M2").PartialImplementationPart;
                var generation0 = EmitBaseline.CreateInitialBaseline(
                    md0,
                    EmptyLocalsProvider);
                var diff1 = compilation1.EmitDifference(
                    generation0,
                    ImmutableArray.Create(new SemanticEdit(SemanticEditKind.Update, method0, method1)));

                var methods = diff1.TestData.GetMethodsByName();
                Assert.Equal(methods.Count, 1);
                Assert.True(methods.ContainsKey("C.M2()"));

                using (var md1 = diff1.GetMetadata())
                {
                    var reader1 = md1.Reader;
                    var readers = new[] { reader0, reader1 };
                    EncValidation.VerifyModuleMvid(1, reader0, reader1);
                    CheckNames(readers, reader1.GetMethodDefNames(), "M2");
                    CheckEncLog(reader1,
                        Row(2, TableIndex.AssemblyRef, EditAndContinueOperation.Default),
                        Row(6, TableIndex.TypeRef, EditAndContinueOperation.Default),
                        Row(2, TableIndex.MethodDef, EditAndContinueOperation.Default));
                    CheckEncMap(reader1,
                        Handle(6, TableIndex.TypeRef),
                        Handle(2, TableIndex.MethodDef),
                        Handle(2, TableIndex.AssemblyRef));
                }
            }
        }

        /// <summary>
        /// Add a method that requires entries in the ParameterDefs table.
        /// Specifically, normal parameters or return types with attributes.
        /// Add the method in the first edit, then modify the method in the second.
        /// </summary>
        [Fact]
        public void AddThenModifyMethod()
        {
            var source0 =
@"class A : System.Attribute { }
class C
{
    static void Main() { F1(null); }
    static object F1(string s1) { return s1; }
}";
            var source1 =
@"class A : System.Attribute { }
class C
{
    static void Main() { F2(); }
    [return:A]static object F2(string s2 = ""2"") { return s2; }
}";
            var source2 =
@"class A : System.Attribute { }
class C
{
    static void Main() { F2(); }
    [return:A]static object F2(string s2 = ""2"") { return null; }
}";
            var compilation0 = CreateCompilation(source0, options: TestOptions.DebugExe);
            var compilation1 = compilation0.WithSource(source1);
            var compilation2 = compilation0.WithSource(source2);

            // Verify full metadata contains expected rows.
            var bytes0 = compilation0.EmitToArray();
            using (var md0 = ModuleMetadata.CreateFromImage(bytes0))
            {
                var reader0 = md0.MetadataReader;
                CheckNames(reader0, reader0.GetTypeDefNames(), "<Module>", "A", "C");
                CheckNames(reader0, reader0.GetMethodDefNames(), ".ctor", "Main", "F1", ".ctor");
                CheckNames(reader0, reader0.GetParameterDefNames(), "s1");

                var generation0 = EmitBaseline.CreateInitialBaseline(md0, EmptyLocalsProvider);

                var method1 = compilation1.GetMember<MethodSymbol>("C.F2");
                var diff1 = compilation1.EmitDifference(
                    generation0,
                    ImmutableArray.Create(new SemanticEdit(SemanticEditKind.Insert, null, method1)));

                // Verify delta metadata contains expected rows.
                using (var md1 = diff1.GetMetadata())
                {
                    var reader1 = md1.Reader;
                    var readers = new[] { reader0, reader1 };
                    EncValidation.VerifyModuleMvid(1, reader0, reader1);
                    CheckNames(readers, reader1.GetTypeDefNames());
                    CheckNames(readers, reader1.GetMethodDefNames(), "F2");
                    CheckNames(readers, reader1.GetParameterDefNames(), "", "s2");
                    CheckEncLog(reader1,
                        Row(2, TableIndex.AssemblyRef, EditAndContinueOperation.Default),
                        Row(7, TableIndex.TypeRef, EditAndContinueOperation.Default),
                        Row(2, TableIndex.StandAloneSig, EditAndContinueOperation.Default),
                        Row(3, TableIndex.TypeDef, EditAndContinueOperation.AddMethod),
                        Row(5, TableIndex.MethodDef, EditAndContinueOperation.Default),
                        Row(5, TableIndex.MethodDef, EditAndContinueOperation.AddParameter),
                        Row(2, TableIndex.Param, EditAndContinueOperation.Default),
                        Row(5, TableIndex.MethodDef, EditAndContinueOperation.AddParameter),
                        Row(3, TableIndex.Param, EditAndContinueOperation.Default),
                        Row(1, TableIndex.Constant, EditAndContinueOperation.Default),
                        Row(4, TableIndex.CustomAttribute, EditAndContinueOperation.Default));
                    CheckEncMap(reader1,
                        Handle(7, TableIndex.TypeRef),
                        Handle(5, TableIndex.MethodDef),
                        Handle(2, TableIndex.Param),
                        Handle(3, TableIndex.Param),
                        Handle(1, TableIndex.Constant),
                        Handle(4, TableIndex.CustomAttribute),
                        Handle(2, TableIndex.StandAloneSig),
                        Handle(2, TableIndex.AssemblyRef));

                    var method2 = compilation2.GetMember<MethodSymbol>("C.F2");
                    var diff2 = compilation2.EmitDifference(
                        diff1.NextGeneration,
                        ImmutableArray.Create(new SemanticEdit(SemanticEditKind.Update, method1, method2)));

                    // Verify delta metadata contains expected rows.
                    using (var md2 = diff2.GetMetadata())
                    {
                        var reader2 = md2.Reader;
                        readers = new[] { reader0, reader1, reader2 };
                        EncValidation.VerifyModuleMvid(2, reader1, reader2);
                        CheckNames(readers, reader2.GetTypeDefNames());
                        CheckNames(readers, reader2.GetMethodDefNames(), "F2");
                        CheckNames(readers, reader2.GetParameterDefNames());
                        CheckEncLog(reader2,
                            Row(3, TableIndex.AssemblyRef, EditAndContinueOperation.Default),
                            Row(8, TableIndex.TypeRef, EditAndContinueOperation.Default),
                            Row(3, TableIndex.StandAloneSig, EditAndContinueOperation.Default),
                            Row(5, TableIndex.MethodDef, EditAndContinueOperation.Default)); // C.F2
                        CheckEncMap(reader2,
                            Handle(8, TableIndex.TypeRef),
                            Handle(5, TableIndex.MethodDef),
                            Handle(3, TableIndex.StandAloneSig),
                            Handle(3, TableIndex.AssemblyRef));
                    }
                }
            }
        }

        [Fact]
        public void AddField()
        {
            var source0 =
@"class C
{
    string F = ""F"";
}";
            var source1 =
@"class C
{
    string F = ""F"";
    string G = ""G"";
}";
            var compilation0 = CreateCompilation(source0, options: TestOptions.DebugDll);
            var compilation1 = compilation0.WithSource(source1);

            // Verify full metadata contains expected rows.
            var bytes0 = compilation0.EmitToArray();
            using (var md0 = ModuleMetadata.CreateFromImage(bytes0))
            {
                var reader0 = md0.MetadataReader;
                CheckNames(reader0, reader0.GetTypeDefNames(), "<Module>", "C");
                CheckNames(reader0, reader0.GetFieldDefNames(), "F");
                CheckNames(reader0, reader0.GetMethodDefNames(), ".ctor");

                var generation0 = EmitBaseline.CreateInitialBaseline(md0, EmptyLocalsProvider);
                var method0 = compilation0.GetMember<MethodSymbol>("C..ctor");
                var method1 = compilation1.GetMember<MethodSymbol>("C..ctor");

                var diff1 = compilation1.EmitDifference(
                    generation0,
                    ImmutableArray.Create(
                        new SemanticEdit(SemanticEditKind.Insert, null, compilation1.GetMember<FieldSymbol>("C.G")),
                        new SemanticEdit(SemanticEditKind.Update, method0, method1)));

                // Verify delta metadata contains expected rows.
                using (var md1 = diff1.GetMetadata())
                {
                    var reader1 = md1.Reader;
                    var readers = new[] { reader0, reader1 };
                    CheckNames(readers, reader1.GetTypeDefNames());
                    CheckNames(readers, reader1.GetFieldDefNames(), "G");
                    CheckNames(readers, reader1.GetMethodDefNames(), ".ctor");
                    CheckEncLog(reader1,
                        Row(2, TableIndex.AssemblyRef, EditAndContinueOperation.Default),
                        Row(5, TableIndex.MemberRef, EditAndContinueOperation.Default),
                        Row(6, TableIndex.TypeRef, EditAndContinueOperation.Default),
                        Row(2, TableIndex.TypeDef, EditAndContinueOperation.AddField),
                        Row(2, TableIndex.Field, EditAndContinueOperation.Default),
                        Row(1, TableIndex.MethodDef, EditAndContinueOperation.Default));
                    CheckEncMap(reader1,
                        Handle(6, TableIndex.TypeRef),
                        Handle(2, TableIndex.Field),
                        Handle(1, TableIndex.MethodDef),
                        Handle(5, TableIndex.MemberRef),
                        Handle(2, TableIndex.AssemblyRef));
                }
            }
        }

        [Fact]
        public void ModifyProperty()
        {
            var source0 =
@"class C
{
    object P { get { return 1; } }
}";
            var source1 =
@"class C
{
    object P { get { return 2; } }
}";
            var compilation0 = CreateCompilation(source0, options: TestOptions.DebugDll);
            var compilation1 = compilation0.WithSource(source1);

            var bytes0 = compilation0.EmitToArray();
            using (var md0 = ModuleMetadata.CreateFromImage(bytes0))
            {
                var reader0 = md0.MetadataReader;
                CheckNames(reader0, reader0.GetPropertyDefNames(), "P");
                CheckNames(reader0, reader0.GetMethodDefNames(), "get_P", ".ctor");
                var generation0 = EmitBaseline.CreateInitialBaseline(md0, EmptyLocalsProvider);

                var diff1 = compilation1.EmitDifference(
                    generation0,
                    ImmutableArray.Create(new SemanticEdit(SemanticEditKind.Update, compilation0.GetMember<MethodSymbol>("C.get_P"), compilation1.GetMember<MethodSymbol>("C.get_P"))));
                using (var md1 = diff1.GetMetadata())
                {
                    var reader1 = md1.Reader;
                    var readers = new[] { reader0, reader1 };
                    CheckNames(readers, reader1.GetPropertyDefNames(), "P");
                    CheckNames(readers, reader1.GetMethodDefNames(), "get_P");
                    CheckEncLog(reader1,
                        Row(2, TableIndex.AssemblyRef, EditAndContinueOperation.Default),
                        Row(7, TableIndex.TypeRef, EditAndContinueOperation.Default),
                        Row(8, TableIndex.TypeRef, EditAndContinueOperation.Default),
                        Row(2, TableIndex.StandAloneSig, EditAndContinueOperation.Default),
                        Row(1, TableIndex.MethodDef, EditAndContinueOperation.Default),
                        Row(1, TableIndex.Property, EditAndContinueOperation.Default),
                        Row(2, TableIndex.MethodSemantics, EditAndContinueOperation.Default));
                    CheckEncMap(reader1,
                        Handle(7, TableIndex.TypeRef),
                        Handle(8, TableIndex.TypeRef),
                        Handle(1, TableIndex.MethodDef),
                        Handle(2, TableIndex.StandAloneSig),
                        Handle(1, TableIndex.Property),
                        Handle(2, TableIndex.MethodSemantics),
                        Handle(2, TableIndex.AssemblyRef));
                }
            }
        }

        [Fact]
        public void AddProperty()
        {
            var source0 =
@"class A
{
    object P { get; set; }
}
class B
{
}";
            var source1 =
@"class A
{
    object P { get; set; }
}
class B
{
    object R { get { return null; } }
}";
            var source2 =
@"class A
{
    object P { get; set; }
    object Q { get; set; }
}
class B
{
    object R { get { return null; } }
    object S { set { } }
}";
            var compilation0 = CreateCompilation(source0, options: TestOptions.DebugDll);
            var compilation1 = compilation0.WithSource(source1);
            var compilation2 = compilation0.WithSource(source2);

            // Verify full metadata contains expected rows.
            var bytes0 = compilation0.EmitToArray();
            using (var md0 = ModuleMetadata.CreateFromImage(bytes0))
            {
                var reader0 = md0.MetadataReader;
                CheckNames(reader0, reader0.GetTypeDefNames(), "<Module>", "A", "B");
                CheckNames(reader0, reader0.GetFieldDefNames(), "<P>k__BackingField");
                CheckNames(reader0, reader0.GetPropertyDefNames(), "P");
                CheckNames(reader0, reader0.GetMethodDefNames(), "get_P", "set_P", ".ctor", ".ctor");

                var generation0 = EmitBaseline.CreateInitialBaseline(md0, EmptyLocalsProvider);

                var diff1 = compilation1.EmitDifference(
                    generation0,
                    ImmutableArray.Create(new SemanticEdit(SemanticEditKind.Insert, null, compilation1.GetMember<PropertySymbol>("B.R"))));

                // Verify delta metadata contains expected rows.
                using (var md1 = diff1.GetMetadata())
                {
                    var reader1 = md1.Reader;
                    var readers = new[] { reader0, reader1 };
                    CheckNames(readers, reader1.GetTypeDefNames());
                    CheckNames(readers, reader1.GetFieldDefNames());
                    CheckNames(readers, reader1.GetPropertyDefNames(), "R");
                    CheckNames(readers, reader1.GetMethodDefNames(), "get_R");

                    CheckEncLog(reader1,
                        Row(2, TableIndex.AssemblyRef, EditAndContinueOperation.Default),
                        Row(9, TableIndex.TypeRef, EditAndContinueOperation.Default),
                        Row(1, TableIndex.StandAloneSig, EditAndContinueOperation.Default),
                        Row(2, TableIndex.PropertyMap, EditAndContinueOperation.Default),
                        Row(3, TableIndex.TypeDef, EditAndContinueOperation.AddMethod),
                        Row(5, TableIndex.MethodDef, EditAndContinueOperation.Default),
                        Row(2, TableIndex.PropertyMap, EditAndContinueOperation.AddProperty),
                        Row(2, TableIndex.Property, EditAndContinueOperation.Default),
                        Row(3, TableIndex.MethodSemantics, EditAndContinueOperation.Default));

                    CheckEncMap(reader1,
                        Handle(9, TableIndex.TypeRef),
                        Handle(5, TableIndex.MethodDef),
                        Handle(1, TableIndex.StandAloneSig),
                        Handle(2, TableIndex.PropertyMap),
                        Handle(2, TableIndex.Property),
                        Handle(3, TableIndex.MethodSemantics),
                        Handle(2, TableIndex.AssemblyRef));

                    var diff2 = compilation2.EmitDifference(
                        diff1.NextGeneration,
                        ImmutableArray.Create(
                            new SemanticEdit(SemanticEditKind.Insert, null, compilation2.GetMember<PropertySymbol>("A.Q")),
                            new SemanticEdit(SemanticEditKind.Insert, null, compilation2.GetMember<PropertySymbol>("B.S"))));

                    // Verify delta metadata contains expected rows.
                    using (var md2 = diff2.GetMetadata())
                    {
                        var reader2 = md2.Reader;
                        readers = new[] { reader0, reader1, reader2 };
                        CheckNames(readers, reader2.GetTypeDefNames());
                        CheckNames(readers, reader2.GetFieldDefNames(), "<Q>k__BackingField");
                        CheckNames(readers, reader2.GetPropertyDefNames(), "Q", "S");
                        CheckNames(readers, reader2.GetMethodDefNames(), "get_Q", "set_Q", "set_S");
                        CheckEncLog(reader2,
                            Row(3, TableIndex.AssemblyRef, EditAndContinueOperation.Default),
                            Row(7, TableIndex.MemberRef, EditAndContinueOperation.Default),
                            Row(8, TableIndex.MemberRef, EditAndContinueOperation.Default),
                            Row(10, TableIndex.TypeRef, EditAndContinueOperation.Default),
                            Row(11, TableIndex.TypeRef, EditAndContinueOperation.Default),
                            Row(12, TableIndex.TypeRef, EditAndContinueOperation.Default),
                            Row(13, TableIndex.TypeRef, EditAndContinueOperation.Default),
                            Row(2, TableIndex.TypeDef, EditAndContinueOperation.AddField),
                            Row(2, TableIndex.Field, EditAndContinueOperation.Default),
                            Row(2, TableIndex.TypeDef, EditAndContinueOperation.AddMethod),
                            Row(6, TableIndex.MethodDef, EditAndContinueOperation.Default),
                            Row(2, TableIndex.TypeDef, EditAndContinueOperation.AddMethod),
                            Row(7, TableIndex.MethodDef, EditAndContinueOperation.Default),
                            Row(3, TableIndex.TypeDef, EditAndContinueOperation.AddMethod),
                            Row(8, TableIndex.MethodDef, EditAndContinueOperation.Default),
                            Row(1, TableIndex.PropertyMap, EditAndContinueOperation.AddProperty),
                            Row(3, TableIndex.Property, EditAndContinueOperation.Default),
                            Row(2, TableIndex.PropertyMap, EditAndContinueOperation.AddProperty),
                            Row(4, TableIndex.Property, EditAndContinueOperation.Default),
                            Row(7, TableIndex.MethodDef, EditAndContinueOperation.AddParameter),
                            Row(2, TableIndex.Param, EditAndContinueOperation.Default),
                            Row(8, TableIndex.MethodDef, EditAndContinueOperation.AddParameter),
                            Row(3, TableIndex.Param, EditAndContinueOperation.Default),
                            Row(8, TableIndex.CustomAttribute, EditAndContinueOperation.Default),
                            Row(9, TableIndex.CustomAttribute, EditAndContinueOperation.Default),
                            Row(10, TableIndex.CustomAttribute, EditAndContinueOperation.Default),
                            Row(11, TableIndex.CustomAttribute, EditAndContinueOperation.Default),
                            Row(4, TableIndex.MethodSemantics, EditAndContinueOperation.Default),
                            Row(5, TableIndex.MethodSemantics, EditAndContinueOperation.Default),
                            Row(6, TableIndex.MethodSemantics, EditAndContinueOperation.Default));
                        CheckEncMap(reader2,
                            Handle(10, TableIndex.TypeRef),
                            Handle(11, TableIndex.TypeRef),
                            Handle(12, TableIndex.TypeRef),
                            Handle(13, TableIndex.TypeRef),
                            Handle(2, TableIndex.Field),
                            Handle(6, TableIndex.MethodDef),
                            Handle(7, TableIndex.MethodDef),
                            Handle(8, TableIndex.MethodDef),
                            Handle(2, TableIndex.Param),
                            Handle(3, TableIndex.Param),
                            Handle(7, TableIndex.MemberRef),
                            Handle(8, TableIndex.MemberRef),
                            Handle(8, TableIndex.CustomAttribute),
                            Handle(9, TableIndex.CustomAttribute),
                            Handle(10, TableIndex.CustomAttribute),
                            Handle(11, TableIndex.CustomAttribute),
                            Handle(3, TableIndex.Property),
                            Handle(4, TableIndex.Property),
                            Handle(4, TableIndex.MethodSemantics),
                            Handle(5, TableIndex.MethodSemantics),
                            Handle(6, TableIndex.MethodSemantics),
                            Handle(3, TableIndex.AssemblyRef));
                    }
                }
            }
        }

        [Fact]
        public void AddEvent()
        {
            var source0 =
@"delegate void D();
class A
{
    event D E;
}
class B
{
}";
            var source1 =
@"delegate void D();
class A
{
    event D E;
}
class B
{
    event D F;
}";
            var source2 =
@"delegate void D();
class A
{
    event D E;
    event D G;
}
class B
{
    event D F;
    event D H;
}";
            var compilation0 = CreateCompilation(source0, options: TestOptions.DebugDll);
            var compilation1 = compilation0.WithSource(source1);
            var compilation2 = compilation0.WithSource(source2);

            // Verify full metadata contains expected rows.
            var bytes0 = compilation0.EmitToArray();
            using (var md0 = ModuleMetadata.CreateFromImage(bytes0))
            {
                var reader0 = md0.MetadataReader;
                CheckNames(reader0, reader0.GetTypeDefNames(), "<Module>", "D", "A", "B");
                CheckNames(reader0, reader0.GetFieldDefNames(), "E");
                CheckNames(reader0, reader0.GetEventDefNames(), "E");
                CheckNames(reader0, reader0.GetMethodDefNames(), ".ctor", "Invoke", "BeginInvoke", "EndInvoke", "add_E", "remove_E", ".ctor", ".ctor");

                var generation0 = EmitBaseline.CreateInitialBaseline(md0, EmptyLocalsProvider);

                var diff1 = compilation1.EmitDifference(
                    generation0,
                    ImmutableArray.Create(new SemanticEdit(SemanticEditKind.Insert, null, compilation1.GetMember<EventSymbol>("B.F"))));

                // Verify delta metadata contains expected rows.
                using (var md1 = diff1.GetMetadata())
                {
                    var reader1 = md1.Reader;
                    var readers = new[] { reader0, reader1 };
                    CheckNames(readers, reader1.GetTypeDefNames());
                    CheckNames(readers, reader1.GetFieldDefNames(), "F");
                    CheckNames(readers, reader1.GetMethodDefNames(), "add_F", "remove_F");
                    CheckEncLog(reader1,
                        Row(2, TableIndex.AssemblyRef, EditAndContinueOperation.Default),
                        Row(10, TableIndex.MemberRef, EditAndContinueOperation.Default),
                        Row(11, TableIndex.MemberRef, EditAndContinueOperation.Default),
                        Row(12, TableIndex.MemberRef, EditAndContinueOperation.Default),
                        Row(13, TableIndex.MemberRef, EditAndContinueOperation.Default),
                        Row(14, TableIndex.MemberRef, EditAndContinueOperation.Default),
                        Row(2, TableIndex.MethodSpec, EditAndContinueOperation.Default),
                        Row(14, TableIndex.TypeRef, EditAndContinueOperation.Default),
                        Row(15, TableIndex.TypeRef, EditAndContinueOperation.Default),
                        Row(16, TableIndex.TypeRef, EditAndContinueOperation.Default),
                        Row(17, TableIndex.TypeRef, EditAndContinueOperation.Default),
                        Row(18, TableIndex.TypeRef, EditAndContinueOperation.Default),
                        Row(19, TableIndex.TypeRef, EditAndContinueOperation.Default),
                        Row(2, TableIndex.StandAloneSig, EditAndContinueOperation.Default),
                        Row(2, TableIndex.EventMap, EditAndContinueOperation.Default),
                        Row(2, TableIndex.EventMap, EditAndContinueOperation.AddEvent),
                        Row(2, TableIndex.Event, EditAndContinueOperation.Default),
                        Row(4, TableIndex.TypeDef, EditAndContinueOperation.AddField),
                        Row(2, TableIndex.Field, EditAndContinueOperation.Default),
                        Row(4, TableIndex.TypeDef, EditAndContinueOperation.AddMethod),
                        Row(9, TableIndex.MethodDef, EditAndContinueOperation.Default),
                        Row(4, TableIndex.TypeDef, EditAndContinueOperation.AddMethod),
                        Row(10, TableIndex.MethodDef, EditAndContinueOperation.Default),
                        Row(9, TableIndex.MethodDef, EditAndContinueOperation.AddParameter),
                        Row(8, TableIndex.Param, EditAndContinueOperation.Default),
                        Row(10, TableIndex.MethodDef, EditAndContinueOperation.AddParameter),
                        Row(9, TableIndex.Param, EditAndContinueOperation.Default),
                        Row(8, TableIndex.CustomAttribute, EditAndContinueOperation.Default),
                        Row(9, TableIndex.CustomAttribute, EditAndContinueOperation.Default),
                        Row(10, TableIndex.CustomAttribute, EditAndContinueOperation.Default),
                        Row(11, TableIndex.CustomAttribute, EditAndContinueOperation.Default),
                        Row(3, TableIndex.MethodSemantics, EditAndContinueOperation.Default),
                        Row(4, TableIndex.MethodSemantics, EditAndContinueOperation.Default));
                    CheckEncMap(reader1,
                        Handle(14, TableIndex.TypeRef),
                        Handle(15, TableIndex.TypeRef),
                        Handle(16, TableIndex.TypeRef),
                        Handle(17, TableIndex.TypeRef),
                        Handle(18, TableIndex.TypeRef),
                        Handle(19, TableIndex.TypeRef),
                        Handle(2, TableIndex.Field),
                        Handle(9, TableIndex.MethodDef),
                        Handle(10, TableIndex.MethodDef),
                        Handle(8, TableIndex.Param),
                        Handle(9, TableIndex.Param),
                        Handle(10, TableIndex.MemberRef),
                        Handle(11, TableIndex.MemberRef),
                        Handle(12, TableIndex.MemberRef),
                        Handle(13, TableIndex.MemberRef),
                        Handle(14, TableIndex.MemberRef),
                        Handle(8, TableIndex.CustomAttribute),
                        Handle(9, TableIndex.CustomAttribute),
                        Handle(10, TableIndex.CustomAttribute),
                        Handle(11, TableIndex.CustomAttribute),
                        Handle(2, TableIndex.StandAloneSig),
                        Handle(2, TableIndex.EventMap),
                        Handle(2, TableIndex.Event),
                        Handle(3, TableIndex.MethodSemantics),
                        Handle(4, TableIndex.MethodSemantics),
                        Handle(2, TableIndex.AssemblyRef),
                        Handle(2, TableIndex.MethodSpec));

                    var diff2 = compilation2.EmitDifference(
                        diff1.NextGeneration,
                        ImmutableArray.Create(
                            new SemanticEdit(SemanticEditKind.Insert, null, compilation2.GetMember<EventSymbol>("A.G")),
                            new SemanticEdit(SemanticEditKind.Insert, null, compilation2.GetMember<EventSymbol>("B.H"))));

                    // Verify delta metadata contains expected rows.
                    using (var md2 = diff2.GetMetadata())
                    {
                        var reader2 = md2.Reader;
                        readers = new[] { reader0, reader1, reader2 };
                        CheckNames(readers, reader2.GetTypeDefNames());
                        CheckNames(readers, reader2.GetFieldDefNames(), "G", "H");
                        CheckNames(readers, reader2.GetMethodDefNames(), "add_G", "remove_G", "add_H", "remove_H");
                        CheckEncLog(reader2,
                            Row(3, TableIndex.AssemblyRef, EditAndContinueOperation.Default),
                            Row(15, TableIndex.MemberRef, EditAndContinueOperation.Default),
                            Row(16, TableIndex.MemberRef, EditAndContinueOperation.Default),
                            Row(17, TableIndex.MemberRef, EditAndContinueOperation.Default),
                            Row(18, TableIndex.MemberRef, EditAndContinueOperation.Default),
                            Row(19, TableIndex.MemberRef, EditAndContinueOperation.Default),
                            Row(3, TableIndex.MethodSpec, EditAndContinueOperation.Default),
                            Row(20, TableIndex.TypeRef, EditAndContinueOperation.Default),
                            Row(21, TableIndex.TypeRef, EditAndContinueOperation.Default),
                            Row(22, TableIndex.TypeRef, EditAndContinueOperation.Default),
                            Row(23, TableIndex.TypeRef, EditAndContinueOperation.Default),
                            Row(24, TableIndex.TypeRef, EditAndContinueOperation.Default),
                            Row(25, TableIndex.TypeRef, EditAndContinueOperation.Default),
                            Row(3, TableIndex.StandAloneSig, EditAndContinueOperation.Default),
                            Row(1, TableIndex.EventMap, EditAndContinueOperation.AddEvent),
                            Row(3, TableIndex.Event, EditAndContinueOperation.Default),
                            Row(2, TableIndex.EventMap, EditAndContinueOperation.AddEvent),
                            Row(4, TableIndex.Event, EditAndContinueOperation.Default),
                            Row(3, TableIndex.TypeDef, EditAndContinueOperation.AddField),
                            Row(3, TableIndex.Field, EditAndContinueOperation.Default),
                            Row(4, TableIndex.TypeDef, EditAndContinueOperation.AddField),
                            Row(4, TableIndex.Field, EditAndContinueOperation.Default),
                            Row(3, TableIndex.TypeDef, EditAndContinueOperation.AddMethod),
                            Row(11, TableIndex.MethodDef, EditAndContinueOperation.Default),
                            Row(3, TableIndex.TypeDef, EditAndContinueOperation.AddMethod),
                            Row(12, TableIndex.MethodDef, EditAndContinueOperation.Default),
                            Row(4, TableIndex.TypeDef, EditAndContinueOperation.AddMethod),
                            Row(13, TableIndex.MethodDef, EditAndContinueOperation.Default),
                            Row(4, TableIndex.TypeDef, EditAndContinueOperation.AddMethod),
                            Row(14, TableIndex.MethodDef, EditAndContinueOperation.Default),
                            Row(11, TableIndex.MethodDef, EditAndContinueOperation.AddParameter),
                            Row(10, TableIndex.Param, EditAndContinueOperation.Default),
                            Row(12, TableIndex.MethodDef, EditAndContinueOperation.AddParameter),
                            Row(11, TableIndex.Param, EditAndContinueOperation.Default),
                            Row(13, TableIndex.MethodDef, EditAndContinueOperation.AddParameter),
                            Row(12, TableIndex.Param, EditAndContinueOperation.Default),
                            Row(14, TableIndex.MethodDef, EditAndContinueOperation.AddParameter),
                            Row(13, TableIndex.Param, EditAndContinueOperation.Default),
                            Row(12, TableIndex.CustomAttribute, EditAndContinueOperation.Default),
                            Row(13, TableIndex.CustomAttribute, EditAndContinueOperation.Default),
                            Row(14, TableIndex.CustomAttribute, EditAndContinueOperation.Default),
                            Row(15, TableIndex.CustomAttribute, EditAndContinueOperation.Default),
                            Row(16, TableIndex.CustomAttribute, EditAndContinueOperation.Default),
                            Row(17, TableIndex.CustomAttribute, EditAndContinueOperation.Default),
                            Row(18, TableIndex.CustomAttribute, EditAndContinueOperation.Default),
                            Row(19, TableIndex.CustomAttribute, EditAndContinueOperation.Default),
                            Row(5, TableIndex.MethodSemantics, EditAndContinueOperation.Default),
                            Row(6, TableIndex.MethodSemantics, EditAndContinueOperation.Default),
                            Row(7, TableIndex.MethodSemantics, EditAndContinueOperation.Default),
                            Row(8, TableIndex.MethodSemantics, EditAndContinueOperation.Default));
                        CheckEncMap(reader2,
                            Handle(20, TableIndex.TypeRef),
                            Handle(21, TableIndex.TypeRef),
                            Handle(22, TableIndex.TypeRef),
                            Handle(23, TableIndex.TypeRef),
                            Handle(24, TableIndex.TypeRef),
                            Handle(25, TableIndex.TypeRef),
                            Handle(3, TableIndex.Field),
                            Handle(4, TableIndex.Field),
                            Handle(11, TableIndex.MethodDef),
                            Handle(12, TableIndex.MethodDef),
                            Handle(13, TableIndex.MethodDef),
                            Handle(14, TableIndex.MethodDef),
                            Handle(10, TableIndex.Param),
                            Handle(11, TableIndex.Param),
                            Handle(12, TableIndex.Param),
                            Handle(13, TableIndex.Param),
                            Handle(15, TableIndex.MemberRef),
                            Handle(16, TableIndex.MemberRef),
                            Handle(17, TableIndex.MemberRef),
                            Handle(18, TableIndex.MemberRef),
                            Handle(19, TableIndex.MemberRef),
                            Handle(12, TableIndex.CustomAttribute),
                            Handle(13, TableIndex.CustomAttribute),
                            Handle(14, TableIndex.CustomAttribute),
                            Handle(15, TableIndex.CustomAttribute),
                            Handle(16, TableIndex.CustomAttribute),
                            Handle(17, TableIndex.CustomAttribute),
                            Handle(18, TableIndex.CustomAttribute),
                            Handle(19, TableIndex.CustomAttribute),
                            Handle(3, TableIndex.StandAloneSig),
                            Handle(3, TableIndex.Event),
                            Handle(4, TableIndex.Event),
                            Handle(5, TableIndex.MethodSemantics),
                            Handle(6, TableIndex.MethodSemantics),
                            Handle(7, TableIndex.MethodSemantics),
                            Handle(8, TableIndex.MethodSemantics),
                            Handle(3, TableIndex.AssemblyRef),
                            Handle(3, TableIndex.MethodSpec));
                    }
                }
            }
        }

        [WorkItem(1175704, "http://vstfdevdiv:8080/DevDiv2/DevDiv/_workitems/edit/1175704")]
        [Fact]
        public void EventFields()
        {
            var source0 = MarkedSource(@"
using System;

class C
{
    static event EventHandler handler;

    static int F()
    {
        handler(null, null);
        return 1;
    }
}
");
            var source1 = MarkedSource(@"
using System;

class C
{
    static event EventHandler handler;

    static int F()
    {
        handler(null, null);
        return 10;
    }
}
");
            var compilation0 = CreateCompilation(source0.Tree, options: ComSafeDebugDll);
            var compilation1 = compilation0.WithSource(source1.Tree);

            var f0 = compilation0.GetMember<MethodSymbol>("C.F");
            var f1 = compilation1.GetMember<MethodSymbol>("C.F");

            var v0 = CompileAndVerify(compilation0);
            var md0 = ModuleMetadata.CreateFromImage(v0.EmittedAssemblyData);

            var generation0 = EmitBaseline.CreateInitialBaseline(md0, v0.CreateSymReader().GetEncMethodDebugInfo);
            var diff1 = compilation1.EmitDifference(
                generation0,
                ImmutableArray.Create(
                    new SemanticEdit(SemanticEditKind.Update, f0, f1, preserveLocalVariables: true)));

            diff1.VerifyIL("C.F", @"
{
  // Code size       21 (0x15)
  .maxstack  3
  .locals init (int V_0)
  IL_0000:  nop
  IL_0001:  ldsfld     ""System.EventHandler C.handler""
  IL_0006:  ldnull
  IL_0007:  ldnull
  IL_0008:  callvirt   ""void System.EventHandler.Invoke(object, System.EventArgs)""
  IL_000d:  nop
  IL_000e:  ldc.i4.s   10
  IL_0010:  stloc.0
  IL_0011:  br.s       IL_0013
  IL_0013:  ldloc.0
  IL_0014:  ret
}
");
        }

        [Fact]
        public void AddNestedTypeAndMembers()
        {
            var source0 =
@"class A
{
    class B { }
    static object F()
    {
        return new B();
    }
}";
            var source1 =
@"class A
{
    class B { }
    class C
    {
        class D { }
        static object F;
        internal static object G()
        {
            return F;
        }
    }
    static object F()
    {
        return C.G();
    }
}";
            var compilation0 = CreateCompilation(source0, options: TestOptions.DebugDll);
            var compilation1 = compilation0.WithSource(source1);

            // Verify full metadata contains expected rows.
            var bytes0 = compilation0.EmitToArray();
            using (var md0 = ModuleMetadata.CreateFromImage(bytes0))
            {
                var reader0 = md0.MetadataReader;
                CheckNames(reader0, reader0.GetTypeDefNames(), "<Module>", "A", "B");
                CheckNames(reader0, reader0.GetMethodDefNames(), "F", ".ctor", ".ctor");
                Assert.Equal(1, reader0.GetTableRowCount(TableIndex.NestedClass));

                var generation0 = EmitBaseline.CreateInitialBaseline(md0, EmptyLocalsProvider);

                var diff1 = compilation1.EmitDifference(
                    generation0,
                    ImmutableArray.Create(
                        new SemanticEdit(SemanticEditKind.Insert, null, compilation1.GetMember<NamedTypeSymbol>("A.C")),
                        new SemanticEdit(SemanticEditKind.Update, compilation0.GetMember<MethodSymbol>("A.F"), compilation1.GetMember<MethodSymbol>("A.F"))));

                // Verify delta metadata contains expected rows.
                using (var md1 = diff1.GetMetadata())
                {
                    var reader1 = md1.Reader;
                    var readers = new[] { reader0, reader1 };
                    CheckNames(readers, reader1.GetTypeDefNames(), "C", "D");
                    Assert.Equal(2, reader1.GetTableRowCount(TableIndex.NestedClass));
                    CheckNames(readers, reader1.GetMethodDefNames(), "F", "G", ".ctor", ".ctor");
                    CheckEncLog(reader1,
                        Row(2, TableIndex.AssemblyRef, EditAndContinueOperation.Default),
                        Row(5, TableIndex.MemberRef, EditAndContinueOperation.Default),
                        Row(6, TableIndex.TypeRef, EditAndContinueOperation.Default),
                        Row(2, TableIndex.StandAloneSig, EditAndContinueOperation.Default),
                        Row(4, TableIndex.TypeDef, EditAndContinueOperation.Default),
                        Row(5, TableIndex.TypeDef, EditAndContinueOperation.Default),
                        Row(4, TableIndex.TypeDef, EditAndContinueOperation.AddField),
                        Row(1, TableIndex.Field, EditAndContinueOperation.Default),
                        Row(1, TableIndex.MethodDef, EditAndContinueOperation.Default),
                        Row(4, TableIndex.TypeDef, EditAndContinueOperation.AddMethod),
                        Row(4, TableIndex.MethodDef, EditAndContinueOperation.Default),
                        Row(4, TableIndex.TypeDef, EditAndContinueOperation.AddMethod),
                        Row(5, TableIndex.MethodDef, EditAndContinueOperation.Default),
                        Row(5, TableIndex.TypeDef, EditAndContinueOperation.AddMethod),
                        Row(6, TableIndex.MethodDef, EditAndContinueOperation.Default),
                        Row(2, TableIndex.NestedClass, EditAndContinueOperation.Default),
                        Row(3, TableIndex.NestedClass, EditAndContinueOperation.Default));
                    CheckEncMap(reader1,
                        Handle(6, TableIndex.TypeRef),
                        Handle(4, TableIndex.TypeDef),
                        Handle(5, TableIndex.TypeDef),
                        Handle(1, TableIndex.Field),
                        Handle(1, TableIndex.MethodDef),
                        Handle(4, TableIndex.MethodDef),
                        Handle(5, TableIndex.MethodDef),
                        Handle(6, TableIndex.MethodDef),
                        Handle(5, TableIndex.MemberRef),
                        Handle(2, TableIndex.StandAloneSig),
                        Handle(2, TableIndex.AssemblyRef),
                        Handle(2, TableIndex.NestedClass),
                        Handle(3, TableIndex.NestedClass));
                }
            }
        }

        /// <summary>
        /// Nested types should be emitted in the
        /// same order as full emit.
        /// </summary>
        [Fact]
        public void AddNestedTypesOrder()
        {
            var source0 =
@"class A
{
    class B1
    {
        class C1 { }
    }
    class B2
    {
        class C2 { }
    }
}";
            var source1 =
@"class A
{
    class B1
    {
        class C1 { }
    }
    class B2
    {
        class C2 { }
    }
    class B3
    {
        class C3 { }
    }
    class B4
    {
        class C4 { }
    }
}";
            var compilation0 = CreateCompilation(source0, options: TestOptions.DebugDll);
            var compilation1 = compilation0.WithSource(source1);

            var bytes0 = compilation0.EmitToArray();
            using (var md0 = ModuleMetadata.CreateFromImage(bytes0))
            {
                var reader0 = md0.MetadataReader;
                CheckNames(reader0, reader0.GetTypeDefNames(), "<Module>", "A", "B1", "B2", "C1", "C2");
                Assert.Equal(4, reader0.GetTableRowCount(TableIndex.NestedClass));

                var generation0 = EmitBaseline.CreateInitialBaseline(md0, EmptyLocalsProvider);
                var diff1 = compilation1.EmitDifference(
                    generation0,
                    ImmutableArray.Create(
                        new SemanticEdit(SemanticEditKind.Insert, null, compilation1.GetMember<NamedTypeSymbol>("A.B3")),
                        new SemanticEdit(SemanticEditKind.Insert, null, compilation1.GetMember<NamedTypeSymbol>("A.B4"))));

                using (var md1 = diff1.GetMetadata())
                {
                    var reader1 = md1.Reader;
                    var readers = new[] { reader0, reader1 };
                    CheckNames(readers, reader1.GetTypeDefNames(), "B3", "B4", "C3", "C4");
                    Assert.Equal(4, reader1.GetTableRowCount(TableIndex.NestedClass));
                }
            }
        }

        [Fact]
        public void AddNestedGenericType()
        {
            var source0 =
@"class A
{
    class B<T>
    {
    }
    static object F()
    {
        return null;
    }
}";
            var source1 =
@"class A
{
    class B<T>
    {
        internal class C<U>
        {
            internal object F<V>() where V : T, new()
            {
                return new C<V>();
            }
        }
    }
    static object F()
    {
        return new B<A>.C<B<object>>().F<A>();
    }
}";
            var compilation0 = CreateCompilation(source0, options: TestOptions.DebugDll);
            var compilation1 = compilation0.WithSource(source1);

            // Verify full metadata contains expected rows.
            var bytes0 = compilation0.EmitToArray();
            using (var md0 = ModuleMetadata.CreateFromImage(bytes0))
            {
                var reader0 = md0.MetadataReader;
                CheckNames(reader0, reader0.GetTypeDefNames(), "<Module>", "A", "B`1");
                Assert.Equal(1, reader0.GetTableRowCount(TableIndex.NestedClass));

                var generation0 = EmitBaseline.CreateInitialBaseline(md0, EmptyLocalsProvider);

                var diff1 = compilation1.EmitDifference(
                    generation0,
                    ImmutableArray.Create(
                        new SemanticEdit(SemanticEditKind.Insert, null, compilation1.GetMember<NamedTypeSymbol>("A.B.C")),
                        new SemanticEdit(SemanticEditKind.Update, compilation0.GetMember<MethodSymbol>("A.F"), compilation1.GetMember<MethodSymbol>("A.F"))));

                // Verify delta metadata contains expected rows.
                using (var md1 = diff1.GetMetadata())
                {
                    var reader1 = md1.Reader;
                    var readers = new[] { reader0, reader1 };
                    CheckNames(readers, reader1.GetTypeDefNames(), "C`1");
                    Assert.Equal(1, reader1.GetTableRowCount(TableIndex.NestedClass));
                    CheckEncLog(reader1,
                        Row(2, TableIndex.AssemblyRef, EditAndContinueOperation.Default),
                        Row(5, TableIndex.MemberRef, EditAndContinueOperation.Default),
                        Row(6, TableIndex.MemberRef, EditAndContinueOperation.Default),
                        Row(7, TableIndex.MemberRef, EditAndContinueOperation.Default),
                        Row(8, TableIndex.MemberRef, EditAndContinueOperation.Default),
                        Row(1, TableIndex.MethodSpec, EditAndContinueOperation.Default),
                        Row(6, TableIndex.TypeRef, EditAndContinueOperation.Default),
                        Row(1, TableIndex.TypeSpec, EditAndContinueOperation.Default),
                        Row(2, TableIndex.TypeSpec, EditAndContinueOperation.Default),
                        Row(3, TableIndex.TypeSpec, EditAndContinueOperation.Default),
                        Row(2, TableIndex.StandAloneSig, EditAndContinueOperation.Default),
                        Row(4, TableIndex.TypeDef, EditAndContinueOperation.Default),
                        Row(1, TableIndex.MethodDef, EditAndContinueOperation.Default),
                        Row(4, TableIndex.TypeDef, EditAndContinueOperation.AddMethod),
                        Row(4, TableIndex.MethodDef, EditAndContinueOperation.Default),
                        Row(4, TableIndex.TypeDef, EditAndContinueOperation.AddMethod),
                        Row(5, TableIndex.MethodDef, EditAndContinueOperation.Default),
                        Row(2, TableIndex.NestedClass, EditAndContinueOperation.Default),
                        Row(2, TableIndex.GenericParam, EditAndContinueOperation.Default),
                        Row(3, TableIndex.GenericParam, EditAndContinueOperation.Default),
                        Row(4, TableIndex.GenericParam, EditAndContinueOperation.Default),
                        Row(1, TableIndex.GenericParamConstraint, EditAndContinueOperation.Default));
                    CheckEncMap(reader1,
                        Handle(6, TableIndex.TypeRef),
                        Handle(4, TableIndex.TypeDef),
                        Handle(1, TableIndex.MethodDef),
                        Handle(4, TableIndex.MethodDef),
                        Handle(5, TableIndex.MethodDef),
                        Handle(5, TableIndex.MemberRef),
                        Handle(6, TableIndex.MemberRef),
                        Handle(7, TableIndex.MemberRef),
                        Handle(8, TableIndex.MemberRef),
                        Handle(2, TableIndex.StandAloneSig),
                        Handle(1, TableIndex.TypeSpec),
                        Handle(2, TableIndex.TypeSpec),
                        Handle(3, TableIndex.TypeSpec),
                        Handle(2, TableIndex.AssemblyRef),
                        Handle(2, TableIndex.NestedClass),
                        Handle(2, TableIndex.GenericParam),
                        Handle(3, TableIndex.GenericParam),
                        Handle(4, TableIndex.GenericParam),
                        Handle(1, TableIndex.MethodSpec),
                        Handle(1, TableIndex.GenericParamConstraint));
                }
            }
        }

        [Fact]
        public void ModifyExplicitImplementation()
        {
            var source =
@"interface I
{
    void M();
}
class C : I
{
    void I.M() { }
}";
            var compilation0 = CreateCompilation(source, options: TestOptions.DebugDll);
            var compilation1 = compilation0.WithSource(source);

            // Verify full metadata contains expected rows.
            var bytes0 = compilation0.EmitToArray();
            using (var md0 = ModuleMetadata.CreateFromImage(bytes0))
            {
                var reader0 = md0.MetadataReader;
                CheckNames(reader0, reader0.GetTypeDefNames(), "<Module>", "I", "C");
                CheckNames(reader0, reader0.GetMethodDefNames(), "M", "I.M", ".ctor");

                var method0 = compilation0.GetMember<NamedTypeSymbol>("C").GetMethod("I.M");
                var generation0 = EmitBaseline.CreateInitialBaseline(md0, EmptyLocalsProvider);
                var method1 = compilation1.GetMember<NamedTypeSymbol>("C").GetMethod("I.M");
                var diff1 = compilation1.EmitDifference(
                    generation0,
                    ImmutableArray.Create(new SemanticEdit(SemanticEditKind.Update, method0, method1)));

                // Verify delta metadata contains expected rows.
                using (var block1 = diff1.GetMetadata())
                {
                    var reader1 = block1.Reader;
                    var readers = new[] { reader0, reader1 };
                    EncValidation.VerifyModuleMvid(1, reader0, reader1);
                    CheckNames(readers, reader1.GetTypeDefNames());
                    CheckNames(readers, reader1.GetMethodDefNames(), "I.M");
                    CheckEncLog(reader1,
                        Row(2, TableIndex.AssemblyRef, EditAndContinueOperation.Default),
                        Row(6, TableIndex.TypeRef, EditAndContinueOperation.Default),
                        Row(2, TableIndex.MethodDef, EditAndContinueOperation.Default));
                    CheckEncMap(reader1,
                        Handle(6, TableIndex.TypeRef),
                        Handle(2, TableIndex.MethodDef),
                        Handle(2, TableIndex.AssemblyRef));
                }
            }
        }

        [Fact]
        public void AddThenModifyExplicitImplementation()
        {
            var source0 =
@"interface I
{
    void M();
}
class A : I
{
    void I.M() { }
}
class B : I
{
    public void M() { }
}";
            var source1 =
@"interface I
{
    void M();
}
class A : I
{
    void I.M() { }
}
class B : I
{
    public void M() { }
    void I.M() { }
}";
            var source2 = source1;
            var compilation0 = CreateCompilation(source0, options: TestOptions.DebugDll);
            var compilation1 = compilation0.WithSource(source1);
            var compilation2 = compilation0.WithSource(source2);

            var bytes0 = compilation0.EmitToArray();
            using (var md0 = ModuleMetadata.CreateFromImage(bytes0))
            {
                var reader0 = md0.MetadataReader;
                var generation0 = EmitBaseline.CreateInitialBaseline(md0, EmptyLocalsProvider);
                var method1 = compilation1.GetMember<NamedTypeSymbol>("B").GetMethod("I.M");
                var diff1 = compilation1.EmitDifference(
                    generation0,
                    ImmutableArray.Create(new SemanticEdit(SemanticEditKind.Insert, null, method1)));

                using (var block1 = diff1.GetMetadata())
                {
                    var reader1 = block1.Reader;
                    var readers = new[] { reader0, reader1 };
                    EncValidation.VerifyModuleMvid(1, reader0, reader1);
                    CheckNames(readers, reader1.GetMethodDefNames(), "I.M");
                    CheckEncLog(reader1,
                        Row(2, TableIndex.AssemblyRef, EditAndContinueOperation.Default),
                        Row(6, TableIndex.TypeRef, EditAndContinueOperation.Default),
                        Row(4, TableIndex.TypeDef, EditAndContinueOperation.AddMethod),
                        Row(6, TableIndex.MethodDef, EditAndContinueOperation.Default),
                        Row(2, TableIndex.MethodImpl, EditAndContinueOperation.Default));
                    CheckEncMap(reader1,
                        Handle(6, TableIndex.TypeRef),
                        Handle(6, TableIndex.MethodDef),
                        Handle(2, TableIndex.MethodImpl),
                        Handle(2, TableIndex.AssemblyRef));

                    var generation1 = diff1.NextGeneration;
                    var method2 = compilation2.GetMember<NamedTypeSymbol>("B").GetMethod("I.M");
                    var diff2 = compilation2.EmitDifference(
                        generation1,
                        ImmutableArray.Create(new SemanticEdit(SemanticEditKind.Update, method1, method2)));

                    using (var md2 = diff2.GetMetadata())
                    {
                        var reader2 = md2.Reader;
                        readers = new[] { reader0, reader1, reader2 };
                        EncValidation.VerifyModuleMvid(2, reader1, reader2);
                        CheckNames(readers, reader2.GetMethodDefNames(), "I.M");
                        CheckEncLog(reader2,
                            Row(3, TableIndex.AssemblyRef, EditAndContinueOperation.Default),
                            Row(7, TableIndex.TypeRef, EditAndContinueOperation.Default),
                            Row(6, TableIndex.MethodDef, EditAndContinueOperation.Default));
                        CheckEncMap(reader2,
                            Handle(7, TableIndex.TypeRef),
                            Handle(6, TableIndex.MethodDef),
                            Handle(3, TableIndex.AssemblyRef));
                    }
                }
            }
        }

        [WorkItem(930065, "http://vstfdevdiv:8080/DevDiv2/DevDiv/_workitems/edit/930065")]
        [Fact]
        public void ModifyConstructorBodyInPresenceOfExplicitInterfaceImplementation()
        {
            var source = @"
interface I
{
    void M();
}
class C : I
{
    public C()
    {
    }
    void I.M() { }
}
";
            var compilation0 = CreateCompilation(source, options: TestOptions.DebugDll);
            var compilation1 = compilation0.WithSource(source);

            var bytes0 = compilation0.EmitToArray();
            using (var md0 = ModuleMetadata.CreateFromImage(bytes0))
            {
                var reader0 = md0.MetadataReader;

                var method0 = compilation0.GetMember<NamedTypeSymbol>("C").InstanceConstructors.Single();
                var generation0 = EmitBaseline.CreateInitialBaseline(md0, EmptyLocalsProvider);
                var method1 = compilation1.GetMember<NamedTypeSymbol>("C").InstanceConstructors.Single();
                var diff1 = compilation1.EmitDifference(
                    generation0,
                    ImmutableArray.Create(new SemanticEdit(SemanticEditKind.Update, method0, method1)));

                using (var block1 = diff1.GetMetadata())
                {
                    var reader1 = block1.Reader;
                    var readers = new[] { reader0, reader1 };
                    EncValidation.VerifyModuleMvid(1, reader0, reader1);
                    CheckNames(readers, reader1.GetTypeDefNames());
                    CheckNames(readers, reader1.GetMethodDefNames(), ".ctor");
                    CheckEncLog(reader1,
                        Row(2, TableIndex.AssemblyRef, EditAndContinueOperation.Default),
                        Row(5, TableIndex.MemberRef, EditAndContinueOperation.Default),
                        Row(6, TableIndex.TypeRef, EditAndContinueOperation.Default),
                        Row(2, TableIndex.MethodDef, EditAndContinueOperation.Default));
                    CheckEncMap(reader1,
                        Handle(6, TableIndex.TypeRef),
                        Handle(2, TableIndex.MethodDef),
                        Handle(5, TableIndex.MemberRef),
                        Handle(2, TableIndex.AssemblyRef));
                }
            }
        }

        [Fact]
        public void AddAttributeReferences()
        {
            var source0 =
@"class A : System.Attribute { }
class B : System.Attribute { }
class C
{
    [A] static void M1<[B]T>() { }
    [B] static object F1;
    [A] static object P1 { get { return null; } }
    [B] static event D E1;
}
delegate void D();
";
            var source1 =
@"class A : System.Attribute { }
class B : System.Attribute { }
class C
{
    [A] static void M1<[B]T>() { }
    [B] static void M2<[A]T>() { }
    [B] static object F1;
    [A] static object F2;
    [A] static object P1 { get { return null; } }
    [B] static object P2 { get { return null; } }
    [B] static event D E1;
    [A] static event D E2;
}
delegate void D();
";
            var compilation0 = CreateCompilation(source0, options: TestOptions.DebugDll);
            var compilation1 = compilation0.WithSource(source1);

            // Verify full metadata contains expected rows.
            var bytes0 = compilation0.EmitToArray();
            using (var md0 = ModuleMetadata.CreateFromImage(bytes0))
            {
                var reader0 = md0.MetadataReader;
                CheckNames(reader0, reader0.GetTypeDefNames(), "<Module>", "A", "B", "C", "D");
                CheckNames(reader0, reader0.GetMethodDefNames(), ".ctor", ".ctor", "M1", "get_P1", "add_E1", "remove_E1", ".ctor", ".ctor", "Invoke", "BeginInvoke", "EndInvoke");
                CheckAttributes(reader0,
                    new CustomAttributeRow(Handle(1, TableIndex.Field), Handle(2, TableIndex.MethodDef)),
                    new CustomAttributeRow(Handle(1, TableIndex.Property), Handle(1, TableIndex.MethodDef)),
                    new CustomAttributeRow(Handle(1, TableIndex.Event), Handle(2, TableIndex.MethodDef)),
                    new CustomAttributeRow(Handle(1, TableIndex.Assembly), Handle(1, TableIndex.MemberRef)),
                    new CustomAttributeRow(Handle(1, TableIndex.Assembly), Handle(2, TableIndex.MemberRef)),
                    new CustomAttributeRow(Handle(1, TableIndex.Assembly), Handle(3, TableIndex.MemberRef)),
                    new CustomAttributeRow(Handle(1, TableIndex.GenericParam), Handle(2, TableIndex.MethodDef)),
                    new CustomAttributeRow(Handle(2, TableIndex.Field), Handle(4, TableIndex.MemberRef)),
                    new CustomAttributeRow(Handle(2, TableIndex.Field), Handle(5, TableIndex.MemberRef)),
                    new CustomAttributeRow(Handle(3, TableIndex.MethodDef), Handle(1, TableIndex.MethodDef)),
                    new CustomAttributeRow(Handle(5, TableIndex.MethodDef), Handle(4, TableIndex.MemberRef)),
                    new CustomAttributeRow(Handle(6, TableIndex.MethodDef), Handle(4, TableIndex.MemberRef)));

                var generation0 = EmitBaseline.CreateInitialBaseline(md0, EmptyLocalsProvider);

                var diff1 = compilation1.EmitDifference(
                    generation0,
                    ImmutableArray.Create(
                        new SemanticEdit(SemanticEditKind.Insert, null, compilation1.GetMember<MethodSymbol>("C.M2")),
                        new SemanticEdit(SemanticEditKind.Insert, null, compilation1.GetMember<FieldSymbol>("C.F2")),
                        new SemanticEdit(SemanticEditKind.Insert, null, compilation1.GetMember<PropertySymbol>("C.P2")),
                        new SemanticEdit(SemanticEditKind.Insert, null, compilation1.GetMember<EventSymbol>("C.E2"))));

                // Verify delta metadata contains expected rows.
                using (var md1 = diff1.GetMetadata())
                {
                    var reader1 = md1.Reader;
                    var readers = new[] { reader0, reader1 };
                    CheckNames(readers, reader1.GetTypeDefNames());
                    CheckNames(readers, reader1.GetMethodDefNames(), "M2", "get_P2", "add_E2", "remove_E2");
                    CheckEncLog(reader1,
                        Row(2, TableIndex.AssemblyRef, EditAndContinueOperation.Default),
                        Row(11, TableIndex.MemberRef, EditAndContinueOperation.Default),
                        Row(12, TableIndex.MemberRef, EditAndContinueOperation.Default),
                        Row(13, TableIndex.MemberRef, EditAndContinueOperation.Default),
                        Row(14, TableIndex.MemberRef, EditAndContinueOperation.Default),
                        Row(15, TableIndex.MemberRef, EditAndContinueOperation.Default),
                        Row(2, TableIndex.MethodSpec, EditAndContinueOperation.Default),
                        Row(15, TableIndex.TypeRef, EditAndContinueOperation.Default),
                        Row(16, TableIndex.TypeRef, EditAndContinueOperation.Default),
                        Row(17, TableIndex.TypeRef, EditAndContinueOperation.Default),
                        Row(18, TableIndex.TypeRef, EditAndContinueOperation.Default),
                        Row(19, TableIndex.TypeRef, EditAndContinueOperation.Default),
                        Row(20, TableIndex.TypeRef, EditAndContinueOperation.Default),
                        Row(3, TableIndex.StandAloneSig, EditAndContinueOperation.Default),
                        Row(4, TableIndex.StandAloneSig, EditAndContinueOperation.Default),
                        Row(1, TableIndex.EventMap, EditAndContinueOperation.AddEvent),
                        Row(2, TableIndex.Event, EditAndContinueOperation.Default),
                        Row(4, TableIndex.TypeDef, EditAndContinueOperation.AddField),
                        Row(3, TableIndex.Field, EditAndContinueOperation.Default),
                        Row(4, TableIndex.TypeDef, EditAndContinueOperation.AddField),
                        Row(4, TableIndex.Field, EditAndContinueOperation.Default),
                        Row(4, TableIndex.TypeDef, EditAndContinueOperation.AddMethod),
                        Row(12, TableIndex.MethodDef, EditAndContinueOperation.Default),
                        Row(4, TableIndex.TypeDef, EditAndContinueOperation.AddMethod),
                        Row(13, TableIndex.MethodDef, EditAndContinueOperation.Default),
                        Row(4, TableIndex.TypeDef, EditAndContinueOperation.AddMethod),
                        Row(14, TableIndex.MethodDef, EditAndContinueOperation.Default),
                        Row(4, TableIndex.TypeDef, EditAndContinueOperation.AddMethod),
                        Row(15, TableIndex.MethodDef, EditAndContinueOperation.Default),
                        Row(1, TableIndex.PropertyMap, EditAndContinueOperation.AddProperty),
                        Row(2, TableIndex.Property, EditAndContinueOperation.Default),
                        Row(14, TableIndex.MethodDef, EditAndContinueOperation.AddParameter),
                        Row(8, TableIndex.Param, EditAndContinueOperation.Default),
                        Row(15, TableIndex.MethodDef, EditAndContinueOperation.AddParameter),
                        Row(9, TableIndex.Param, EditAndContinueOperation.Default),
                        Row(13, TableIndex.CustomAttribute, EditAndContinueOperation.Default),
                        Row(14, TableIndex.CustomAttribute, EditAndContinueOperation.Default),
                        Row(15, TableIndex.CustomAttribute, EditAndContinueOperation.Default),
                        Row(16, TableIndex.CustomAttribute, EditAndContinueOperation.Default),
                        Row(17, TableIndex.CustomAttribute, EditAndContinueOperation.Default),
                        Row(18, TableIndex.CustomAttribute, EditAndContinueOperation.Default),
                        Row(19, TableIndex.CustomAttribute, EditAndContinueOperation.Default),
                        Row(20, TableIndex.CustomAttribute, EditAndContinueOperation.Default),
                        Row(21, TableIndex.CustomAttribute, EditAndContinueOperation.Default),
                        Row(4, TableIndex.MethodSemantics, EditAndContinueOperation.Default),
                        Row(5, TableIndex.MethodSemantics, EditAndContinueOperation.Default),
                        Row(6, TableIndex.MethodSemantics, EditAndContinueOperation.Default),
                        Row(2, TableIndex.GenericParam, EditAndContinueOperation.Default));
                    CheckEncMap(reader1,
                        Handle(15, TableIndex.TypeRef),
                        Handle(16, TableIndex.TypeRef),
                        Handle(17, TableIndex.TypeRef),
                        Handle(18, TableIndex.TypeRef),
                        Handle(19, TableIndex.TypeRef),
                        Handle(20, TableIndex.TypeRef),
                        Handle(3, TableIndex.Field),
                        Handle(4, TableIndex.Field),
                        Handle(12, TableIndex.MethodDef),
                        Handle(13, TableIndex.MethodDef),
                        Handle(14, TableIndex.MethodDef),
                        Handle(15, TableIndex.MethodDef),
                        Handle(8, TableIndex.Param),
                        Handle(9, TableIndex.Param),
                        Handle(11, TableIndex.MemberRef),
                        Handle(12, TableIndex.MemberRef),
                        Handle(13, TableIndex.MemberRef),
                        Handle(14, TableIndex.MemberRef),
                        Handle(15, TableIndex.MemberRef),
                        Handle(13, TableIndex.CustomAttribute),
                        Handle(14, TableIndex.CustomAttribute),
                        Handle(15, TableIndex.CustomAttribute),
                        Handle(16, TableIndex.CustomAttribute),
                        Handle(17, TableIndex.CustomAttribute),
                        Handle(18, TableIndex.CustomAttribute),
                        Handle(19, TableIndex.CustomAttribute),
                        Handle(20, TableIndex.CustomAttribute),
                        Handle(21, TableIndex.CustomAttribute),
                        Handle(3, TableIndex.StandAloneSig),
                        Handle(4, TableIndex.StandAloneSig),
                        Handle(2, TableIndex.Event),
                        Handle(2, TableIndex.Property),
                        Handle(4, TableIndex.MethodSemantics),
                        Handle(5, TableIndex.MethodSemantics),
                        Handle(6, TableIndex.MethodSemantics),
                        Handle(2, TableIndex.AssemblyRef),
                        Handle(2, TableIndex.GenericParam),
                        Handle(2, TableIndex.MethodSpec));
                    CheckAttributes(reader1,
                        new CustomAttributeRow(Handle(1, TableIndex.GenericParam), Handle(1, TableIndex.MethodDef)),
                        new CustomAttributeRow(Handle(2, TableIndex.Property), Handle(2, TableIndex.MethodDef)),
                        new CustomAttributeRow(Handle(2, TableIndex.Event), Handle(1, TableIndex.MethodDef)),
                        new CustomAttributeRow(Handle(3, TableIndex.Field), Handle(1, TableIndex.MethodDef)),
                        new CustomAttributeRow(Handle(4, TableIndex.Field), Handle(11, TableIndex.MemberRef)),
                        new CustomAttributeRow(Handle(4, TableIndex.Field), Handle(12, TableIndex.MemberRef)),
                        new CustomAttributeRow(Handle(12, TableIndex.MethodDef), Handle(2, TableIndex.MethodDef)),
                        new CustomAttributeRow(Handle(14, TableIndex.MethodDef), Handle(11, TableIndex.MemberRef)),
                        new CustomAttributeRow(Handle(15, TableIndex.MethodDef), Handle(11, TableIndex.MemberRef)));
                }
            }
        }

        /// <summary>
        /// [assembly: ...] and [module: ...] attributes should
        /// not be included in delta metadata.
        /// </summary>
        [Fact]
        public void AssemblyAndModuleAttributeReferences()
        {
            var source0 =
@"[assembly: System.CLSCompliantAttribute(true)]
[module: System.CLSCompliantAttribute(true)]
class C
{
}";
            var source1 =
@"[assembly: System.CLSCompliantAttribute(true)]
[module: System.CLSCompliantAttribute(true)]
class C
{
    static void M()
    {
    }
}";
            var compilation0 = CreateCompilation(source0, options: TestOptions.DebugDll);
            var compilation1 = compilation0.WithSource(source1);

            // Verify full metadata contains expected rows.
            var bytes0 = compilation0.EmitToArray();
            using (var md0 = ModuleMetadata.CreateFromImage(bytes0))
            {
                var reader0 = md0.MetadataReader;
                CheckNames(reader0, reader0.GetTypeDefNames(), "<Module>", "C");

                var generation0 = EmitBaseline.CreateInitialBaseline(md0, EmptyLocalsProvider);

                var diff1 = compilation1.EmitDifference(
                    generation0,
                    ImmutableArray.Create(new SemanticEdit(SemanticEditKind.Insert, null, compilation1.GetMember<MethodSymbol>("C.M"))));

                // Verify delta metadata contains expected rows.
                using (var md1 = diff1.GetMetadata())
                {
                    var readers = new[] { reader0, md1.Reader };
                    CheckNames(readers, md1.Reader.GetTypeDefNames());
                    CheckNames(readers, md1.Reader.GetMethodDefNames(), "M");
                    CheckEncLog(md1.Reader,
                        Row(2, TableIndex.AssemblyRef, EditAndContinueOperation.Default),
                        Row(7, TableIndex.TypeRef, EditAndContinueOperation.Default),
                        Row(2, TableIndex.TypeDef, EditAndContinueOperation.AddMethod),
                        Row(2, TableIndex.MethodDef, EditAndContinueOperation.Default)); // C.M
                    CheckEncMap(md1.Reader,
                        Handle(7, TableIndex.TypeRef),
                        Handle(2, TableIndex.MethodDef),
                        Handle(2, TableIndex.AssemblyRef));
                }
            }
        }

        [Fact]
        public void OtherReferences()
        {
            var source0 =
@"delegate void D();
class C
{
    object F;
    object P { get { return null; } }
    event D E;
    void M()
    {
    }
}";
            var source1 =
@"delegate void D();
class C
{
    object F;
    object P { get { return null; } }
    event D E;
    void M()
    {
        object o;
        o = typeof(D);
        o = F;
        o = P;
        E += null;
    }
}";
            var compilation0 = CreateCompilation(source0, options: TestOptions.DebugDll);
            var compilation1 = compilation0.WithSource(source1);

            // Verify full metadata contains expected rows.
            var bytes0 = compilation0.EmitToArray();
            using (var md0 = ModuleMetadata.CreateFromImage(bytes0))
            {
                var reader0 = md0.MetadataReader;
                CheckNames(reader0, reader0.GetTypeDefNames(), "<Module>", "D", "C");
                CheckNames(reader0, reader0.GetEventDefNames(), "E");
                CheckNames(reader0, reader0.GetFieldDefNames(), "F", "E");
                CheckNames(reader0, reader0.GetMethodDefNames(), ".ctor", "Invoke", "BeginInvoke", "EndInvoke", "get_P", "add_E", "remove_E", "M", ".ctor");
                CheckNames(reader0, reader0.GetPropertyDefNames(), "P");

                var method0 = compilation0.GetMember<MethodSymbol>("C.M");

                // Emit delta metadata.
                var generation0 = EmitBaseline.CreateInitialBaseline(md0, EmptyLocalsProvider);
                var method1 = compilation1.GetMember<MethodSymbol>("C.M");

                var diff1 = compilation1.EmitDifference(
                    generation0,
                    ImmutableArray.Create(new SemanticEdit(SemanticEditKind.Update, method0, method1, GetEquivalentNodesMap(method1, method0), preserveLocalVariables: true)));

                // Verify delta metadata contains expected rows.
                using (var md1 = diff1.GetMetadata())
                {
                    var reader1 = md1.Reader;
                    var readers = new[] { reader0, reader1 };
                    CheckNames(readers, reader1.GetTypeDefNames());
                    CheckNames(readers, reader1.GetEventDefNames());
                    CheckNames(readers, reader1.GetFieldDefNames());
                    CheckNames(readers, reader1.GetMethodDefNames(), "M");
                    CheckNames(readers, reader1.GetPropertyDefNames());
                }
            }
        }

        [ConditionalFact(typeof(WindowsDesktopOnly), Reason = ConditionalSkipReason.NativePdbRequiresDesktop)]
        public void ArrayInitializer()
        {
            var source0 = @"
class C
{
    static void M()
    {
        int[] a = new[] { 1, 2, 3 };
    }
}";
            var source1 = @"
class C
{
    static void M()
    {
        int[] a = new[] { 1, 2, 3, 4 };
    }
}";
            var compilation0 = CreateCompilation(Parse(source0, "a.cs"), options: TestOptions.DebugDll);
            var compilation1 = compilation0.RemoveAllSyntaxTrees().AddSyntaxTrees(Parse(source1, "a.cs"));

            var testData0 = new CompilationTestData();
            var bytes0 = compilation0.EmitToArray(testData: testData0);

            var generation0 = EmitBaseline.CreateInitialBaseline(
                ModuleMetadata.CreateFromImage(bytes0),
                testData0.GetMethodData("C.M").EncDebugInfoProvider());

            var diff1 = compilation1.EmitDifference(
                generation0,
                ImmutableArray.Create(new SemanticEdit(SemanticEditKind.Update, compilation0.GetMember("C.M"), compilation1.GetMember("C.M"))));

            using (var md1 = diff1.GetMetadata())
            {
                var reader1 = md1.Reader;
                CheckEncLog(reader1,
                    Row(2, TableIndex.AssemblyRef, EditAndContinueOperation.Default),
                    Row(12, TableIndex.TypeRef, EditAndContinueOperation.Default),
                    Row(13, TableIndex.TypeRef, EditAndContinueOperation.Default),
                    //Row(2, TableIndex.TypeSpec, EditAndContinueOperation.Default),
                    Row(2, TableIndex.StandAloneSig, EditAndContinueOperation.Default),
                    Row(1, TableIndex.MethodDef, EditAndContinueOperation.Default));
                CheckEncMap(reader1,
                    Handle(12, TableIndex.TypeRef),
                    Handle(13, TableIndex.TypeRef),
                    Handle(1, TableIndex.MethodDef),
                    Handle(2, TableIndex.StandAloneSig),
                    //Handle(2, TableIndex.TypeSpec),
                    Handle(2, TableIndex.AssemblyRef));
            }

            diff1.VerifyIL(
@"{
  // Code size       25 (0x19)
  .maxstack  4
  IL_0000:  nop
  IL_0001:  ldc.i4.4
  IL_0002:  newarr     0x0100000D
  IL_0007:  dup
  IL_0008:  ldc.i4.0
  IL_0009:  ldc.i4.1
  IL_000a:  stelem.i4
  IL_000b:  dup
  IL_000c:  ldc.i4.1
  IL_000d:  ldc.i4.2
  IL_000e:  stelem.i4
  IL_000f:  dup
  IL_0010:  ldc.i4.2
  IL_0011:  ldc.i4.3
  IL_0012:  stelem.i4
  IL_0013:  dup
  IL_0014:  ldc.i4.3
  IL_0015:  ldc.i4.4
  IL_0016:  stelem.i4
  IL_0017:  stloc.0
  IL_0018:  ret
}");

            diff1.VerifyPdb(new[] { 0x06000001 },
@"<symbols>
  <files>
    <file id=""1"" name=""a.cs"" language=""C#"" checksumAlgorithm=""SHA1"" checksum=""15-9B-5B-24-28-37-02-4F-D2-2E-40-DB-1A-89-9F-4D-54-D5-95-89"" />
  </files>
  <methods>
    <method token=""0x6000001"">
      <customDebugInfo>
        <using>
          <namespace usingCount=""0"" />
        </using>
      </customDebugInfo>
      <sequencePoints>
        <entry offset=""0x0"" startLine=""5"" startColumn=""5"" endLine=""5"" endColumn=""6"" document=""1"" />
        <entry offset=""0x1"" startLine=""6"" startColumn=""9"" endLine=""6"" endColumn=""40"" document=""1"" />
        <entry offset=""0x18"" startLine=""7"" startColumn=""5"" endLine=""7"" endColumn=""6"" document=""1"" />
      </sequencePoints>
      <scope startOffset=""0x0"" endOffset=""0x19"">
        <local name=""a"" il_index=""0"" il_start=""0x0"" il_end=""0x19"" attributes=""0"" />
      </scope>
    </method>
  </methods>
</symbols>");
        }

        [Fact]
        public void PInvokeModuleRefAndImplMap()
        {
            var source0 =
@"using System.Runtime.InteropServices;
class C
{
    [DllImport(""msvcrt.dll"")]
    public static extern int getchar();
}";
            var source1 =
@"using System.Runtime.InteropServices;
class C
{
    [DllImport(""msvcrt.dll"")]
    public static extern int getchar();
    [DllImport(""msvcrt.dll"")]
    public static extern int puts(string s);
}";
            var compilation0 = CreateCompilation(source0, options: TestOptions.DebugDll);
            var compilation1 = compilation0.WithSource(source1);
            var bytes0 = compilation0.EmitToArray();
            var generation0 = EmitBaseline.CreateInitialBaseline(ModuleMetadata.CreateFromImage(bytes0), EmptyLocalsProvider);

            var diff1 = compilation1.EmitDifference(
                generation0,
                ImmutableArray.Create(new SemanticEdit(SemanticEditKind.Insert, null, compilation1.GetMember<MethodSymbol>("C.puts"))));

            using (var md1 = diff1.GetMetadata())
            {
                var reader1 = md1.Reader;
                CheckEncLog(reader1,
                    Row(2, TableIndex.AssemblyRef, EditAndContinueOperation.Default),
                    Row(2, TableIndex.ModuleRef, EditAndContinueOperation.Default),
                    Row(6, TableIndex.TypeRef, EditAndContinueOperation.Default),
                    Row(2, TableIndex.TypeDef, EditAndContinueOperation.AddMethod),
                    Row(3, TableIndex.MethodDef, EditAndContinueOperation.Default),
                    Row(3, TableIndex.MethodDef, EditAndContinueOperation.AddParameter),
                    Row(1, TableIndex.Param, EditAndContinueOperation.Default),
                    Row(2, TableIndex.ImplMap, EditAndContinueOperation.Default));
                CheckEncMap(reader1,
                    Handle(6, TableIndex.TypeRef),
                    Handle(3, TableIndex.MethodDef),
                    Handle(1, TableIndex.Param),
                    Handle(2, TableIndex.ModuleRef),
                    Handle(2, TableIndex.ImplMap),
                    Handle(2, TableIndex.AssemblyRef));
            }
        }

        /// <summary>
        /// ClassLayout and FieldLayout tables.
        /// </summary>
        [Fact]
        public void ClassAndFieldLayout()
        {
            var source0 =
@"using System.Runtime.InteropServices;
[StructLayout(LayoutKind.Explicit, Pack=2)]
class A
{
    [FieldOffset(0)]internal byte F;
    [FieldOffset(2)]internal byte G;
}";
            var source1 =
@"using System.Runtime.InteropServices;
[StructLayout(LayoutKind.Explicit, Pack=2)]
class A
{
    [FieldOffset(0)]internal byte F;
    [FieldOffset(2)]internal byte G;
}
[StructLayout(LayoutKind.Explicit, Pack=4)]
class B
{
    [FieldOffset(0)]internal short F;
    [FieldOffset(4)]internal short G;
}";
            var compilation0 = CreateCompilation(source0, options: TestOptions.DebugDll);
            var compilation1 = compilation0.WithSource(source1);
            var bytes0 = compilation0.EmitToArray();
            var generation0 = EmitBaseline.CreateInitialBaseline(ModuleMetadata.CreateFromImage(bytes0), EmptyLocalsProvider);

            var diff1 = compilation1.EmitDifference(
                generation0,
                ImmutableArray.Create(new SemanticEdit(SemanticEditKind.Insert, null, compilation1.GetMember<NamedTypeSymbol>("B"))));

            using (var md1 = diff1.GetMetadata())
            {
                var reader1 = md1.Reader;
                CheckEncLog(reader1,
                    Row(2, TableIndex.AssemblyRef, EditAndContinueOperation.Default),
                    Row(5, TableIndex.MemberRef, EditAndContinueOperation.Default),
                    Row(6, TableIndex.TypeRef, EditAndContinueOperation.Default),
                    Row(3, TableIndex.TypeDef, EditAndContinueOperation.Default),
                    Row(3, TableIndex.TypeDef, EditAndContinueOperation.AddField),
                    Row(3, TableIndex.Field, EditAndContinueOperation.Default),
                    Row(3, TableIndex.TypeDef, EditAndContinueOperation.AddField),
                    Row(4, TableIndex.Field, EditAndContinueOperation.Default),
                    Row(3, TableIndex.TypeDef, EditAndContinueOperation.AddMethod),
                    Row(2, TableIndex.MethodDef, EditAndContinueOperation.Default),
                    Row(2, TableIndex.ClassLayout, EditAndContinueOperation.Default),
                    Row(3, TableIndex.FieldLayout, EditAndContinueOperation.Default),
                    Row(4, TableIndex.FieldLayout, EditAndContinueOperation.Default));
                CheckEncMap(reader1,
                    Handle(6, TableIndex.TypeRef),
                    Handle(3, TableIndex.TypeDef),
                    Handle(3, TableIndex.Field),
                    Handle(4, TableIndex.Field),
                    Handle(2, TableIndex.MethodDef),
                    Handle(5, TableIndex.MemberRef),
                    Handle(2, TableIndex.ClassLayout),
                    Handle(3, TableIndex.FieldLayout),
                    Handle(4, TableIndex.FieldLayout),
                    Handle(2, TableIndex.AssemblyRef));
            }
        }

        [Fact]
        public void NamespacesAndOverloads()
        {
            var compilation0 = CreateCompilation(options: TestOptions.DebugDll, source:
@"class C { }
namespace N
{
    class C { }
}
namespace M
{
    class C
    {
        void M1(N.C o) { }
        void M1(M.C o) { }
        void M2(N.C a, M.C b, global::C c)
        {
            M1(a);
        }
    }
}");

            var method0 = compilation0.GetMember<MethodSymbol>("M.C.M2");

            var bytes0 = compilation0.EmitToArray();
            var generation0 = EmitBaseline.CreateInitialBaseline(ModuleMetadata.CreateFromImage(bytes0), EmptyLocalsProvider);

            var compilation1 = compilation0.WithSource(@"
class C { }
namespace N
{
    class C { }
}
namespace M
{
    class C
    {
        void M1(N.C o) { }
        void M1(M.C o) { }
        void M1(global::C o) { }
        void M2(N.C a, M.C b, global::C c)
        {
            M1(a);
            M1(b);
        }
    }
}");
            var diff1 = compilation1.EmitDifference(
                generation0,
                ImmutableArray.Create(new SemanticEdit(SemanticEditKind.Insert, null, compilation1.GetMembers("M.C.M1")[2])));

            diff1.VerifyIL(
@"{
  // Code size        2 (0x2)
  .maxstack  8
  IL_0000:  nop
  IL_0001:  ret
}");

            var compilation2 = compilation1.WithSource(@"
class C { }
namespace N
{
    class C { }
}
namespace M
{
    class C
    {
        void M1(N.C o) { }
        void M1(M.C o) { }
        void M1(global::C o) { }
        void M2(N.C a, M.C b, global::C c)
        {
            M1(a);
            M1(b);
            M1(c);
        }
    }
}");
            var diff2 = compilation2.EmitDifference(
                diff1.NextGeneration,
                ImmutableArray.Create(new SemanticEdit(SemanticEditKind.Update, compilation1.GetMember<MethodSymbol>("M.C.M2"),
                                                                        compilation2.GetMember<MethodSymbol>("M.C.M2"))));

            diff2.VerifyIL(
@"{
  // Code size       26 (0x1a)
  .maxstack  8
  IL_0000:  nop
  IL_0001:  ldarg.0
  IL_0002:  ldarg.1
  IL_0003:  call       0x06000002
  IL_0008:  nop
  IL_0009:  ldarg.0
  IL_000a:  ldarg.2
  IL_000b:  call       0x06000003
  IL_0010:  nop
  IL_0011:  ldarg.0
  IL_0012:  ldarg.3
  IL_0013:  call       0x06000007
  IL_0018:  nop
  IL_0019:  ret
}");
        }

        [Fact]
        public void TypesAndOverloads()
        {
            const string source =
@"using System;
struct A<T>
{
    internal class B<U> { }
}
class B { }
class C
{
    static void M(A<B>.B<object> a)
    {
        M(a);
        M((A<B>.B<B>)null);
    }
    static void M(A<B>.B<B> a)
    {
        M(a);
        M((A<B>.B<object>)null);
    }
    static void M(A<B> a)
    {
        M(a);
        M((A<B>?)a);
    }
    static void M(Nullable<A<B>> a)
    {
        M(a);
        M(a.Value);
    }
    unsafe static void M(int* p)
    {
        M(p);
        M((byte*)p);
    }
    unsafe static void M(byte* p)
    {
        M(p);
        M((int*)p);
    }
    static void M(B[][] b)
    {
        M(b);
        M((object[][])b);
    }
    static void M(object[][] b)
    {
        M(b);
        M((B[][])b);
    }
    static void M(A<B[]>.B<object> b)
    {
        M(b);
        M((A<B[, ,]>.B<object>)null);
    }
    static void M(A<B[, ,]>.B<object> b)
    {
        M(b);
        M((A<B[]>.B<object>)null);
    }
    static void M(dynamic d)
    {
        M(d);
        M((dynamic[])d);
    }
    static void M(dynamic[] d)
    {
        M(d);
        M((dynamic)d);
    }
    static void M<T>(A<int>.B<T> t) where T : B
    {
        M(t);
        M((A<double>.B<int>)null);
    }
    static void M<T>(A<double>.B<T> t) where T : struct
    {
        M(t);
        M((A<int>.B<B>)null);
    }
}";
            var options = TestOptions.UnsafeDebugDll;
            var compilation0 = CreateCompilation(source, options: options, references: new[] { CSharpRef });
            var bytes0 = compilation0.EmitToArray();
            var generation0 = EmitBaseline.CreateInitialBaseline(ModuleMetadata.CreateFromImage(bytes0), EmptyLocalsProvider);

            var n = compilation0.GetMembers("C.M").Length;
            Assert.Equal(n, 14);

            //static void M(A<B>.B<object> a)
            //{
            //    M(a);
            //    M((A<B>.B<B>)null);
            //}
            var compilation1 = compilation0.WithSource(source);
            var diff1 = compilation1.EmitDifference(
                generation0,
                ImmutableArray.Create(new SemanticEdit(SemanticEditKind.Update, compilation0.GetMembers("C.M")[0], compilation1.GetMembers("C.M")[0])));

            diff1.VerifyIL(
@"{
  // Code size       16 (0x10)
  .maxstack  8
  IL_0000:  nop
  IL_0001:  ldarg.0
  IL_0002:  call       0x06000002
  IL_0007:  nop
  IL_0008:  ldnull
  IL_0009:  call       0x06000003
  IL_000e:  nop
  IL_000f:  ret
}");

            //static void M(A<B>.B<B> a)
            //{
            //    M(a);
            //    M((A<B>.B<object>)null);
            //}
            var compilation2 = compilation1.WithSource(source);
            var diff2 = compilation2.EmitDifference(
                diff1.NextGeneration,
                ImmutableArray.Create(new SemanticEdit(SemanticEditKind.Update, compilation1.GetMembers("C.M")[1], compilation2.GetMembers("C.M")[1])));

            diff2.VerifyIL(
@"{
  // Code size       16 (0x10)
  .maxstack  8
  IL_0000:  nop
  IL_0001:  ldarg.0
  IL_0002:  call       0x06000003
  IL_0007:  nop
  IL_0008:  ldnull
  IL_0009:  call       0x06000002
  IL_000e:  nop
  IL_000f:  ret
}");

            //static void M(A<B> a)
            //{
            //    M(a);
            //    M((A<B>?)a);
            //}
            var compilation3 = compilation2.WithSource(source);
            var diff3 = compilation3.EmitDifference(
                diff2.NextGeneration,
                ImmutableArray.Create(new SemanticEdit(SemanticEditKind.Update, compilation2.GetMembers("C.M")[2], compilation3.GetMembers("C.M")[2])));

            diff3.VerifyIL(
@"{
  // Code size       21 (0x15)
  .maxstack  8
  IL_0000:  nop
  IL_0001:  ldarg.0
  IL_0002:  call       0x06000004
  IL_0007:  nop
  IL_0008:  ldarg.0
  IL_0009:  newobj     0x0A000016
  IL_000e:  call       0x06000005
  IL_0013:  nop
  IL_0014:  ret
}");

            //static void M(Nullable<A<B>> a)
            //{
            //    M(a);
            //    M(a.Value);
            //}
            var compilation4 = compilation3.WithSource(source);
            var diff4 = compilation4.EmitDifference(
                diff3.NextGeneration,
                ImmutableArray.Create(new SemanticEdit(SemanticEditKind.Update, compilation3.GetMembers("C.M")[3], compilation4.GetMembers("C.M")[3])));

            diff4.VerifyIL(
@"{
  // Code size       22 (0x16)
  .maxstack  8
  IL_0000:  nop
  IL_0001:  ldarg.0
  IL_0002:  call       0x06000005
  IL_0007:  nop
  IL_0008:  ldarga.s   V_0
  IL_000a:  call       0x0A000017
  IL_000f:  call       0x06000004
  IL_0014:  nop
  IL_0015:  ret
}");

            //unsafe static void M(int* p)
            //{
            //    M(p);
            //    M((byte*)p);
            //}
            var compilation5 = compilation4.WithSource(source);
            var diff5 = compilation5.EmitDifference(
                diff4.NextGeneration,
                ImmutableArray.Create(new SemanticEdit(SemanticEditKind.Update, compilation4.GetMembers("C.M")[4], compilation5.GetMembers("C.M")[4])));

            diff5.VerifyIL(
@"{
  // Code size       16 (0x10)
  .maxstack  8
  IL_0000:  nop
  IL_0001:  ldarg.0
  IL_0002:  call       0x06000006
  IL_0007:  nop
  IL_0008:  ldarg.0
  IL_0009:  call       0x06000007
  IL_000e:  nop
  IL_000f:  ret
}");

            //unsafe static void M(byte* p)
            //{
            //    M(p);
            //    M((int*)p);
            //}
            var compilation6 = compilation5.WithSource(source);
            var diff6 = compilation6.EmitDifference(
                diff5.NextGeneration,
                ImmutableArray.Create(new SemanticEdit(SemanticEditKind.Update, compilation5.GetMembers("C.M")[5], compilation6.GetMembers("C.M")[5])));

            diff6.VerifyIL(
@"{
  // Code size       16 (0x10)
  .maxstack  8
  IL_0000:  nop
  IL_0001:  ldarg.0
  IL_0002:  call       0x06000007
  IL_0007:  nop
  IL_0008:  ldarg.0
  IL_0009:  call       0x06000006
  IL_000e:  nop
  IL_000f:  ret
}");

            //static void M(B[][] b)
            //{
            //    M(b);
            //    M((object[][])b);
            //}
            var compilation7 = compilation6.WithSource(source);
            var diff7 = compilation7.EmitDifference(
                diff6.NextGeneration,
                ImmutableArray.Create(new SemanticEdit(SemanticEditKind.Update, compilation6.GetMembers("C.M")[6], compilation7.GetMembers("C.M")[6])));

            diff7.VerifyIL(
@"{
  // Code size       18 (0x12)
  .maxstack  1
  IL_0000:  nop
  IL_0001:  ldarg.0
  IL_0002:  call       0x06000008
  IL_0007:  nop
  IL_0008:  ldarg.0
  IL_0009:  stloc.0
  IL_000a:  ldloc.0
  IL_000b:  call       0x06000009
  IL_0010:  nop
  IL_0011:  ret
}");

            //static void M(object[][] b)
            //{
            //    M(b);
            //    M((B[][])b);
            //}
            var compilation8 = compilation7.WithSource(source);
            var diff8 = compilation8.EmitDifference(
                diff7.NextGeneration,
                ImmutableArray.Create(new SemanticEdit(SemanticEditKind.Update, compilation7.GetMembers("C.M")[7], compilation8.GetMembers("C.M")[7])));

            diff8.VerifyIL(
@"{
  // Code size       21 (0x15)
  .maxstack  8
  IL_0000:  nop
  IL_0001:  ldarg.0
  IL_0002:  call       0x06000009
  IL_0007:  nop
  IL_0008:  ldarg.0
  IL_0009:  castclass  0x1B00000A
  IL_000e:  call       0x06000008
  IL_0013:  nop
  IL_0014:  ret
}");

            //static void M(A<B[]>.B<object> b)
            //{
            //    M(b);
            //    M((A<B[,,]>.B<object>)null);
            //}
            var compilation9 = compilation8.WithSource(source);
            var diff9 = compilation9.EmitDifference(
                diff8.NextGeneration,
                ImmutableArray.Create(new SemanticEdit(SemanticEditKind.Update, compilation8.GetMembers("C.M")[8], compilation9.GetMembers("C.M")[8])));

            diff9.VerifyIL(
@"{
  // Code size       16 (0x10)
  .maxstack  8
  IL_0000:  nop
  IL_0001:  ldarg.0
  IL_0002:  call       0x0600000A
  IL_0007:  nop
  IL_0008:  ldnull
  IL_0009:  call       0x0600000B
  IL_000e:  nop
  IL_000f:  ret
}");

            //static void M(A<B[,,]>.B<object> b)
            //{
            //    M(b);
            //    M((A<B[]>.B<object>)null);
            //}
            var compilation10 = compilation9.WithSource(source);
            var diff10 = compilation10.EmitDifference(
                diff9.NextGeneration,
                ImmutableArray.Create(new SemanticEdit(SemanticEditKind.Update, compilation9.GetMembers("C.M")[9], compilation10.GetMembers("C.M")[9])));

            diff10.VerifyIL(
@"{
  // Code size       16 (0x10)
  .maxstack  8
  IL_0000:  nop
  IL_0001:  ldarg.0
  IL_0002:  call       0x0600000B
  IL_0007:  nop
  IL_0008:  ldnull
  IL_0009:  call       0x0600000A
  IL_000e:  nop
  IL_000f:  ret
}");

            // TODO: dynamic
#if false
            //static void M(dynamic d)
            //{
            //    M(d);
            //    M((dynamic[])d);
            //}
            previousMethod = compilation.GetMembers("C.M")[10];
            compilation = compilation0.WithSource(source);
            generation = compilation.EmitDifference(
                generation,
                ImmutableArray.Create(new SemanticEdit(SemanticEditKind.Update, previousMethod, compilation.GetMembers("C.M")[10])),
@"{
  // Code size       16 (0x10)
  .maxstack  8
  IL_0000:  nop
  IL_0001:  ldarg.0
  IL_0002:  call       0x06000002
  IL_0007:  nop
  IL_0008:  ldnull
  IL_0009:  call       0x06000003
  IL_000e:  nop
  IL_000f:  ret
}");

            //static void M(dynamic[] d)
            //{
            //    M(d);
            //    M((dynamic)d);
            //}
            previousMethod = compilation.GetMembers("C.M")[11];
            compilation = compilation0.WithSource(source);
            generation = compilation.EmitDifference(
                generation,
                ImmutableArray.Create(new SemanticEdit(SemanticEditKind.Update, previousMethod, compilation.GetMembers("C.M")[11])),
@"{
  // Code size       16 (0x10)
  .maxstack  8
  IL_0000:  nop
  IL_0001:  ldarg.0
  IL_0002:  call       0x06000002
  IL_0007:  nop
  IL_0008:  ldnull
  IL_0009:  call       0x06000003
  IL_000e:  nop
  IL_000f:  ret
}");
#endif

            //static void M<T>(A<int>.B<T> t) where T : B
            //{
            //    M(t);
            //    M((A<double>.B<int>)null);
            //}
            var compilation11 = compilation10.WithSource(source);
            var diff11 = compilation11.EmitDifference(
                diff10.NextGeneration,
                ImmutableArray.Create(new SemanticEdit(SemanticEditKind.Update, compilation10.GetMembers("C.M")[12], compilation11.GetMembers("C.M")[12])));

            diff11.VerifyIL(
@"{
  // Code size       16 (0x10)
  .maxstack  8
  IL_0000:  nop
  IL_0001:  ldarg.0
  IL_0002:  call       0x2B000005
  IL_0007:  nop
  IL_0008:  ldnull
  IL_0009:  call       0x2B000006
  IL_000e:  nop
  IL_000f:  ret
}");

            //static void M<T>(A<double>.B<T> t) where T : struct
            //{
            //    M(t);
            //    M((A<int>.B<B>)null);
            //}
            var compilation12 = compilation11.WithSource(source);
            var diff12 = compilation12.EmitDifference(
                diff11.NextGeneration,
                ImmutableArray.Create(new SemanticEdit(SemanticEditKind.Update, compilation11.GetMembers("C.M")[13], compilation12.GetMembers("C.M")[13])));

            diff12.VerifyIL(
@"{
  // Code size       16 (0x10)
  .maxstack  8
  IL_0000:  nop
  IL_0001:  ldarg.0
  IL_0002:  call       0x2B000007
  IL_0007:  nop
  IL_0008:  ldnull
  IL_0009:  call       0x2B000008
  IL_000e:  nop
  IL_000f:  ret
}");
        }

        /// <summary>
        /// Types should be retained in deleted locals
        /// for correct alignment of remaining locals.
        /// </summary>
        [Fact]
        public void DeletedValueTypeLocal()
        {
            var source0 =
@"struct S1
{
    internal S1(int a, int b) { A = a; B = b; }
    internal int A;
    internal int B;
}
struct S2
{
    internal S2(int c) { C = c; }
    internal int C;
}
class C
{
    static void Main()
    {
        var x = new S1(1, 2);
        var y = new S2(3);
        System.Console.WriteLine(y.C);
    }
}";
            var source1 =
@"struct S1
{
    internal S1(int a, int b) { A = a; B = b; }
    internal int A;
    internal int B;
}
struct S2
{
    internal S2(int c) { C = c; }
    internal int C;
}
class C
{
    static void Main()
    {
        var y = new S2(3);
        System.Console.WriteLine(y.C);
    }
}";
            var compilation0 = CreateCompilation(source0, options: TestOptions.DebugExe);
            var compilation1 = compilation0.WithSource(source1);

            var testData0 = new CompilationTestData();
            var bytes0 = compilation0.EmitToArray(testData: testData0);
            var methodData0 = testData0.GetMethodData("C.Main");
            var method0 = compilation0.GetMember<MethodSymbol>("C.Main");
            var generation0 = EmitBaseline.CreateInitialBaseline(ModuleMetadata.CreateFromImage(bytes0), methodData0.EncDebugInfoProvider());
            testData0.GetMethodData("C.Main").VerifyIL(
@"
{
  // Code size       31 (0x1f)
  .maxstack  3
  .locals init (S1 V_0, //x
  S2 V_1) //y
  IL_0000:  nop
  IL_0001:  ldloca.s   V_0
  IL_0003:  ldc.i4.1
  IL_0004:  ldc.i4.2
  IL_0005:  call       ""S1..ctor(int, int)""
  IL_000a:  ldloca.s   V_1
  IL_000c:  ldc.i4.3
  IL_000d:  call       ""S2..ctor(int)""
  IL_0012:  ldloc.1
  IL_0013:  ldfld      ""int S2.C""
  IL_0018:  call       ""void System.Console.WriteLine(int)""
  IL_001d:  nop
  IL_001e:  ret
}");

            var method1 = compilation1.GetMember<MethodSymbol>("C.Main");
            var diff1 = compilation1.EmitDifference(
                generation0,
                ImmutableArray.Create(new SemanticEdit(SemanticEditKind.Update, method0, method1, GetEquivalentNodesMap(method1, method0), preserveLocalVariables: true)));
            diff1.VerifyIL("C.Main",
 @"{
  // Code size       22 (0x16)
  .maxstack  2
  .locals init ([unchanged] V_0,
  S2 V_1) //y
  IL_0000:  nop
  IL_0001:  ldloca.s   V_1
  IL_0003:  ldc.i4.3
  IL_0004:  call       ""S2..ctor(int)""
  IL_0009:  ldloc.1
  IL_000a:  ldfld      ""int S2.C""
  IL_000f:  call       ""void System.Console.WriteLine(int)""
  IL_0014:  nop
  IL_0015:  ret
}");
        }

        /// <summary>
        /// Instance and static constructors synthesized for
        /// PrivateImplementationDetails should not be
        /// generated for delta.
        /// </summary>
        [Fact]
        public void PrivateImplementationDetails()
        {
            var source =
@"class C
{
    static int[] F = new int[] { 1, 2, 3 };
    int[] G = new int[] { 4, 5, 6 };
    int M(int index)
    {
        return F[index] + G[index];
    }
}";
            var compilation0 = CreateCompilation(source, options: TestOptions.DebugDll);
            var compilation1 = compilation0.WithSource(source);

            var testData0 = new CompilationTestData();
            var bytes0 = compilation0.EmitToArray(testData: testData0);
            using (var md0 = ModuleMetadata.CreateFromImage(bytes0))
            {
                var reader0 = md0.MetadataReader;
                var typeNames = new[] { reader0 }.GetStrings(reader0.GetTypeDefNames());
                Assert.NotNull(typeNames.FirstOrDefault(n => n.StartsWith("<PrivateImplementationDetails>", StringComparison.Ordinal)));
            }

            var methodData0 = testData0.GetMethodData("C.M");
            var method0 = compilation0.GetMember<MethodSymbol>("C.M");
            var generation0 = EmitBaseline.CreateInitialBaseline(ModuleMetadata.CreateFromImage(bytes0), methodData0.EncDebugInfoProvider());

            var method1 = compilation1.GetMember<MethodSymbol>("C.M");
            var diff1 = compilation1.EmitDifference(
                generation0,
                ImmutableArray.Create(new SemanticEdit(SemanticEditKind.Update, method0, method1, GetEquivalentNodesMap(method1, method0), preserveLocalVariables: true)));

            diff1.VerifyIL("C.M", @"
{
  // Code size       22 (0x16)
  .maxstack  3
  .locals init ([int] V_0,
                int V_1)
  IL_0000:  nop
  IL_0001:  ldsfld     ""int[] C.F""
  IL_0006:  ldarg.1
  IL_0007:  ldelem.i4
  IL_0008:  ldarg.0
  IL_0009:  ldfld      ""int[] C.G""
  IL_000e:  ldarg.1
  IL_000f:  ldelem.i4
  IL_0010:  add
  IL_0011:  stloc.1
  IL_0012:  br.s       IL_0014
  IL_0014:  ldloc.1
  IL_0015:  ret
}");
        }

        [WorkItem(780989, "http://vstfdevdiv:8080/DevDiv2/DevDiv/_workitems/edit/780989")]
        [WorkItem(829353, "http://vstfdevdiv:8080/DevDiv2/DevDiv/_workitems/edit/829353")]
        [Fact]
        public void PrivateImplementationDetails_ArrayInitializer_FromMetadata()
        {
            var source0 =
@"class C
{
    static void M()
    {
        int[] a = { 1, 2, 3 };
        System.Console.WriteLine(a[0]);
    }
}";
            var source1 =
@"class C
{
    static void M()
    {
        int[] a = { 1, 2, 3 };
        System.Console.WriteLine(a[1]);
    }
}";
            var source2 =
@"class C
{
    static void M()
    {
        int[] a = { 4, 5, 6, 7, 8, 9, 10 };
        System.Console.WriteLine(a[1]);
    }
}";
            var compilation0 = CreateCompilation(source0, options: TestOptions.DebugDll.WithModuleName("MODULE"));
            var compilation1 = compilation0.WithSource(source1);
            var compilation2 = compilation1.WithSource(source2);

            var testData0 = new CompilationTestData();
            var bytes0 = compilation0.EmitToArray(testData: testData0);
            var methodData0 = testData0.GetMethodData("C.M");

            methodData0.VerifyIL(
@"{
  // Code size       29 (0x1d)
  .maxstack  3
  .locals init (int[] V_0) //a
  IL_0000:  nop
  IL_0001:  ldc.i4.3
  IL_0002:  newarr     ""int""
  IL_0007:  dup
  IL_0008:  ldtoken    ""<PrivateImplementationDetails>.__StaticArrayInitTypeSize=12 <PrivateImplementationDetails>.E429CCA3F703A39CC5954A6572FEC9086135B34E""
  IL_000d:  call       ""void System.Runtime.CompilerServices.RuntimeHelpers.InitializeArray(System.Array, System.RuntimeFieldHandle)""
  IL_0012:  stloc.0
  IL_0013:  ldloc.0
  IL_0014:  ldc.i4.0
  IL_0015:  ldelem.i4
  IL_0016:  call       ""void System.Console.WriteLine(int)""
  IL_001b:  nop
  IL_001c:  ret
}");

            var method0 = compilation0.GetMember<MethodSymbol>("C.M");
            var generation0 = EmitBaseline.CreateInitialBaseline(ModuleMetadata.CreateFromImage(bytes0), methodData0.EncDebugInfoProvider());

            var method1 = compilation1.GetMember<MethodSymbol>("C.M");

            var diff1 = compilation1.EmitDifference(
                generation0,
                ImmutableArray.Create(new SemanticEdit(SemanticEditKind.Update, method0, method1, GetEquivalentNodesMap(method1, method0), preserveLocalVariables: true)));

            diff1.VerifyIL("C.M",
@"{
  // Code size       30 (0x1e)
  .maxstack  4
  .locals init (int[] V_0) //a
  IL_0000:  nop
  IL_0001:  ldc.i4.3
  IL_0002:  newarr     ""int""
  IL_0007:  dup
  IL_0008:  ldc.i4.0
  IL_0009:  ldc.i4.1
  IL_000a:  stelem.i4
  IL_000b:  dup
  IL_000c:  ldc.i4.1
  IL_000d:  ldc.i4.2
  IL_000e:  stelem.i4
  IL_000f:  dup
  IL_0010:  ldc.i4.2
  IL_0011:  ldc.i4.3
  IL_0012:  stelem.i4
  IL_0013:  stloc.0
  IL_0014:  ldloc.0
  IL_0015:  ldc.i4.1
  IL_0016:  ldelem.i4
  IL_0017:  call       ""void System.Console.WriteLine(int)""
  IL_001c:  nop
  IL_001d:  ret
}");

            var method2 = compilation2.GetMember<MethodSymbol>("C.M");

            var diff2 = compilation2.EmitDifference(
                diff1.NextGeneration,
                ImmutableArray.Create(new SemanticEdit(SemanticEditKind.Update, method1, method2, GetEquivalentNodesMap(method2, method1), preserveLocalVariables: true)));

            diff2.VerifyIL("C.M",
@"{
  // Code size       48 (0x30)
  .maxstack  4
  .locals init ([unchanged] V_0,
  int[] V_1) //a
  IL_0000:  nop
  IL_0001:  ldc.i4.7
  IL_0002:  newarr     ""int""
  IL_0007:  dup
  IL_0008:  ldc.i4.0
  IL_0009:  ldc.i4.4
  IL_000a:  stelem.i4
  IL_000b:  dup
  IL_000c:  ldc.i4.1
  IL_000d:  ldc.i4.5
  IL_000e:  stelem.i4
  IL_000f:  dup
  IL_0010:  ldc.i4.2
  IL_0011:  ldc.i4.6
  IL_0012:  stelem.i4
  IL_0013:  dup
  IL_0014:  ldc.i4.3
  IL_0015:  ldc.i4.7
  IL_0016:  stelem.i4
  IL_0017:  dup
  IL_0018:  ldc.i4.4
  IL_0019:  ldc.i4.8
  IL_001a:  stelem.i4
  IL_001b:  dup
  IL_001c:  ldc.i4.5
  IL_001d:  ldc.i4.s   9
  IL_001f:  stelem.i4
  IL_0020:  dup
  IL_0021:  ldc.i4.6
  IL_0022:  ldc.i4.s   10
  IL_0024:  stelem.i4
  IL_0025:  stloc.1
  IL_0026:  ldloc.1
  IL_0027:  ldc.i4.1
  IL_0028:  ldelem.i4
  IL_0029:  call       ""void System.Console.WriteLine(int)""
  IL_002e:  nop
  IL_002f:  ret
}");
        }

        [WorkItem(780989, "http://vstfdevdiv:8080/DevDiv2/DevDiv/_workitems/edit/780989")]
        [WorkItem(829353, "http://vstfdevdiv:8080/DevDiv2/DevDiv/_workitems/edit/829353")]
        [Fact]
        public void PrivateImplementationDetails_ArrayInitializer_FromSource()
        {
            // PrivateImplementationDetails not needed initially.
            var source0 =
@"class C
{
    static object F1() { return null; }
    static object F2() { return null; }
    static object F3() { return null; }
    static object F4() { return null; }
}";
            var source1 =
@"class C
{
    static object F1() { return new[] { 1, 2, 3 }; }
    static object F2() { return new[] { 4, 5, 6 }; }
    static object F3() { return null; }
    static object F4() { return new[] { 7, 8, 9 }; }
}";
            var source2 =
@"class C
{
    static object F1() { return new[] { 1, 2, 3 } ?? new[] { 10, 11, 12 }; }
    static object F2() { return new[] { 4, 5, 6 }; }
    static object F3() { return new[] { 13, 14, 15 }; }
    static object F4() { return new[] { 7, 8, 9 }; }
}";
            var compilation0 = CreateCompilation(source0, options: TestOptions.DebugDll);
            var compilation1 = compilation0.WithSource(source1);
            var compilation2 = compilation1.WithSource(source2);

            var testData0 = new CompilationTestData();
            var bytes0 = compilation0.EmitToArray(testData: testData0);
            var generation0 = EmitBaseline.CreateInitialBaseline(ModuleMetadata.CreateFromImage(bytes0), EmptyLocalsProvider);

            var diff1 = compilation1.EmitDifference(
                generation0,
                ImmutableArray.Create(
                    new SemanticEdit(SemanticEditKind.Update, compilation0.GetMember<MethodSymbol>("C.F1"), compilation1.GetMember<MethodSymbol>("C.F1")),
                    new SemanticEdit(SemanticEditKind.Update, compilation0.GetMember<MethodSymbol>("C.F2"), compilation1.GetMember<MethodSymbol>("C.F2")),
                    new SemanticEdit(SemanticEditKind.Update, compilation0.GetMember<MethodSymbol>("C.F4"), compilation1.GetMember<MethodSymbol>("C.F4"))));

            diff1.VerifyIL("C.F1",
@"{
  // Code size       24 (0x18)
  .maxstack  4
  .locals init (object V_0)
  IL_0000:  nop
  IL_0001:  ldc.i4.3
  IL_0002:  newarr     ""int""
  IL_0007:  dup
  IL_0008:  ldc.i4.0
  IL_0009:  ldc.i4.1
  IL_000a:  stelem.i4
  IL_000b:  dup
  IL_000c:  ldc.i4.1
  IL_000d:  ldc.i4.2
  IL_000e:  stelem.i4
  IL_000f:  dup
  IL_0010:  ldc.i4.2
  IL_0011:  ldc.i4.3
  IL_0012:  stelem.i4
  IL_0013:  stloc.0
  IL_0014:  br.s       IL_0016
  IL_0016:  ldloc.0
  IL_0017:  ret
}");
            diff1.VerifyIL("C.F4",
@"{
  // Code size       25 (0x19)
  .maxstack  4
  .locals init (object V_0)
  IL_0000:  nop
  IL_0001:  ldc.i4.3
  IL_0002:  newarr     ""int""
  IL_0007:  dup
  IL_0008:  ldc.i4.0
  IL_0009:  ldc.i4.7
  IL_000a:  stelem.i4
  IL_000b:  dup
  IL_000c:  ldc.i4.1
  IL_000d:  ldc.i4.8
  IL_000e:  stelem.i4
  IL_000f:  dup
  IL_0010:  ldc.i4.2
  IL_0011:  ldc.i4.s   9
  IL_0013:  stelem.i4
  IL_0014:  stloc.0
  IL_0015:  br.s       IL_0017
  IL_0017:  ldloc.0
  IL_0018:  ret
}");
            var diff2 = compilation2.EmitDifference(
                diff1.NextGeneration,
                ImmutableArray.Create(
                    new SemanticEdit(SemanticEditKind.Update, compilation1.GetMember<MethodSymbol>("C.F1"), compilation2.GetMember<MethodSymbol>("C.F1")),
                    new SemanticEdit(SemanticEditKind.Update, compilation1.GetMember<MethodSymbol>("C.F3"), compilation2.GetMember<MethodSymbol>("C.F3"))));

            diff2.VerifyIL("C.F1",
@"{
  // Code size       49 (0x31)
  .maxstack  4
  .locals init (object V_0)
  IL_0000:  nop
  IL_0001:  ldc.i4.3
  IL_0002:  newarr     ""int""
  IL_0007:  dup
  IL_0008:  ldc.i4.0
  IL_0009:  ldc.i4.1
  IL_000a:  stelem.i4
  IL_000b:  dup
  IL_000c:  ldc.i4.1
  IL_000d:  ldc.i4.2
  IL_000e:  stelem.i4
  IL_000f:  dup
  IL_0010:  ldc.i4.2
  IL_0011:  ldc.i4.3
  IL_0012:  stelem.i4
  IL_0013:  dup
  IL_0014:  brtrue.s   IL_002c
  IL_0016:  pop
  IL_0017:  ldc.i4.3
  IL_0018:  newarr     ""int""
  IL_001d:  dup
  IL_001e:  ldc.i4.0
  IL_001f:  ldc.i4.s   10
  IL_0021:  stelem.i4
  IL_0022:  dup
  IL_0023:  ldc.i4.1
  IL_0024:  ldc.i4.s   11
  IL_0026:  stelem.i4
  IL_0027:  dup
  IL_0028:  ldc.i4.2
  IL_0029:  ldc.i4.s   12
  IL_002b:  stelem.i4
  IL_002c:  stloc.0
  IL_002d:  br.s       IL_002f
  IL_002f:  ldloc.0
  IL_0030:  ret
}");
            diff2.VerifyIL("C.F3",
@"{
  // Code size       27 (0x1b)
  .maxstack  4
  .locals init (object V_0)
  IL_0000:  nop
  IL_0001:  ldc.i4.3
  IL_0002:  newarr     ""int""
  IL_0007:  dup
  IL_0008:  ldc.i4.0
  IL_0009:  ldc.i4.s   13
  IL_000b:  stelem.i4
  IL_000c:  dup
  IL_000d:  ldc.i4.1
  IL_000e:  ldc.i4.s   14
  IL_0010:  stelem.i4
  IL_0011:  dup
  IL_0012:  ldc.i4.2
  IL_0013:  ldc.i4.s   15
  IL_0015:  stelem.i4
  IL_0016:  stloc.0
  IL_0017:  br.s       IL_0019
  IL_0019:  ldloc.0
  IL_001a:  ret
}");
        }

        /// <summary>
        /// Should not generate method for string switch since
        /// the CLR only allows adding private members.
        /// </summary>
        [WorkItem(834086, "http://vstfdevdiv:8080/DevDiv2/DevDiv/_workitems/edit/834086")]
        [Fact]
        public void PrivateImplementationDetails_ComputeStringHash()
        {
            var source =
@"class C
{
    static int F(string s)
    {
        switch (s)
        {
            case ""1"": return 1;
            case ""2"": return 2;
            case ""3"": return 3;
            case ""4"": return 4;
            case ""5"": return 5;
            case ""6"": return 6;
            case ""7"": return 7;
            default: return 0;
        }
    }
}";
            const string ComputeStringHashName = "ComputeStringHash";
            var compilation0 = CreateCompilation(source, options: TestOptions.DebugDll);
            var compilation1 = compilation0.WithSource(source);

            var testData0 = new CompilationTestData();
            var bytes0 = compilation0.EmitToArray(testData: testData0);
            var methodData0 = testData0.GetMethodData("C.F");
            var method0 = compilation0.GetMember<MethodSymbol>("C.F");
            var generation0 = EmitBaseline.CreateInitialBaseline(ModuleMetadata.CreateFromImage(bytes0), methodData0.EncDebugInfoProvider());

            // Should have generated call to ComputeStringHash and
            // added the method to <PrivateImplementationDetails>.
            var actualIL0 = methodData0.GetMethodIL();
            Assert.True(actualIL0.Contains(ComputeStringHashName));

            using (var md0 = ModuleMetadata.CreateFromImage(bytes0))
            {
                var reader0 = md0.MetadataReader;
                CheckNames(reader0, reader0.GetMethodDefNames(), "F", ".ctor", ComputeStringHashName);

                var method1 = compilation1.GetMember<MethodSymbol>("C.F");
                var diff1 = compilation1.EmitDifference(
                    generation0,
                    ImmutableArray.Create(new SemanticEdit(SemanticEditKind.Update, method0, method1, GetEquivalentNodesMap(method1, method0), preserveLocalVariables: true)));

                // Should not have generated call to ComputeStringHash nor
                // added the method to <PrivateImplementationDetails>.
                var actualIL1 = diff1.GetMethodIL("C.F");
                Assert.False(actualIL1.Contains(ComputeStringHashName));

                using (var md1 = diff1.GetMetadata())
                {
                    var reader1 = md1.Reader;
                    var readers = new[] { reader0, reader1 };
                    CheckNames(readers, reader1.GetMethodDefNames(), "F");
                }
            }
        }

        /// <summary>
        /// Unique ids should not conflict with ids
        /// from previous generation.
        /// </summary>
        [WorkItem(9847, "https://github.com/dotnet/roslyn/issues/9847")]
        [Fact(Skip = "https://github.com/dotnet/roslyn/issues/9847")]
        public void UniqueIds()
        {
            var source0 =
@"class C
{
    int F()
    {
        System.Func<int> f = () => 3;
        return f();
    }
    static int F(bool b)
    {
        System.Func<int> f = () => 1;
        System.Func<int> g = () => 2;
        return (b ? f : g)();
    }
}";
            var source1 =
@"class C
{
    int F()
    {
        System.Func<int> f = () => 3;
        return f();
    }
    static int F(bool b)
    {
        System.Func<int> f = () => 1;
        return f();
    }
}";
            var source2 =
@"class C
{
    int F()
    {
        System.Func<int> f = () => 3;
        return f();
    }
    static int F(bool b)
    {
        System.Func<int> g = () => 2;
        return g();
    }
}";
            var compilation0 = CreateCompilation(source0, options: TestOptions.DebugDll);
            var compilation1 = compilation0.WithSource(source1);
            var compilation2 = compilation1.WithSource(source2);

            var testData0 = new CompilationTestData();
            var bytes0 = compilation0.EmitToArray(testData: testData0);
            var generation0 = EmitBaseline.CreateInitialBaseline(ModuleMetadata.CreateFromImage(bytes0), EmptyLocalsProvider);

            var diff1 = compilation1.EmitDifference(
                generation0,
                ImmutableArray.Create(new SemanticEdit(SemanticEditKind.Update, compilation0.GetMembers("C.F")[1], compilation1.GetMembers("C.F")[1])));

            diff1.VerifyIL("C.F",
@"{
  // Code size       40 (0x28)
  .maxstack  2
  .locals init (System.Func<int> V_0, //f
  int V_1)
  IL_0000:  nop
  IL_0001:  ldsfld     ""System.Func<int> C.CS$<>9__CachedAnonymousMethodDelegate6""
  IL_0006:  dup
  IL_0007:  brtrue.s   IL_001c
  IL_0009:  pop
  IL_000a:  ldnull
  IL_000b:  ldftn      ""int C.<F>b__5()""
  IL_0011:  newobj     ""System.Func<int>..ctor(object, System.IntPtr)""
  IL_0016:  dup
  IL_0017:  stsfld     ""System.Func<int> C.CS$<>9__CachedAnonymousMethodDelegate6""
  IL_001c:  stloc.0
  IL_001d:  ldloc.0
  IL_001e:  callvirt   ""int System.Func<int>.Invoke()""
  IL_0023:  stloc.1
  IL_0024:  br.s       IL_0026
  IL_0026:  ldloc.1
  IL_0027:  ret
}");

            var diff2 = compilation2.EmitDifference(
                diff1.NextGeneration,
                ImmutableArray.Create(new SemanticEdit(SemanticEditKind.Update, compilation1.GetMembers("C.F")[1], compilation2.GetMembers("C.F")[1])));

            diff2.VerifyIL("C.F",
@"{
  // Code size       40 (0x28)
  .maxstack  2
  .locals init (System.Func<int> V_0, //g
  int V_1)
  IL_0000:  nop
  IL_0001:  ldsfld     ""System.Func<int> C.CS$<>9__CachedAnonymousMethodDelegate8""
  IL_0006:  dup
  IL_0007:  brtrue.s   IL_001c
  IL_0009:  pop
  IL_000a:  ldnull
  IL_000b:  ldftn      ""int C.<F>b__7()""
  IL_0011:  newobj     ""System.Func<int>..ctor(object, System.IntPtr)""
  IL_0016:  dup
  IL_0017:  stsfld     ""System.Func<int> C.CS$<>9__CachedAnonymousMethodDelegate8""
  IL_001c:  stloc.0
  IL_001d:  ldloc.0
  IL_001e:  callvirt   ""int System.Func<int>.Invoke()""
  IL_0023:  stloc.1
  IL_0024:  br.s       IL_0026
  IL_0026:  ldloc.1
  IL_0027:  ret
}");
        }

        /// <summary>
        /// Avoid adding references from method bodies
        /// other than the changed methods.
        /// </summary>
        [Fact]
        public void ReferencesInIL()
        {
            var source0 =
@"class C
{
    static void F() { System.Console.WriteLine(1); }
    static void G() { System.Console.WriteLine(2); }
}";
            var source1 =
@"class C
{
    static void F() { System.Console.WriteLine(1); }
    static void G() { System.Console.Write(2); }
}";
            var compilation0 = CreateCompilation(source0, options: TestOptions.DebugDll);
            var compilation1 = compilation0.WithSource(source1);

            // Verify full metadata contains expected rows.
            var bytes0 = compilation0.EmitToArray();
            using (var md0 = ModuleMetadata.CreateFromImage(bytes0))
            {
                var reader0 = md0.MetadataReader;
                CheckNames(reader0, reader0.GetTypeDefNames(), "<Module>", "C");
                CheckNames(reader0, reader0.GetMethodDefNames(), "F", "G", ".ctor");
                CheckNames(reader0, reader0.GetMemberRefNames(), ".ctor", ".ctor", ".ctor", "WriteLine", ".ctor");

                var generation0 = EmitBaseline.CreateInitialBaseline(md0, EmptyLocalsProvider);
                var method0 = compilation0.GetMember<MethodSymbol>("C.G");
                var method1 = compilation1.GetMember<MethodSymbol>("C.G");

                var diff1 = compilation1.EmitDifference(
                    generation0,
                    ImmutableArray.Create(new SemanticEdit(
                        SemanticEditKind.Update,
                        method0,
                        method1,
                        GetEquivalentNodesMap(method1, method0),
                        preserveLocalVariables: true)));

                // "Write" should be included in string table, but "WriteLine" should not.
                Assert.True(diff1.MetadataDelta.IsIncluded("Write"));
                Assert.False(diff1.MetadataDelta.IsIncluded("WriteLine"));
            }
        }

        /// <summary>
        /// Local slots must be preserved based on signature.
        /// </summary>
        [Fact]
        public void PreserveLocalSlots()
        {
            var source0 =
@"class A<T> { }
class B : A<B>
{
    static B F()
    {
        return null;
    }
    static void M(object o)
    {
        object x = F();
        A<B> y = F();
        object z = F();
        M(x);
        M(y);
        M(z);
    }
    static void N()
    {
        object a = F();
        object b = F();
        M(a);
        M(b);
    }
}";
            var methodNames0 = new[] { "A<T>..ctor", "B.F", "B.M", "B.N" };

            var source1 =
@"class A<T> { }
class B : A<B>
{
    static B F()
    {
        return null;
    }
    static void M(object o)
    {
        B z = F();
        A<B> y = F();
        object w = F();
        M(w);
        M(y);
    }
    static void N()
    {
        object a = F();
        object b = F();
        M(a);
        M(b);
    }
}";
            var source2 =
@"class A<T> { }
class B : A<B>
{
    static B F()
    {
        return null;
    }
    static void M(object o)
    {
        object x = F();
        B z = F();
        M(x);
        M(z);
    }
    static void N()
    {
        object a = F();
        object b = F();
        M(a);
        M(b);
    }
}";
            var source3 =
@"class A<T> { }
class B : A<B>
{
    static B F()
    {
        return null;
    }
    static void M(object o)
    {
        object x = F();
        B z = F();
        M(x);
        M(z);
    }
    static void N()
    {
        object c = F();
        object b = F();
        M(c);
        M(b);
    }
}";
            var compilation0 = CreateCompilation(source0, options: TestOptions.DebugDll);
            var compilation1 = compilation0.WithSource(source1);
            var compilation2 = compilation1.WithSource(source2);
            var compilation3 = compilation2.WithSource(source3);

            var method0 = compilation0.GetMember<MethodSymbol>("B.M");
            var methodN = compilation0.GetMember<MethodSymbol>("B.N");

            var testData0 = new CompilationTestData();
            var bytes0 = compilation0.EmitToArray(testData: testData0);
            var generation0 = EmitBaseline.CreateInitialBaseline(
                ModuleMetadata.CreateFromImage(bytes0),
                m => testData0.GetMethodData(methodNames0[MetadataTokens.GetRowNumber(m) - 1]).GetEncDebugInfo());

            #region Gen1 

            var method1 = compilation1.GetMember<MethodSymbol>("B.M");
            var diff1 = compilation1.EmitDifference(
                generation0,
                ImmutableArray.Create(new SemanticEdit(SemanticEditKind.Update, method0, method1, GetEquivalentNodesMap(method1, method0), preserveLocalVariables: true)));

            diff1.VerifyIL(
@"{
  // Code size       36 (0x24)
  .maxstack  1
  IL_0000:  nop       
  IL_0001:  call       0x06000002
  IL_0006:  stloc.3   
  IL_0007:  call       0x06000002
  IL_000c:  stloc.1   
  IL_000d:  call       0x06000002
  IL_0012:  stloc.s    V_4
  IL_0014:  ldloc.s    V_4
  IL_0016:  call       0x06000003
  IL_001b:  nop       
  IL_001c:  ldloc.1   
  IL_001d:  call       0x06000003
  IL_0022:  nop       
  IL_0023:  ret       
}");
            diff1.VerifyPdb(new[] { 0x06000001, 0x06000002, 0x06000003, 0x06000004 }, @"
<symbols>
  <files>
    <file id=""1"" name="""" language=""C#"" />
  </files>
  <methods>
    <method token=""0x6000003"">
      <customDebugInfo>
        <using>
          <namespace usingCount=""0"" />
        </using>
      </customDebugInfo>
      <sequencePoints>
        <entry offset=""0x0"" startLine=""9"" startColumn=""5"" endLine=""9"" endColumn=""6"" document=""1"" />
        <entry offset=""0x1"" startLine=""10"" startColumn=""9"" endLine=""10"" endColumn=""19"" document=""1"" />
        <entry offset=""0x7"" startLine=""11"" startColumn=""9"" endLine=""11"" endColumn=""22"" document=""1"" />
        <entry offset=""0xd"" startLine=""12"" startColumn=""9"" endLine=""12"" endColumn=""24"" document=""1"" />
        <entry offset=""0x14"" startLine=""13"" startColumn=""9"" endLine=""13"" endColumn=""14"" document=""1"" />
        <entry offset=""0x1c"" startLine=""14"" startColumn=""9"" endLine=""14"" endColumn=""14"" document=""1"" />
        <entry offset=""0x23"" startLine=""15"" startColumn=""5"" endLine=""15"" endColumn=""6"" document=""1"" />
      </sequencePoints>
      <scope startOffset=""0x0"" endOffset=""0x24"">
        <local name=""z"" il_index=""3"" il_start=""0x0"" il_end=""0x24"" attributes=""0"" />
        <local name=""y"" il_index=""1"" il_start=""0x0"" il_end=""0x24"" attributes=""0"" />
        <local name=""w"" il_index=""4"" il_start=""0x0"" il_end=""0x24"" attributes=""0"" />
      </scope>
    </method>
  </methods>
</symbols>");

            #endregion

            #region Gen2 

            var method2 = compilation2.GetMember<MethodSymbol>("B.M");
            var diff2 = compilation2.EmitDifference(
                diff1.NextGeneration,
                ImmutableArray.Create(new SemanticEdit(SemanticEditKind.Update, method1, method2, GetEquivalentNodesMap(method2, method1), preserveLocalVariables: true)));

            diff2.VerifyIL(
@"{
  // Code size       30 (0x1e)
  .maxstack  1
  IL_0000:  nop
  IL_0001:  call       0x06000002
  IL_0006:  stloc.s    V_5
  IL_0008:  call       0x06000002
  IL_000d:  stloc.3
  IL_000e:  ldloc.s    V_5
  IL_0010:  call       0x06000003
  IL_0015:  nop
  IL_0016:  ldloc.3
  IL_0017:  call       0x06000003
  IL_001c:  nop
  IL_001d:  ret
}");

            diff2.VerifyPdb(new[] { 0x06000001, 0x06000002, 0x06000003, 0x06000004 }, @"
<symbols>
  <files>
    <file id=""1"" name="""" language=""C#"" />
  </files>
  <methods>
    <method token=""0x6000003"">
      <customDebugInfo>
        <using>
          <namespace usingCount=""0"" />
        </using>
      </customDebugInfo>
      <sequencePoints>
        <entry offset=""0x0"" startLine=""9"" startColumn=""5"" endLine=""9"" endColumn=""6"" document=""1"" />
        <entry offset=""0x1"" startLine=""10"" startColumn=""9"" endLine=""10"" endColumn=""24"" document=""1"" />
        <entry offset=""0x8"" startLine=""11"" startColumn=""9"" endLine=""11"" endColumn=""19"" document=""1"" />
        <entry offset=""0xe"" startLine=""12"" startColumn=""9"" endLine=""12"" endColumn=""14"" document=""1"" />
        <entry offset=""0x16"" startLine=""13"" startColumn=""9"" endLine=""13"" endColumn=""14"" document=""1"" />
        <entry offset=""0x1d"" startLine=""14"" startColumn=""5"" endLine=""14"" endColumn=""6"" document=""1"" />
      </sequencePoints>
      <scope startOffset=""0x0"" endOffset=""0x1e"">
        <local name=""x"" il_index=""5"" il_start=""0x0"" il_end=""0x1e"" attributes=""0"" />
        <local name=""z"" il_index=""3"" il_start=""0x0"" il_end=""0x1e"" attributes=""0"" />
      </scope>
    </method>
  </methods>
</symbols>");

            #endregion

            #region Gen3

            // Modify different method. (Previous generations
            // have not referenced method.)
            method2 = compilation2.GetMember<MethodSymbol>("B.N");
            var method3 = compilation3.GetMember<MethodSymbol>("B.N");
            var diff3 = compilation3.EmitDifference(
                diff2.NextGeneration,
                ImmutableArray.Create(new SemanticEdit(SemanticEditKind.Update, method2, method3, GetEquivalentNodesMap(method3, method2), preserveLocalVariables: true)));

            diff3.VerifyIL(
@"{
  // Code size       28 (0x1c)
  .maxstack  1
  IL_0000:  nop
  IL_0001:  call       0x06000002
  IL_0006:  stloc.2
  IL_0007:  call       0x06000002
  IL_000c:  stloc.1
  IL_000d:  ldloc.2
  IL_000e:  call       0x06000003
  IL_0013:  nop
  IL_0014:  ldloc.1
  IL_0015:  call       0x06000003
  IL_001a:  nop
  IL_001b:  ret
}");
            diff3.VerifyPdb(new[] { 0x06000001, 0x06000002, 0x06000003, 0x06000004 }, @"
<symbols>
  <files>
    <file id=""1"" name="""" language=""C#"" />
  </files>
  <methods>
    <method token=""0x6000004"">
      <customDebugInfo>
        <using>
          <namespace usingCount=""0"" />
        </using>
      </customDebugInfo>
      <sequencePoints>
        <entry offset=""0x0"" startLine=""16"" startColumn=""5"" endLine=""16"" endColumn=""6"" document=""1"" />
        <entry offset=""0x1"" startLine=""17"" startColumn=""9"" endLine=""17"" endColumn=""24"" document=""1"" />
        <entry offset=""0x7"" startLine=""18"" startColumn=""9"" endLine=""18"" endColumn=""24"" document=""1"" />
        <entry offset=""0xd"" startLine=""19"" startColumn=""9"" endLine=""19"" endColumn=""14"" document=""1"" />
        <entry offset=""0x14"" startLine=""20"" startColumn=""9"" endLine=""20"" endColumn=""14"" document=""1"" />
        <entry offset=""0x1b"" startLine=""21"" startColumn=""5"" endLine=""21"" endColumn=""6"" document=""1"" />
      </sequencePoints>
      <scope startOffset=""0x0"" endOffset=""0x1c"">
        <local name=""c"" il_index=""2"" il_start=""0x0"" il_end=""0x1c"" attributes=""0"" />
        <local name=""b"" il_index=""1"" il_start=""0x0"" il_end=""0x1c"" attributes=""0"" />
      </scope>
    </method>
  </methods>
</symbols>");

            #endregion
        }

        /// <summary>
        /// Preserve locals for method added after initial compilation.
        /// </summary>
        [ConditionalFact(typeof(WindowsDesktopOnly), Reason = ConditionalSkipReason.NativePdbRequiresDesktop)]
        public void PreserveLocalSlots_NewMethod()
        {
            var source0 =
@"class C
{
}";
            var source1 =
@"class C
{
    static void M()
    {
        var a = new object();
        var b = string.Empty;
    }
}";
            var source2 =
@"class C
{
    static void M()
    {
        var a = 1;
        var b = string.Empty;
    }
}";
            var compilation0 = CreateCompilation(source0, options: TestOptions.DebugDll);
            var compilation1 = compilation0.WithSource(source1);
            var compilation2 = compilation1.WithSource(source2);

            var bytes0 = compilation0.EmitToArray();
            var generation0 = EmitBaseline.CreateInitialBaseline(ModuleMetadata.CreateFromImage(bytes0), EmptyLocalsProvider);

            var method1 = compilation1.GetMember<MethodSymbol>("C.M");
            var diff1 = compilation1.EmitDifference(
                generation0,
                ImmutableArray.Create(new SemanticEdit(SemanticEditKind.Insert, null, method1, null, preserveLocalVariables: true)));

            var method2 = compilation2.GetMember<MethodSymbol>("C.M");
            var diff2 = compilation2.EmitDifference(
                diff1.NextGeneration,
                ImmutableArray.Create(new SemanticEdit(SemanticEditKind.Update, method1, method2, GetEquivalentNodesMap(method2, method1), preserveLocalVariables: true)));
            diff2.VerifyIL("C.M",
@"{
  // Code size       10 (0xa)
  .maxstack  1
  .locals init ([object] V_0,
                string V_1, //b
                int V_2) //a
  IL_0000:  nop
  IL_0001:  ldc.i4.1
  IL_0002:  stloc.2
  IL_0003:  ldsfld     ""string string.Empty""
  IL_0008:  stloc.1
  IL_0009:  ret
}");
            diff2.VerifyPdb(new[] { 0x06000002 }, @"
<symbols>
  <files>
    <file id=""1"" name="""" language=""C#"" />
  </files>
  <methods>
    <method token=""0x6000002"">
      <customDebugInfo>
        <using>
          <namespace usingCount=""0"" />
        </using>
      </customDebugInfo>
      <sequencePoints>
        <entry offset=""0x0"" startLine=""4"" startColumn=""5"" endLine=""4"" endColumn=""6"" document=""1"" />
        <entry offset=""0x1"" startLine=""5"" startColumn=""9"" endLine=""5"" endColumn=""19"" document=""1"" />
        <entry offset=""0x3"" startLine=""6"" startColumn=""9"" endLine=""6"" endColumn=""30"" document=""1"" />
        <entry offset=""0x9"" startLine=""7"" startColumn=""5"" endLine=""7"" endColumn=""6"" document=""1"" />
      </sequencePoints>
      <scope startOffset=""0x0"" endOffset=""0xa"">
        <local name=""a"" il_index=""2"" il_start=""0x0"" il_end=""0xa"" attributes=""0"" />
        <local name=""b"" il_index=""1"" il_start=""0x0"" il_end=""0xa"" attributes=""0"" />
      </scope>
    </method>
  </methods>
</symbols>");
        }

        /// <summary>
        /// Local types should be retained, even if the local is no longer
        /// used by the method body, since there may be existing
        /// references to that slot, in a Watch window for instance.
        /// </summary>
        [WorkItem(843320, "http://vstfdevdiv:8080/DevDiv2/DevDiv/_workitems/edit/843320")]
        [Fact]
        public void PreserveLocalTypes()
        {
            var source0 =
@"class C
{
    static void Main()
    {
        var x = true;
        var y = x;
        System.Console.WriteLine(y);
    }
}";
            var source1 =
@"class C
{
    static void Main()
    {
        var x = ""A"";
        var y = x;
        System.Console.WriteLine(y);
    }
}";
            var compilation0 = CreateCompilation(source0, options: TestOptions.DebugDll);
            var compilation1 = compilation0.WithSource(source1);
            var method0 = compilation0.GetMember<MethodSymbol>("C.Main");
            var method1 = compilation1.GetMember<MethodSymbol>("C.Main");
            var testData0 = new CompilationTestData();
            var bytes0 = compilation0.EmitToArray(testData: testData0);

            var generation0 = EmitBaseline.CreateInitialBaseline(ModuleMetadata.CreateFromImage(bytes0), testData0.GetMethodData("C.Main").EncDebugInfoProvider());

            var diff1 = compilation1.EmitDifference(
                generation0,
                ImmutableArray.Create(new SemanticEdit(SemanticEditKind.Update, method0, method1, GetEquivalentNodesMap(method1, method0), preserveLocalVariables: true)));
            diff1.VerifyIL("C.Main", @"
{
  // Code size       17 (0x11)
  .maxstack  1
  .locals init ([bool] V_0,
                [bool] V_1,
                string V_2, //x
                string V_3) //y
  IL_0000:  nop
  IL_0001:  ldstr      ""A""
  IL_0006:  stloc.2
  IL_0007:  ldloc.2
  IL_0008:  stloc.3
  IL_0009:  ldloc.3
  IL_000a:  call       ""void System.Console.WriteLine(string)""
  IL_000f:  nop
  IL_0010:  ret
}");
        }

        /// <summary>
        /// Preserve locals if SemanticEdit.PreserveLocalVariables is set.
        /// </summary>
        [Fact]
        public void PreserveLocalVariablesFlag()
        {
            var source =
@"class C
{
    static System.IDisposable F() { return null; }
    static void M()
    {
        using (F()) { }
        using (var x = F()) { }
    }
}";
            var compilation0 = CreateCompilation(source, options: TestOptions.DebugDll);
            var compilation1 = compilation0.WithSource(source);

            var testData0 = new CompilationTestData();
            var bytes0 = compilation0.EmitToArray(testData: testData0);
            var method0 = compilation0.GetMember<MethodSymbol>("C.M");
            var generation0 = EmitBaseline.CreateInitialBaseline(
                ModuleMetadata.CreateFromImage(bytes0),
                testData0.GetMethodData("C.M").EncDebugInfoProvider());

            var method1 = compilation1.GetMember<MethodSymbol>("C.M");
            var diff1a = compilation1.EmitDifference(
                generation0,
                ImmutableArray.Create(new SemanticEdit(SemanticEditKind.Update, method0, method1, preserveLocalVariables: false)));

            diff1a.VerifyIL("C.M", @"
{
  // Code size       44 (0x2c)
  .maxstack  1
  .locals init (System.IDisposable V_0,
                System.IDisposable V_1) //x
  IL_0000:  nop
  IL_0001:  call       ""System.IDisposable C.F()""
  IL_0006:  stloc.0
  .try
  {
    IL_0007:  nop
    IL_0008:  nop
    IL_0009:  leave.s    IL_0016
  }
  finally
  {
    IL_000b:  ldloc.0
    IL_000c:  brfalse.s  IL_0015
    IL_000e:  ldloc.0
    IL_000f:  callvirt   ""void System.IDisposable.Dispose()""
    IL_0014:  nop
    IL_0015:  endfinally
  }
  IL_0016:  call       ""System.IDisposable C.F()""
  IL_001b:  stloc.1
  .try
  {
    IL_001c:  nop
    IL_001d:  nop
    IL_001e:  leave.s    IL_002b
  }
  finally
  {
    IL_0020:  ldloc.1
    IL_0021:  brfalse.s  IL_002a
    IL_0023:  ldloc.1
    IL_0024:  callvirt   ""void System.IDisposable.Dispose()""
    IL_0029:  nop
    IL_002a:  endfinally
  }
  IL_002b:  ret
}
");

            var diff1b = compilation1.EmitDifference(
                generation0,
                ImmutableArray.Create(new SemanticEdit(SemanticEditKind.Update, method0, method1, preserveLocalVariables: true)));

            diff1b.VerifyIL("C.M",
@"{
  // Code size       44 (0x2c)
  .maxstack  1
  .locals init (System.IDisposable V_0,
                System.IDisposable V_1) //x
  IL_0000:  nop
  IL_0001:  call       ""System.IDisposable C.F()""
  IL_0006:  stloc.0
  .try
  {
    IL_0007:  nop
    IL_0008:  nop
    IL_0009:  leave.s    IL_0016
  }
  finally
  {
    IL_000b:  ldloc.0
    IL_000c:  brfalse.s  IL_0015
    IL_000e:  ldloc.0
    IL_000f:  callvirt   ""void System.IDisposable.Dispose()""
    IL_0014:  nop
    IL_0015:  endfinally
  }
  IL_0016:  call       ""System.IDisposable C.F()""
  IL_001b:  stloc.1
  .try
  {
    IL_001c:  nop
    IL_001d:  nop
    IL_001e:  leave.s    IL_002b
  }
  finally
  {
    IL_0020:  ldloc.1
    IL_0021:  brfalse.s  IL_002a
    IL_0023:  ldloc.1
    IL_0024:  callvirt   ""void System.IDisposable.Dispose()""
    IL_0029:  nop
    IL_002a:  endfinally
  }
  IL_002b:  ret
}");
        }

        [WorkItem(779531, "http://vstfdevdiv:8080/DevDiv2/DevDiv/_workitems/edit/779531")]
        [Fact]
        public void ChangeLocalType()
        {
            var source0 =
@"enum E { }
class C
{
    static void M1()
    {
        var x = default(E);
        var y = x;
        var z = default(E);
        System.Console.WriteLine(y);
    }
    static void M2()
    {
        var x = default(E);
        var y = x;
        var z = default(E);
        System.Console.WriteLine(y);
    }
}";
            // Change locals in one method to type added.
            var source1 =
@"enum E { }
class A { }
class C
{
    static void M1()
    {
        var x = default(A);
        var y = x;
        var z = default(E);
        System.Console.WriteLine(y);
    }
    static void M2()
    {
        var x = default(E);
        var y = x;
        var z = default(E);
        System.Console.WriteLine(y);
    }
}";
            // Change locals in another method.
            var source2 =
@"enum E { }
class A { }
class C
{
    static void M1()
    {
        var x = default(A);
        var y = x;
        var z = default(E);
        System.Console.WriteLine(y);
    }
    static void M2()
    {
        var x = default(A);
        var y = x;
        var z = default(E);
        System.Console.WriteLine(y);
    }
}";
            // Change locals in same method.
            var source3 =
@"enum E { }
class A { }
class C
{
    static void M1()
    {
        var x = default(A);
        var y = x;
        var z = default(E);
        System.Console.WriteLine(y);
    }
    static void M2()
    {
        var x = default(A);
        var y = x;
        var z = default(A);
        System.Console.WriteLine(y);
    }
}";
            var compilation0 = CreateCompilation(source0, options: TestOptions.DebugDll);
            var compilation1 = compilation0.WithSource(source1);
            var compilation2 = compilation1.WithSource(source2);
            var compilation3 = compilation2.WithSource(source3);

            var testData0 = new CompilationTestData();
            var bytes0 = compilation0.EmitToArray(testData: testData0);
            var methodData0 = testData0.GetMethodData("C.M1");
            var method0 = compilation0.GetMember<MethodSymbol>("C.M1");
            var generation0 = EmitBaseline.CreateInitialBaseline(ModuleMetadata.CreateFromImage(bytes0), methodData0.EncDebugInfoProvider());

            var method1 = compilation1.GetMember<MethodSymbol>("C.M1");
            var diff1 = compilation1.EmitDifference(
                generation0,
                ImmutableArray.Create(
                    new SemanticEdit(SemanticEditKind.Insert, null, compilation1.GetMember<NamedTypeSymbol>("A")),
                    new SemanticEdit(SemanticEditKind.Update, method0, method1, GetEquivalentNodesMap(method1, method0), preserveLocalVariables: true)));

            diff1.VerifyIL("C.M1",
@"{
  // Code size       17 (0x11)
  .maxstack  1
  .locals init ([unchanged] V_0,
                [unchanged] V_1,
                E V_2, //z
                A V_3, //x
                A V_4) //y
  IL_0000:  nop
  IL_0001:  ldnull
  IL_0002:  stloc.3
  IL_0003:  ldloc.3
  IL_0004:  stloc.s    V_4
  IL_0006:  ldc.i4.0
  IL_0007:  stloc.2
  IL_0008:  ldloc.s    V_4
  IL_000a:  call       ""void System.Console.WriteLine(object)""
  IL_000f:  nop
  IL_0010:  ret
}");

            var method2 = compilation2.GetMember<MethodSymbol>("C.M2");
            var diff2 = compilation2.EmitDifference(
                diff1.NextGeneration,
                ImmutableArray.Create(
                    new SemanticEdit(SemanticEditKind.Update, method1, method2, GetEquivalentNodesMap(method2, method1), preserveLocalVariables: true)));

            diff2.VerifyIL("C.M2",
@"{
  // Code size       17 (0x11)
  .maxstack  1
  .locals init ([unchanged] V_0,
                [unchanged] V_1,
                E V_2, //z
                A V_3, //x
                A V_4) //y
  IL_0000:  nop
  IL_0001:  ldnull
  IL_0002:  stloc.3
  IL_0003:  ldloc.3
  IL_0004:  stloc.s    V_4
  IL_0006:  ldc.i4.0
  IL_0007:  stloc.2
  IL_0008:  ldloc.s    V_4
  IL_000a:  call       ""void System.Console.WriteLine(object)""
  IL_000f:  nop
  IL_0010:  ret
}");

            var method3 = compilation3.GetMember<MethodSymbol>("C.M2");
            var diff3 = compilation3.EmitDifference(
                diff2.NextGeneration,
                ImmutableArray.Create(
                    new SemanticEdit(SemanticEditKind.Update, method2, method3, GetEquivalentNodesMap(method3, method2), preserveLocalVariables: true)));

            diff3.VerifyIL("C.M2",
@"{
  // Code size       18 (0x12)
  .maxstack  1
  .locals init ([unchanged] V_0,
                [unchanged] V_1,
                [unchanged] V_2,
                A V_3, //x
                A V_4, //y
                A V_5) //z
  IL_0000:  nop
  IL_0001:  ldnull
  IL_0002:  stloc.3
  IL_0003:  ldloc.3
  IL_0004:  stloc.s    V_4
  IL_0006:  ldnull
  IL_0007:  stloc.s    V_5
  IL_0009:  ldloc.s    V_4
  IL_000b:  call       ""void System.Console.WriteLine(object)""
  IL_0010:  nop
  IL_0011:  ret
}");
        }

        [Fact]
        public void AnonymousTypes_Update()
        {
            var source0 = MarkedSource(@"
class C
{
    static void F()
    {
        var <N:0>x = new { A = 1 }</N:0>;
    }
}
");
            var source1 = MarkedSource(@"
class C
{
    static void F()
    {
        var <N:0>x = new { A = 2 }</N:0>;
    }
}
");
            var source2 = MarkedSource(@"
class C
{
    static void F()
    {
        var <N:0>x = new { A = 3 }</N:0>;
    }
}
");
            var compilation0 = CreateCompilation(source0.Tree, options: ComSafeDebugDll.WithMetadataImportOptions(MetadataImportOptions.All));
            var compilation1 = compilation0.WithSource(source1.Tree);
            var compilation2 = compilation1.WithSource(source2.Tree);

            var v0 = CompileAndVerify(compilation0);
            var md0 = ModuleMetadata.CreateFromImage(v0.EmittedAssemblyData);

            var f0 = compilation0.GetMember<MethodSymbol>("C.F");
            var f1 = compilation1.GetMember<MethodSymbol>("C.F");
            var f2 = compilation2.GetMember<MethodSymbol>("C.F");

            var generation0 = EmitBaseline.CreateInitialBaseline(md0, v0.CreateSymReader().GetEncMethodDebugInfo);

            v0.VerifyIL("C.F", @"
{
  // Code size        9 (0x9)
  .maxstack  1
  .locals init (<>f__AnonymousType0<int> V_0) //x
  IL_0000:  nop
  IL_0001:  ldc.i4.1
  IL_0002:  newobj     ""<>f__AnonymousType0<int>..ctor(int)""
  IL_0007:  stloc.0
  IL_0008:  ret
}
");

            var diff1 = compilation1.EmitDifference(
                generation0,
                ImmutableArray.Create(new SemanticEdit(SemanticEditKind.Update, f0, f1, GetSyntaxMapFromMarkers(source0, source1), preserveLocalVariables: true)));

            diff1.VerifySynthesizedMembers(
                "<>f__AnonymousType0<<A>j__TPar>: {Equals, GetHashCode, ToString}");

            diff1.VerifyIL("C.F", @"
{
  // Code size        9 (0x9)
  .maxstack  1
  .locals init (<>f__AnonymousType0<int> V_0) //x
  IL_0000:  nop
  IL_0001:  ldc.i4.2
  IL_0002:  newobj     ""<>f__AnonymousType0<int>..ctor(int)""
  IL_0007:  stloc.0
  IL_0008:  ret
}
");
            // expect a single TypeRef for System.Object
            var md1 = diff1.GetMetadata();
            AssertEx.Equal(new[] { "[0x23000002] System.Object" }, DumpTypeRefs(new[] { md0.MetadataReader, md1.Reader }));

            var diff2 = compilation2.EmitDifference(
                diff1.NextGeneration,
                ImmutableArray.Create(new SemanticEdit(SemanticEditKind.Update, f1, f2, GetSyntaxMapFromMarkers(source1, source2), preserveLocalVariables: true)));

            diff2.VerifySynthesizedMembers(
                "<>f__AnonymousType0<<A>j__TPar>: {Equals, GetHashCode, ToString}");

            diff2.VerifyIL("C.F", @"
{
  // Code size        9 (0x9)
  .maxstack  1
  .locals init (<>f__AnonymousType0<int> V_0) //x
  IL_0000:  nop
  IL_0001:  ldc.i4.3
  IL_0002:  newobj     ""<>f__AnonymousType0<int>..ctor(int)""
  IL_0007:  stloc.0
  IL_0008:  ret
}
");
            // expect a single TypeRef for System.Object
            var md2 = diff2.GetMetadata();
            AssertEx.Equal(new[] { "[0x23000003] System.Object" }, DumpTypeRefs(new[] { md0.MetadataReader, md1.Reader, md2.Reader }));
        }

        [Fact]
        public void AnonymousTypes_UpdateAfterAdd()
        {
            var source0 = MarkedSource(@"
class C
{
    static void F()
    {
    }
}
");
            var source1 = MarkedSource(@"
class C
{
    static void F()
    {
        var <N:0>x = new { A = 2 }</N:0>;
    }
}
");
            var source2 = MarkedSource(@"
class C
{
    static void F()
    {
        var <N:0>x = new { A = 3 }</N:0>;
    }
}
");
            var compilation0 = CreateCompilation(source0.Tree, options: ComSafeDebugDll.WithMetadataImportOptions(MetadataImportOptions.All), targetFramework: TargetFramework.NetStandard20);
            var compilation1 = compilation0.WithSource(source1.Tree);
            var compilation2 = compilation1.WithSource(source2.Tree);

            var v0 = CompileAndVerify(compilation0);
            var md0 = ModuleMetadata.CreateFromImage(v0.EmittedAssemblyData);

            var f0 = compilation0.GetMember<MethodSymbol>("C.F");
            var f1 = compilation1.GetMember<MethodSymbol>("C.F");
            var f2 = compilation2.GetMember<MethodSymbol>("C.F");

            var generation0 = EmitBaseline.CreateInitialBaseline(md0, v0.CreateSymReader().GetEncMethodDebugInfo);

            var diff1 = compilation1.EmitDifference(
                generation0,
                ImmutableArray.Create(new SemanticEdit(SemanticEditKind.Update, f0, f1, GetSyntaxMapFromMarkers(source0, source1), preserveLocalVariables: true)));

            var md1 = diff1.GetMetadata();

            diff1.VerifySynthesizedMembers(
                "<>f__AnonymousType0<<A>j__TPar>: {Equals, GetHashCode, ToString}");

            diff1.VerifyIL("C.F", @"
{
  // Code size        9 (0x9)
  .maxstack  1
  .locals init (<>f__AnonymousType0<int> V_0) //x
  IL_0000:  nop
  IL_0001:  ldc.i4.2
  IL_0002:  newobj     ""<>f__AnonymousType0<int>..ctor(int)""
  IL_0007:  stloc.0
  IL_0008:  ret
}
");
            var diff2 = compilation2.EmitDifference(
                diff1.NextGeneration,
                ImmutableArray.Create(new SemanticEdit(SemanticEditKind.Update, f1, f2, GetSyntaxMapFromMarkers(source1, source2), preserveLocalVariables: true)));

            diff2.VerifySynthesizedMembers(
                "<>f__AnonymousType0<<A>j__TPar>: {Equals, GetHashCode, ToString}");

            diff2.VerifyIL("C.F", @"
{
  // Code size        9 (0x9)
  .maxstack  1
  .locals init (<>f__AnonymousType0<int> V_0) //x
  IL_0000:  nop
  IL_0001:  ldc.i4.3
  IL_0002:  newobj     ""<>f__AnonymousType0<int>..ctor(int)""
  IL_0007:  stloc.0
  IL_0008:  ret
}
");
            // expect a single TypeRef for System.Object
            var md2 = diff2.GetMetadata();
            AssertEx.Equal(new[] { "[0x23000003] System.Object" }, DumpTypeRefs(new[] { md0.MetadataReader, md1.Reader, md2.Reader }));
        }

        /// <summary>
        /// Reuse existing anonymous types.
        /// </summary>
        [WorkItem(825903, "http://vstfdevdiv:8080/DevDiv2/DevDiv/_workitems/edit/825903")]
        [Fact]
        public void AnonymousTypes()
        {
            var source0 =
@"namespace N
{
    class A
    {
        static object F = new { A = 1, B = 2 };
    }
}
namespace M
{
    class B
    {
        static void M()
        {
            var x = new { B = 3, A = 4 };
            var y = x.A;
            var z = new { };
        }
    }
}";
            var source1 =
@"namespace N
{
    class A
    {
        static object F = new { A = 1, B = 2 };
    }
}
namespace M
{
    class B
    {
        static void M()
        {
            var x = new { B = 3, A = 4 };
            var y = new { A = x.A };
            var z = new { };
        }
    }
}";
            var compilation0 = CreateCompilation(source0, options: TestOptions.DebugDll);
            var compilation1 = compilation0.WithSource(source1);

            var testData0 = new CompilationTestData();
            var bytes0 = compilation0.EmitToArray(testData: testData0);

            using (var md0 = ModuleMetadata.CreateFromImage(bytes0))
            {
                var generation0 = EmitBaseline.CreateInitialBaseline(md0, testData0.GetMethodData("M.B.M").EncDebugInfoProvider());

                var method0 = compilation0.GetMember<MethodSymbol>("M.B.M");
                var reader0 = md0.MetadataReader;
                CheckNames(reader0, reader0.GetTypeDefNames(), "<Module>", "<>f__AnonymousType0`2", "<>f__AnonymousType1`2", "<>f__AnonymousType2", "B", "A");

                var method1 = compilation1.GetMember<MethodSymbol>("M.B.M");
                var diff1 = compilation1.EmitDifference(
                    generation0,
                    ImmutableArray.Create(new SemanticEdit(SemanticEditKind.Update, method0, method1, GetEquivalentNodesMap(method1, method0), preserveLocalVariables: true)));
                using (var md1 = diff1.GetMetadata())
                {
                    var reader1 = md1.Reader;
                    CheckNames(new[] { reader0, reader1 }, reader1.GetTypeDefNames(), "<>f__AnonymousType3`1"); // one additional type

                    diff1.VerifyIL("M.B.M", @"
{
  // Code size       28 (0x1c)
  .maxstack  2
  .locals init (<>f__AnonymousType1<int, int> V_0, //x
                [int] V_1,
                <>f__AnonymousType2 V_2, //z
                <>f__AnonymousType3<int> V_3) //y
  IL_0000:  nop
  IL_0001:  ldc.i4.3
  IL_0002:  ldc.i4.4
  IL_0003:  newobj     ""<>f__AnonymousType1<int, int>..ctor(int, int)""
  IL_0008:  stloc.0
  IL_0009:  ldloc.0
  IL_000a:  callvirt   ""int <>f__AnonymousType1<int, int>.A.get""
  IL_000f:  newobj     ""<>f__AnonymousType3<int>..ctor(int)""
  IL_0014:  stloc.3
  IL_0015:  newobj     ""<>f__AnonymousType2..ctor()""
  IL_001a:  stloc.2
  IL_001b:  ret
}");
                }
            }
        }

        /// <summary>
        /// Anonymous type names with module ids
        /// and gaps in indices.
        /// </summary>
        [ConditionalFact(typeof(WindowsDesktopOnly), Reason = ConditionalSkipReason.NativePdbRequiresDesktop)]
        public void AnonymousTypes_OtherTypeNames()
        {
            var ilSource =
@".assembly extern mscorlib { }
// Valid signature, although not sequential index
.class '<>f__AnonymousType2'<'<A>j__TPar', '<B>j__TPar'>
{
  .field public !'<A>j__TPar' A
  .field public !'<B>j__TPar' B
}
// Invalid signature, unexpected type parameter names
.class '<>f__AnonymousType1'<A, B>
{
  .field public !A A
  .field public !B B
}
// Module id, duplicate index
.class '<m>f__AnonymousType2`1'<'<A>j__TPar'>
{
  .field public !'<A>j__TPar' A
}
// Module id
.class '<m>f__AnonymousType3`1'<'<B>j__TPar'>
{
  .field public !'<B>j__TPar' B
}
.class public C
{
  .method public specialname rtspecialname instance void .ctor()
  {
    ret
  }
  .method public static object F()
  {
    ldnull
    ret
  }
}";
            var source0 =
@"class C
{
    static object F()
    {
        return 0;
    }
}";
            var source1 =
@"class C
{
    static object F()
    {
        var x = new { A = new object(), B = 1 };
        var y = new { A = x.A };
        return y;
    }
}";
            var metadata0 = (MetadataImageReference)CompileIL(ilSource);
            // Still need a compilation with source for the initial
            // generation - to get a MethodSymbol and syntax map.
            var compilation0 = CreateCompilation(source0, options: TestOptions.DebugDll);
            var compilation1 = compilation0.WithSource(source1);

            var moduleMetadata0 = ((AssemblyMetadata)metadata0.GetMetadataNoCopy()).GetModules()[0];
            var method0 = compilation0.GetMember<MethodSymbol>("C.F");
            var generation0 = EmitBaseline.CreateInitialBaseline(moduleMetadata0, m => default(EditAndContinueMethodDebugInformation));

            var method1 = compilation1.GetMember<MethodSymbol>("C.F");
            var diff1 = compilation1.EmitDifference(
                generation0,
                ImmutableArray.Create(new SemanticEdit(SemanticEditKind.Update, method0, method1, GetEquivalentNodesMap(method1, method0), preserveLocalVariables: true)));
            using (var md1 = diff1.GetMetadata())
            {
                diff1.VerifyIL("C.F",
    @"{
  // Code size       31 (0x1f)
  .maxstack  2
  .locals init (<>f__AnonymousType2<object, int> V_0, //x
  <>f__AnonymousType3<object> V_1, //y
  object V_2)
  IL_0000:  nop
  IL_0001:  newobj     ""object..ctor()""
  IL_0006:  ldc.i4.1
  IL_0007:  newobj     ""<>f__AnonymousType2<object, int>..ctor(object, int)""
  IL_000c:  stloc.0
  IL_000d:  ldloc.0
  IL_000e:  callvirt   ""object <>f__AnonymousType2<object, int>.A.get""
  IL_0013:  newobj     ""<>f__AnonymousType3<object>..ctor(object)""
  IL_0018:  stloc.1
  IL_0019:  ldloc.1
  IL_001a:  stloc.2
  IL_001b:  br.s       IL_001d
  IL_001d:  ldloc.2
  IL_001e:  ret
}");
            }
        }

        /// <summary>
        /// Update method with anonymous type that was
        /// not directly referenced in previous generation.
        /// </summary>
        [Fact]
        public void AnonymousTypes_SkipGeneration()
        {
            var source0 = MarkedSource(
@"class A { }
class B
{
    static object F()
    {
        var <N:0>x = new { A = 1 }</N:0>;
        return x.A;
    }
    static object G()
    {
        var <N:1>x = 1</N:1>;
        return x;
    }
}");
            var source1 = MarkedSource(
@"class A { }
class B
{
    static object F()
    {
        var <N:0>x = new { A = 1 }</N:0>;
        return x.A;
    }
    static object G()
    {
        var <N:1>x = 1</N:1>;
        return x + 1;
    }
}");
            var source2 = MarkedSource(
@"class A { }
class B
{
    static object F()
    {
        var <N:0>x = new { A = 1 }</N:0>;
        return x.A;
    }
    static object G()
    {
        var <N:1>x = new { A = new A() }</N:1>;
        var <N:2>y = new { B = 2 }</N:2>;
        return x.A;
    }
}");
            var source3 = MarkedSource(
@"class A { }
class B
{
    static object F()
    {
        var <N:0>x = new { A = 1 }</N:0>;
        return x.A;
    }
    static object G()
    {
        var <N:1>x = new { A = new A() }</N:1>;
        var <N:2>y = new { B = 3 }</N:2>;
        return y.B;
    }
}");
            var compilation0 = CreateCompilation(source0.Tree, options: ComSafeDebugDll);
            var compilation1 = compilation0.WithSource(source1.Tree);
            var compilation2 = compilation1.WithSource(source2.Tree);
            var compilation3 = compilation2.WithSource(source3.Tree);

            var v0 = CompileAndVerify(compilation0);
            var md0 = ModuleMetadata.CreateFromImage(v0.EmittedAssemblyData);

            var generation0 = EmitBaseline.CreateInitialBaseline(md0, v0.CreateSymReader().GetEncMethodDebugInfo);

            var method0 = compilation0.GetMember<MethodSymbol>("B.G");
            var method1 = compilation1.GetMember<MethodSymbol>("B.G");
            var method2 = compilation2.GetMember<MethodSymbol>("B.G");
            var method3 = compilation3.GetMember<MethodSymbol>("B.G");

            var reader0 = md0.MetadataReader;
            CheckNames(reader0, reader0.GetTypeDefNames(), "<Module>", "<>f__AnonymousType0`1", "A", "B");

            var diff1 = compilation1.EmitDifference(
                generation0,
                ImmutableArray.Create(new SemanticEdit(SemanticEditKind.Update, method0, method1, GetSyntaxMapFromMarkers(source0, source1), preserveLocalVariables: true)));

            var md1 = diff1.GetMetadata();
            var reader1 = md1.Reader;
            CheckNames(new[] { reader0, reader1 }, reader1.GetTypeDefNames()); // no additional types

            diff1.VerifyIL("B.G", @"
{
  // Code size       16 (0x10)
  .maxstack  2
  .locals init (int V_0, //x
                [object] V_1,
                object V_2)
  IL_0000:  nop       
  IL_0001:  ldc.i4.1  
  IL_0002:  stloc.0   
  IL_0003:  ldloc.0   
  IL_0004:  ldc.i4.1  
  IL_0005:  add       
  IL_0006:  box        ""int""
  IL_000b:  stloc.2   
  IL_000c:  br.s       IL_000e
  IL_000e:  ldloc.2   
  IL_000f:  ret       
}");

            var diff2 = compilation2.EmitDifference(
                diff1.NextGeneration,
                ImmutableArray.Create(new SemanticEdit(SemanticEditKind.Update, method1, method2, GetSyntaxMapFromMarkers(source1, source2), preserveLocalVariables: true)));

            var md2 = diff2.GetMetadata();
            var reader2 = md2.Reader;
            CheckNames(new[] { reader0, reader1, reader2 }, reader2.GetTypeDefNames(), "<>f__AnonymousType1`1"); // one additional type
            diff2.VerifyIL("B.G", @"
{
  // Code size       33 (0x21)
  .maxstack  1
  .locals init ([int] V_0,
                [object] V_1,
                [object] V_2,
                <>f__AnonymousType0<A> V_3, //x
                <>f__AnonymousType1<int> V_4, //y
                object V_5)
  IL_0000:  nop       
  IL_0001:  newobj     ""A..ctor()""
  IL_0006:  newobj     ""<>f__AnonymousType0<A>..ctor(A)""
  IL_000b:  stloc.3   
  IL_000c:  ldc.i4.2  
  IL_000d:  newobj     ""<>f__AnonymousType1<int>..ctor(int)""
  IL_0012:  stloc.s    V_4
  IL_0014:  ldloc.3   
  IL_0015:  callvirt   ""A <>f__AnonymousType0<A>.A.get""
  IL_001a:  stloc.s    V_5
  IL_001c:  br.s       IL_001e
  IL_001e:  ldloc.s    V_5
  IL_0020:  ret       
}");

            var diff3 = compilation3.EmitDifference(
                diff2.NextGeneration,
                ImmutableArray.Create(new SemanticEdit(SemanticEditKind.Update, method2, method3, GetSyntaxMapFromMarkers(source2, source3), preserveLocalVariables: true)));

            var md3 = diff3.GetMetadata();

            var reader3 = md3.Reader;
            CheckNames(new[] { reader0, reader1, reader2, reader3 }, reader3.GetTypeDefNames()); // no additional types
            diff3.VerifyIL("B.G", @"
{
  // Code size       39 (0x27)
  .maxstack  1
  .locals init ([int] V_0,
                [object] V_1,
                [object] V_2,
                <>f__AnonymousType0<A> V_3, //x
                <>f__AnonymousType1<int> V_4, //y
                [object] V_5,
                object V_6)
  IL_0000:  nop
  IL_0001:  newobj     ""A..ctor()""
  IL_0006:  newobj     ""<>f__AnonymousType0<A>..ctor(A)""
  IL_000b:  stloc.3
  IL_000c:  ldc.i4.3
  IL_000d:  newobj     ""<>f__AnonymousType1<int>..ctor(int)""
  IL_0012:  stloc.s    V_4
  IL_0014:  ldloc.s    V_4
  IL_0016:  callvirt   ""int <>f__AnonymousType1<int>.B.get""
  IL_001b:  box        ""int""
  IL_0020:  stloc.s    V_6
  IL_0022:  br.s       IL_0024
  IL_0024:  ldloc.s    V_6
  IL_0026:  ret
}");
        }

        /// <summary>
        /// Update another method (without directly referencing
        /// anonymous type) after updating method with anonymous type.
        /// </summary>
        [Fact]
        public void AnonymousTypes_SkipGeneration_2()
        {
            var source0 =
@"class C
{
    static object F()
    {
        var x = new { A = 1 };
        return x.A;
    }
    static object G()
    {
        var x = 1;
        return x;
    }
}";
            var source1 =
@"class C
{
    static object F()
    {
        var x = new { A = 2, B = 3 };
        return x.A;
    }
    static object G()
    {
        var x = 1;
        return x;
    }
}";
            var source2 =
@"class C
{
    static object F()
    {
        var x = new { A = 2, B = 3 };
        return x.A;
    }
    static object G()
    {
        var x = 1;
        return x + 1;
    }
}";
            var source3 =
@"class C
{
    static object F()
    {
        var x = new { A = 2, B = 3 };
        return x.A;
    }
    static object G()
    {
        var x = new { A = (object)null };
        var y = new { A = 'a', B = 'b' };
        return x;
    }
}";
            var compilation0 = CreateCompilation(source0, options: TestOptions.DebugDll);
            var compilation1 = compilation0.WithSource(source1);
            var compilation2 = compilation1.WithSource(source2);
            var compilation3 = compilation2.WithSource(source3);

            var testData0 = new CompilationTestData();
            var bytes0 = compilation0.EmitToArray(testData: testData0);
            using (var md0 = ModuleMetadata.CreateFromImage(bytes0))
            {
                var generation0 = EmitBaseline.CreateInitialBaseline(
                    md0,
                    m =>
                    {
                        switch (md0.MetadataReader.GetString(md0.MetadataReader.GetMethodDefinition(m).Name))
                        {
                            case "F": return testData0.GetMethodData("C.F").GetEncDebugInfo();
                            case "G": return testData0.GetMethodData("C.G").GetEncDebugInfo();
                        }

                        return default(EditAndContinueMethodDebugInformation);
                    });

                var method0F = compilation0.GetMember<MethodSymbol>("C.F");
                var reader0 = md0.MetadataReader;
                CheckNames(reader0, reader0.GetTypeDefNames(), "<Module>", "<>f__AnonymousType0`1", "C");

                var method1F = compilation1.GetMember<MethodSymbol>("C.F");
                var method1G = compilation1.GetMember<MethodSymbol>("C.G");
                var diff1 = compilation1.EmitDifference(
                    generation0,
                    ImmutableArray.Create(new SemanticEdit(SemanticEditKind.Update, method0F, method1F, GetEquivalentNodesMap(method1F, method0F), preserveLocalVariables: true)));
                using (var md1 = diff1.GetMetadata())
                {
                    var reader1 = md1.Reader;
                    CheckNames(new[] { reader0, reader1 }, reader1.GetTypeDefNames(), "<>f__AnonymousType1`2"); // one additional type

                    var method2G = compilation2.GetMember<MethodSymbol>("C.G");
                    var diff2 = compilation2.EmitDifference(
                        diff1.NextGeneration,
                        ImmutableArray.Create(new SemanticEdit(SemanticEditKind.Update, method1G, method2G, GetEquivalentNodesMap(method2G, method1G), preserveLocalVariables: true)));
                    using (var md2 = diff2.GetMetadata())
                    {
                        var reader2 = md2.Reader;
                        CheckNames(new[] { reader0, reader1, reader2 }, reader2.GetTypeDefNames()); // no additional types

                        var method3G = compilation3.GetMember<MethodSymbol>("C.G");
                        var diff3 = compilation3.EmitDifference(
                            diff2.NextGeneration,
                            ImmutableArray.Create(new SemanticEdit(SemanticEditKind.Update, method2G, method3G, GetEquivalentNodesMap(method3G, method2G), preserveLocalVariables: true)));
                        using (var md3 = diff3.GetMetadata())
                        {
                            var reader3 = md3.Reader;
                            CheckNames(new[] { reader0, reader1, reader2, reader3 }, reader3.GetTypeDefNames()); // no additional types
                        }
                    }
                }
            }
        }

        /// <summary>
        /// Local from previous generation is of an anonymous
        /// type not available in next generation.
        /// </summary>
        [Fact]
        public void AnonymousTypes_AddThenDelete()
        {
            var source0 =
@"class C
{
    object A;
    static object F()
    {
        var x = new C();
        var y = x.A;
        return y;
    }
}";
            var source1 =
@"class C
{
    static object F()
    {
        var x = new { A = new object() };
        var y = x.A;
        return y;
    }
}";
            var source2 =
@"class C
{
    static object F()
    {
        var x = new { A = new object(), B = 2 };
        var y = x.A;
        y = new { B = new object() }.B;
        return y;
    }
}";
            var source3 =
@"class C
{
    static object F()
    {
        var x = new { A = new object(), B = 3 };
        var y = x.A;
        return y;
    }
}";
            var source4 =
@"class C
{
    static object F()
    {
        var x = new { B = 4, A = new object() };
        var y = x.A;
        return y;
    }
}";
            var compilation0 = CreateCompilation(source0, options: TestOptions.DebugDll);
            var compilation1 = compilation0.WithSource(source1);
            var compilation2 = compilation1.WithSource(source2);
            var compilation3 = compilation2.WithSource(source3);
            var compilation4 = compilation3.WithSource(source4);

            var testData0 = new CompilationTestData();
            var bytes0 = compilation0.EmitToArray(testData: testData0);
            using (var md0 = ModuleMetadata.CreateFromImage(bytes0))
            {
                var generation0 = EmitBaseline.CreateInitialBaseline(md0, testData0.GetMethodData("C.F").EncDebugInfoProvider());

                var method0 = compilation0.GetMember<MethodSymbol>("C.F");
                var reader0 = md0.MetadataReader;
                CheckNames(reader0, reader0.GetTypeDefNames(), "<Module>", "C");

                var method1 = compilation1.GetMember<MethodSymbol>("C.F");
                var diff1 = compilation1.EmitDifference(
                    generation0,
                    ImmutableArray.Create(new SemanticEdit(SemanticEditKind.Update, method0, method1, GetEquivalentNodesMap(method1, method0), preserveLocalVariables: true)));
                using (var md1 = diff1.GetMetadata())
                {
                    var reader1 = md1.Reader;
                    CheckNames(new[] { reader0, reader1 }, reader1.GetTypeDefNames(), "<>f__AnonymousType0`1"); // one additional type

                    diff1.VerifyIL("C.F", @"
{
  // Code size       27 (0x1b)
  .maxstack  1
  .locals init ([unchanged] V_0,
                object V_1, //y
                [object] V_2,
                <>f__AnonymousType0<object> V_3, //x
                object V_4)
  IL_0000:  nop
  IL_0001:  newobj     ""object..ctor()""
  IL_0006:  newobj     ""<>f__AnonymousType0<object>..ctor(object)""
  IL_000b:  stloc.3
  IL_000c:  ldloc.3
  IL_000d:  callvirt   ""object <>f__AnonymousType0<object>.A.get""
  IL_0012:  stloc.1
  IL_0013:  ldloc.1
  IL_0014:  stloc.s    V_4
  IL_0016:  br.s       IL_0018
  IL_0018:  ldloc.s    V_4
  IL_001a:  ret
}");

                    var method2 = compilation2.GetMember<MethodSymbol>("C.F");
                    // TODO: Generate placeholder for missing types.
#if false
                    var diff2 = compilation2.EmitDifference(
                        diff1.NextGeneration,
                        ImmutableArray.Create(new SemanticEdit(SemanticEditKind.Update, method1, method2, GetLocalMap(method2, method1), preserveLocalVariables: true)));
                    using (var md2 = diff2.GetMetadata())
                    {
                        var reader2 = md2.Reader;
                        CheckNames(new[] { reader0, reader1, reader2 }, reader2.GetTypeDefNames(), "<>f__AnonymousType1`2", "<>f__AnonymousType2`1"); // two additional types

                        diff2.VerifyIL("C.F",
@"{
  // Code size       46 (0x2e)
  .maxstack  2
  .locals init ( V_0,
  object V_1, //y
  V_2,
  V_3,
  V_4,
  <>f__AnonymousType1<object, int> V_5, //x
  object V_6)
  IL_0000:  nop
  IL_0001:  newobj     ""object..ctor()""
  IL_0006:  ldc.i4.2
  IL_0007:  newobj     ""<>f__AnonymousType1<object, int>..ctor(object, int)""
  IL_000c:  stloc.s    V_5
  IL_000e:  ldloc.s    V_5
  IL_0010:  callvirt   ""object <>f__AnonymousType1<object, int>.A.get""
  IL_0015:  stloc.1
  IL_0016:  newobj     ""object..ctor()""
  IL_001b:  newobj     ""<>f__AnonymousType2<object>..ctor(object)""
  IL_0020:  call       ""object <>f__AnonymousType2<object>.B.get""
  IL_0025:  stloc.1
  IL_0026:  ldloc.1
  IL_0027:  stloc.s    V_6
  IL_0029:  br.s       IL_002b
  IL_002b:  ldloc.s    V_6
  IL_002d:  ret
}");

                        var method3 = compilation3.GetMember<MethodSymbol>("C.F");
                        var diff3 = compilation3.EmitDifference(
                            diff2.NextGeneration,
                            ImmutableArray.Create(new SemanticEdit(SemanticEditKind.Update, method2, method3, GetLocalMap(method3, method2), preserveLocalVariables: true)));
                        using (var md3 = diff3.GetMetadata())
                        {
                            var reader3 = md3.Reader;
                            CheckNames(new[] { reader0, reader1, reader2, reader3 }, reader3.GetTypeDefNames()); // no additional types

                            diff3.VerifyIL("C.F",
@"{
  // Code size       30 (0x1e)
  .maxstack  2
  .locals init ( V_0,
  object V_1, //y
  V_2,
  V_3,
  V_4,
  <>f__AnonymousType1<object, int> V_5, //x
  object V_6)
  IL_0000:  nop
  IL_0001:  newobj     ""object..ctor()""
  IL_0006:  ldc.i4.3
  IL_0007:  newobj     ""<>f__AnonymousType1<object, int>..ctor(object, int)""
  IL_000c:  stloc.s    V_5
  IL_000e:  ldloc.s    V_5
  IL_0010:  callvirt   ""object <>f__AnonymousType1<object, int>.A.get""
  IL_0015:  stloc.1
  IL_0016:  ldloc.1
  IL_0017:  stloc.s    V_6
  IL_0019:  br.s       IL_001b
  IL_001b:  ldloc.s    V_6
  IL_001d:  ret
}");

                            var method4 = compilation4.GetMember<MethodSymbol>("C.F");
                            var diff4 = compilation4.EmitDifference(
                                diff3.NextGeneration,
                                ImmutableArray.Create(new SemanticEdit(SemanticEditKind.Update, method3, method4, GetLocalMap(method4, method3), preserveLocalVariables: true)));
                            using (var md4 = diff4.GetMetadata())
                            {
                                var reader4 = md4.Reader;
                                CheckNames(new[] { reader0, reader1, reader2, reader3, reader4 }, reader4.GetTypeDefNames(), "<>f__AnonymousType3`2"); // one additional type

                                diff4.VerifyIL("C.F",
@"{
  // Code size       30 (0x1e)
  .maxstack  2
  .locals init ( V_0,
  object V_1, //y
  V_2,
  V_3,
  V_4,
  <>f__AnonymousType3<int, object> V_5, //x
  object V_6)
  IL_0000:  nop
  IL_0001:  ldc.i4.4
  IL_0002:  newobj     ""object..ctor()""
  IL_0007:  newobj     ""<>f__AnonymousType3<int, object>..ctor(int, object)""
  IL_000c:  stloc.s    V_5
  IL_000e:  ldloc.s    V_5
  IL_0010:  callvirt   ""object <>f__AnonymousType3<int, object>.A.get""
  IL_0015:  stloc.1
  IL_0016:  ldloc.1
  IL_0017:  stloc.s    V_6
  IL_0019:  br.s       IL_001b
  IL_001b:  ldloc.s    V_6
  IL_001d:  ret
}");
                            }
                        }
                    }
#endif
                }
            }
        }

        [Fact]
        public void AnonymousTypes_DifferentCase()
        {
            var source0 = MarkedSource(@"
class C
{
    static void M()
    {
        var <N:0>x = new { A = 1, B = 2 }</N:0>;
        var <N:1>y = new { a = 3, b = 4 }</N:1>;
    }
}");
            var source1 = MarkedSource(@"
class C
{
    static void M()
    {
        var <N:0>x = new { a = 1, B = 2 }</N:0>;
        var <N:1>y = new { AB = 3 }</N:1>;
    }
}");
            var source2 = MarkedSource(@"
class C
{
    static void M()
    {
        var <N:0>x = new { a = 1, B = 2 }</N:0>;
        var <N:1>y = new { Ab = 5 }</N:1>;
    }
}");
            var compilation0 = CreateCompilation(source0.Tree, options: ComSafeDebugDll);
            var compilation1 = compilation0.WithSource(source1.Tree);
            var compilation2 = compilation1.WithSource(source2.Tree);

            var v0 = CompileAndVerify(compilation0);
            var md0 = ModuleMetadata.CreateFromImage(v0.EmittedAssemblyData);
            var reader0 = md0.MetadataReader;

            var m0 = compilation0.GetMember<MethodSymbol>("C.M");
            var m1 = compilation1.GetMember<MethodSymbol>("C.M");
            var m2 = compilation2.GetMember<MethodSymbol>("C.M");

            var generation0 = EmitBaseline.CreateInitialBaseline(md0, v0.CreateSymReader().GetEncMethodDebugInfo);

            CheckNames(reader0, reader0.GetTypeDefNames(), "<Module>", "<>f__AnonymousType0`2", "<>f__AnonymousType1`2", "C");

            var diff1 = compilation1.EmitDifference(
                generation0,
                ImmutableArray.Create(new SemanticEdit(SemanticEditKind.Update, m0, m1, GetSyntaxMapFromMarkers(source0, source1), preserveLocalVariables: true)));

            var reader1 = diff1.GetMetadata().Reader;
            CheckNames(new[] { reader0, reader1 }, reader1.GetTypeDefNames(), "<>f__AnonymousType2`2", "<>f__AnonymousType3`1");

            // the first two slots can't be reused since the type changed
            diff1.VerifyIL("C.M",
@"{
  // Code size       17 (0x11)
  .maxstack  2
  .locals init ([unchanged] V_0,
                [unchanged] V_1,
                <>f__AnonymousType2<int, int> V_2, //x
                <>f__AnonymousType3<int> V_3) //y
  IL_0000:  nop
  IL_0001:  ldc.i4.1
  IL_0002:  ldc.i4.2
  IL_0003:  newobj     ""<>f__AnonymousType2<int, int>..ctor(int, int)""
  IL_0008:  stloc.2
  IL_0009:  ldc.i4.3
  IL_000a:  newobj     ""<>f__AnonymousType3<int>..ctor(int)""
  IL_000f:  stloc.3
  IL_0010:  ret
}");

            var diff2 = compilation2.EmitDifference(
                diff1.NextGeneration,
                ImmutableArray.Create(new SemanticEdit(SemanticEditKind.Update, m1, m2, GetSyntaxMapFromMarkers(source1, source2), preserveLocalVariables: true)));

            var reader2 = diff2.GetMetadata().Reader;
            CheckNames(new[] { reader0, reader1, reader2 }, reader2.GetTypeDefNames(), "<>f__AnonymousType4`1");

            // we can reuse slot for "x", it's type haven't changed
            diff2.VerifyIL("C.M",
@"{
  // Code size       18 (0x12)
  .maxstack  2
  .locals init ([unchanged] V_0,
                [unchanged] V_1,
                <>f__AnonymousType2<int, int> V_2, //x
                [unchanged] V_3,
                <>f__AnonymousType4<int> V_4) //y
  IL_0000:  nop
  IL_0001:  ldc.i4.1
  IL_0002:  ldc.i4.2
  IL_0003:  newobj     ""<>f__AnonymousType2<int, int>..ctor(int, int)""
  IL_0008:  stloc.2
  IL_0009:  ldc.i4.5
  IL_000a:  newobj     ""<>f__AnonymousType4<int>..ctor(int)""
  IL_000f:  stloc.s    V_4
  IL_0011:  ret
}");
        }

        [Fact]
        public void AnonymousTypes_Nested1()
        {
            var template = @"
using System;
using System.Linq;

class C
{
    static void F(string[] args)
    {
        var <N:0>result =
            from a in args
            <N:1>let x = a.Reverse()</N:1>
            <N:2>let y = x.Reverse()</N:2>
            <N:3>where x.SequenceEqual(y)</N:3>
            <N:4>select new { Value = a, Length = a.Length }</N:4></N:0>;

        Console.WriteLine(<<VALUE>>);
    }
}";
            var source0 = MarkedSource(template.Replace("<<VALUE>>", "0"));
            var source1 = MarkedSource(template.Replace("<<VALUE>>", "1"));
            var source2 = MarkedSource(template.Replace("<<VALUE>>", "2"));

            var compilation0 = CreateCompilationWithMscorlib45(new[] { source0.Tree }, new[] { SystemCoreRef }, options: ComSafeDebugDll);
            var compilation1 = compilation0.WithSource(source1.Tree);
            var compilation2 = compilation0.WithSource(source2.Tree);

            var v0 = CompileAndVerify(compilation0);
            var md0 = ModuleMetadata.CreateFromImage(v0.EmittedAssemblyData);

            var f0 = compilation0.GetMember<MethodSymbol>("C.F");
            var f1 = compilation1.GetMember<MethodSymbol>("C.F");
            var f2 = compilation2.GetMember<MethodSymbol>("C.F");

            var generation0 = EmitBaseline.CreateInitialBaseline(md0, v0.CreateSymReader().GetEncMethodDebugInfo);

            var expectedIL = @"
{
  // Code size      155 (0x9b)
  .maxstack  3
  .locals init (System.Collections.Generic.IEnumerable<<anonymous type: string Value, int Length>> V_0) //result
  IL_0000:  nop
  IL_0001:  ldarg.0
  IL_0002:  ldsfld     ""System.Func<string, <anonymous type: string a, System.Collections.Generic.IEnumerable<char> x>> C.<>c.<>9__0_0""
  IL_0007:  dup
  IL_0008:  brtrue.s   IL_0021
  IL_000a:  pop
  IL_000b:  ldsfld     ""C.<>c C.<>c.<>9""
  IL_0010:  ldftn      ""<anonymous type: string a, System.Collections.Generic.IEnumerable<char> x> C.<>c.<F>b__0_0(string)""
  IL_0016:  newobj     ""System.Func<string, <anonymous type: string a, System.Collections.Generic.IEnumerable<char> x>>..ctor(object, System.IntPtr)""
  IL_001b:  dup
  IL_001c:  stsfld     ""System.Func<string, <anonymous type: string a, System.Collections.Generic.IEnumerable<char> x>> C.<>c.<>9__0_0""
  IL_0021:  call       ""System.Collections.Generic.IEnumerable<<anonymous type: string a, System.Collections.Generic.IEnumerable<char> x>> System.Linq.Enumerable.Select<string, <anonymous type: string a, System.Collections.Generic.IEnumerable<char> x>>(System.Collections.Generic.IEnumerable<string>, System.Func<string, <anonymous type: string a, System.Collections.Generic.IEnumerable<char> x>>)""
  IL_0026:  ldsfld     ""System.Func<<anonymous type: string a, System.Collections.Generic.IEnumerable<char> x>, <anonymous type: <anonymous type: string a, System.Collections.Generic.IEnumerable<char> x> <>h__TransparentIdentifier0, System.Collections.Generic.IEnumerable<char> y>> C.<>c.<>9__0_1""
  IL_002b:  dup
  IL_002c:  brtrue.s   IL_0045
  IL_002e:  pop
  IL_002f:  ldsfld     ""C.<>c C.<>c.<>9""
  IL_0034:  ldftn      ""<anonymous type: <anonymous type: string a, System.Collections.Generic.IEnumerable<char> x> <>h__TransparentIdentifier0, System.Collections.Generic.IEnumerable<char> y> C.<>c.<F>b__0_1(<anonymous type: string a, System.Collections.Generic.IEnumerable<char> x>)""
  IL_003a:  newobj     ""System.Func<<anonymous type: string a, System.Collections.Generic.IEnumerable<char> x>, <anonymous type: <anonymous type: string a, System.Collections.Generic.IEnumerable<char> x> <>h__TransparentIdentifier0, System.Collections.Generic.IEnumerable<char> y>>..ctor(object, System.IntPtr)""
  IL_003f:  dup
  IL_0040:  stsfld     ""System.Func<<anonymous type: string a, System.Collections.Generic.IEnumerable<char> x>, <anonymous type: <anonymous type: string a, System.Collections.Generic.IEnumerable<char> x> <>h__TransparentIdentifier0, System.Collections.Generic.IEnumerable<char> y>> C.<>c.<>9__0_1""
  IL_0045:  call       ""System.Collections.Generic.IEnumerable<<anonymous type: <anonymous type: string a, System.Collections.Generic.IEnumerable<char> x> <>h__TransparentIdentifier0, System.Collections.Generic.IEnumerable<char> y>> System.Linq.Enumerable.Select<<anonymous type: string a, System.Collections.Generic.IEnumerable<char> x>, <anonymous type: <anonymous type: string a, System.Collections.Generic.IEnumerable<char> x> <>h__TransparentIdentifier0, System.Collections.Generic.IEnumerable<char> y>>(System.Collections.Generic.IEnumerable<<anonymous type: string a, System.Collections.Generic.IEnumerable<char> x>>, System.Func<<anonymous type: string a, System.Collections.Generic.IEnumerable<char> x>, <anonymous type: <anonymous type: string a, System.Collections.Generic.IEnumerable<char> x> <>h__TransparentIdentifier0, System.Collections.Generic.IEnumerable<char> y>>)""
  IL_004a:  ldsfld     ""System.Func<<anonymous type: <anonymous type: string a, System.Collections.Generic.IEnumerable<char> x> <>h__TransparentIdentifier0, System.Collections.Generic.IEnumerable<char> y>, bool> C.<>c.<>9__0_2""
  IL_004f:  dup
  IL_0050:  brtrue.s   IL_0069
  IL_0052:  pop
  IL_0053:  ldsfld     ""C.<>c C.<>c.<>9""
  IL_0058:  ldftn      ""bool C.<>c.<F>b__0_2(<anonymous type: <anonymous type: string a, System.Collections.Generic.IEnumerable<char> x> <>h__TransparentIdentifier0, System.Collections.Generic.IEnumerable<char> y>)""
  IL_005e:  newobj     ""System.Func<<anonymous type: <anonymous type: string a, System.Collections.Generic.IEnumerable<char> x> <>h__TransparentIdentifier0, System.Collections.Generic.IEnumerable<char> y>, bool>..ctor(object, System.IntPtr)""
  IL_0063:  dup
  IL_0064:  stsfld     ""System.Func<<anonymous type: <anonymous type: string a, System.Collections.Generic.IEnumerable<char> x> <>h__TransparentIdentifier0, System.Collections.Generic.IEnumerable<char> y>, bool> C.<>c.<>9__0_2""
  IL_0069:  call       ""System.Collections.Generic.IEnumerable<<anonymous type: <anonymous type: string a, System.Collections.Generic.IEnumerable<char> x> <>h__TransparentIdentifier0, System.Collections.Generic.IEnumerable<char> y>> System.Linq.Enumerable.Where<<anonymous type: <anonymous type: string a, System.Collections.Generic.IEnumerable<char> x> <>h__TransparentIdentifier0, System.Collections.Generic.IEnumerable<char> y>>(System.Collections.Generic.IEnumerable<<anonymous type: <anonymous type: string a, System.Collections.Generic.IEnumerable<char> x> <>h__TransparentIdentifier0, System.Collections.Generic.IEnumerable<char> y>>, System.Func<<anonymous type: <anonymous type: string a, System.Collections.Generic.IEnumerable<char> x> <>h__TransparentIdentifier0, System.Collections.Generic.IEnumerable<char> y>, bool>)""
  IL_006e:  ldsfld     ""System.Func<<anonymous type: <anonymous type: string a, System.Collections.Generic.IEnumerable<char> x> <>h__TransparentIdentifier0, System.Collections.Generic.IEnumerable<char> y>, <anonymous type: string Value, int Length>> C.<>c.<>9__0_3""
  IL_0073:  dup
  IL_0074:  brtrue.s   IL_008d
  IL_0076:  pop
  IL_0077:  ldsfld     ""C.<>c C.<>c.<>9""
  IL_007c:  ldftn      ""<anonymous type: string Value, int Length> C.<>c.<F>b__0_3(<anonymous type: <anonymous type: string a, System.Collections.Generic.IEnumerable<char> x> <>h__TransparentIdentifier0, System.Collections.Generic.IEnumerable<char> y>)""
  IL_0082:  newobj     ""System.Func<<anonymous type: <anonymous type: string a, System.Collections.Generic.IEnumerable<char> x> <>h__TransparentIdentifier0, System.Collections.Generic.IEnumerable<char> y>, <anonymous type: string Value, int Length>>..ctor(object, System.IntPtr)""
  IL_0087:  dup
  IL_0088:  stsfld     ""System.Func<<anonymous type: <anonymous type: string a, System.Collections.Generic.IEnumerable<char> x> <>h__TransparentIdentifier0, System.Collections.Generic.IEnumerable<char> y>, <anonymous type: string Value, int Length>> C.<>c.<>9__0_3""
  IL_008d:  call       ""System.Collections.Generic.IEnumerable<<anonymous type: string Value, int Length>> System.Linq.Enumerable.Select<<anonymous type: <anonymous type: string a, System.Collections.Generic.IEnumerable<char> x> <>h__TransparentIdentifier0, System.Collections.Generic.IEnumerable<char> y>, <anonymous type: string Value, int Length>>(System.Collections.Generic.IEnumerable<<anonymous type: <anonymous type: string a, System.Collections.Generic.IEnumerable<char> x> <>h__TransparentIdentifier0, System.Collections.Generic.IEnumerable<char> y>>, System.Func<<anonymous type: <anonymous type: string a, System.Collections.Generic.IEnumerable<char> x> <>h__TransparentIdentifier0, System.Collections.Generic.IEnumerable<char> y>, <anonymous type: string Value, int Length>>)""
  IL_0092:  stloc.0
  IL_0093:  ldc.i4.<<VALUE>>
  IL_0094:  call       ""void System.Console.WriteLine(int)""
  IL_0099:  nop
  IL_009a:  ret
}
";
            v0.VerifyIL("C.F", expectedIL.Replace("<<VALUE>>", "0"));

            var diff1 = compilation1.EmitDifference(
                generation0,
                ImmutableArray.Create(
                    new SemanticEdit(SemanticEditKind.Update, f0, f1, GetSyntaxMapFromMarkers(source0, source1), preserveLocalVariables: true)));

            diff1.VerifySynthesizedMembers(
                "C: {<>c}",
                "C.<>c: {<>9__0_0, <>9__0_1, <>9__0_2, <>9__0_3, <F>b__0_0, <F>b__0_1, <F>b__0_2, <F>b__0_3}",
                "<>f__AnonymousType2<<Value>j__TPar, <Length>j__TPar>: {Equals, GetHashCode, ToString}",
                "<>f__AnonymousType1<<<>h__TransparentIdentifier0>j__TPar, <y>j__TPar>: {Equals, GetHashCode, ToString}",
                "<>f__AnonymousType0<<a>j__TPar, <x>j__TPar>: {Equals, GetHashCode, ToString}");

            diff1.VerifyIL("C.F", expectedIL.Replace("<<VALUE>>", "1"));

            var diff2 = compilation2.EmitDifference(
                diff1.NextGeneration,
                ImmutableArray.Create(
                    new SemanticEdit(SemanticEditKind.Update, f1, f2, GetSyntaxMapFromMarkers(source1, source2), preserveLocalVariables: true)));

            diff2.VerifySynthesizedMembers(
                "C: {<>c}",
                "C.<>c: {<>9__0_0, <>9__0_1, <>9__0_2, <>9__0_3, <F>b__0_0, <F>b__0_1, <F>b__0_2, <F>b__0_3}",
                "<>f__AnonymousType2<<Value>j__TPar, <Length>j__TPar>: {Equals, GetHashCode, ToString}",
                "<>f__AnonymousType1<<<>h__TransparentIdentifier0>j__TPar, <y>j__TPar>: {Equals, GetHashCode, ToString}",
                "<>f__AnonymousType0<<a>j__TPar, <x>j__TPar>: {Equals, GetHashCode, ToString}");

            diff2.VerifyIL("C.F", expectedIL.Replace("<<VALUE>>", "2"));
        }

        [Fact]
        public void AnonymousTypes_Nested2()
        {
            var template = @"
using System;
using System.Linq;

class C
{
    static void F(string[] args)
    {
        var <N:0>result =
            from a in args
            <N:1>let x = a.Reverse()</N:1>
            <N:2>let y = x.Reverse()</N:2>
            <N:3>where x.SequenceEqual(y)</N:3>
            <N:4>select new { Value = a, Length = a.Length }</N:4></N:0>;

        Console.WriteLine(<<VALUE>>);
    }
}";
            var source0 = MarkedSource(template.Replace("<<VALUE>>", "0"));
            var source1 = MarkedSource(template.Replace("<<VALUE>>", "1"));
            var source2 = MarkedSource(template.Replace("<<VALUE>>", "2"));

            var compilation0 = CreateCompilationWithMscorlib45(new[] { source0.Tree }, new[] { SystemCoreRef }, options: ComSafeDebugDll);
            var compilation1 = compilation0.WithSource(source1.Tree);
            var compilation2 = compilation0.WithSource(source2.Tree);

            var v0 = CompileAndVerify(compilation0);
            var md0 = ModuleMetadata.CreateFromImage(v0.EmittedAssemblyData);

            var f0 = compilation0.GetMember<MethodSymbol>("C.F");
            var f1 = compilation1.GetMember<MethodSymbol>("C.F");
            var f2 = compilation2.GetMember<MethodSymbol>("C.F");

            var generation0 = EmitBaseline.CreateInitialBaseline(md0, v0.CreateSymReader().GetEncMethodDebugInfo);

            var expectedIL = @"
{
  // Code size      155 (0x9b)
  .maxstack  3
  .locals init (System.Collections.Generic.IEnumerable<<anonymous type: string Value, int Length>> V_0) //result
  IL_0000:  nop
  IL_0001:  ldarg.0
  IL_0002:  ldsfld     ""System.Func<string, <anonymous type: string a, System.Collections.Generic.IEnumerable<char> x>> C.<>c.<>9__0_0""
  IL_0007:  dup
  IL_0008:  brtrue.s   IL_0021
  IL_000a:  pop
  IL_000b:  ldsfld     ""C.<>c C.<>c.<>9""
  IL_0010:  ldftn      ""<anonymous type: string a, System.Collections.Generic.IEnumerable<char> x> C.<>c.<F>b__0_0(string)""
  IL_0016:  newobj     ""System.Func<string, <anonymous type: string a, System.Collections.Generic.IEnumerable<char> x>>..ctor(object, System.IntPtr)""
  IL_001b:  dup
  IL_001c:  stsfld     ""System.Func<string, <anonymous type: string a, System.Collections.Generic.IEnumerable<char> x>> C.<>c.<>9__0_0""
  IL_0021:  call       ""System.Collections.Generic.IEnumerable<<anonymous type: string a, System.Collections.Generic.IEnumerable<char> x>> System.Linq.Enumerable.Select<string, <anonymous type: string a, System.Collections.Generic.IEnumerable<char> x>>(System.Collections.Generic.IEnumerable<string>, System.Func<string, <anonymous type: string a, System.Collections.Generic.IEnumerable<char> x>>)""
  IL_0026:  ldsfld     ""System.Func<<anonymous type: string a, System.Collections.Generic.IEnumerable<char> x>, <anonymous type: <anonymous type: string a, System.Collections.Generic.IEnumerable<char> x> <>h__TransparentIdentifier0, System.Collections.Generic.IEnumerable<char> y>> C.<>c.<>9__0_1""
  IL_002b:  dup
  IL_002c:  brtrue.s   IL_0045
  IL_002e:  pop
  IL_002f:  ldsfld     ""C.<>c C.<>c.<>9""
  IL_0034:  ldftn      ""<anonymous type: <anonymous type: string a, System.Collections.Generic.IEnumerable<char> x> <>h__TransparentIdentifier0, System.Collections.Generic.IEnumerable<char> y> C.<>c.<F>b__0_1(<anonymous type: string a, System.Collections.Generic.IEnumerable<char> x>)""
  IL_003a:  newobj     ""System.Func<<anonymous type: string a, System.Collections.Generic.IEnumerable<char> x>, <anonymous type: <anonymous type: string a, System.Collections.Generic.IEnumerable<char> x> <>h__TransparentIdentifier0, System.Collections.Generic.IEnumerable<char> y>>..ctor(object, System.IntPtr)""
  IL_003f:  dup
  IL_0040:  stsfld     ""System.Func<<anonymous type: string a, System.Collections.Generic.IEnumerable<char> x>, <anonymous type: <anonymous type: string a, System.Collections.Generic.IEnumerable<char> x> <>h__TransparentIdentifier0, System.Collections.Generic.IEnumerable<char> y>> C.<>c.<>9__0_1""
  IL_0045:  call       ""System.Collections.Generic.IEnumerable<<anonymous type: <anonymous type: string a, System.Collections.Generic.IEnumerable<char> x> <>h__TransparentIdentifier0, System.Collections.Generic.IEnumerable<char> y>> System.Linq.Enumerable.Select<<anonymous type: string a, System.Collections.Generic.IEnumerable<char> x>, <anonymous type: <anonymous type: string a, System.Collections.Generic.IEnumerable<char> x> <>h__TransparentIdentifier0, System.Collections.Generic.IEnumerable<char> y>>(System.Collections.Generic.IEnumerable<<anonymous type: string a, System.Collections.Generic.IEnumerable<char> x>>, System.Func<<anonymous type: string a, System.Collections.Generic.IEnumerable<char> x>, <anonymous type: <anonymous type: string a, System.Collections.Generic.IEnumerable<char> x> <>h__TransparentIdentifier0, System.Collections.Generic.IEnumerable<char> y>>)""
  IL_004a:  ldsfld     ""System.Func<<anonymous type: <anonymous type: string a, System.Collections.Generic.IEnumerable<char> x> <>h__TransparentIdentifier0, System.Collections.Generic.IEnumerable<char> y>, bool> C.<>c.<>9__0_2""
  IL_004f:  dup
  IL_0050:  brtrue.s   IL_0069
  IL_0052:  pop
  IL_0053:  ldsfld     ""C.<>c C.<>c.<>9""
  IL_0058:  ldftn      ""bool C.<>c.<F>b__0_2(<anonymous type: <anonymous type: string a, System.Collections.Generic.IEnumerable<char> x> <>h__TransparentIdentifier0, System.Collections.Generic.IEnumerable<char> y>)""
  IL_005e:  newobj     ""System.Func<<anonymous type: <anonymous type: string a, System.Collections.Generic.IEnumerable<char> x> <>h__TransparentIdentifier0, System.Collections.Generic.IEnumerable<char> y>, bool>..ctor(object, System.IntPtr)""
  IL_0063:  dup
  IL_0064:  stsfld     ""System.Func<<anonymous type: <anonymous type: string a, System.Collections.Generic.IEnumerable<char> x> <>h__TransparentIdentifier0, System.Collections.Generic.IEnumerable<char> y>, bool> C.<>c.<>9__0_2""
  IL_0069:  call       ""System.Collections.Generic.IEnumerable<<anonymous type: <anonymous type: string a, System.Collections.Generic.IEnumerable<char> x> <>h__TransparentIdentifier0, System.Collections.Generic.IEnumerable<char> y>> System.Linq.Enumerable.Where<<anonymous type: <anonymous type: string a, System.Collections.Generic.IEnumerable<char> x> <>h__TransparentIdentifier0, System.Collections.Generic.IEnumerable<char> y>>(System.Collections.Generic.IEnumerable<<anonymous type: <anonymous type: string a, System.Collections.Generic.IEnumerable<char> x> <>h__TransparentIdentifier0, System.Collections.Generic.IEnumerable<char> y>>, System.Func<<anonymous type: <anonymous type: string a, System.Collections.Generic.IEnumerable<char> x> <>h__TransparentIdentifier0, System.Collections.Generic.IEnumerable<char> y>, bool>)""
  IL_006e:  ldsfld     ""System.Func<<anonymous type: <anonymous type: string a, System.Collections.Generic.IEnumerable<char> x> <>h__TransparentIdentifier0, System.Collections.Generic.IEnumerable<char> y>, <anonymous type: string Value, int Length>> C.<>c.<>9__0_3""
  IL_0073:  dup
  IL_0074:  brtrue.s   IL_008d
  IL_0076:  pop
  IL_0077:  ldsfld     ""C.<>c C.<>c.<>9""
  IL_007c:  ldftn      ""<anonymous type: string Value, int Length> C.<>c.<F>b__0_3(<anonymous type: <anonymous type: string a, System.Collections.Generic.IEnumerable<char> x> <>h__TransparentIdentifier0, System.Collections.Generic.IEnumerable<char> y>)""
  IL_0082:  newobj     ""System.Func<<anonymous type: <anonymous type: string a, System.Collections.Generic.IEnumerable<char> x> <>h__TransparentIdentifier0, System.Collections.Generic.IEnumerable<char> y>, <anonymous type: string Value, int Length>>..ctor(object, System.IntPtr)""
  IL_0087:  dup
  IL_0088:  stsfld     ""System.Func<<anonymous type: <anonymous type: string a, System.Collections.Generic.IEnumerable<char> x> <>h__TransparentIdentifier0, System.Collections.Generic.IEnumerable<char> y>, <anonymous type: string Value, int Length>> C.<>c.<>9__0_3""
  IL_008d:  call       ""System.Collections.Generic.IEnumerable<<anonymous type: string Value, int Length>> System.Linq.Enumerable.Select<<anonymous type: <anonymous type: string a, System.Collections.Generic.IEnumerable<char> x> <>h__TransparentIdentifier0, System.Collections.Generic.IEnumerable<char> y>, <anonymous type: string Value, int Length>>(System.Collections.Generic.IEnumerable<<anonymous type: <anonymous type: string a, System.Collections.Generic.IEnumerable<char> x> <>h__TransparentIdentifier0, System.Collections.Generic.IEnumerable<char> y>>, System.Func<<anonymous type: <anonymous type: string a, System.Collections.Generic.IEnumerable<char> x> <>h__TransparentIdentifier0, System.Collections.Generic.IEnumerable<char> y>, <anonymous type: string Value, int Length>>)""
  IL_0092:  stloc.0
  IL_0093:  ldc.i4.<<VALUE>>
  IL_0094:  call       ""void System.Console.WriteLine(int)""
  IL_0099:  nop
  IL_009a:  ret
}
";
            v0.VerifyIL("C.F", expectedIL.Replace("<<VALUE>>", "0"));

            var diff1 = compilation1.EmitDifference(
                generation0,
                ImmutableArray.Create(
                    new SemanticEdit(SemanticEditKind.Update, f0, f1, GetSyntaxMapFromMarkers(source0, source1), preserveLocalVariables: true)));

            diff1.VerifySynthesizedMembers(
                "C: {<>c}",
                "C.<>c: {<>9__0_0, <>9__0_1, <>9__0_2, <>9__0_3, <F>b__0_0, <F>b__0_1, <F>b__0_2, <F>b__0_3}",
                "<>f__AnonymousType2<<Value>j__TPar, <Length>j__TPar>: {Equals, GetHashCode, ToString}",
                "<>f__AnonymousType1<<<>h__TransparentIdentifier0>j__TPar, <y>j__TPar>: {Equals, GetHashCode, ToString}",
                "<>f__AnonymousType0<<a>j__TPar, <x>j__TPar>: {Equals, GetHashCode, ToString}");

            diff1.VerifyIL("C.F", expectedIL.Replace("<<VALUE>>", "1"));

            var diff2 = compilation2.EmitDifference(
                diff1.NextGeneration,
                ImmutableArray.Create(
                    new SemanticEdit(SemanticEditKind.Update, f1, f2, GetSyntaxMapFromMarkers(source1, source2), preserveLocalVariables: true)));

            diff2.VerifySynthesizedMembers(
                "C: {<>c}",
                "C.<>c: {<>9__0_0, <>9__0_1, <>9__0_2, <>9__0_3, <F>b__0_0, <F>b__0_1, <F>b__0_2, <F>b__0_3}",
                "<>f__AnonymousType2<<Value>j__TPar, <Length>j__TPar>: {Equals, GetHashCode, ToString}",
                "<>f__AnonymousType1<<<>h__TransparentIdentifier0>j__TPar, <y>j__TPar>: {Equals, GetHashCode, ToString}",
                "<>f__AnonymousType0<<a>j__TPar, <x>j__TPar>: {Equals, GetHashCode, ToString}");

            diff2.VerifyIL("C.F", expectedIL.Replace("<<VALUE>>", "2"));
        }

        [Fact]
        public void AnonymousTypes_Query1()
        {
            var source0 = MarkedSource(@"
using System.Linq;

class C
{
    static void F(string[] args)
    {
        args = new[] { ""a"", ""bB"", ""Cc"", ""DD"" };
        var <N:4>result =
            from a in args
            <N:0>let x = a.Reverse()</N:0>
            <N:1>let y = x.Reverse()</N:1>
            <N:2>where x.SequenceEqual(y)</N:2>
            <N:3>select new { Value = a, Length = a.Length }</N:3></N:4>;

        var <N:8>newArgs =
            from a in result
            <N:5>let value = a.Value</N:5>
            <N:6>let length = a.Length</N:6>
            <N:7>where value.Length == length</N:7>
            select value</N:8>;

        args = args.Concat(newArgs).ToArray();
        System.Diagnostics.Debugger.Break();
        result.ToString();
    }
}
");
            var source1 = MarkedSource(@"
using System.Linq;

class C
{
    static void F(string[] args)
    {
        args = new[] { ""a"", ""bB"", ""Cc"", ""DD"" };
        var list = false ? null : new { Head = (dynamic)null, Tail = (dynamic)null };
        for (int i = 0; i < 10; i++)
        {
            var <N:4>result =
                from a in args
                <N:0>let x = a.Reverse()</N:0>
                <N:1>let y = x.Reverse()</N:1>
                <N:2>where x.SequenceEqual(y)</N:2>
                orderby a.Length ascending, a descending
                <N:3>select new { Value = a, Length = x.Count() }</N:3></N:4>;

            var linked = result.Aggregate(
                false ? new { Head = (string)null, Tail = (dynamic)null } : null,
                (total, curr) => new { Head = curr.Value, Tail = (dynamic)total });

            var str = linked?.Tail?.Head;

            var <N:8>newArgs =
                from a in result
                <N:5>let value = a.Value</N:5>
                <N:6>let length = a.Length</N:6>
                <N:7>where value.Length == length</N:7>
                select value + value</N:8>;

            args = args.Concat(newArgs).ToArray();
            list = new { Head = (dynamic)i, Tail = (dynamic)list };
            System.Diagnostics.Debugger.Break();
        }
        System.Diagnostics.Debugger.Break();
    }
}
");
            var compilation0 = CreateCompilationWithMscorlib45(new[] { source0.Tree }, new[] { SystemCoreRef, CSharpRef }, options: ComSafeDebugDll);
            var compilation1 = compilation0.WithSource(source1.Tree);

            var v0 = CompileAndVerify(compilation0);
            v0.VerifyDiagnostics();
            var md0 = ModuleMetadata.CreateFromImage(v0.EmittedAssemblyData);

            var f0 = compilation0.GetMember<MethodSymbol>("C.F");
            var f1 = compilation1.GetMember<MethodSymbol>("C.F");

            var generation0 = EmitBaseline.CreateInitialBaseline(md0, v0.CreateSymReader().GetEncMethodDebugInfo);

            v0.VerifyLocalSignature("C.F", @"
.locals init (System.Collections.Generic.IEnumerable<<anonymous type: string Value, int Length>> V_0, //result
              System.Collections.Generic.IEnumerable<string> V_1) //newArgs
");

            var diff1 = compilation1.EmitDifference(
                 generation0,
                 ImmutableArray.Create(
                     new SemanticEdit(SemanticEditKind.Update, f0, f1, GetSyntaxMapFromMarkers(source0, source1), preserveLocalVariables: true)));

            diff1.VerifySynthesizedMembers(
                "C.<>o__0#1: {<>p__0}",
                "C: {<>o__0#1, <>c}",
                "C.<>c: {<>9__0_0, <>9__0_1, <>9__0_2, <>9__0_3#1, <>9__0_4#1, <>9__0_3, <>9__0_6#1, <>9__0_4, <>9__0_5, <>9__0_6, <>9__0_10#1, <F>b__0_0, <F>b__0_1, <F>b__0_2, <F>b__0_3#1, <F>b__0_4#1, <F>b__0_3, <F>b__0_6#1, <F>b__0_4, <F>b__0_5, <F>b__0_6, <F>b__0_10#1}",
                "<>f__AnonymousType4<<<>h__TransparentIdentifier0>j__TPar, <length>j__TPar>: {Equals, GetHashCode, ToString}",
                "<>f__AnonymousType2<<Value>j__TPar, <Length>j__TPar>: {Equals, GetHashCode, ToString}",
                "<>f__AnonymousType5<<Head>j__TPar, <Tail>j__TPar>: {Equals, GetHashCode, ToString}",
                "<>f__AnonymousType3<<a>j__TPar, <value>j__TPar>: {Equals, GetHashCode, ToString}",
                "<>f__AnonymousType0<<a>j__TPar, <x>j__TPar>: {Equals, GetHashCode, ToString}",
                "<>f__AnonymousType1<<<>h__TransparentIdentifier0>j__TPar, <y>j__TPar>: {Equals, GetHashCode, ToString}");

            diff1.VerifyLocalSignature("C.F", @"
  .locals init (System.Collections.Generic.IEnumerable<<anonymous type: string Value, int Length>> V_0, //result
                System.Collections.Generic.IEnumerable<string> V_1, //newArgs
                <>f__AnonymousType5<dynamic, dynamic> V_2, //list
                int V_3, //i
                <>f__AnonymousType5<string, dynamic> V_4, //linked
                object V_5, //str
                <>f__AnonymousType5<string, dynamic> V_6,
                object V_7,
                bool V_8)
");
        }

        [Fact]
        public void AnonymousTypes_Dynamic1()
        {
            var template = @"
using System;

class C
{
    public void F()
    {
        var <N:0>x = new { A = (dynamic)null, B = 1 }</N:0>;
        Console.WriteLine(x.B + <<VALUE>>);
    }
}
";
            var source0 = MarkedSource(template.Replace("<<VALUE>>", "0"));
            var source1 = MarkedSource(template.Replace("<<VALUE>>", "1"));
            var source2 = MarkedSource(template.Replace("<<VALUE>>", "2"));

            var compilation0 = CreateCompilationWithMscorlib45(new[] { source0.Tree }, options: ComSafeDebugDll);
            var compilation1 = compilation0.WithSource(source1.Tree);
            var compilation2 = compilation1.WithSource(source2.Tree);

            var v0 = CompileAndVerify(compilation0);
            v0.VerifyDiagnostics();
            var md0 = ModuleMetadata.CreateFromImage(v0.EmittedAssemblyData);

            var f0 = compilation0.GetMember<MethodSymbol>("C.F");
            var f1 = compilation1.GetMember<MethodSymbol>("C.F");
            var f2 = compilation2.GetMember<MethodSymbol>("C.F");

            var generation0 = EmitBaseline.CreateInitialBaseline(md0, v0.CreateSymReader().GetEncMethodDebugInfo);

            var baselineIL0 = @"
{
  // Code size       22 (0x16)
  .maxstack  2
  .locals init (<>f__AnonymousType0<dynamic, int> V_0) //x
  IL_0000:  nop
  IL_0001:  ldnull
  IL_0002:  ldc.i4.1
  IL_0003:  newobj     ""<>f__AnonymousType0<dynamic, int>..ctor(dynamic, int)""
  IL_0008:  stloc.0
  IL_0009:  ldloc.0
  IL_000a:  callvirt   ""int <>f__AnonymousType0<dynamic, int>.B.get""
  IL_000f:  call       ""void System.Console.WriteLine(int)""
  IL_0014:  nop
  IL_0015:  ret
}
";
            v0.VerifyIL("C.F", baselineIL0);

            var diff1 = compilation1.EmitDifference(
                generation0,
                ImmutableArray.Create(
                    new SemanticEdit(SemanticEditKind.Update, f0, f1, GetSyntaxMapFromMarkers(source0, source1), preserveLocalVariables: true)));

            diff1.VerifySynthesizedMembers(
                "<>f__AnonymousType0<<A>j__TPar, <B>j__TPar>: {Equals, GetHashCode, ToString}");


            var baselineIL = @"
{
  // Code size       24 (0x18)
  .maxstack  2
  .locals init (<>f__AnonymousType0<dynamic, int> V_0) //x
  IL_0000:  nop
  IL_0001:  ldnull
  IL_0002:  ldc.i4.1
  IL_0003:  newobj     ""<>f__AnonymousType0<dynamic, int>..ctor(dynamic, int)""
  IL_0008:  stloc.0
  IL_0009:  ldloc.0
  IL_000a:  callvirt   ""int <>f__AnonymousType0<dynamic, int>.B.get""
  IL_000f:  ldc.i4.<<VALUE>>
  IL_0010:  add
  IL_0011:  call       ""void System.Console.WriteLine(int)""
  IL_0016:  nop
  IL_0017:  ret
}
";

            diff1.VerifyIL("C.F", baselineIL.Replace("<<VALUE>>", "1"));

            var diff2 = compilation2.EmitDifference(
                diff1.NextGeneration,
                ImmutableArray.Create(
                    new SemanticEdit(SemanticEditKind.Update, f1, f2, GetSyntaxMapFromMarkers(source1, source2), preserveLocalVariables: true)));

            diff2.VerifySynthesizedMembers(
                "<>f__AnonymousType0<<A>j__TPar, <B>j__TPar>: {Equals, GetHashCode, ToString}");

            diff2.VerifyIL("C.F", baselineIL.Replace("<<VALUE>>", "2"));
        }

        /// <summary>
        /// Should not re-use locals if the method metadata
        /// signature is unsupported.
        /// </summary>
        [WorkItem(9849, "https://github.com/dotnet/roslyn/issues/9849")]
        [Fact(Skip = "https://github.com/dotnet/roslyn/issues/9849")]
        public void LocalType_UnsupportedSignatureContent()
        {
            // Equivalent to C#, but with extra local and required modifier on
            // expected local. Used to generate initial (unsupported) metadata.
            var ilSource =
@".assembly extern mscorlib { .ver 4:0:0:0 .publickeytoken = (B7 7A 5C 56 19 34 E0 89) }
.assembly '<<GeneratedFileName>>' { }
.class C
{
  .method public specialname rtspecialname instance void .ctor()
  {
    ret
  }
  .method private static object F()
  {
    ldnull
    ret
  }
  .method private static void M1()
  {
    .locals init ([0] object other, [1] object modreq(int32) o)
    call object C::F()
    stloc.1
    ldloc.1
    call void C::M2(object)
    ret
  }
  .method private static void M2(object o)
  {
    ret
  }
}";
            var source =
@"class C
{
    static object F()
    {
        return null;
    }
    static void M1()
    {
        object o = F();
        M2(o);
    }
    static void M2(object o)
    {
    }
}";
            ImmutableArray<byte> assemblyBytes;
            ImmutableArray<byte> pdbBytes;
            EmitILToArray(ilSource, appendDefaultHeader: false, includePdb: false, assemblyBytes: out assemblyBytes, pdbBytes: out pdbBytes);
            var md0 = ModuleMetadata.CreateFromImage(assemblyBytes);
            // Still need a compilation with source for the initial
            // generation - to get a MethodSymbol and syntax map.
            var compilation0 = CreateCompilation(source, options: TestOptions.DebugDll);
            var compilation1 = compilation0.WithSource(source);

            var method0 = compilation0.GetMember<MethodSymbol>("C.M1");
            var generation0 = EmitBaseline.CreateInitialBaseline(md0, m => default(EditAndContinueMethodDebugInformation));

            var method1 = compilation1.GetMember<MethodSymbol>("C.M1");
            var diff1 = compilation1.EmitDifference(
                generation0,
                ImmutableArray.Create(new SemanticEdit(SemanticEditKind.Update, method0, method1, GetEquivalentNodesMap(method1, method0), preserveLocalVariables: true)));

            diff1.VerifyIL("C.M1",
@"{
  // Code size       15 (0xf)
  .maxstack  1
  .locals init (object V_0) //o
  IL_0000:  nop
  IL_0001:  call       ""object C.F()""
  IL_0006:  stloc.0
  IL_0007:  ldloc.0
  IL_0008:  call       ""void C.M2(object)""
  IL_000d:  nop
  IL_000e:  ret
}");
        }

        /// <summary>
        /// Should not re-use locals with custom modifiers.
        /// </summary>
        [WorkItem(9848, "https://github.com/dotnet/roslyn/issues/9848")]
        [Fact(Skip = "https://github.com/dotnet/roslyn/issues/9848")]
        public void LocalType_CustomModifiers()
        {
            // Equivalent method signature to C#, but
            // with optional modifier on locals.
            var ilSource =
@".assembly extern mscorlib { .ver 4:0:0:0 .publickeytoken = (B7 7A 5C 56 19 34 E0 89) }
.assembly '<<GeneratedFileName>>' { }
.class public C
{
  .method public specialname rtspecialname instance void .ctor()
  {
    ret
  }
  .method public static object F(class [mscorlib]System.IDisposable d)
  {
    .locals init ([0] class C modopt(int32) c,
                  [1] class [mscorlib]System.IDisposable modopt(object),
                  [2] bool V_2,
                  [3] object V_3)
    ldnull
    ret
  }
}";
            var source =
@"class C
{
    static object F(System.IDisposable d)
    {
        C c;
        using (d)
        {
            c = (C)d;
        }
        return c;
    }
}";
            var metadata0 = (MetadataImageReference)CompileIL(ilSource, prependDefaultHeader: false);
            // Still need a compilation with source for the initial
            // generation - to get a MethodSymbol and syntax map.
            var compilation0 = CreateCompilation(source, options: TestOptions.DebugDll);
            var compilation1 = compilation0.WithSource(source);

            var moduleMetadata0 = ((AssemblyMetadata)metadata0.GetMetadataNoCopy()).GetModules()[0];
            var method0 = compilation0.GetMember<MethodSymbol>("C.F");
            var generation0 = EmitBaseline.CreateInitialBaseline(
                moduleMetadata0,
                m => default(EditAndContinueMethodDebugInformation));

            var method1 = compilation1.GetMember<MethodSymbol>("C.F");
            var diff1 = compilation1.EmitDifference(
                generation0,
                ImmutableArray.Create(new SemanticEdit(SemanticEditKind.Update, method0, method1, GetEquivalentNodesMap(method1, method0), preserveLocalVariables: true)));

            diff1.VerifyIL("C.F", @"
{
  // Code size       38 (0x26)
  .maxstack  1
  .locals init ([unchanged] V_0,
                [unchanged] V_1,
                [bool] V_2,
                [object] V_3,
                C V_4, //c
                System.IDisposable V_5,
                object V_6)
 -IL_0000:  nop
 -IL_0001:  ldarg.0
  IL_0002:  stloc.s    V_5
  .try
  {
   -IL_0004:  nop
   -IL_0005:  ldarg.0
    IL_0006:  castclass  ""C""
    IL_000b:  stloc.s    V_4
   -IL_000d:  nop
    IL_000e:  leave.s    IL_001d
  }
  finally
  {
   ~IL_0010:  ldloc.s    V_5
    IL_0012:  brfalse.s  IL_001c
    IL_0014:  ldloc.s    V_5
    IL_0016:  callvirt   ""void System.IDisposable.Dispose()""
    IL_001b:  nop
    IL_001c:  endfinally
  }
 -IL_001d:  ldloc.s    V_4
  IL_001f:  stloc.s    V_6
  IL_0021:  br.s       IL_0023
 -IL_0023:  ldloc.s    V_6
  IL_0025:  ret
}", methodToken: diff1.UpdatedMethods.Single());
        }

        /// <summary>
        /// Temporaries for locals used within a single
        /// statement should not be preserved.
        /// </summary>
        [Fact]
        public void TemporaryLocals_Other()
        {
            // Use increment as an example of a compiler generated
            // temporary that does not span multiple statements.
            var source =
@"class C
{
    int P { get; set; }
    static int M()
    {
        var c = new C();
        return c.P++;
    }
}";
            var compilation0 = CreateCompilation(source, options: TestOptions.DebugDll);
            var compilation1 = compilation0.WithSource(source);

            var testData0 = new CompilationTestData();
            var bytes0 = compilation0.EmitToArray(testData: testData0);
            var methodData0 = testData0.GetMethodData("C.M");
            var method0 = compilation0.GetMember<MethodSymbol>("C.M");
            var generation0 = EmitBaseline.CreateInitialBaseline(
                ModuleMetadata.CreateFromImage(bytes0),
                methodData0.EncDebugInfoProvider());

            var method1 = compilation1.GetMember<MethodSymbol>("C.M");
            var diff1 = compilation1.EmitDifference(
                generation0,
                ImmutableArray.Create(new SemanticEdit(SemanticEditKind.Update, method0, method1, GetEquivalentNodesMap(method1, method0), preserveLocalVariables: true)));

            diff1.VerifyIL("C.M", @"
{
  // Code size       32 (0x20)
  .maxstack  3
  .locals init (C V_0, //c
                [int] V_1,
                [int] V_2,
                int V_3,
                int V_4)
  IL_0000:  nop
  IL_0001:  newobj     ""C..ctor()""
  IL_0006:  stloc.0
  IL_0007:  ldloc.0
  IL_0008:  dup
  IL_0009:  callvirt   ""int C.P.get""
  IL_000e:  stloc.3
  IL_000f:  ldloc.3
  IL_0010:  ldc.i4.1
  IL_0011:  add
  IL_0012:  callvirt   ""void C.P.set""
  IL_0017:  nop
  IL_0018:  ldloc.3
  IL_0019:  stloc.s    V_4
  IL_001b:  br.s       IL_001d
  IL_001d:  ldloc.s    V_4
  IL_001f:  ret
}");
        }

        /// <summary>
        /// Local names array (from PDB) may have fewer slots than method
        /// signature (from metadata) when the trailing slots are unnamed.
        /// </summary>
        [WorkItem(782270, "http://vstfdevdiv:8080/DevDiv2/DevDiv/_workitems/edit/782270")]
        [Fact]
        public void Bug782270()
        {
            var source =
@"class C
{
    static System.IDisposable F()
    {
        return null;
    }
    static void M()
    {
        using (var o = F())
        {
        }
    }
}";
            var compilation0 = CreateCompilation(source, options: TestOptions.DebugDll);
            var compilation1 = compilation0.WithSource(source);

            var testData0 = new CompilationTestData();
            var bytes0 = compilation0.EmitToArray(testData: testData0);
            var methodData0 = testData0.GetMethodData("C.M");
            var method0 = compilation0.GetMember<MethodSymbol>("C.M");
            var generation0 = EmitBaseline.CreateInitialBaseline(
                ModuleMetadata.CreateFromImage(bytes0),
                testData0.GetMethodData("C.M").EncDebugInfoProvider());

            testData0.GetMethodData("C.M").VerifyIL(@"
{
  // Code size       23 (0x17)
  .maxstack  1
  .locals init (System.IDisposable V_0) //o
  IL_0000:  nop       
  IL_0001:  call       ""System.IDisposable C.F()""
  IL_0006:  stloc.0   
  .try
  {
    IL_0007:  nop       
    IL_0008:  nop       
    IL_0009:  leave.s    IL_0016
  }
  finally
  {
    IL_000b:  ldloc.0   
    IL_000c:  brfalse.s  IL_0015
    IL_000e:  ldloc.0   
    IL_000f:  callvirt   ""void System.IDisposable.Dispose()""
    IL_0014:  nop       
    IL_0015:  endfinally
  }
  IL_0016:  ret       
}");

            var method1 = compilation1.GetMember<MethodSymbol>("C.M");
            var diff1 = compilation1.EmitDifference(
                generation0,
                ImmutableArray.Create(new SemanticEdit(SemanticEditKind.Update, method0, method1, GetEquivalentNodesMap(method1, method0), preserveLocalVariables: true)));

            diff1.VerifyIL("C.M", @"
{
  // Code size       23 (0x17)
  .maxstack  1
  .locals init (System.IDisposable V_0) //o
  IL_0000:  nop       
  IL_0001:  call       ""System.IDisposable C.F()""
  IL_0006:  stloc.0   
  .try
  {
    IL_0007:  nop       
    IL_0008:  nop       
    IL_0009:  leave.s    IL_0016
  }
  finally
  {
    IL_000b:  ldloc.0   
    IL_000c:  brfalse.s  IL_0015
    IL_000e:  ldloc.0   
    IL_000f:  callvirt   ""void System.IDisposable.Dispose()""
    IL_0014:  nop       
    IL_0015:  endfinally
  }
  IL_0016:  ret       
}");
        }

        /// <summary>
        /// Similar to above test but with no named locals in original.
        /// </summary>
        [WorkItem(782270, "http://vstfdevdiv:8080/DevDiv2/DevDiv/_workitems/edit/782270")]
        [Fact]
        public void Bug782270_NoNamedLocals()
        {
            // Equivalent to C#, but with unnamed locals.
            // Used to generate initial metadata.
            var ilSource =
@".assembly extern netstandard { .ver 2:0:0:0 .publickeytoken = (cc 7b 13 ff cd 2d dd 51) }
.assembly '<<GeneratedFileName>>' { }
.class C extends object
{
  .method private static class [netstandard]System.IDisposable F()
  {
    ldnull
    ret
  }
  .method private static void M()
  {
    .locals init ([0] object, [1] object)
    ret
  }
}";
            var source0 =
@"class C
{
    static System.IDisposable F()
    {
        return null;
    }
    static void M()
    {
    }
}";
            var source1 =
@"class C
{
    static System.IDisposable F()
    {
        return null;
    }
    static void M()
    {
        using (var o = F())
        {
        }
    }
}";

            EmitILToArray(ilSource, appendDefaultHeader: false, includePdb: false, assemblyBytes: out var assemblyBytes, pdbBytes: out var pdbBytes);
            var md0 = ModuleMetadata.CreateFromImage(assemblyBytes);
            // Still need a compilation with source for the initial
            // generation - to get a MethodSymbol and syntax map.
            var compilation0 = CreateCompilation(source0, options: TestOptions.DebugDll, targetFramework: TargetFramework.NetStandard20);
            var compilation1 = compilation0.WithSource(source1);

            var method0 = compilation0.GetMember<MethodSymbol>("C.M");
            var generation0 = EmitBaseline.CreateInitialBaseline(md0, EmptyLocalsProvider);

            var method1 = compilation1.GetMember<MethodSymbol>("C.M");
            var diff1 = compilation1.EmitDifference(
                generation0,
                ImmutableArray.Create(new SemanticEdit(SemanticEditKind.Update, method0, method1, GetEquivalentNodesMap(method1, method0), preserveLocalVariables: true)));

            diff1.VerifyIL("C.M", @"
{
  // Code size       23 (0x17)
  .maxstack  1
  .locals init ([object] V_0,
                [object] V_1,
                System.IDisposable V_2) //o
  IL_0000:  nop
  IL_0001:  call       ""System.IDisposable C.F()""
  IL_0006:  stloc.2
  .try
  {
    IL_0007:  nop
    IL_0008:  nop
    IL_0009:  leave.s    IL_0016
  }
  finally
  {
    IL_000b:  ldloc.2
    IL_000c:  brfalse.s  IL_0015
    IL_000e:  ldloc.2
    IL_000f:  callvirt   ""void System.IDisposable.Dispose()""
    IL_0014:  nop
    IL_0015:  endfinally
  }
  IL_0016:  ret
}
");
        }

        [Fact]
        public void TemporaryLocals_ReferencedType()
        {
            var source =
@"class C
{
    static object F()
    {
        return null;
    }
    static void M()
    {
        var x = new System.Collections.Generic.HashSet<int>();
        x.Add(1);
    }
}";
            var compilation0 = CreateCompilation(source, new[] { CSharpRef }, options: TestOptions.DebugDll);
            var compilation1 = compilation0.WithSource(source);

            var testData0 = new CompilationTestData();
            var bytes0 = compilation0.EmitToArray(testData: testData0);
            var methodData0 = testData0.GetMethodData("C.M");
            var method0 = compilation0.GetMember<MethodSymbol>("C.M");

            var modMeta = ModuleMetadata.CreateFromImage(bytes0);
            var generation0 = EmitBaseline.CreateInitialBaseline(
                modMeta,
                methodData0.EncDebugInfoProvider());

            var method1 = compilation1.GetMember<MethodSymbol>("C.M");
            var diff1 = compilation1.EmitDifference(
                generation0,
                ImmutableArray.Create(new SemanticEdit(SemanticEditKind.Update, method0, method1, GetEquivalentNodesMap(method1, method0), preserveLocalVariables: true)));

            diff1.VerifyIL("C.M",
@"
{
  // Code size       16 (0x10)
  .maxstack  2
  .locals init (System.Collections.Generic.HashSet<int> V_0) //x
  IL_0000:  nop
  IL_0001:  newobj     ""System.Collections.Generic.HashSet<int>..ctor()""
  IL_0006:  stloc.0
  IL_0007:  ldloc.0
  IL_0008:  ldc.i4.1
  IL_0009:  callvirt   ""bool System.Collections.Generic.HashSet<int>.Add(int)""
  IL_000e:  pop
  IL_000f:  ret
}
");
        }

        [WorkItem(770502, "http://vstfdevdiv:8080/DevDiv2/DevDiv/_workitems/edit/770502")]
        [WorkItem(839565, "http://vstfdevdiv:8080/DevDiv2/DevDiv/_workitems/edit/839565")]
        [Fact]
        public void DynamicOperations()
        {
            var source =
@"class A
{
    static object F = null;
    object x = ((dynamic)F) + 1;
    static A()
    {
        ((dynamic)F).F();
    }
    A() { }
    static void M(object o)
    {
        ((dynamic)o).x = 1;
    }
    static void N(A o)
    {
        o.x = 1;
    }
}
class B
{
    static object F = null;
    static object G = ((dynamic)F).F();
    object x = ((dynamic)F) + 1;
}";
            var compilation0 = CreateCompilation(source, options: TestOptions.DebugDll, references: new[] { CSharpRef });
            var compilation1 = compilation0.WithSource(source);

            var testData0 = new CompilationTestData();
            var bytes0 = compilation0.EmitToArray(testData: testData0);
            using (var md0 = ModuleMetadata.CreateFromImage(bytes0))
            {
                // Source method with dynamic operations.
                var methodData0 = testData0.GetMethodData("A.M");
                var generation0 = EmitBaseline.CreateInitialBaseline(md0, methodData0.EncDebugInfoProvider());
                var method0 = compilation0.GetMember<MethodSymbol>("A.M");
                var method1 = compilation1.GetMember<MethodSymbol>("A.M");
                var diff1 = compilation1.EmitDifference(
                    generation0,
                    ImmutableArray.Create(new SemanticEdit(SemanticEditKind.Update, method0, method1, GetEquivalentNodesMap(method1, method0), preserveLocalVariables: true)));
                diff1.EmitResult.Diagnostics.Verify();

                // Source method with no dynamic operations.
                methodData0 = testData0.GetMethodData("A.N");
                generation0 = EmitBaseline.CreateInitialBaseline(md0, methodData0.EncDebugInfoProvider());
                method0 = compilation0.GetMember<MethodSymbol>("A.N");
                method1 = compilation1.GetMember<MethodSymbol>("A.N");
                diff1 = compilation1.EmitDifference(
                    generation0,
                    ImmutableArray.Create(new SemanticEdit(SemanticEditKind.Update, method0, method1, GetEquivalentNodesMap(method1, method0), preserveLocalVariables: true)));
                diff1.EmitResult.Diagnostics.Verify();

                // Explicit .ctor with dynamic operations.
                methodData0 = testData0.GetMethodData("A..ctor");
                generation0 = EmitBaseline.CreateInitialBaseline(md0, methodData0.EncDebugInfoProvider());
                method0 = compilation0.GetMember<MethodSymbol>("A..ctor");
                method1 = compilation1.GetMember<MethodSymbol>("A..ctor");
                diff1 = compilation1.EmitDifference(
                    generation0,
                    ImmutableArray.Create(new SemanticEdit(SemanticEditKind.Update, method0, method1, GetEquivalentNodesMap(method1, method0), preserveLocalVariables: true)));
                diff1.EmitResult.Diagnostics.Verify();

                // Explicit .cctor with dynamic operations.
                methodData0 = testData0.GetMethodData("A..cctor");
                generation0 = EmitBaseline.CreateInitialBaseline(md0, methodData0.EncDebugInfoProvider());
                method0 = compilation0.GetMember<MethodSymbol>("A..cctor");
                method1 = compilation1.GetMember<MethodSymbol>("A..cctor");
                diff1 = compilation1.EmitDifference(
                    generation0,
                    ImmutableArray.Create(new SemanticEdit(SemanticEditKind.Update, method0, method1, GetEquivalentNodesMap(method1, method0), preserveLocalVariables: true)));
                diff1.EmitResult.Diagnostics.Verify();

                // Implicit .ctor with dynamic operations.
                methodData0 = testData0.GetMethodData("B..ctor");
                generation0 = EmitBaseline.CreateInitialBaseline(md0, methodData0.EncDebugInfoProvider());
                method0 = compilation0.GetMember<MethodSymbol>("B..ctor");
                method1 = compilation1.GetMember<MethodSymbol>("B..ctor");
                diff1 = compilation1.EmitDifference(
                    generation0,
                    ImmutableArray.Create(new SemanticEdit(SemanticEditKind.Update, method0, method1, GetEquivalentNodesMap(method1, method0), preserveLocalVariables: true)));
                diff1.EmitResult.Diagnostics.Verify();

                // Implicit .cctor with dynamic operations.
                methodData0 = testData0.GetMethodData("B..cctor");
                generation0 = EmitBaseline.CreateInitialBaseline(md0, methodData0.EncDebugInfoProvider());
                method0 = compilation0.GetMember<MethodSymbol>("B..cctor");
                method1 = compilation1.GetMember<MethodSymbol>("B..cctor");
                diff1 = compilation1.EmitDifference(
                    generation0,
                    ImmutableArray.Create(new SemanticEdit(SemanticEditKind.Update, method0, method1, GetEquivalentNodesMap(method1, method0), preserveLocalVariables: true)));
                diff1.EmitResult.Diagnostics.Verify();
            }
        }

        [Fact]
        public void DynamicLocals()
        {
            var template = @"
using System;

class C
{
    public void F()
    {
        dynamic <N:0>x = 1</N:0>;
        Console.WriteLine((int)x + <<VALUE>>);
    }
}
";
            var source0 = MarkedSource(template.Replace("<<VALUE>>", "0"));
            var source1 = MarkedSource(template.Replace("<<VALUE>>", "1"));
            var source2 = MarkedSource(template.Replace("<<VALUE>>", "2"));
            var compilation0 = CreateCompilationWithMscorlib45(new[] { source0.Tree }, new[] { SystemCoreRef, CSharpRef }, options: ComSafeDebugDll);

            var compilation1 = compilation0.WithSource(source1.Tree);
            var compilation2 = compilation1.WithSource(source2.Tree);

            var v0 = CompileAndVerify(compilation0);
            v0.VerifyDiagnostics();
            var md0 = ModuleMetadata.CreateFromImage(v0.EmittedAssemblyData);

            var f0 = compilation0.GetMember<MethodSymbol>("C.F");
            var f1 = compilation1.GetMember<MethodSymbol>("C.F");
            var f2 = compilation2.GetMember<MethodSymbol>("C.F");

            var generation0 = EmitBaseline.CreateInitialBaseline(md0, v0.CreateSymReader().GetEncMethodDebugInfo);

            v0.VerifyIL("C.F", @"
{
  // Code size       82 (0x52)
  .maxstack  3
  .locals init (object V_0) //x
  IL_0000:  nop
  IL_0001:  ldc.i4.1
  IL_0002:  box        ""int""
  IL_0007:  stloc.0
  IL_0008:  ldsfld     ""System.Runtime.CompilerServices.CallSite<System.Func<System.Runtime.CompilerServices.CallSite, dynamic, int>> C.<>o__0.<>p__0""
  IL_000d:  brfalse.s  IL_0011
  IL_000f:  br.s       IL_0036
  IL_0011:  ldc.i4.s   16
  IL_0013:  ldtoken    ""int""
  IL_0018:  call       ""System.Type System.Type.GetTypeFromHandle(System.RuntimeTypeHandle)""
  IL_001d:  ldtoken    ""C""
  IL_0022:  call       ""System.Type System.Type.GetTypeFromHandle(System.RuntimeTypeHandle)""
  IL_0027:  call       ""System.Runtime.CompilerServices.CallSiteBinder Microsoft.CSharp.RuntimeBinder.Binder.Convert(Microsoft.CSharp.RuntimeBinder.CSharpBinderFlags, System.Type, System.Type)""
  IL_002c:  call       ""System.Runtime.CompilerServices.CallSite<System.Func<System.Runtime.CompilerServices.CallSite, dynamic, int>> System.Runtime.CompilerServices.CallSite<System.Func<System.Runtime.CompilerServices.CallSite, dynamic, int>>.Create(System.Runtime.CompilerServices.CallSiteBinder)""
  IL_0031:  stsfld     ""System.Runtime.CompilerServices.CallSite<System.Func<System.Runtime.CompilerServices.CallSite, dynamic, int>> C.<>o__0.<>p__0""
  IL_0036:  ldsfld     ""System.Runtime.CompilerServices.CallSite<System.Func<System.Runtime.CompilerServices.CallSite, dynamic, int>> C.<>o__0.<>p__0""
  IL_003b:  ldfld      ""System.Func<System.Runtime.CompilerServices.CallSite, dynamic, int> System.Runtime.CompilerServices.CallSite<System.Func<System.Runtime.CompilerServices.CallSite, dynamic, int>>.Target""
  IL_0040:  ldsfld     ""System.Runtime.CompilerServices.CallSite<System.Func<System.Runtime.CompilerServices.CallSite, dynamic, int>> C.<>o__0.<>p__0""
  IL_0045:  ldloc.0
  IL_0046:  callvirt   ""int System.Func<System.Runtime.CompilerServices.CallSite, dynamic, int>.Invoke(System.Runtime.CompilerServices.CallSite, dynamic)""
  IL_004b:  call       ""void System.Console.WriteLine(int)""
  IL_0050:  nop
  IL_0051:  ret
}
");

            var diff1 = compilation1.EmitDifference(
                generation0,
                ImmutableArray.Create(
                    new SemanticEdit(SemanticEditKind.Update, f0, f1, GetSyntaxMapFromMarkers(source0, source1), preserveLocalVariables: true)));

            diff1.VerifySynthesizedMembers(
                "C: {<>o__0#1}",
                "C.<>o__0#1: {<>p__0}");

            diff1.VerifyIL("C.F", @"
{
  // Code size       84 (0x54)
  .maxstack  3
  .locals init (object V_0) //x
  IL_0000:  nop
  IL_0001:  ldc.i4.1
  IL_0002:  box        ""int""
  IL_0007:  stloc.0
  IL_0008:  ldsfld     ""System.Runtime.CompilerServices.CallSite<System.Func<System.Runtime.CompilerServices.CallSite, dynamic, int>> C.<>o__0#1.<>p__0""
  IL_000d:  brfalse.s  IL_0011
  IL_000f:  br.s       IL_0036
  IL_0011:  ldc.i4.s   16
  IL_0013:  ldtoken    ""int""
  IL_0018:  call       ""System.Type System.Type.GetTypeFromHandle(System.RuntimeTypeHandle)""
  IL_001d:  ldtoken    ""C""
  IL_0022:  call       ""System.Type System.Type.GetTypeFromHandle(System.RuntimeTypeHandle)""
  IL_0027:  call       ""System.Runtime.CompilerServices.CallSiteBinder Microsoft.CSharp.RuntimeBinder.Binder.Convert(Microsoft.CSharp.RuntimeBinder.CSharpBinderFlags, System.Type, System.Type)""
  IL_002c:  call       ""System.Runtime.CompilerServices.CallSite<System.Func<System.Runtime.CompilerServices.CallSite, dynamic, int>> System.Runtime.CompilerServices.CallSite<System.Func<System.Runtime.CompilerServices.CallSite, dynamic, int>>.Create(System.Runtime.CompilerServices.CallSiteBinder)""
  IL_0031:  stsfld     ""System.Runtime.CompilerServices.CallSite<System.Func<System.Runtime.CompilerServices.CallSite, dynamic, int>> C.<>o__0#1.<>p__0""
  IL_0036:  ldsfld     ""System.Runtime.CompilerServices.CallSite<System.Func<System.Runtime.CompilerServices.CallSite, dynamic, int>> C.<>o__0#1.<>p__0""
  IL_003b:  ldfld      ""System.Func<System.Runtime.CompilerServices.CallSite, dynamic, int> System.Runtime.CompilerServices.CallSite<System.Func<System.Runtime.CompilerServices.CallSite, dynamic, int>>.Target""
  IL_0040:  ldsfld     ""System.Runtime.CompilerServices.CallSite<System.Func<System.Runtime.CompilerServices.CallSite, dynamic, int>> C.<>o__0#1.<>p__0""
  IL_0045:  ldloc.0
  IL_0046:  callvirt   ""int System.Func<System.Runtime.CompilerServices.CallSite, dynamic, int>.Invoke(System.Runtime.CompilerServices.CallSite, dynamic)""
  IL_004b:  ldc.i4.1
  IL_004c:  add
  IL_004d:  call       ""void System.Console.WriteLine(int)""
  IL_0052:  nop
  IL_0053:  ret
}
");
            var diff2 = compilation2.EmitDifference(
                diff1.NextGeneration,
                ImmutableArray.Create(
                    new SemanticEdit(SemanticEditKind.Update, f1, f2, GetSyntaxMapFromMarkers(source1, source2), preserveLocalVariables: true)));

            diff2.VerifySynthesizedMembers(
                "C: {<>o__0#2, <>o__0#1}",
                "C.<>o__0#1: {<>p__0}",
                "C.<>o__0#2: {<>p__0}");

            diff2.VerifyIL("C.F", @"
{
  // Code size       84 (0x54)
  .maxstack  3
  .locals init (object V_0) //x
  IL_0000:  nop
  IL_0001:  ldc.i4.1
  IL_0002:  box        ""int""
  IL_0007:  stloc.0
  IL_0008:  ldsfld     ""System.Runtime.CompilerServices.CallSite<System.Func<System.Runtime.CompilerServices.CallSite, dynamic, int>> C.<>o__0#2.<>p__0""
  IL_000d:  brfalse.s  IL_0011
  IL_000f:  br.s       IL_0036
  IL_0011:  ldc.i4.s   16
  IL_0013:  ldtoken    ""int""
  IL_0018:  call       ""System.Type System.Type.GetTypeFromHandle(System.RuntimeTypeHandle)""
  IL_001d:  ldtoken    ""C""
  IL_0022:  call       ""System.Type System.Type.GetTypeFromHandle(System.RuntimeTypeHandle)""
  IL_0027:  call       ""System.Runtime.CompilerServices.CallSiteBinder Microsoft.CSharp.RuntimeBinder.Binder.Convert(Microsoft.CSharp.RuntimeBinder.CSharpBinderFlags, System.Type, System.Type)""
  IL_002c:  call       ""System.Runtime.CompilerServices.CallSite<System.Func<System.Runtime.CompilerServices.CallSite, dynamic, int>> System.Runtime.CompilerServices.CallSite<System.Func<System.Runtime.CompilerServices.CallSite, dynamic, int>>.Create(System.Runtime.CompilerServices.CallSiteBinder)""
  IL_0031:  stsfld     ""System.Runtime.CompilerServices.CallSite<System.Func<System.Runtime.CompilerServices.CallSite, dynamic, int>> C.<>o__0#2.<>p__0""
  IL_0036:  ldsfld     ""System.Runtime.CompilerServices.CallSite<System.Func<System.Runtime.CompilerServices.CallSite, dynamic, int>> C.<>o__0#2.<>p__0""
  IL_003b:  ldfld      ""System.Func<System.Runtime.CompilerServices.CallSite, dynamic, int> System.Runtime.CompilerServices.CallSite<System.Func<System.Runtime.CompilerServices.CallSite, dynamic, int>>.Target""
  IL_0040:  ldsfld     ""System.Runtime.CompilerServices.CallSite<System.Func<System.Runtime.CompilerServices.CallSite, dynamic, int>> C.<>o__0#2.<>p__0""
  IL_0045:  ldloc.0
  IL_0046:  callvirt   ""int System.Func<System.Runtime.CompilerServices.CallSite, dynamic, int>.Invoke(System.Runtime.CompilerServices.CallSite, dynamic)""
  IL_004b:  ldc.i4.2
  IL_004c:  add
  IL_004d:  call       ""void System.Console.WriteLine(int)""
  IL_0052:  nop
  IL_0053:  ret
}
");
        }

        [Fact]
        public void ExceptionFilters()
        {
            var source0 = MarkedSource(@"
using System;
using System.IO;

class C
{
    static bool G(Exception e) => true;

    static void F()
    {
        try
        {
            throw new InvalidOperationException();
        }
        catch <N:0>(IOException e)</N:0> <N:1>when (G(e))</N:1>
        {
            Console.WriteLine();
        }
        catch <N:2>(Exception e)</N:2> <N:3>when (G(e))</N:3>
        {
            Console.WriteLine();
        }
    }
}
");
            var source1 = MarkedSource(@"
using System;
using System.IO;

class C
{
    static bool G(Exception e) => true;

    static void F()
    {
        try
        {
            throw new InvalidOperationException();
        }
        catch <N:0>(IOException e)</N:0> <N:1>when (G(e))</N:1>
        {
            Console.WriteLine();
        }
        catch <N:2>(Exception e)</N:2> <N:3>when (G(e))</N:3>
        {
            Console.WriteLine();
        }

        Console.WriteLine(1);
    }
}");
            var compilation0 = CreateCompilation(source0.Tree, options: ComSafeDebugDll);
            var compilation1 = compilation0.WithSource(source1.Tree);
            var v0 = CompileAndVerify(compilation0);
            var md0 = ModuleMetadata.CreateFromImage(v0.EmittedAssemblyData);

            var f0 = compilation0.GetMember<MethodSymbol>("C.F");
            var f1 = compilation1.GetMember<MethodSymbol>("C.F");

            var generation0 = EmitBaseline.CreateInitialBaseline(md0, v0.CreateSymReader().GetEncMethodDebugInfo);

            var diff1 = compilation1.EmitDifference(
                generation0,
                ImmutableArray.Create(new SemanticEdit(SemanticEditKind.Update, f0, f1, GetSyntaxMapFromMarkers(source0, source1), preserveLocalVariables: true)));

            diff1.VerifyIL("C.F", @"
{
  // Code size       90 (0x5a)
  .maxstack  2
  .locals init (System.IO.IOException V_0, //e
                bool V_1,
                System.Exception V_2, //e
                bool V_3)
  IL_0000:  nop
  .try
  {
    IL_0001:  nop
    IL_0002:  newobj     ""System.InvalidOperationException..ctor()""
    IL_0007:  throw
  }
  filter
  {
    IL_0008:  isinst     ""System.IO.IOException""
    IL_000d:  dup
    IL_000e:  brtrue.s   IL_0014
    IL_0010:  pop
    IL_0011:  ldc.i4.0
    IL_0012:  br.s       IL_0020
    IL_0014:  stloc.0
    IL_0015:  ldloc.0
    IL_0016:  call       ""bool C.G(System.Exception)""
    IL_001b:  stloc.1
    IL_001c:  ldloc.1
    IL_001d:  ldc.i4.0
    IL_001e:  cgt.un
    IL_0020:  endfilter
  }  // end filter
  {  // handler
    IL_0022:  pop
    IL_0023:  nop
    IL_0024:  call       ""void System.Console.WriteLine()""
    IL_0029:  nop
    IL_002a:  nop
    IL_002b:  leave.s    IL_0052
  }
  filter
  {
    IL_002d:  isinst     ""System.Exception""
    IL_0032:  dup
    IL_0033:  brtrue.s   IL_0039
    IL_0035:  pop
    IL_0036:  ldc.i4.0
    IL_0037:  br.s       IL_0045
    IL_0039:  stloc.2
    IL_003a:  ldloc.2
    IL_003b:  call       ""bool C.G(System.Exception)""
    IL_0040:  stloc.3
    IL_0041:  ldloc.3
    IL_0042:  ldc.i4.0
    IL_0043:  cgt.un
    IL_0045:  endfilter
  }  // end filter
  {  // handler
    IL_0047:  pop
    IL_0048:  nop
    IL_0049:  call       ""void System.Console.WriteLine()""
    IL_004e:  nop
    IL_004f:  nop
    IL_0050:  leave.s    IL_0052
  }
  IL_0052:  ldc.i4.1
  IL_0053:  call       ""void System.Console.WriteLine(int)""
  IL_0058:  nop
  IL_0059:  ret
}
");
        }

        [ConditionalFact(typeof(WindowsDesktopOnly), Reason = ConditionalSkipReason.NoPiaNeedsDesktop)]
        public void MethodSignatureWithNoPIAType()
        {
            var sourcePIA = @"
using System;
using System.Runtime.InteropServices;
[assembly: ImportedFromTypeLib(""_.dll"")]
[assembly: Guid(""35DB1A6B-D635-4320-A062-28D42920E2A3"")]
[ComImport()]
[Guid(""35DB1A6B-D635-4320-A062-28D42920E2A4"")]
public interface I
{
}";
            var source0 = MarkedSource(@"
class C
{
    static void M(I x)
    {
        System.Console.WriteLine(1);
    }
}");
            var source1 = MarkedSource(@"
class C
{
    static void M(I x)
    {
        System.Console.WriteLine(2);
    }
}");
            var compilationPIA = CreateCompilation(sourcePIA, options: TestOptions.DebugDll);
            var referencePIA = compilationPIA.EmitToImageReference(embedInteropTypes: true);
            var compilation0 = CreateCompilation(source0.Tree, options: ComSafeDebugDll, references: new MetadataReference[] { referencePIA });
            var compilation1 = compilation0.WithSource(source1.Tree);

            var method0 = compilation0.GetMember<MethodSymbol>("C.M");
            var method1 = compilation1.GetMember<MethodSymbol>("C.M");

            var v0 = CompileAndVerify(compilation0);
            var md0 = ModuleMetadata.CreateFromImage(v0.EmittedAssemblyData);
            var generation0 = EmitBaseline.CreateInitialBaseline(md0, v0.CreateSymReader().GetEncMethodDebugInfo);

            var diff1 = compilation1.EmitDifference(
                generation0,
                ImmutableArray.Create(new SemanticEdit(SemanticEditKind.Update, method0, method1, GetSyntaxMapFromMarkers(source0, source1), preserveLocalVariables: true)));

            diff1.EmitResult.Diagnostics.Verify(
                // error CS7096: Cannot continue since the edit includes a reference to an embedded type: 'I'.
                Diagnostic(ErrorCode.ERR_EncNoPIAReference).WithArguments("I"));
        }

        [WorkItem(844472, "http://vstfdevdiv:8080/DevDiv2/DevDiv/_workitems/edit/844472")]
        [ConditionalFact(typeof(WindowsDesktopOnly), Reason = ConditionalSkipReason.NoPiaNeedsDesktop)]
        public void LocalSignatureWithNoPIAType()
        {
            var sourcePIA = @"
using System;
using System.Runtime.InteropServices;
[assembly: ImportedFromTypeLib(""_.dll"")]
[assembly: Guid(""35DB1A6B-D635-4320-A062-28D42920E2A3"")]
[ComImport()]
[Guid(""35DB1A6B-D635-4320-A062-28D42920E2A4"")]
public interface I
{
}";
            var source0 = MarkedSource(@"
class C
{
    static void M(I x)
    {
        I <N:0>y = null</N:0>;
        M(null);
    }
}");
            var source1 = MarkedSource(@"
class C
{
    static void M(I x)
    {
        I <N:0>y = null</N:0>;
        M(x);
    }
}");
            var compilationPIA = CreateCompilation(sourcePIA, options: TestOptions.DebugDll);
            var referencePIA = compilationPIA.EmitToImageReference(embedInteropTypes: true);
            var compilation0 = CreateCompilation(source0.Tree, options: ComSafeDebugDll, references: new MetadataReference[] { referencePIA });
            var compilation1 = compilation0.WithSource(source1.Tree);

            var method0 = compilation0.GetMember<MethodSymbol>("C.M");
            var method1 = compilation1.GetMember<MethodSymbol>("C.M");

            var v0 = CompileAndVerify(compilation0);
            var md0 = ModuleMetadata.CreateFromImage(v0.EmittedAssemblyData);
            var generation0 = EmitBaseline.CreateInitialBaseline(md0, v0.CreateSymReader().GetEncMethodDebugInfo);

            var diff1 = compilation1.EmitDifference(
                generation0,
                ImmutableArray.Create(new SemanticEdit(SemanticEditKind.Update, method0, method1, GetSyntaxMapFromMarkers(source0, source1), preserveLocalVariables: true)));

            diff1.EmitResult.Diagnostics.Verify(
                // (6,16): warning CS0219: The variable 'y' is assigned but its value is never used
                Diagnostic(ErrorCode.WRN_UnreferencedVarAssg, "y").WithArguments("y"),
                // error CS7096: Cannot continue since the edit includes a reference to an embedded type: 'I'.
                Diagnostic(ErrorCode.ERR_EncNoPIAReference).WithArguments("I"));
        }

        /// <summary>
        /// Disallow edits that require NoPIA references.
        /// </summary>
        [ConditionalFact(typeof(WindowsDesktopOnly), Reason = ConditionalSkipReason.NoPiaNeedsDesktop)]
        public void NoPIAReferences()
        {
            var sourcePIA =
@"using System;
using System.Runtime.InteropServices;
[assembly: ImportedFromTypeLib(""_.dll"")]
[assembly: Guid(""35DB1A6B-D635-4320-A062-28D42921E2B3"")]
[ComImport()]
[Guid(""35DB1A6B-D635-4320-A062-28D42921E2B4"")]
public interface IA
{
    void M();
    int P { get; }
    event Action E;
}
[ComImport()]
[Guid(""35DB1A6B-D635-4320-A062-28D42921E2B5"")]
public interface IB
{
}
[ComImport()]
[Guid(""35DB1A6B-D635-4320-A062-28D42921E2B6"")]
public interface IC
{
}
public struct S
{
    public object F;
}";
            var source0 =
@"class C<T>
{
    static object F = typeof(IC);
    static void M1()
    {
        var o = default(IA);
        o.M();
        M2(o.P);
        o.E += M1;
        M2(C<IA>.F);
        M2(new S());
    }
    static void M2(object o)
    {
    }
}";
            var source1A = source0;
            var source1B =
@"class C<T>
{
    static object F = typeof(IC);
    static void M1()
    {
        M2(null);
    }
    static void M2(object o)
    {
    }
}";
            var compilationPIA = CreateCompilation(sourcePIA, options: TestOptions.DebugDll);
            var referencePIA = compilationPIA.EmitToImageReference(embedInteropTypes: true);
            var compilation0 = CreateCompilation(source0, options: TestOptions.DebugDll, references: new MetadataReference[] { referencePIA, CSharpRef });
            var compilation1A = compilation0.WithSource(source1A);
            var compilation1B = compilation0.WithSource(source1B);

            var testData0 = new CompilationTestData();
            var bytes0 = compilation0.EmitToArray(testData: testData0);
            var methodData0 = testData0.GetMethodData("C<T>.M1");
            using (var md0 = ModuleMetadata.CreateFromImage(bytes0))
            {
                var reader0 = md0.MetadataReader;
                CheckNames(reader0, reader0.GetTypeDefNames(), "<Module>", "C`1", "IA", "IC", "S");
                var generation0 = EmitBaseline.CreateInitialBaseline(md0, methodData0.EncDebugInfoProvider());
                var method0 = compilation0.GetMember<MethodSymbol>("C.M1");

                // Disallow edits that require NoPIA references.
                var method1A = compilation1A.GetMember<MethodSymbol>("C.M1");
                var diff1A = compilation1A.EmitDifference(
                    generation0,
                    ImmutableArray.Create(new SemanticEdit(SemanticEditKind.Update, method0, method1A, GetEquivalentNodesMap(method1A, method0), preserveLocalVariables: true)));
                diff1A.EmitResult.Diagnostics.Verify(
                    // error CS7094: Cannot continue since the edit includes a reference to an embedded type: 'S'.
                    Diagnostic(ErrorCode.ERR_EncNoPIAReference).WithArguments("S"),
                    // error CS7094: Cannot continue since the edit includes a reference to an embedded type: 'IA'.
                    Diagnostic(ErrorCode.ERR_EncNoPIAReference).WithArguments("IA"));

                // Allow edits that do not require NoPIA references,
                // even if the previous code included references.
                var method1B = compilation1B.GetMember<MethodSymbol>("C.M1");
                var diff1B = compilation1B.EmitDifference(
                    generation0,
                    ImmutableArray.Create(new SemanticEdit(SemanticEditKind.Update, method0, method1B, GetEquivalentNodesMap(method1B, method0), preserveLocalVariables: true)));
                diff1B.VerifyIL("C<T>.M1",
@"{
  // Code size        9 (0x9)
  .maxstack  1
  .locals init ([unchanged] V_0,
  [unchanged] V_1)
  IL_0000:  nop
  IL_0001:  ldnull
  IL_0002:  call       ""void C<T>.M2(object)""
  IL_0007:  nop
  IL_0008:  ret
}");
                using (var md1 = diff1B.GetMetadata())
                {
                    var reader1 = md1.Reader;
                    var readers = new[] { reader0, reader1 };
                    CheckNames(readers, reader1.GetTypeDefNames());
                }
            }
        }

        [WorkItem(844536, "http://vstfdevdiv:8080/DevDiv2/DevDiv/_workitems/edit/844536")]
        [ConditionalFact(typeof(WindowsDesktopOnly), Reason = ConditionalSkipReason.NoPiaNeedsDesktop)]
        public void NoPIATypeInNamespace()
        {
            var sourcePIA =
@"using System;
using System.Runtime.InteropServices;
[assembly: ImportedFromTypeLib(""_.dll"")]
[assembly: Guid(""35DB1A6B-D635-4320-A062-28D42920E2A5"")]
namespace N
{
    [ComImport()]
    [Guid(""35DB1A6B-D635-4320-A062-28D42920E2A6"")]
    public interface IA
    {
    }
}
[ComImport()]
[Guid(""35DB1A6B-D635-4320-A062-28D42920E2A7"")]
public interface IB
{
}";
            var source =
@"class C<T>
{
    static void M(object o)
    {
        M(C<N.IA>.E.X);
        M(C<IB>.E.X);
    }
    enum E { X }
}";
            var compilationPIA = CreateCompilation(sourcePIA, options: TestOptions.DebugDll);
            var referencePIA = compilationPIA.EmitToImageReference(embedInteropTypes: true);
            var compilation0 = CreateCompilation(source, options: TestOptions.DebugDll, references: new MetadataReference[] { referencePIA, CSharpRef });
            var compilation1 = compilation0.WithSource(source);

            var bytes0 = compilation0.EmitToArray();
            using (var md0 = ModuleMetadata.CreateFromImage(bytes0))
            {
                var generation0 = EmitBaseline.CreateInitialBaseline(md0, m => default(EditAndContinueMethodDebugInformation));
                var method0 = compilation0.GetMember<MethodSymbol>("C.M");
                var method1 = compilation1.GetMember<MethodSymbol>("C.M");
                var diff1 = compilation1.EmitDifference(
                    generation0,
                    ImmutableArray.Create(new SemanticEdit(SemanticEditKind.Update, method0, method1)));
                diff1.EmitResult.Diagnostics.Verify(
                    // error CS7094: Cannot continue since the edit includes a reference to an embedded type: 'N.IA'.
                    Diagnostic(ErrorCode.ERR_EncNoPIAReference).WithArguments("N.IA"),
                    // error CS7094: Cannot continue since the edit includes a reference to an embedded type: 'IB'.
                    Diagnostic(ErrorCode.ERR_EncNoPIAReference).WithArguments("IB"));
                diff1.VerifyIL("C<T>.M",
@"{
  // Code size       26 (0x1a)
  .maxstack  1
  IL_0000:  nop
  IL_0001:  ldc.i4.0
  IL_0002:  box        ""C<N.IA>.E""
  IL_0007:  call       ""void C<T>.M(object)""
  IL_000c:  nop
  IL_000d:  ldc.i4.0
  IL_000e:  box        ""C<IB>.E""
  IL_0013:  call       ""void C<T>.M(object)""
  IL_0018:  nop
  IL_0019:  ret
}");
            }
        }

        /// <summary>
        /// Should use TypeDef rather than TypeRef for unrecognized
        /// local of a type defined in the original assembly.
        /// </summary>
        [WorkItem(910777, "http://vstfdevdiv:8080/DevDiv2/DevDiv/_workitems/edit/910777")]
        [Fact]
        public void UnrecognizedLocalOfTypeFromAssembly()
        {
            var source =
@"class E : System.Exception
{
}
class C
{
    static void M()
    {
        try
        {
        }
        catch (E e)
        {
        }
    }
}";
            var compilation0 = CreateCompilation(source, options: TestOptions.DebugDll, targetFramework: TargetFramework.NetStandard20);
            var compilation1 = compilation0.WithSource(source);
            var testData0 = new CompilationTestData();
            var bytes0 = compilation0.EmitToArray(testData: testData0);
            var methodData0 = testData0.GetMethodData("C.M");

            using (var md0 = ModuleMetadata.CreateFromImage(bytes0))
            {
                var reader0 = md0.MetadataReader;
                CheckNames(reader0, reader0.GetAssemblyRefNames(), "netstandard");
                var method0 = compilation0.GetMember<MethodSymbol>("C.M");
                var method1 = compilation1.GetMember<MethodSymbol>("C.M");

                var generation0 = EmitBaseline.CreateInitialBaseline(md0, methodData0.EncDebugInfoProvider());

                var diff1 = compilation1.EmitDifference(
                    generation0,
                    ImmutableArray.Create(new SemanticEdit(SemanticEditKind.Update, method0, method1, GetEquivalentNodesMap(method1, method0), preserveLocalVariables: true)));

                using (var md1 = diff1.GetMetadata())
                {
                    var reader1 = md1.Reader;
                    var readers = new[] { reader0, reader1 };
                    CheckNames(readers, reader1.GetAssemblyRefNames(), "netstandard");
                    CheckNames(readers, reader1.GetTypeRefNames(), "Object");
                    CheckEncLog(reader1,
                        Row(2, TableIndex.AssemblyRef, EditAndContinueOperation.Default),
                        Row(7, TableIndex.TypeRef, EditAndContinueOperation.Default),
                        Row(2, TableIndex.StandAloneSig, EditAndContinueOperation.Default),
                        Row(2, TableIndex.MethodDef, EditAndContinueOperation.Default));
                    CheckEncMap(reader1,
                        Handle(7, TableIndex.TypeRef),
                        Handle(2, TableIndex.MethodDef),
                        Handle(2, TableIndex.StandAloneSig),
                        Handle(2, TableIndex.AssemblyRef));
                }

                diff1.VerifyIL("C.M", @"
{
  // Code size       11 (0xb)
  .maxstack  1
  .locals init (E V_0) //e
  IL_0000:  nop
  .try
  {
    IL_0001:  nop
    IL_0002:  nop
    IL_0003:  leave.s    IL_000a
  }
  catch E
  {
    IL_0005:  stloc.0
    IL_0006:  nop
    IL_0007:  nop
    IL_0008:  leave.s    IL_000a
  }
  IL_000a:  ret
}");
            }
        }

        /// <summary>
        /// Similar to above test but with anonymous type
        /// added in subsequent generation.
        /// </summary>
        [WorkItem(910777, "http://vstfdevdiv:8080/DevDiv2/DevDiv/_workitems/edit/910777")]
        [Fact]
        public void UnrecognizedLocalOfAnonymousTypeFromAssembly()
        {
            var source0 =
@"class C
{
    static string F()
    {
        return null;
    }
    static string G()
    {
        var o = new { Y = 1 };
        return o.ToString();
    }
}";
            var source1 =
@"class C
{
    static string F()
    {
        var o = new { X = 1 };
        return o.ToString();
    }
    static string G()
    {
        var o = new { Y = 1 };
        return o.ToString();
    }
}";
            var source2 =
@"class C
{
    static string F()
    {
        return null;
    }
    static string G()
    {
        return null;
    }
}";
            var compilation0 = CreateCompilation(source0, options: TestOptions.DebugDll, targetFramework: TargetFramework.NetStandard20);
            var compilation1 = compilation0.WithSource(source1);
            var compilation2 = compilation1.WithSource(source2);
            var bytes0 = compilation0.EmitToArray();
            using (var md0 = ModuleMetadata.CreateFromImage(bytes0))
            {
                var reader0 = md0.MetadataReader;
                CheckNames(reader0, reader0.GetAssemblyRefNames(), "netstandard");
                var method0F = compilation0.GetMember<MethodSymbol>("C.F");
                // Use empty LocalVariableNameProvider for original locals and
                // use preserveLocalVariables: true for the edit so that existing
                // locals are retained even though all are unrecognized.
                var generation0 = EmitBaseline.CreateInitialBaseline(
                    md0,
                    EmptyLocalsProvider);
                var method1F = compilation1.GetMember<MethodSymbol>("C.F");
                var method1G = compilation1.GetMember<MethodSymbol>("C.G");
                var diff1 = compilation1.EmitDifference(
                    generation0,
                    ImmutableArray.Create(new SemanticEdit(SemanticEditKind.Update, method0F, method1F, syntaxMap: s => null, preserveLocalVariables: true)));
                using (var md1 = diff1.GetMetadata())
                {
                    var reader1 = md1.Reader;
                    var readers = new[] { reader0, reader1 };
                    CheckNames(readers, reader1.GetAssemblyRefNames(), "netstandard");
                    CheckNames(readers, reader1.GetTypeDefNames(), "<>f__AnonymousType1`1");
                    CheckNames(readers, reader1.GetTypeRefNames(), "CompilerGeneratedAttribute", "DebuggerDisplayAttribute", "Object", "DebuggerBrowsableState", "DebuggerBrowsableAttribute", "DebuggerHiddenAttribute", "EqualityComparer`1", "String", "IFormatProvider");
                    // Change method updated in generation 1.
                    var method2F = compilation2.GetMember<MethodSymbol>("C.F");
                    var diff2F = compilation2.EmitDifference(
                        diff1.NextGeneration,
                        ImmutableArray.Create(new SemanticEdit(SemanticEditKind.Update, method1F, method2F, syntaxMap: s => null, preserveLocalVariables: true)));
                    using (var md2 = diff2F.GetMetadata())
                    {
                        var reader2 = md2.Reader;
                        readers = new[] { reader0, reader1, reader2 };
                        CheckNames(readers, reader2.GetAssemblyRefNames(), "netstandard");
                        CheckNames(readers, reader2.GetTypeDefNames());
                        CheckNames(readers, reader2.GetTypeRefNames(), "Object");
                    }
                    // Change method unchanged since generation 0.
                    var method2G = compilation2.GetMember<MethodSymbol>("C.G");
                    var diff2G = compilation2.EmitDifference(
                        diff1.NextGeneration,
                        ImmutableArray.Create(new SemanticEdit(SemanticEditKind.Update, method1G, method2G, syntaxMap: s => null, preserveLocalVariables: true)));
                    using (var md2 = diff2G.GetMetadata())
                    {
                        var reader2 = md2.Reader;
                        readers = new[] { reader0, reader1, reader2 };
                        CheckNames(readers, reader2.GetAssemblyRefNames(), "netstandard");
                        CheckNames(readers, reader2.GetTypeDefNames());
                        CheckNames(readers, reader2.GetTypeRefNames(), "Object");
                    }
                }
            }
        }

        [Fact]
        public void BrokenOutputStreams()
        {
            var source0 =
@"class C
{
    static string F()
    {
        return null;
    }
}";
            var source1 =
@"class C
{
    static string F()
    {
        var o = new { X = 1 };
        return o.ToString();
    }
}";
            var compilation0 = CreateCompilation(source0, options: TestOptions.DebugDll);
            var compilation1 = compilation0.WithSource(source1);
            var bytes0 = compilation0.EmitToArray();
            using (new EnsureEnglishUICulture())
            using (var md0 = ModuleMetadata.CreateFromImage(bytes0))
            {
                var method0F = compilation0.GetMember<MethodSymbol>("C.F");
                var generation0 = EmitBaseline.CreateInitialBaseline(
                    md0,
                    EmptyLocalsProvider);
                var method1F = compilation1.GetMember<MethodSymbol>("C.F");

                using (MemoryStream mdStream = new MemoryStream(), ilStream = new MemoryStream(), pdbStream = new MemoryStream())
                {
                    var updatedMethods = new List<MethodDefinitionHandle>();
                    var isAddedSymbol = new Func<ISymbol, bool>(s => false);

                    var badStream = new BrokenStream();
                    badStream.BreakHow = BrokenStream.BreakHowType.ThrowOnWrite;

                    var result = compilation1.EmitDifference(
                        generation0,
                        ImmutableArray.Create(new SemanticEdit(SemanticEditKind.Update, method0F, method1F, syntaxMap: s => null, preserveLocalVariables: true)),
                        isAddedSymbol,
                        badStream,
                        ilStream,
                        pdbStream,
                        updatedMethods,
                        new CompilationTestData(),
                        default);
                    Assert.False(result.Success);
                    result.Diagnostics.Verify(
                        // error CS8104: An error occurred while writing the output file: System.IO.IOException: I/O error occurred.
                        Diagnostic(ErrorCode.ERR_PeWritingFailure).WithArguments(badStream.ThrownException.ToString()).WithLocation(1, 1)
                        );

                    result = compilation1.EmitDifference(
                        generation0,
                        ImmutableArray.Create(new SemanticEdit(SemanticEditKind.Update, method0F, method1F, syntaxMap: s => null, preserveLocalVariables: true)),
                        isAddedSymbol,
                        mdStream,
                        badStream,
                        pdbStream,
                        updatedMethods,
                        new CompilationTestData(),
                        default);
                    Assert.False(result.Success);
                    result.Diagnostics.Verify(
                        // error CS8104: An error occurred while writing the output file: System.IO.IOException: I/O error occurred.
                        Diagnostic(ErrorCode.ERR_PeWritingFailure).WithArguments(badStream.ThrownException.ToString()).WithLocation(1, 1)
                        );

                    result = compilation1.EmitDifference(
                        generation0,
                        ImmutableArray.Create(new SemanticEdit(SemanticEditKind.Update, method0F, method1F, syntaxMap: s => null, preserveLocalVariables: true)),
                        isAddedSymbol,
                        mdStream,
                        ilStream,
                        badStream,
                        updatedMethods,
                        new CompilationTestData(),
                        default);
                    Assert.False(result.Success);
                    result.Diagnostics.Verify(
                        // error CS0041: Unexpected error writing debug information -- 'I/O error occurred.'
                        Diagnostic(ErrorCode.FTL_DebugEmitFailure).WithArguments("I/O error occurred.").WithLocation(1, 1)
                        );
                }
            }
        }

        [Fact]
        public void BrokenPortablePdbStream()
        {
            var source0 =
@"class C
{
    static string F()
    {
        return null;
    }
}";
            var source1 =
@"class C
{
    static string F()
    {
        var o = new { X = 1 };
        return o.ToString();
    }
}";
            var compilation0 = CreateCompilation(source0, options: TestOptions.DebugDll);
            var compilation1 = compilation0.WithSource(source1);
            var bytes0 = compilation0.EmitToArray(EmitOptions.Default.WithDebugInformationFormat(DebugInformationFormat.PortablePdb));
            using (new EnsureEnglishUICulture())
            using (var md0 = ModuleMetadata.CreateFromImage(bytes0))
            {
                var method0F = compilation0.GetMember<MethodSymbol>("C.F");
                var generation0 = EmitBaseline.CreateInitialBaseline(
                    md0,
                    EmptyLocalsProvider);
                var method1F = compilation1.GetMember<MethodSymbol>("C.F");

                using (MemoryStream mdStream = new MemoryStream(), ilStream = new MemoryStream(), pdbStream = new MemoryStream())
                {
                    var updatedMethods = new List<MethodDefinitionHandle>();
                    var isAddedSymbol = new Func<ISymbol, bool>(s => false);

                    var badStream = new BrokenStream();
                    badStream.BreakHow = BrokenStream.BreakHowType.ThrowOnWrite;

                    var result = compilation1.EmitDifference(
                        generation0,
                        ImmutableArray.Create(new SemanticEdit(SemanticEditKind.Update, method0F, method1F, syntaxMap: s => null, preserveLocalVariables: true)),
                        isAddedSymbol,
                        mdStream,
                        ilStream,
                        badStream,
                        updatedMethods,
                        new CompilationTestData(),
                        default);
                    Assert.False(result.Success);
                    result.Diagnostics.Verify(
                        // error CS0041: Unexpected error writing debug information -- 'I/O error occurred.'
                        Diagnostic(ErrorCode.FTL_DebugEmitFailure).WithArguments("I/O error occurred.").WithLocation(1, 1)
                        );
                }
            }
        }

        [WorkItem(923492, "http://vstfdevdiv:8080/DevDiv2/DevDiv/_workitems/edit/923492")]
        [ConditionalFact(typeof(WindowsDesktopOnly), Reason = ConditionalSkipReason.NativePdbRequiresDesktop)]
        public void SymWriterErrors()
        {
            var source0 =
@"class C
{
}";
            var source1 =
@"class C
{
    static void Main() { }
}";
            var compilation0 = CreateCompilation(source0, options: TestOptions.DebugDll);
            var compilation1 = compilation0.WithSource(source1);

            // Verify full metadata contains expected rows.
            var bytes0 = compilation0.EmitToArray();
            using (var md0 = ModuleMetadata.CreateFromImage(bytes0))
            {
                var diff1 = compilation1.EmitDifference(
                    EmitBaseline.CreateInitialBaseline(md0, EmptyLocalsProvider),
                    ImmutableArray.Create(new SemanticEdit(SemanticEditKind.Insert, null, compilation1.GetMember<MethodSymbol>("C.Main"))),
                    testData: new CompilationTestData { SymWriterFactory = _ => new MockSymUnmanagedWriter() });

                diff1.EmitResult.Diagnostics.Verify(
                    // error CS0041: Unexpected error writing debug information -- 'MockSymUnmanagedWriter error message'
                    Diagnostic(ErrorCode.FTL_DebugEmitFailure).WithArguments("MockSymUnmanagedWriter error message"));

                Assert.False(diff1.EmitResult.Success);
            }
        }

        [WorkItem(1058058, "http://vstfdevdiv:8080/DevDiv2/DevDiv/_workitems/edit/1058058")]
        [Fact]
        public void BlobContainsInvalidValues()
        {
            var source0 =
@"class C
{
    static void F()
    {
        string goo = ""abc"";
    }
}";
            var source1 =
@"class C
{
    static void F()
    {
        float goo = 10;
    }
}";
            var source2 =
@"class C
{
    static void F()
    {
        bool goo = true;
    }
}";
            var compilation0 = CreateCompilation(source0, options: TestOptions.DebugDll, targetFramework: TargetFramework.NetStandard20);
            var compilation1 = compilation0.WithSource(source1);
            var compilation2 = compilation1.WithSource(source2);
            var bytes0 = compilation0.EmitToArray();
            using (var md0 = ModuleMetadata.CreateFromImage(bytes0))
            {
                var reader0 = md0.MetadataReader;
                CheckNames(reader0, reader0.GetAssemblyRefNames(), "netstandard");
                var method0F = compilation0.GetMember<MethodSymbol>("C.F");
                var generation0 = EmitBaseline.CreateInitialBaseline(md0, EmptyLocalsProvider);
                var method1F = compilation1.GetMember<MethodSymbol>("C.F");
                var diff1 = compilation1.EmitDifference(
                    generation0,
                    ImmutableArray.Create(new SemanticEdit(SemanticEditKind.Update, method0F, method1F, syntaxMap: s => null, preserveLocalVariables: true)));

                var handle = MetadataTokens.BlobHandle(1);
                byte[] value0 = reader0.GetBlobBytes(handle);
                Assert.Equal("20-01-01-08", BitConverter.ToString(value0));

                using (var md1 = diff1.GetMetadata())
                {
                    var reader1 = md1.Reader;
                    var method2F = compilation2.GetMember<MethodSymbol>("C.F");
                    var diff2F = compilation2.EmitDifference(
                        diff1.NextGeneration,
                        ImmutableArray.Create(new SemanticEdit(SemanticEditKind.Update, method1F, method2F, syntaxMap: s => null, preserveLocalVariables: true)));

                    byte[] value1 = reader1.GetBlobBytes(handle);
                    Assert.Equal("07-02-0E-0C", BitConverter.ToString(value1));

                    using (var md2 = diff2F.GetMetadata())
                    {
                        var reader2 = md2.Reader;
                        byte[] value2 = reader2.GetBlobBytes(handle);
                        Assert.Equal("07-03-0E-0C-02", BitConverter.ToString(value2));
                    }
                }
            }
        }

        [Fact]
        public void ReferenceToMemberAddedToAnotherAssembly1()
        {
            var sourceA0 = @"
public class A
{
}
";
            var sourceA1 = @"
public class A
{
    public void M() { System.Console.WriteLine(1);}
}

public class X {} 
";
            var sourceB0 = @"
public class B
{
    public static void F() { }
}";
            var sourceB1 = @"
public class B
{
    public static void F() { new A().M(); }
}

public class Y : X { }
";

            var compilationA0 = CreateCompilation(sourceA0, options: TestOptions.DebugDll, assemblyName: "LibA");
            var compilationA1 = compilationA0.WithSource(sourceA1);
            var compilationB0 = CreateCompilation(sourceB0, new[] { compilationA0.ToMetadataReference() }, options: TestOptions.DebugDll, assemblyName: "LibB");
            var compilationB1 = CreateCompilation(sourceB1, new[] { compilationA1.ToMetadataReference() }, options: TestOptions.DebugDll, assemblyName: "LibB");

            var bytesA0 = compilationA0.EmitToArray();
            var bytesB0 = compilationB0.EmitToArray();
            var mdA0 = ModuleMetadata.CreateFromImage(bytesA0);
            var mdB0 = ModuleMetadata.CreateFromImage(bytesB0);
            var generationA0 = EmitBaseline.CreateInitialBaseline(mdA0, EmptyLocalsProvider);
            var generationB0 = EmitBaseline.CreateInitialBaseline(mdB0, EmptyLocalsProvider);
            var mA1 = compilationA1.GetMember<MethodSymbol>("A.M");
            var mX1 = compilationA1.GetMember<TypeSymbol>("X");

            var allAddedSymbols = new ISymbol[] { mA1, mX1 };

            var diffA1 = compilationA1.EmitDifference(
                generationA0,
                ImmutableArray.Create(
                    new SemanticEdit(SemanticEditKind.Insert, null, mA1),
                    new SemanticEdit(SemanticEditKind.Insert, null, mX1)),
                allAddedSymbols);

            diffA1.EmitResult.Diagnostics.Verify();

            var diffB1 = compilationB1.EmitDifference(
                generationB0,
                ImmutableArray.Create(
                    new SemanticEdit(SemanticEditKind.Update, compilationB0.GetMember<MethodSymbol>("B.F"), compilationB1.GetMember<MethodSymbol>("B.F")),
                    new SemanticEdit(SemanticEditKind.Insert, null, compilationB1.GetMember<TypeSymbol>("Y"))),
                allAddedSymbols);

            diffB1.EmitResult.Diagnostics.Verify(
                // (7,14): error CS7101: Member 'X' added during the current debug session can only be accessed from within its declaring assembly 'LibA'.
                // public class X {} 
                Diagnostic(ErrorCode.ERR_EncReferenceToAddedMember, "X").WithArguments("X", "LibA").WithLocation(7, 14),
                // (4,17): error CS7101: Member 'M' added during the current debug session can only be accessed from within its declaring assembly 'LibA'.
                //     public void M() { System.Console.WriteLine(1);}
                Diagnostic(ErrorCode.ERR_EncReferenceToAddedMember, "M").WithArguments("M", "LibA").WithLocation(4, 17));
        }

        [Fact]
        public void ReferenceToMemberAddedToAnotherAssembly2()
        {
            var sourceA = @"
public class A
{
    public void M() { }
}";
            var sourceB0 = @"
public class B
{
    public static void F() { var a = new A(); }
}";
            var sourceB1 = @"
public class B
{
    public static void F() { var a = new A(); a.M(); }
}";
            var sourceB2 = @"
public class B
{
    public static void F() { var a = new A(); }
}";

            var compilationA = CreateCompilation(sourceA, options: TestOptions.DebugDll, assemblyName: "AssemblyA");
            var aRef = compilationA.ToMetadataReference();

            var compilationB0 = CreateCompilation(sourceB0, new[] { aRef }, options: TestOptions.DebugDll, assemblyName: "AssemblyB");
            var compilationB1 = compilationB0.WithSource(sourceB1);
            var compilationB2 = compilationB1.WithSource(sourceB2);

            var testDataB0 = new CompilationTestData();
            var bytesB0 = compilationB0.EmitToArray(testData: testDataB0);
            var mdB0 = ModuleMetadata.CreateFromImage(bytesB0);
            var generationB0 = EmitBaseline.CreateInitialBaseline(mdB0, testDataB0.GetMethodData("B.F").EncDebugInfoProvider());

            var f0 = compilationB0.GetMember<MethodSymbol>("B.F");
            var f1 = compilationB1.GetMember<MethodSymbol>("B.F");
            var f2 = compilationB2.GetMember<MethodSymbol>("B.F");

            var diffB1 = compilationB1.EmitDifference(
                generationB0,
                ImmutableArray.Create(new SemanticEdit(SemanticEditKind.Update, f0, f1, GetEquivalentNodesMap(f1, f0), preserveLocalVariables: true)));

            diffB1.VerifyIL("B.F", @"
{
  // Code size       15 (0xf)
  .maxstack  1
  .locals init (A V_0) //a
  IL_0000:  nop
  IL_0001:  newobj     ""A..ctor()""
  IL_0006:  stloc.0
  IL_0007:  ldloc.0
  IL_0008:  callvirt   ""void A.M()""
  IL_000d:  nop
  IL_000e:  ret
}
");

            var diffB2 = compilationB2.EmitDifference(
               diffB1.NextGeneration,
               ImmutableArray.Create(new SemanticEdit(SemanticEditKind.Update, f1, f2, GetEquivalentNodesMap(f2, f1), preserveLocalVariables: true)));

            diffB2.VerifyIL("B.F", @"
{
  // Code size        8 (0x8)
  .maxstack  1
  .locals init (A V_0) //a
  IL_0000:  nop
  IL_0001:  newobj     ""A..ctor()""
  IL_0006:  stloc.0
  IL_0007:  ret
}
");
        }

        [ConditionalFact(typeof(WindowsDesktopOnly), Reason = ConditionalSkipReason.TestExecutionNeedsDesktopTypes)]
        public void UniqueSynthesizedNames_DynamicSiteContainer()
        {
            var source0 = @"
public class C
{    
    public static void F(dynamic d) { d.Goo(); }
}";
            var source1 = @"
public class C
{
    public static void F(dynamic d) { d.Bar(); }
}";
            var source2 = @"
public class C
{
    public static void F(dynamic d, byte b) { d.Bar(); }
    public static void F(dynamic d) { d.Bar(); }
}";

            var compilation0 = CreateCompilationWithMscorlib45(source0, new[] { SystemCoreRef, CSharpRef }, options: ComSafeDebugDll.WithMetadataImportOptions(MetadataImportOptions.All), assemblyName: "A");
            var compilation1 = compilation0.WithSource(source1);
            var compilation2 = compilation1.WithSource(source2);

            var f0 = compilation0.GetMember<MethodSymbol>("C.F");
            var f1 = compilation1.GetMember<MethodSymbol>("C.F");
            var f_byte2 = compilation2.GetMembers("C.F").Single(m => m.ToString() == "C.F(dynamic, byte)");

            var v0 = CompileAndVerify(compilation0);
            var md0 = ModuleMetadata.CreateFromImage(v0.EmittedAssemblyData);

            var generation0 = EmitBaseline.CreateInitialBaseline(md0, v0.CreateSymReader().GetEncMethodDebugInfo);
            var diff1 = compilation1.EmitDifference(
                generation0,
                ImmutableArray.Create(
                    new SemanticEdit(SemanticEditKind.Update, f0, f1, preserveLocalVariables: true)));

            diff1.EmitResult.Diagnostics.Verify();

            var diff2 = compilation2.EmitDifference(
                diff1.NextGeneration,
                ImmutableArray.Create(
                    new SemanticEdit(SemanticEditKind.Insert, null, f_byte2)));

            diff2.EmitResult.Diagnostics.Verify();

            var reader0 = md0.MetadataReader;
            var reader1 = diff1.GetMetadata().Reader;
            var reader2 = diff2.GetMetadata().Reader;

            CheckNames(reader0, reader0.GetTypeDefNames(), "<Module>", "C", "<>o__0");
            CheckNames(new[] { reader0, reader1 }, reader1.GetTypeDefNames(), "<>o__0#1");
            CheckNames(new[] { reader0, reader1, reader2 }, reader2.GetTypeDefNames(), "<>o__0#2");
        }

        [WorkItem(918650, "http://vstfdevdiv:8080/DevDiv2/DevDiv/_workitems/edit/918650")]
        [Fact]
        public void ManyGenerations()
        {
            var source =
@"class C
{{
    static int F() {{ return {0}; }}
}}";

            var compilation0 = CreateCompilation(String.Format(source, 1), options: TestOptions.DebugDll);

            var bytes0 = compilation0.EmitToArray();
            var md0 = ModuleMetadata.CreateFromImage(bytes0);
            var generation0 = EmitBaseline.CreateInitialBaseline(md0, EmptyLocalsProvider);
            var method0 = compilation0.GetMember<MethodSymbol>("C.F");

            for (int i = 2; i <= 50; i++)
            {
                var compilation1 = compilation0.WithSource(String.Format(source, i));
                var method1 = compilation1.GetMember<MethodSymbol>("C.F");
                var diff1 = compilation1.EmitDifference(
                    generation0,
                    ImmutableArray.Create(new SemanticEdit(SemanticEditKind.Update, method0, method1)));

                compilation0 = compilation1;
                method0 = method1;
                generation0 = diff1.NextGeneration;
            }
        }

        [WorkItem(187868, "http://vstfdevdiv:8080/DevDiv2/DevDiv/_workitems/edit/187868")]
        [Fact]
        public void PdbReadingErrors()
        {
            var source0 = MarkedSource(@"
using System;

class C
{
	static void F() 
    {
        <N:0>Console.WriteLine(1);</N:0>
    }
}");

            var source1 = MarkedSource(@"
using System;

class C
{
	static void F() 
    {
        <N:0>Console.WriteLine(2);</N:0>
    }
}");
            var compilation0 = CreateCompilation(source0.Tree, options: TestOptions.DebugDll, assemblyName: "PdbReadingErrorsAssembly");
            var compilation1 = compilation0.WithSource(source1.Tree);

            var v0 = CompileAndVerify(compilation0);
            var md0 = ModuleMetadata.CreateFromImage(v0.EmittedAssemblyData);

            var f0 = compilation0.GetMember<MethodSymbol>("C.F");
            var f1 = compilation1.GetMember<MethodSymbol>("C.F");

            var generation0 = EmitBaseline.CreateInitialBaseline(md0, methodHandle =>
            {
                throw new InvalidDataException("Bad PDB!");
            });

            var diff1 = compilation1.EmitDifference(
                generation0,
                ImmutableArray.Create(new SemanticEdit(SemanticEditKind.Update, f0, f1, GetSyntaxMapFromMarkers(source0, source1), preserveLocalVariables: true)));

            diff1.EmitResult.Diagnostics.Verify(
                // (6,14): error CS7038: Failed to emit module 'Unable to read debug information of method 'C.F()' (token 0x06000001) from assembly 'PdbReadingErrorsAssembly, Version=0.0.0.0, Culture=neutral, PublicKeyToken=null''.
                Diagnostic(ErrorCode.ERR_InvalidDebugInfo, "F").WithArguments("C.F()", "100663297", "PdbReadingErrorsAssembly, Version=0.0.0.0, Culture=neutral, PublicKeyToken=null").WithLocation(6, 14));
        }

        [Fact]
        public void PdbReadingErrors_PassThruExceptions()
        {
            var source0 = MarkedSource(@"
using System;

class C
{
	static void F() 
    {
        <N:0>Console.WriteLine(1);</N:0>
    }
}");

            var source1 = MarkedSource(@"
using System;

class C
{
	static void F() 
    {
        <N:0>Console.WriteLine(2);</N:0>
    }
}");
            var compilation0 = CreateCompilation(source0.Tree, options: TestOptions.DebugDll, assemblyName: "PdbReadingErrorsAssembly");
            var compilation1 = compilation0.WithSource(source1.Tree);

            var v0 = CompileAndVerify(compilation0);
            var md0 = ModuleMetadata.CreateFromImage(v0.EmittedAssemblyData);

            var f0 = compilation0.GetMember<MethodSymbol>("C.F");
            var f1 = compilation1.GetMember<MethodSymbol>("C.F");

            var generation0 = EmitBaseline.CreateInitialBaseline(md0, methodHandle =>
            {
                throw new ArgumentOutOfRangeException();
            });

            // the compiler should't swallow any exceptions but InvalidDataException
            Assert.Throws<ArgumentOutOfRangeException>(() =>
                compilation1.EmitDifference(
                    generation0,
                    ImmutableArray.Create(new SemanticEdit(SemanticEditKind.Update, f0, f1, GetSyntaxMapFromMarkers(source0, source1), preserveLocalVariables: true))));
        }

        [Fact]
        public void PatternVariable_TypeChange()
        {
            var source0 = MarkedSource(@"
class C
{
    static int F(object o) { if (o is int <N:0>i</N:0>) { return i; } return 0; }
}");
            var source1 = MarkedSource(@"
class C
{
    static int F(object o) { if (o is bool <N:0>i</N:0>) { return i ? 1 : 0; } return 0; }
}");

            var source2 = MarkedSource(@"
class C
{
    static int F(object o) { if (o is int <N:0>j</N:0>) { return j; } return 0; }
}");

            var compilation0 = CreateCompilation(source0.Tree, options: ComSafeDebugDll);
            var compilation1 = compilation0.WithSource(source1.Tree);
            var compilation2 = compilation1.WithSource(source2.Tree);

            var f0 = compilation0.GetMember<MethodSymbol>("C.F");
            var f1 = compilation1.GetMember<MethodSymbol>("C.F");
            var f2 = compilation2.GetMember<MethodSymbol>("C.F");

            var v0 = CompileAndVerify(compilation0);
            v0.VerifyIL("C.F", @"
{
  // Code size       35 (0x23)
  .maxstack  1
  .locals init (int V_0, //i
                bool V_1,
                int V_2)
  IL_0000:  nop
  IL_0001:  ldarg.0
  IL_0002:  isinst     ""int""
  IL_0007:  brfalse.s  IL_0013
  IL_0009:  ldarg.0
  IL_000a:  unbox.any  ""int""
  IL_000f:  stloc.0
  IL_0010:  ldc.i4.1
  IL_0011:  br.s       IL_0014
  IL_0013:  ldc.i4.0
  IL_0014:  stloc.1
  IL_0015:  ldloc.1
  IL_0016:  brfalse.s  IL_001d
  IL_0018:  nop
  IL_0019:  ldloc.0
  IL_001a:  stloc.2
  IL_001b:  br.s       IL_0021
  IL_001d:  ldc.i4.0
  IL_001e:  stloc.2
  IL_001f:  br.s       IL_0021
  IL_0021:  ldloc.2
  IL_0022:  ret
}");

            var md0 = ModuleMetadata.CreateFromImage(v0.EmittedAssemblyData);

            var generation0 = EmitBaseline.CreateInitialBaseline(md0, v0.CreateSymReader().GetEncMethodDebugInfo);
            var diff1 = compilation1.EmitDifference(
                generation0,
                ImmutableArray.Create(
                    new SemanticEdit(SemanticEditKind.Update, f0, f1, GetSyntaxMapFromMarkers(source0, source1), preserveLocalVariables: true)));

            diff1.VerifyIL("C.F", @"
{
  // Code size       46 (0x2e)
  .maxstack  1
  .locals init ([int] V_0,
                [bool] V_1,
                [int] V_2,
                bool V_3, //i
                bool V_4,
                int V_5)
  IL_0000:  nop
  IL_0001:  ldarg.0
  IL_0002:  isinst     ""bool""
  IL_0007:  brfalse.s  IL_0013
  IL_0009:  ldarg.0
  IL_000a:  unbox.any  ""bool""
  IL_000f:  stloc.3
  IL_0010:  ldc.i4.1
  IL_0011:  br.s       IL_0014
  IL_0013:  ldc.i4.0
  IL_0014:  stloc.s    V_4
  IL_0016:  ldloc.s    V_4
  IL_0018:  brfalse.s  IL_0026
  IL_001a:  nop
  IL_001b:  ldloc.3
  IL_001c:  brtrue.s   IL_0021
  IL_001e:  ldc.i4.0
  IL_001f:  br.s       IL_0022
  IL_0021:  ldc.i4.1
  IL_0022:  stloc.s    V_5
  IL_0024:  br.s       IL_002b
  IL_0026:  ldc.i4.0
  IL_0027:  stloc.s    V_5
  IL_0029:  br.s       IL_002b
  IL_002b:  ldloc.s    V_5
  IL_002d:  ret
}");

            var diff2 = compilation2.EmitDifference(
                diff1.NextGeneration,
                ImmutableArray.Create(
                    new SemanticEdit(SemanticEditKind.Update, f1, f2, GetSyntaxMapFromMarkers(source1, source2), preserveLocalVariables: true)));

            diff2.VerifyIL("C.F", @"
{
  // Code size       42 (0x2a)
  .maxstack  1
  .locals init ([int] V_0,
                [bool] V_1,
                [int] V_2,
                [bool] V_3,
                [bool] V_4,
                [int] V_5,
                int V_6, //j
                bool V_7,
                int V_8)
  IL_0000:  nop
  IL_0001:  ldarg.0
  IL_0002:  isinst     ""int""
  IL_0007:  brfalse.s  IL_0014
  IL_0009:  ldarg.0
  IL_000a:  unbox.any  ""int""
  IL_000f:  stloc.s    V_6
  IL_0011:  ldc.i4.1
  IL_0012:  br.s       IL_0015
  IL_0014:  ldc.i4.0
  IL_0015:  stloc.s    V_7
  IL_0017:  ldloc.s    V_7
  IL_0019:  brfalse.s  IL_0022
  IL_001b:  nop
  IL_001c:  ldloc.s    V_6
  IL_001e:  stloc.s    V_8
  IL_0020:  br.s       IL_0027
  IL_0022:  ldc.i4.0
  IL_0023:  stloc.s    V_8
  IL_0025:  br.s       IL_0027
  IL_0027:  ldloc.s    V_8
  IL_0029:  ret
}");
        }

        [Fact]
        public void PatternVariable_DeleteInsert()
        {
            var source0 = MarkedSource(@"
class C
{
    static int F(object o) { if (o is int <N:0>i</N:0>) { return i; } return 0; }
}");
            var source1 = MarkedSource(@"
class C
{
    static int F(object o) { if (o is int) { return 1; } return 0; }
}");

            var source2 = MarkedSource(@"
class C
{
    static int F(object o) { if (o is int <N:0>i</N:0>) { return i; } return 0; }
}");

            var compilation0 = CreateCompilation(source0.Tree, options: ComSafeDebugDll);
            var compilation1 = compilation0.WithSource(source1.Tree);
            var compilation2 = compilation1.WithSource(source2.Tree);

            var f0 = compilation0.GetMember<MethodSymbol>("C.F");
            var f1 = compilation1.GetMember<MethodSymbol>("C.F");
            var f2 = compilation2.GetMember<MethodSymbol>("C.F");

            var v0 = CompileAndVerify(compilation0);
            v0.VerifyIL("C.F", @"
{
  // Code size       35 (0x23)
  .maxstack  1
  .locals init (int V_0, //i
                bool V_1,
                int V_2)
  IL_0000:  nop
  IL_0001:  ldarg.0
  IL_0002:  isinst     ""int""
  IL_0007:  brfalse.s  IL_0013
  IL_0009:  ldarg.0
  IL_000a:  unbox.any  ""int""
  IL_000f:  stloc.0
  IL_0010:  ldc.i4.1
  IL_0011:  br.s       IL_0014
  IL_0013:  ldc.i4.0
  IL_0014:  stloc.1
  IL_0015:  ldloc.1
  IL_0016:  brfalse.s  IL_001d
  IL_0018:  nop
  IL_0019:  ldloc.0
  IL_001a:  stloc.2
  IL_001b:  br.s       IL_0021
  IL_001d:  ldc.i4.0
  IL_001e:  stloc.2
  IL_001f:  br.s       IL_0021
  IL_0021:  ldloc.2
  IL_0022:  ret
}");

            var md0 = ModuleMetadata.CreateFromImage(v0.EmittedAssemblyData);

            var generation0 = EmitBaseline.CreateInitialBaseline(md0, v0.CreateSymReader().GetEncMethodDebugInfo);
            var diff1 = compilation1.EmitDifference(
                generation0,
                ImmutableArray.Create(
                    new SemanticEdit(SemanticEditKind.Update, f0, f1, GetSyntaxMapFromMarkers(source0, source1), preserveLocalVariables: true)));

            diff1.VerifyIL("C.F", @"
{
  // Code size       28 (0x1c)
  .maxstack  2
  .locals init ([int] V_0,
                [bool] V_1,
                [int] V_2,
                bool V_3,
                int V_4)
  IL_0000:  nop
  IL_0001:  ldarg.0
  IL_0002:  isinst     ""int""
  IL_0007:  ldnull
  IL_0008:  cgt.un
  IL_000a:  stloc.3
  IL_000b:  ldloc.3
  IL_000c:  brfalse.s  IL_0014
  IL_000e:  nop
  IL_000f:  ldc.i4.1
  IL_0010:  stloc.s    V_4
  IL_0012:  br.s       IL_0019
  IL_0014:  ldc.i4.0
  IL_0015:  stloc.s    V_4
  IL_0017:  br.s       IL_0019
  IL_0019:  ldloc.s    V_4
  IL_001b:  ret
}");

            var diff2 = compilation2.EmitDifference(
                diff1.NextGeneration,
                ImmutableArray.Create(
                    new SemanticEdit(SemanticEditKind.Update, f1, f2, GetSyntaxMapFromMarkers(source1, source2), preserveLocalVariables: true)));

            diff2.VerifyIL("C.F", @"
{
  // Code size       42 (0x2a)
  .maxstack  1
  .locals init ([int] V_0,
                [bool] V_1,
                [int] V_2,
                [bool] V_3,
                [int] V_4,
                int V_5, //i
                bool V_6,
                int V_7)
  IL_0000:  nop
  IL_0001:  ldarg.0
  IL_0002:  isinst     ""int""
  IL_0007:  brfalse.s  IL_0014
  IL_0009:  ldarg.0
  IL_000a:  unbox.any  ""int""
  IL_000f:  stloc.s    V_5
  IL_0011:  ldc.i4.1
  IL_0012:  br.s       IL_0015
  IL_0014:  ldc.i4.0
  IL_0015:  stloc.s    V_6
  IL_0017:  ldloc.s    V_6
  IL_0019:  brfalse.s  IL_0022
  IL_001b:  nop
  IL_001c:  ldloc.s    V_5
  IL_001e:  stloc.s    V_7
  IL_0020:  br.s       IL_0027
  IL_0022:  ldc.i4.0
  IL_0023:  stloc.s    V_7
  IL_0025:  br.s       IL_0027
  IL_0027:  ldloc.s    V_7
  IL_0029:  ret
}");
        }

        [Fact]
        public void PatternVariable_InConstructorInitializer()
        {
            var baseClass = "public class Base { public Base(bool x) { } }";

            var source0 = MarkedSource(@"
public class C : Base
{
    public C(int a) : base(a is int <N:0>x</N:0> && x == 0 && a is int <N:1>y</N:1>) { y = 1; }
}" + baseClass);
            var source1 = MarkedSource(@"
public class C : Base
{
    public C(int a) : base(a is int <N:0>x</N:0> && x == 0) { }
}" + baseClass);

            var compilation0 = CreateCompilation(source0.Tree, options: ComSafeDebugDll);
            var compilation1 = compilation0.WithSource(source1.Tree);
            var compilation2 = compilation1.WithSource(source0.Tree);

            var ctor0 = compilation0.GetMember<MethodSymbol>("C..ctor");
            var ctor1 = compilation1.GetMember<MethodSymbol>("C..ctor");
            var ctor2 = compilation2.GetMember<MethodSymbol>("C..ctor");

            var v0 = CompileAndVerify(compilation0);
            v0.VerifyIL("C..ctor", @"
{
  // Code size       22 (0x16)
  .maxstack  2
  .locals init (int V_0, //x
                int V_1) //y
  IL_0000:  ldarg.0
  IL_0001:  ldarg.1
  IL_0002:  stloc.0
  IL_0003:  ldloc.0
  IL_0004:  brtrue.s   IL_000b
  IL_0006:  ldarg.1
  IL_0007:  stloc.1
  IL_0008:  ldc.i4.1
  IL_0009:  br.s       IL_000c
  IL_000b:  ldc.i4.0
  IL_000c:  call       ""Base..ctor(bool)""
  IL_0011:  nop
  IL_0012:  nop
  IL_0013:  ldc.i4.1
  IL_0014:  stloc.1
  IL_0015:  ret
}
");

            var md0 = ModuleMetadata.CreateFromImage(v0.EmittedAssemblyData);

            var generation0 = EmitBaseline.CreateInitialBaseline(md0, v0.CreateSymReader().GetEncMethodDebugInfo);
            var diff1 = compilation1.EmitDifference(
                generation0,
                ImmutableArray.Create(
                    new SemanticEdit(SemanticEditKind.Update, ctor0, ctor1, GetSyntaxMapFromMarkers(source0, source1), preserveLocalVariables: true)));

            diff1.VerifyIL("C..ctor", @"
{
  // Code size       15 (0xf)
  .maxstack  3
  .locals init (int V_0, //x
                [int] V_1)
  IL_0000:  ldarg.0
  IL_0001:  ldarg.1
  IL_0002:  stloc.0
  IL_0003:  ldloc.0
  IL_0004:  ldc.i4.0
  IL_0005:  ceq
  IL_0007:  call       ""Base..ctor(bool)""
  IL_000c:  nop
  IL_000d:  nop
  IL_000e:  ret
}
");

            var diff2 = compilation2.EmitDifference(
                diff1.NextGeneration,
                ImmutableArray.Create(
                    new SemanticEdit(SemanticEditKind.Update, ctor1, ctor2, GetSyntaxMapFromMarkers(source1, source0), preserveLocalVariables: true)));

            diff2.VerifyIL("C..ctor", @"
{
  // Code size       22 (0x16)
  .maxstack  2
  .locals init (int V_0, //x
                [int] V_1,
                int V_2) //y
  IL_0000:  ldarg.0
  IL_0001:  ldarg.1
  IL_0002:  stloc.0
  IL_0003:  ldloc.0
  IL_0004:  brtrue.s   IL_000b
  IL_0006:  ldarg.1
  IL_0007:  stloc.2
  IL_0008:  ldc.i4.1
  IL_0009:  br.s       IL_000c
  IL_000b:  ldc.i4.0
  IL_000c:  call       ""Base..ctor(bool)""
  IL_0011:  nop
  IL_0012:  nop
  IL_0013:  ldc.i4.1
  IL_0014:  stloc.2
  IL_0015:  ret
}
");
        }

        [Fact]
        public void PatternVariable_InFieldInitializer()
        {
            var source0 = MarkedSource(@"
public class C
{
    public static int a = 0;
    public bool field = a is int <N:0>x</N:0> && x == 0 && a is int <N:1>y</N:1>;
}");
            var source1 = MarkedSource(@"
public class C
{
    public static int a = 0;
    public bool field = a is int <N:0>x</N:0> && x == 0;
}");

            var compilation0 = CreateCompilation(source0.Tree, options: ComSafeDebugDll);
            var compilation1 = compilation0.WithSource(source1.Tree);
            var compilation2 = compilation1.WithSource(source0.Tree);

            var ctor0 = compilation0.GetMember<MethodSymbol>("C..ctor");
            var ctor1 = compilation1.GetMember<MethodSymbol>("C..ctor");
            var ctor2 = compilation2.GetMember<MethodSymbol>("C..ctor");

            var v0 = CompileAndVerify(compilation0);
            v0.VerifyIL("C..ctor", @"
{
  // Code size       33 (0x21)
  .maxstack  2
  .locals init (int V_0, //x
                int V_1) //y
  IL_0000:  ldarg.0
  IL_0001:  ldsfld     ""int C.a""
  IL_0006:  stloc.0
  IL_0007:  ldloc.0
  IL_0008:  brtrue.s   IL_0013
  IL_000a:  ldsfld     ""int C.a""
  IL_000f:  stloc.1
  IL_0010:  ldc.i4.1
  IL_0011:  br.s       IL_0014
  IL_0013:  ldc.i4.0
  IL_0014:  stfld      ""bool C.field""
  IL_0019:  ldarg.0
  IL_001a:  call       ""object..ctor()""
  IL_001f:  nop
  IL_0020:  ret
}
");

            var md0 = ModuleMetadata.CreateFromImage(v0.EmittedAssemblyData);

            var generation0 = EmitBaseline.CreateInitialBaseline(md0, v0.CreateSymReader().GetEncMethodDebugInfo);
            var diff1 = compilation1.EmitDifference(
                generation0,
                ImmutableArray.Create(
                    new SemanticEdit(SemanticEditKind.Update, ctor0, ctor1, GetSyntaxMapFromMarkers(source0, source1), preserveLocalVariables: true)));

            diff1.VerifyIL("C..ctor", @"
{
  // Code size       24 (0x18)
  .maxstack  3
  .locals init (int V_0, //x
                [int] V_1)
  IL_0000:  ldarg.0
  IL_0001:  ldsfld     ""int C.a""
  IL_0006:  stloc.0
  IL_0007:  ldloc.0
  IL_0008:  ldc.i4.0
  IL_0009:  ceq
  IL_000b:  stfld      ""bool C.field""
  IL_0010:  ldarg.0
  IL_0011:  call       ""object..ctor()""
  IL_0016:  nop
  IL_0017:  ret
}
");

            var diff2 = compilation2.EmitDifference(
                diff1.NextGeneration,
                ImmutableArray.Create(
                    new SemanticEdit(SemanticEditKind.Update, ctor1, ctor2, GetSyntaxMapFromMarkers(source1, source0), preserveLocalVariables: true)));

            diff2.VerifyIL("C..ctor", @"
{
  // Code size       33 (0x21)
  .maxstack  2
  .locals init (int V_0, //x
                [int] V_1,
                int V_2) //y
  IL_0000:  ldarg.0
  IL_0001:  ldsfld     ""int C.a""
  IL_0006:  stloc.0
  IL_0007:  ldloc.0
  IL_0008:  brtrue.s   IL_0013
  IL_000a:  ldsfld     ""int C.a""
  IL_000f:  stloc.2
  IL_0010:  ldc.i4.1
  IL_0011:  br.s       IL_0014
  IL_0013:  ldc.i4.0
  IL_0014:  stfld      ""bool C.field""
  IL_0019:  ldarg.0
  IL_001a:  call       ""object..ctor()""
  IL_001f:  nop
  IL_0020:  ret
}
");
        }

        [Fact]
        public void PatternVariable_InQuery()
        {
            var source0 = MarkedSource(@"
using System.Linq;
public class Program
{
    static void N()
    {
        var <N:0>query =
            from a in new int[] { 1, 2 }
            <N:1>select a is int <N:2>x</N:2> && x == 0 && a is int <N:3>y</N:3></N:1></N:0>;
    }
}");
            var source1 = MarkedSource(@"
using System.Linq;
public class Program
{
    static int M(int x, out int y) { y = 42; return 43; }
    static void N()
    {
        var <N:0>query =
            from a in new int[] { 1, 2 }
            <N:1>select a is int <N:2>x</N:2> && x == 0</N:1></N:0>;
    }
}");
            var compilation0 = CreateCompilation(source0.Tree, options: ComSafeDebugDll);
            var compilation1 = compilation0.WithSource(source1.Tree);
            var compilation2 = compilation1.WithSource(source0.Tree);

            var n0 = compilation0.GetMember<MethodSymbol>("Program.N");
            var n1 = compilation1.GetMember<MethodSymbol>("Program.N");
            var n2 = compilation2.GetMember<MethodSymbol>("Program.N");

            var v0 = CompileAndVerify(compilation0);
            v0.VerifyIL("Program.N()", @"
{
  // Code size       53 (0x35)
  .maxstack  4
  .locals init (System.Collections.Generic.IEnumerable<bool> V_0) //query
  IL_0000:  nop
  IL_0001:  ldc.i4.2
  IL_0002:  newarr     ""int""
  IL_0007:  dup
  IL_0008:  ldc.i4.0
  IL_0009:  ldc.i4.1
  IL_000a:  stelem.i4
  IL_000b:  dup
  IL_000c:  ldc.i4.1
  IL_000d:  ldc.i4.2
  IL_000e:  stelem.i4
  IL_000f:  ldsfld     ""System.Func<int, bool> Program.<>c.<>9__0_0""
  IL_0014:  dup
  IL_0015:  brtrue.s   IL_002e
  IL_0017:  pop
  IL_0018:  ldsfld     ""Program.<>c Program.<>c.<>9""
  IL_001d:  ldftn      ""bool Program.<>c.<N>b__0_0(int)""
  IL_0023:  newobj     ""System.Func<int, bool>..ctor(object, System.IntPtr)""
  IL_0028:  dup
  IL_0029:  stsfld     ""System.Func<int, bool> Program.<>c.<>9__0_0""
  IL_002e:  call       ""System.Collections.Generic.IEnumerable<bool> System.Linq.Enumerable.Select<int, bool>(System.Collections.Generic.IEnumerable<int>, System.Func<int, bool>)""
  IL_0033:  stloc.0
  IL_0034:  ret
}
");
            v0.VerifyIL("Program.<>c.<N>b__0_0(int)", @"
{
  // Code size       12 (0xc)
  .maxstack  1
  .locals init (int V_0, //x
                int V_1) //y
  IL_0000:  ldarg.1
  IL_0001:  stloc.0
  IL_0002:  ldloc.0
  IL_0003:  brtrue.s   IL_000a
  IL_0005:  ldarg.1
  IL_0006:  stloc.1
  IL_0007:  ldc.i4.1
  IL_0008:  br.s       IL_000b
  IL_000a:  ldc.i4.0
  IL_000b:  ret
}
");

            var md0 = ModuleMetadata.CreateFromImage(v0.EmittedAssemblyData);

            var generation0 = EmitBaseline.CreateInitialBaseline(md0, v0.CreateSymReader().GetEncMethodDebugInfo);
            var diff1 = compilation1.EmitDifference(
                generation0,
                ImmutableArray.Create(
                    new SemanticEdit(SemanticEditKind.Update, n0, n1, GetSyntaxMapFromMarkers(source0, source1), preserveLocalVariables: true)));

            diff1.VerifySynthesizedMembers("Program: {<>c}", "Program.<>c: {<>9__0_0, <N>b__0_0}");

            diff1.VerifyIL("Program.N()", @"
{
  // Code size       53 (0x35)
  .maxstack  4
  .locals init (System.Collections.Generic.IEnumerable<bool> V_0) //query
  IL_0000:  nop
  IL_0001:  ldc.i4.2
  IL_0002:  newarr     ""int""
  IL_0007:  dup
  IL_0008:  ldc.i4.0
  IL_0009:  ldc.i4.1
  IL_000a:  stelem.i4
  IL_000b:  dup
  IL_000c:  ldc.i4.1
  IL_000d:  ldc.i4.2
  IL_000e:  stelem.i4
  IL_000f:  ldsfld     ""System.Func<int, bool> Program.<>c.<>9__0_0""
  IL_0014:  dup
  IL_0015:  brtrue.s   IL_002e
  IL_0017:  pop
  IL_0018:  ldsfld     ""Program.<>c Program.<>c.<>9""
  IL_001d:  ldftn      ""bool Program.<>c.<N>b__0_0(int)""
  IL_0023:  newobj     ""System.Func<int, bool>..ctor(object, System.IntPtr)""
  IL_0028:  dup
  IL_0029:  stsfld     ""System.Func<int, bool> Program.<>c.<>9__0_0""
  IL_002e:  call       ""System.Collections.Generic.IEnumerable<bool> System.Linq.Enumerable.Select<int, bool>(System.Collections.Generic.IEnumerable<int>, System.Func<int, bool>)""
  IL_0033:  stloc.0
  IL_0034:  ret
}
");
            diff1.VerifyIL("Program.<>c.<N>b__0_0(int)", @"
{
  // Code size        7 (0x7)
  .maxstack  2
  .locals init (int V_0, //x
                [int] V_1)
  IL_0000:  ldarg.1
  IL_0001:  stloc.0
  IL_0002:  ldloc.0
  IL_0003:  ldc.i4.0
  IL_0004:  ceq
  IL_0006:  ret
}
");

            var diff2 = compilation2.EmitDifference(
                diff1.NextGeneration,
                ImmutableArray.Create(
                    new SemanticEdit(SemanticEditKind.Update, n1, n2, GetSyntaxMapFromMarkers(source1, source0), preserveLocalVariables: true)));

            diff2.VerifySynthesizedMembers("Program: {<>c}", "Program.<>c: {<>9__0_0, <N>b__0_0}");

            diff2.VerifyIL("Program.N()", @"
{
  // Code size       53 (0x35)
  .maxstack  4
  .locals init (System.Collections.Generic.IEnumerable<bool> V_0) //query
  IL_0000:  nop
  IL_0001:  ldc.i4.2
  IL_0002:  newarr     ""int""
  IL_0007:  dup
  IL_0008:  ldc.i4.0
  IL_0009:  ldc.i4.1
  IL_000a:  stelem.i4
  IL_000b:  dup
  IL_000c:  ldc.i4.1
  IL_000d:  ldc.i4.2
  IL_000e:  stelem.i4
  IL_000f:  ldsfld     ""System.Func<int, bool> Program.<>c.<>9__0_0""
  IL_0014:  dup
  IL_0015:  brtrue.s   IL_002e
  IL_0017:  pop
  IL_0018:  ldsfld     ""Program.<>c Program.<>c.<>9""
  IL_001d:  ldftn      ""bool Program.<>c.<N>b__0_0(int)""
  IL_0023:  newobj     ""System.Func<int, bool>..ctor(object, System.IntPtr)""
  IL_0028:  dup
  IL_0029:  stsfld     ""System.Func<int, bool> Program.<>c.<>9__0_0""
  IL_002e:  call       ""System.Collections.Generic.IEnumerable<bool> System.Linq.Enumerable.Select<int, bool>(System.Collections.Generic.IEnumerable<int>, System.Func<int, bool>)""
  IL_0033:  stloc.0
  IL_0034:  ret
}
");
            diff2.VerifyIL("Program.<>c.<N>b__0_0(int)", @"
{
  // Code size       12 (0xc)
  .maxstack  1
  .locals init (int V_0, //x
                [int] V_1,
                int V_2) //y
  IL_0000:  ldarg.1
  IL_0001:  stloc.0
  IL_0002:  ldloc.0
  IL_0003:  brtrue.s   IL_000a
  IL_0005:  ldarg.1
  IL_0006:  stloc.2
  IL_0007:  ldc.i4.1
  IL_0008:  br.s       IL_000b
  IL_000a:  ldc.i4.0
  IL_000b:  ret
}
");
        }

        [Fact]
        public void Tuple_Parenthesized()
        {
            var source0 = MarkedSource(@"
class C
{
    static int F() { (int, (int, int)) <N:0>x</N:0> = (1, (2, 3)); return x.Item1 + x.Item2.Item1 + x.Item2.Item2; }
}");
            var source1 = MarkedSource(@"
class C
{
    static int F() { (int, int, int) <N:0>x</N:0> = (1, 2, 3); return x.Item1 + x.Item2 + x.Item3; }
}");

            var source2 = MarkedSource(@"
class C
{
    static int F() { (int, int) <N:0>x</N:0> = (1, 3); return x.Item1 + x.Item2; }
}");

            var compilation0 = CreateCompilation(source0.Tree, options: ComSafeDebugDll);
            var compilation1 = compilation0.WithSource(source1.Tree);
            var compilation2 = compilation1.WithSource(source2.Tree);

            var f0 = compilation0.GetMember<MethodSymbol>("C.F");
            var f1 = compilation1.GetMember<MethodSymbol>("C.F");
            var f2 = compilation2.GetMember<MethodSymbol>("C.F");

            var v0 = CompileAndVerify(compilation0);
            v0.VerifyIL("C.F", @"
{
  // Code size       51 (0x33)
  .maxstack  4
  .locals init (System.ValueTuple<int, (int, int)> V_0, //x
                int V_1)
  IL_0000:  nop
  IL_0001:  ldloca.s   V_0
  IL_0003:  ldc.i4.1
  IL_0004:  ldc.i4.2
  IL_0005:  ldc.i4.3
  IL_0006:  newobj     ""System.ValueTuple<int, int>..ctor(int, int)""
  IL_000b:  call       ""System.ValueTuple<int, (int, int)>..ctor(int, (int, int))""
  IL_0010:  ldloc.0
  IL_0011:  ldfld      ""int System.ValueTuple<int, (int, int)>.Item1""
  IL_0016:  ldloc.0
  IL_0017:  ldfld      ""(int, int) System.ValueTuple<int, (int, int)>.Item2""
  IL_001c:  ldfld      ""int System.ValueTuple<int, int>.Item1""
  IL_0021:  add
  IL_0022:  ldloc.0
  IL_0023:  ldfld      ""(int, int) System.ValueTuple<int, (int, int)>.Item2""
  IL_0028:  ldfld      ""int System.ValueTuple<int, int>.Item2""
  IL_002d:  add
  IL_002e:  stloc.1
  IL_002f:  br.s       IL_0031
  IL_0031:  ldloc.1
  IL_0032:  ret
}
");

            var md0 = ModuleMetadata.CreateFromImage(v0.EmittedAssemblyData);

            var generation0 = EmitBaseline.CreateInitialBaseline(md0, v0.CreateSymReader().GetEncMethodDebugInfo);
            var diff1 = compilation1.EmitDifference(
                generation0,
                ImmutableArray.Create(
                    new SemanticEdit(SemanticEditKind.Update, f0, f1, GetSyntaxMapFromMarkers(source0, source1), preserveLocalVariables: true)));

            diff1.VerifyIL("C.F", @"
{
  // Code size       36 (0x24)
  .maxstack  4
  .locals init ([unchanged] V_0,
                [int] V_1,
                System.ValueTuple<int, int, int> V_2, //x
                int V_3)
  IL_0000:  nop
  IL_0001:  ldloca.s   V_2
  IL_0003:  ldc.i4.1
  IL_0004:  ldc.i4.2
  IL_0005:  ldc.i4.3
  IL_0006:  call       ""System.ValueTuple<int, int, int>..ctor(int, int, int)""
  IL_000b:  ldloc.2
  IL_000c:  ldfld      ""int System.ValueTuple<int, int, int>.Item1""
  IL_0011:  ldloc.2
  IL_0012:  ldfld      ""int System.ValueTuple<int, int, int>.Item2""
  IL_0017:  add
  IL_0018:  ldloc.2
  IL_0019:  ldfld      ""int System.ValueTuple<int, int, int>.Item3""
  IL_001e:  add
  IL_001f:  stloc.3
  IL_0020:  br.s       IL_0022
  IL_0022:  ldloc.3
  IL_0023:  ret
}
");

            var diff2 = compilation2.EmitDifference(
                diff1.NextGeneration,
                ImmutableArray.Create(
                    new SemanticEdit(SemanticEditKind.Update, f1, f2, GetSyntaxMapFromMarkers(source1, source2), preserveLocalVariables: true)));

            diff2.VerifyIL("C.F", @"
{
  // Code size       32 (0x20)
  .maxstack  3
  .locals init ([unchanged] V_0,
                [int] V_1,
                [unchanged] V_2,
                [int] V_3,
                System.ValueTuple<int, int> V_4, //x
                int V_5)
  IL_0000:  nop
  IL_0001:  ldloca.s   V_4
  IL_0003:  ldc.i4.1
  IL_0004:  ldc.i4.3
  IL_0005:  call       ""System.ValueTuple<int, int>..ctor(int, int)""
  IL_000a:  ldloc.s    V_4
  IL_000c:  ldfld      ""int System.ValueTuple<int, int>.Item1""
  IL_0011:  ldloc.s    V_4
  IL_0013:  ldfld      ""int System.ValueTuple<int, int>.Item2""
  IL_0018:  add
  IL_0019:  stloc.s    V_5
  IL_001b:  br.s       IL_001d
  IL_001d:  ldloc.s    V_5
  IL_001f:  ret
}
");
        }

        [Fact]
        public void Tuple_Decomposition()
        {
            var source0 = MarkedSource(@"
class C
{
    static int F() { (int <N:0>x</N:0>, int <N:1>y</N:1>, int <N:2>z</N:2>) = (1, 2, 3); return x + y + z; }
}");
            var source1 = MarkedSource(@"
class C
{
    static int F() { (int <N:0>x</N:0>, int <N:2>z</N:2>) = (1, 3); return x + z; }
}");

            var source2 = MarkedSource(@"
class C
{
    static int F() { (int <N:0>x</N:0>, int <N:1>y</N:1>, int <N:2>z</N:2>) = (1, 2, 3); return x + y + z; }
}");

            var compilation0 = CreateCompilation(source0.Tree, options: ComSafeDebugDll);
            var compilation1 = compilation0.WithSource(source1.Tree);
            var compilation2 = compilation1.WithSource(source2.Tree);

            var f0 = compilation0.GetMember<MethodSymbol>("C.F");
            var f1 = compilation1.GetMember<MethodSymbol>("C.F");
            var f2 = compilation2.GetMember<MethodSymbol>("C.F");

            var v0 = CompileAndVerify(compilation0);
            v0.VerifyIL("C.F", @"
{
  // Code size       17 (0x11)
  .maxstack  2
  .locals init (int V_0, //x
                int V_1, //y
                int V_2, //z
                int V_3)
  IL_0000:  nop
  IL_0001:  ldc.i4.1
  IL_0002:  stloc.0
  IL_0003:  ldc.i4.2
  IL_0004:  stloc.1
  IL_0005:  ldc.i4.3
  IL_0006:  stloc.2
  IL_0007:  ldloc.0
  IL_0008:  ldloc.1
  IL_0009:  add
  IL_000a:  ldloc.2
  IL_000b:  add
  IL_000c:  stloc.3
  IL_000d:  br.s       IL_000f
  IL_000f:  ldloc.3
  IL_0010:  ret
}
");

            var md0 = ModuleMetadata.CreateFromImage(v0.EmittedAssemblyData);

            var generation0 = EmitBaseline.CreateInitialBaseline(md0, v0.CreateSymReader().GetEncMethodDebugInfo);
            var diff1 = compilation1.EmitDifference(
                generation0,
                ImmutableArray.Create(
                    new SemanticEdit(SemanticEditKind.Update, f0, f1, GetSyntaxMapFromMarkers(source0, source1), preserveLocalVariables: true)));

            diff1.VerifyIL("C.F", @"
{
  // Code size       15 (0xf)
  .maxstack  2
  .locals init (int V_0, //x
                [int] V_1,
                int V_2, //z
                [int] V_3,
                int V_4)
  IL_0000:  nop
  IL_0001:  ldc.i4.1
  IL_0002:  stloc.0
  IL_0003:  ldc.i4.3
  IL_0004:  stloc.2
  IL_0005:  ldloc.0
  IL_0006:  ldloc.2
  IL_0007:  add
  IL_0008:  stloc.s    V_4
  IL_000a:  br.s       IL_000c
  IL_000c:  ldloc.s    V_4
  IL_000e:  ret
}
");

            var diff2 = compilation2.EmitDifference(
                diff1.NextGeneration,
                ImmutableArray.Create(
                    new SemanticEdit(SemanticEditKind.Update, f1, f2, GetSyntaxMapFromMarkers(source1, source2), preserveLocalVariables: true)));

            diff2.VerifyIL("C.F", @"
{
  // Code size       21 (0x15)
  .maxstack  2
  .locals init (int V_0, //x
                [int] V_1,
                int V_2, //z
                [int] V_3,
                [int] V_4,
                int V_5, //y
                int V_6)
  IL_0000:  nop
  IL_0001:  ldc.i4.1
  IL_0002:  stloc.0
  IL_0003:  ldc.i4.2
  IL_0004:  stloc.s    V_5
  IL_0006:  ldc.i4.3
  IL_0007:  stloc.2
  IL_0008:  ldloc.0
  IL_0009:  ldloc.s    V_5
  IL_000b:  add
  IL_000c:  ldloc.2
  IL_000d:  add
  IL_000e:  stloc.s    V_6
  IL_0010:  br.s       IL_0012
  IL_0012:  ldloc.s    V_6
  IL_0014:  ret
}
");
        }

        [Fact]
        public void ForeachStatement()
        {
            var source0 = MarkedSource(@"
class C
{
    public static (int, (bool, double))[] F() => new[] { (1, (true, 2.0)) };

    public static void G()
    {        
        foreach (var (<N:0>x</N:0>, (<N:1>y</N:1>, <N:2>z</N:2>)) in F())
        {
            System.Console.WriteLine(x);
        }
    }
}");
            var source1 = MarkedSource(@"
class C
{
    public static (int, (bool, double))[] F() => new[] { (1, (true, 2.0)) };

    public static void G()
    {        
        foreach (var (<N:0>x1</N:0>, (<N:1>y</N:1>, <N:2>z</N:2>)) in F())
        {
            System.Console.WriteLine(x1);
        }
    }
}");

            var source2 = MarkedSource(@"
class C
{
    public static (int, (bool, double))[] F() => new[] { (1, (true, 2.0)) };

    public static void G()
    {        
        foreach (var (<N:0>x1</N:0>, <N:1>yz</N:1>) in F())
        {
            System.Console.WriteLine(x1);
        }
    }
}");

            var compilation0 = CreateCompilation(source0.Tree, options: ComSafeDebugDll);
            var compilation1 = compilation0.WithSource(source1.Tree);
            var compilation2 = compilation1.WithSource(source2.Tree);

            var f0 = compilation0.GetMember<MethodSymbol>("C.G");
            var f1 = compilation1.GetMember<MethodSymbol>("C.G");
            var f2 = compilation2.GetMember<MethodSymbol>("C.G");

            var v0 = CompileAndVerify(compilation0);
            v0.VerifyIL("C.G", @"
{
  // Code size       70 (0x46)
  .maxstack  2
  .locals init ((int, (bool, double))[] V_0,
                int V_1,
                int V_2, //x
                bool V_3, //y
                double V_4, //z
                System.ValueTuple<bool, double> V_5)
  IL_0000:  nop
  IL_0001:  nop
  IL_0002:  call       ""(int, (bool, double))[] C.F()""
  IL_0007:  stloc.0
  IL_0008:  ldc.i4.0
  IL_0009:  stloc.1
  IL_000a:  br.s       IL_003f
  IL_000c:  ldloc.0
  IL_000d:  ldloc.1
  IL_000e:  ldelem     ""System.ValueTuple<int, (bool, double)>""
  IL_0013:  dup
  IL_0014:  ldfld      ""(bool, double) System.ValueTuple<int, (bool, double)>.Item2""
  IL_0019:  stloc.s    V_5
  IL_001b:  ldfld      ""int System.ValueTuple<int, (bool, double)>.Item1""
  IL_0020:  stloc.2
  IL_0021:  ldloc.s    V_5
  IL_0023:  ldfld      ""bool System.ValueTuple<bool, double>.Item1""
  IL_0028:  stloc.3
  IL_0029:  ldloc.s    V_5
  IL_002b:  ldfld      ""double System.ValueTuple<bool, double>.Item2""
  IL_0030:  stloc.s    V_4
  IL_0032:  nop
  IL_0033:  ldloc.2
  IL_0034:  call       ""void System.Console.WriteLine(int)""
  IL_0039:  nop
  IL_003a:  nop
  IL_003b:  ldloc.1
  IL_003c:  ldc.i4.1
  IL_003d:  add
  IL_003e:  stloc.1
  IL_003f:  ldloc.1
  IL_0040:  ldloc.0
  IL_0041:  ldlen
  IL_0042:  conv.i4
  IL_0043:  blt.s      IL_000c
  IL_0045:  ret
}
");

            var md0 = ModuleMetadata.CreateFromImage(v0.EmittedAssemblyData);

            var generation0 = EmitBaseline.CreateInitialBaseline(md0, v0.CreateSymReader().GetEncMethodDebugInfo);
            var diff1 = compilation1.EmitDifference(
                generation0,
                ImmutableArray.Create(
                    new SemanticEdit(SemanticEditKind.Update, f0, f1, GetSyntaxMapFromMarkers(source0, source1), preserveLocalVariables: true)));

            diff1.VerifyIL("C.G", @"
{
  // Code size       78 (0x4e)
  .maxstack  2
  .locals init ([unchanged] V_0,
                [int] V_1,
                int V_2, //x1
                bool V_3, //y
                double V_4, //z
                [unchanged] V_5,
                (int, (bool, double))[] V_6,
                int V_7,
                System.ValueTuple<bool, double> V_8)
  IL_0000:  nop
  IL_0001:  nop
  IL_0002:  call       ""(int, (bool, double))[] C.F()""
  IL_0007:  stloc.s    V_6
  IL_0009:  ldc.i4.0
  IL_000a:  stloc.s    V_7
  IL_000c:  br.s       IL_0045
  IL_000e:  ldloc.s    V_6
  IL_0010:  ldloc.s    V_7
  IL_0012:  ldelem     ""System.ValueTuple<int, (bool, double)>""
  IL_0017:  dup
  IL_0018:  ldfld      ""(bool, double) System.ValueTuple<int, (bool, double)>.Item2""
  IL_001d:  stloc.s    V_8
  IL_001f:  ldfld      ""int System.ValueTuple<int, (bool, double)>.Item1""
  IL_0024:  stloc.2
  IL_0025:  ldloc.s    V_8
  IL_0027:  ldfld      ""bool System.ValueTuple<bool, double>.Item1""
  IL_002c:  stloc.3
  IL_002d:  ldloc.s    V_8
  IL_002f:  ldfld      ""double System.ValueTuple<bool, double>.Item2""
  IL_0034:  stloc.s    V_4
  IL_0036:  nop
  IL_0037:  ldloc.2
  IL_0038:  call       ""void System.Console.WriteLine(int)""
  IL_003d:  nop
  IL_003e:  nop
  IL_003f:  ldloc.s    V_7
  IL_0041:  ldc.i4.1
  IL_0042:  add
  IL_0043:  stloc.s    V_7
  IL_0045:  ldloc.s    V_7
  IL_0047:  ldloc.s    V_6
  IL_0049:  ldlen
  IL_004a:  conv.i4
  IL_004b:  blt.s      IL_000e
  IL_004d:  ret
}
");

            var diff2 = compilation2.EmitDifference(
                diff1.NextGeneration,
                ImmutableArray.Create(
                    new SemanticEdit(SemanticEditKind.Update, f1, f2, GetSyntaxMapFromMarkers(source1, source2), preserveLocalVariables: true)));

            diff2.VerifyIL("C.G", @"
{
  // Code size       61 (0x3d)
  .maxstack  2
  .locals init ([unchanged] V_0,
                [int] V_1,
                int V_2, //x1
                [bool] V_3,
                [unchanged] V_4,
                [unchanged] V_5,
                [unchanged] V_6,
                [int] V_7,
                [unchanged] V_8,
                (int, (bool, double))[] V_9,
                int V_10,
                System.ValueTuple<bool, double> V_11) //yz
  IL_0000:  nop
  IL_0001:  nop
  IL_0002:  call       ""(int, (bool, double))[] C.F()""
  IL_0007:  stloc.s    V_9
  IL_0009:  ldc.i4.0
  IL_000a:  stloc.s    V_10
  IL_000c:  br.s       IL_0034
  IL_000e:  ldloc.s    V_9
  IL_0010:  ldloc.s    V_10
  IL_0012:  ldelem     ""System.ValueTuple<int, (bool, double)>""
  IL_0017:  dup
  IL_0018:  ldfld      ""int System.ValueTuple<int, (bool, double)>.Item1""
  IL_001d:  stloc.2
  IL_001e:  ldfld      ""(bool, double) System.ValueTuple<int, (bool, double)>.Item2""
  IL_0023:  stloc.s    V_11
  IL_0025:  nop
  IL_0026:  ldloc.2
  IL_0027:  call       ""void System.Console.WriteLine(int)""
  IL_002c:  nop
  IL_002d:  nop
  IL_002e:  ldloc.s    V_10
  IL_0030:  ldc.i4.1
  IL_0031:  add
  IL_0032:  stloc.s    V_10
  IL_0034:  ldloc.s    V_10
  IL_0036:  ldloc.s    V_9
  IL_0038:  ldlen
  IL_0039:  conv.i4
  IL_003a:  blt.s      IL_000e
  IL_003c:  ret
}
");
        }

        [Fact]
        public void OutVar()
        {
            var source0 = MarkedSource(@"
class C
{
    static void F(out int x, out int y) { x = 1; y = 2; }
    static int G() { F(out int <N:0>x</N:0>, out var <N:1>y</N:1>); return x + y; }
}");
            var source1 = MarkedSource(@"
class C
{
    static void F(out int x, out int y) { x = 1; y = 2; }
    static int G() { F(out int <N:0>x</N:0>, out var <N:1>z</N:1>); return x + z; }
}");

            var source2 = MarkedSource(@"
class C
{
    static void F(out int x, out int y) { x = 1; y = 2; }
    static int G() { F(out int <N:0>x</N:0>, out int <N:1>y</N:1>); return x + y; }
}");

            var compilation0 = CreateCompilation(source0.Tree, options: ComSafeDebugDll);
            var compilation1 = compilation0.WithSource(source1.Tree);
            var compilation2 = compilation1.WithSource(source2.Tree);

            var f0 = compilation0.GetMember<MethodSymbol>("C.G");
            var f1 = compilation1.GetMember<MethodSymbol>("C.G");
            var f2 = compilation2.GetMember<MethodSymbol>("C.G");

            var v0 = CompileAndVerify(compilation0);
            v0.VerifyIL("C.G", @"
{
  // Code size       19 (0x13)
  .maxstack  2
  .locals init (int V_0, //x
                int V_1, //y
                int V_2)
  IL_0000:  nop
  IL_0001:  ldloca.s   V_0
  IL_0003:  ldloca.s   V_1
  IL_0005:  call       ""void C.F(out int, out int)""
  IL_000a:  nop
  IL_000b:  ldloc.0
  IL_000c:  ldloc.1
  IL_000d:  add
  IL_000e:  stloc.2
  IL_000f:  br.s       IL_0011
  IL_0011:  ldloc.2
  IL_0012:  ret
}
");

            var md0 = ModuleMetadata.CreateFromImage(v0.EmittedAssemblyData);
            var generation0 = EmitBaseline.CreateInitialBaseline(md0, v0.CreateSymReader().GetEncMethodDebugInfo);
            var diff1 = compilation1.EmitDifference(
                generation0,
                ImmutableArray.Create(
                    new SemanticEdit(SemanticEditKind.Update, f0, f1, GetSyntaxMapFromMarkers(source0, source1), preserveLocalVariables: true)));

            diff1.VerifyIL("C.G", @"
{
  // Code size       19 (0x13)
  .maxstack  2
  .locals init (int V_0, //x
                int V_1, //z
                [int] V_2,
                int V_3)
  IL_0000:  nop
  IL_0001:  ldloca.s   V_0
  IL_0003:  ldloca.s   V_1
  IL_0005:  call       ""void C.F(out int, out int)""
  IL_000a:  nop
  IL_000b:  ldloc.0
  IL_000c:  ldloc.1
  IL_000d:  add
  IL_000e:  stloc.3
  IL_000f:  br.s       IL_0011
  IL_0011:  ldloc.3
  IL_0012:  ret
}
");

            var diff2 = compilation2.EmitDifference(
                diff1.NextGeneration,
                ImmutableArray.Create(
                    new SemanticEdit(SemanticEditKind.Update, f1, f2, GetSyntaxMapFromMarkers(source1, source2), preserveLocalVariables: true)));

            diff2.VerifyIL("C.G", @"
{
  // Code size       21 (0x15)
  .maxstack  2
  .locals init (int V_0, //x
                int V_1, //y
                [int] V_2,
                [int] V_3,
                int V_4)
  IL_0000:  nop
  IL_0001:  ldloca.s   V_0
  IL_0003:  ldloca.s   V_1
  IL_0005:  call       ""void C.F(out int, out int)""
  IL_000a:  nop
  IL_000b:  ldloc.0
  IL_000c:  ldloc.1
  IL_000d:  add
  IL_000e:  stloc.s    V_4
  IL_0010:  br.s       IL_0012
  IL_0012:  ldloc.s    V_4
  IL_0014:  ret
}
");
        }

        [Fact]
        public void OutVar_InConstructorInitializer()
        {
            var baseClass = "public class Base { public Base(int x) { } }";

            var source0 = MarkedSource(@"
public class C : Base
{
    public C() : base(M(out int <N:0>x</N:0>) + x + M(out int <N:1>y</N:1>)) { System.Console.Write(y); }
    static int M(out int x) => throw null;
}" + baseClass);
            var source1 = MarkedSource(@"
public class C : Base
{
    public C() : base(M(out int <N:0>x</N:0>) + x) { }
    static int M(out int x) => throw null;
}" + baseClass);

            var compilation0 = CreateCompilation(source0.Tree, options: ComSafeDebugDll);
            var compilation1 = compilation0.WithSource(source1.Tree);
            var compilation2 = compilation1.WithSource(source0.Tree);

            var ctor0 = compilation0.GetMember<MethodSymbol>("C..ctor");
            var ctor1 = compilation1.GetMember<MethodSymbol>("C..ctor");
            var ctor2 = compilation2.GetMember<MethodSymbol>("C..ctor");

            var v0 = CompileAndVerify(compilation0);
            v0.VerifyIL("C..ctor", @"
{
  // Code size       33 (0x21)
  .maxstack  3
  .locals init (int V_0, //x
                int V_1) //y
  IL_0000:  ldarg.0
  IL_0001:  ldloca.s   V_0
  IL_0003:  call       ""int C.M(out int)""
  IL_0008:  ldloc.0
  IL_0009:  add
  IL_000a:  ldloca.s   V_1
  IL_000c:  call       ""int C.M(out int)""
  IL_0011:  add
  IL_0012:  call       ""Base..ctor(int)""
  IL_0017:  nop
  IL_0018:  nop
  IL_0019:  ldloc.1
  IL_001a:  call       ""void System.Console.Write(int)""
  IL_001f:  nop
  IL_0020:  ret
}
");

            var md0 = ModuleMetadata.CreateFromImage(v0.EmittedAssemblyData);

            var generation0 = EmitBaseline.CreateInitialBaseline(md0, v0.CreateSymReader().GetEncMethodDebugInfo);
            var diff1 = compilation1.EmitDifference(
                generation0,
                ImmutableArray.Create(
                    new SemanticEdit(SemanticEditKind.Update, ctor0, ctor1, GetSyntaxMapFromMarkers(source0, source1), preserveLocalVariables: true)));

            diff1.VerifyIL("C..ctor", @"
{
  // Code size       18 (0x12)
  .maxstack  3
  .locals init (int V_0, //x
                [int] V_1)
  IL_0000:  ldarg.0
  IL_0001:  ldloca.s   V_0
  IL_0003:  call       ""int C.M(out int)""
  IL_0008:  ldloc.0
  IL_0009:  add
  IL_000a:  call       ""Base..ctor(int)""
  IL_000f:  nop
  IL_0010:  nop
  IL_0011:  ret
}
");

            var diff2 = compilation2.EmitDifference(
                diff1.NextGeneration,
                ImmutableArray.Create(
                    new SemanticEdit(SemanticEditKind.Update, ctor1, ctor2, GetSyntaxMapFromMarkers(source1, source0), preserveLocalVariables: true)));

            diff2.VerifyIL("C..ctor", @"
{
  // Code size       33 (0x21)
  .maxstack  3
  .locals init (int V_0, //x
                [int] V_1,
                int V_2) //y
  IL_0000:  ldarg.0
  IL_0001:  ldloca.s   V_0
  IL_0003:  call       ""int C.M(out int)""
  IL_0008:  ldloc.0
  IL_0009:  add
  IL_000a:  ldloca.s   V_2
  IL_000c:  call       ""int C.M(out int)""
  IL_0011:  add
  IL_0012:  call       ""Base..ctor(int)""
  IL_0017:  nop
  IL_0018:  nop
  IL_0019:  ldloc.2
  IL_001a:  call       ""void System.Console.Write(int)""
  IL_001f:  nop
  IL_0020:  ret
}
");
        }

        [Fact]
        public void OutVar_InConstructorInitializer_WithLambda()
        {
            var baseClass = "public class Base { public Base(int x) { } }";

            var source0 = MarkedSource(@"
public class C : Base
{
    <N:0>public C() : base(M(out int <N:1>x</N:1>) + M2(<N:2>() => x + 1</N:2>)) { }</N:0>
    static int M(out int x) => throw null;
    static int M2(System.Func<int> x) => throw null;
}" + baseClass);
            var source1 = MarkedSource(@"
public class C : Base
{
    <N:0>public C() : base(M(out int <N:1>x</N:1>) + M2(<N:2>() => x - 1</N:2>)) { }</N:0>
    static int M(out int x) => throw null;
    static int M2(System.Func<int> x) => throw null;
}" + baseClass);

            var compilation0 = CreateCompilation(source0.Tree, options: ComSafeDebugDll);
            var compilation1 = compilation0.WithSource(source1.Tree);
            var compilation2 = compilation1.WithSource(source0.Tree);

            var ctor0 = compilation0.GetMember<MethodSymbol>("C..ctor");
            var ctor1 = compilation1.GetMember<MethodSymbol>("C..ctor");
            var ctor2 = compilation2.GetMember<MethodSymbol>("C..ctor");

            var v0 = CompileAndVerify(compilation0);
            v0.VerifyIL("C..ctor", @"
{
  // Code size       44 (0x2c)
  .maxstack  4
  .locals init (C.<>c__DisplayClass0_0 V_0) //CS$<>8__locals0
  IL_0000:  newobj     ""C.<>c__DisplayClass0_0..ctor()""
  IL_0005:  stloc.0
  IL_0006:  ldarg.0
  IL_0007:  ldloc.0
  IL_0008:  ldflda     ""int C.<>c__DisplayClass0_0.x""
  IL_000d:  call       ""int C.M(out int)""
  IL_0012:  ldloc.0
  IL_0013:  ldftn      ""int C.<>c__DisplayClass0_0.<.ctor>b__0()""
  IL_0019:  newobj     ""System.Func<int>..ctor(object, System.IntPtr)""
  IL_001e:  call       ""int C.M2(System.Func<int>)""
  IL_0023:  add
  IL_0024:  call       ""Base..ctor(int)""
  IL_0029:  nop
  IL_002a:  nop
  IL_002b:  ret
}
");
            v0.VerifyIL("C.<>c__DisplayClass0_0.<.ctor>b__0()", @"
{
  // Code size        9 (0x9)
  .maxstack  2
  IL_0000:  ldarg.0
  IL_0001:  ldfld      ""int C.<>c__DisplayClass0_0.x""
  IL_0006:  ldc.i4.1
  IL_0007:  add
  IL_0008:  ret
}
");

            var md0 = ModuleMetadata.CreateFromImage(v0.EmittedAssemblyData);

            var generation0 = EmitBaseline.CreateInitialBaseline(md0, v0.CreateSymReader().GetEncMethodDebugInfo);
            var diff1 = compilation1.EmitDifference(
                generation0,
                ImmutableArray.Create(
                    new SemanticEdit(SemanticEditKind.Update, ctor0, ctor1, GetSyntaxMapFromMarkers(source0, source1), preserveLocalVariables: true)));

            diff1.VerifySynthesizedMembers("C: {<>c__DisplayClass0_0}", "C.<>c__DisplayClass0_0: {x, <.ctor>b__0}");

            diff1.VerifyIL("C..ctor", @"
{
  // Code size       44 (0x2c)
  .maxstack  4
  .locals init (C.<>c__DisplayClass0_0 V_0) //CS$<>8__locals0
  IL_0000:  newobj     ""C.<>c__DisplayClass0_0..ctor()""
  IL_0005:  stloc.0
  IL_0006:  ldarg.0
  IL_0007:  ldloc.0
  IL_0008:  ldflda     ""int C.<>c__DisplayClass0_0.x""
  IL_000d:  call       ""int C.M(out int)""
  IL_0012:  ldloc.0
  IL_0013:  ldftn      ""int C.<>c__DisplayClass0_0.<.ctor>b__0()""
  IL_0019:  newobj     ""System.Func<int>..ctor(object, System.IntPtr)""
  IL_001e:  call       ""int C.M2(System.Func<int>)""
  IL_0023:  add
  IL_0024:  call       ""Base..ctor(int)""
  IL_0029:  nop
  IL_002a:  nop
  IL_002b:  ret
}
");
            diff1.VerifyIL("C.<>c__DisplayClass0_0.<.ctor>b__0()", @"
{
  // Code size        9 (0x9)
  .maxstack  2
  IL_0000:  ldarg.0
  IL_0001:  ldfld      ""int C.<>c__DisplayClass0_0.x""
  IL_0006:  ldc.i4.1
  IL_0007:  sub
  IL_0008:  ret
}
");

            var diff2 = compilation2.EmitDifference(
                diff1.NextGeneration,
                ImmutableArray.Create(
                    new SemanticEdit(SemanticEditKind.Update, ctor1, ctor2, GetSyntaxMapFromMarkers(source1, source0), preserveLocalVariables: true)));

            diff2.VerifySynthesizedMembers("C: {<>c__DisplayClass0_0}", "C.<>c__DisplayClass0_0: {x, <.ctor>b__0}");

            diff2.VerifyIL("C..ctor", @"
{
  // Code size       44 (0x2c)
  .maxstack  4
  .locals init (C.<>c__DisplayClass0_0 V_0) //CS$<>8__locals0
  IL_0000:  newobj     ""C.<>c__DisplayClass0_0..ctor()""
  IL_0005:  stloc.0
  IL_0006:  ldarg.0
  IL_0007:  ldloc.0
  IL_0008:  ldflda     ""int C.<>c__DisplayClass0_0.x""
  IL_000d:  call       ""int C.M(out int)""
  IL_0012:  ldloc.0
  IL_0013:  ldftn      ""int C.<>c__DisplayClass0_0.<.ctor>b__0()""
  IL_0019:  newobj     ""System.Func<int>..ctor(object, System.IntPtr)""
  IL_001e:  call       ""int C.M2(System.Func<int>)""
  IL_0023:  add
  IL_0024:  call       ""Base..ctor(int)""
  IL_0029:  nop
  IL_002a:  nop
  IL_002b:  ret
}
");
            diff2.VerifyIL("C.<>c__DisplayClass0_0.<.ctor>b__0()", @"
{
  // Code size        9 (0x9)
  .maxstack  2
  IL_0000:  ldarg.0
  IL_0001:  ldfld      ""int C.<>c__DisplayClass0_0.x""
  IL_0006:  ldc.i4.1
  IL_0007:  add
  IL_0008:  ret
}
");
        }

        [Fact]
        public void OutVar_InMethodBody_WithLambda()
        {
            var source0 = MarkedSource(@"
public class C
{
    public void Method() <N:0>{ int _ = M(out int <N:1>x</N:1>) + M2(<N:2>() => x + 1</N:2>); }</N:0>
    static int M(out int x) => throw null;
    static int M2(System.Func<int> x) => throw null;
}");
            var source1 = MarkedSource(@"
public class C
{
    public void Method() <N:0>{ int _ = M(out int <N:1>x</N:1>) + M2(<N:2>() => x - 1</N:2>); }</N:0>
    static int M(out int x) => throw null;
    static int M2(System.Func<int> x) => throw null;
}");

            var compilation0 = CreateCompilation(source0.Tree, options: ComSafeDebugDll);
            var compilation1 = compilation0.WithSource(source1.Tree);
            var compilation2 = compilation1.WithSource(source0.Tree);

            var ctor0 = compilation0.GetMember<MethodSymbol>("C.Method");
            var ctor1 = compilation1.GetMember<MethodSymbol>("C.Method");
            var ctor2 = compilation2.GetMember<MethodSymbol>("C.Method");

            var v0 = CompileAndVerify(compilation0);
            v0.VerifyIL("C.Method", @"
{
  // Code size       38 (0x26)
  .maxstack  3
  .locals init (C.<>c__DisplayClass0_0 V_0, //CS$<>8__locals0
                int V_1) //_
  IL_0000:  newobj     ""C.<>c__DisplayClass0_0..ctor()""
  IL_0005:  stloc.0
  IL_0006:  nop
  IL_0007:  ldloc.0
  IL_0008:  ldflda     ""int C.<>c__DisplayClass0_0.x""
  IL_000d:  call       ""int C.M(out int)""
  IL_0012:  ldloc.0
  IL_0013:  ldftn      ""int C.<>c__DisplayClass0_0.<Method>b__0()""
  IL_0019:  newobj     ""System.Func<int>..ctor(object, System.IntPtr)""
  IL_001e:  call       ""int C.M2(System.Func<int>)""
  IL_0023:  add
  IL_0024:  stloc.1
  IL_0025:  ret
}
");
            v0.VerifyIL("C.<>c__DisplayClass0_0.<Method>b__0()", @"
{
  // Code size        9 (0x9)
  .maxstack  2
  IL_0000:  ldarg.0
  IL_0001:  ldfld      ""int C.<>c__DisplayClass0_0.x""
  IL_0006:  ldc.i4.1
  IL_0007:  add
  IL_0008:  ret
}
");

            var md0 = ModuleMetadata.CreateFromImage(v0.EmittedAssemblyData);

            var generation0 = EmitBaseline.CreateInitialBaseline(md0, v0.CreateSymReader().GetEncMethodDebugInfo);
            var diff1 = compilation1.EmitDifference(
                generation0,
                ImmutableArray.Create(
                    new SemanticEdit(SemanticEditKind.Update, ctor0, ctor1, GetSyntaxMapFromMarkers(source0, source1), preserveLocalVariables: true)));

            diff1.VerifySynthesizedMembers("C: {<>c__DisplayClass0_0}", "C.<>c__DisplayClass0_0: {x, <Method>b__0}");

            diff1.VerifyIL("C.Method", @"
{
  // Code size       38 (0x26)
  .maxstack  3
  .locals init (C.<>c__DisplayClass0_0 V_0, //CS$<>8__locals0
                [int] V_1,
                int V_2) //_
  IL_0000:  newobj     ""C.<>c__DisplayClass0_0..ctor()""
  IL_0005:  stloc.0
  IL_0006:  nop
  IL_0007:  ldloc.0
  IL_0008:  ldflda     ""int C.<>c__DisplayClass0_0.x""
  IL_000d:  call       ""int C.M(out int)""
  IL_0012:  ldloc.0
  IL_0013:  ldftn      ""int C.<>c__DisplayClass0_0.<Method>b__0()""
  IL_0019:  newobj     ""System.Func<int>..ctor(object, System.IntPtr)""
  IL_001e:  call       ""int C.M2(System.Func<int>)""
  IL_0023:  add
  IL_0024:  stloc.2
  IL_0025:  ret
}
");
            diff1.VerifyIL("C.<>c__DisplayClass0_0.<Method>b__0()", @"
{
  // Code size        9 (0x9)
  .maxstack  2
  IL_0000:  ldarg.0
  IL_0001:  ldfld      ""int C.<>c__DisplayClass0_0.x""
  IL_0006:  ldc.i4.1
  IL_0007:  sub
  IL_0008:  ret
}
");

            var diff2 = compilation2.EmitDifference(
                diff1.NextGeneration,
                ImmutableArray.Create(
                    new SemanticEdit(SemanticEditKind.Update, ctor1, ctor2, GetSyntaxMapFromMarkers(source1, source0), preserveLocalVariables: true)));

            diff2.VerifySynthesizedMembers("C: {<>c__DisplayClass0_0}", "C.<>c__DisplayClass0_0: {x, <Method>b__0}");

            diff2.VerifyIL("C.Method", @"
{
  // Code size       38 (0x26)
  .maxstack  3
  .locals init (C.<>c__DisplayClass0_0 V_0, //CS$<>8__locals0
                [int] V_1,
                [int] V_2,
                int V_3) //_
  IL_0000:  newobj     ""C.<>c__DisplayClass0_0..ctor()""
  IL_0005:  stloc.0
  IL_0006:  nop
  IL_0007:  ldloc.0
  IL_0008:  ldflda     ""int C.<>c__DisplayClass0_0.x""
  IL_000d:  call       ""int C.M(out int)""
  IL_0012:  ldloc.0
  IL_0013:  ldftn      ""int C.<>c__DisplayClass0_0.<Method>b__0()""
  IL_0019:  newobj     ""System.Func<int>..ctor(object, System.IntPtr)""
  IL_001e:  call       ""int C.M2(System.Func<int>)""
  IL_0023:  add
  IL_0024:  stloc.3
  IL_0025:  ret
}
");
            diff2.VerifyIL("C.<>c__DisplayClass0_0.<Method>b__0()", @"
{
  // Code size        9 (0x9)
  .maxstack  2
  IL_0000:  ldarg.0
  IL_0001:  ldfld      ""int C.<>c__DisplayClass0_0.x""
  IL_0006:  ldc.i4.1
  IL_0007:  add
  IL_0008:  ret
}
");
        }

        [Fact]
        public void OutVar_InFieldInitializer()
        {
            var source0 = MarkedSource(@"
public class C
{
    public int field = M(out int <N:0>x</N:0>) + x + M(out int <N:1>y</N:1>);
    static int M(out int x) => throw null;
}");
            var source1 = MarkedSource(@"
public class C
{
    public int field = M(out int <N:0>x</N:0>) + x;
    static int M(out int x) => throw null;
}");

            var compilation0 = CreateCompilation(source0.Tree, options: ComSafeDebugDll);
            var compilation1 = compilation0.WithSource(source1.Tree);
            var compilation2 = compilation1.WithSource(source0.Tree);

            var ctor0 = compilation0.GetMember<MethodSymbol>("C..ctor");
            var ctor1 = compilation1.GetMember<MethodSymbol>("C..ctor");
            var ctor2 = compilation2.GetMember<MethodSymbol>("C..ctor");

            var v0 = CompileAndVerify(compilation0);
            v0.VerifyIL("C..ctor", @"
{
  // Code size       31 (0x1f)
  .maxstack  3
  .locals init (int V_0, //x
                int V_1) //y
  IL_0000:  ldarg.0
  IL_0001:  ldloca.s   V_0
  IL_0003:  call       ""int C.M(out int)""
  IL_0008:  ldloc.0
  IL_0009:  add
  IL_000a:  ldloca.s   V_1
  IL_000c:  call       ""int C.M(out int)""
  IL_0011:  add
  IL_0012:  stfld      ""int C.field""
  IL_0017:  ldarg.0
  IL_0018:  call       ""object..ctor()""
  IL_001d:  nop
  IL_001e:  ret
}
");

            var md0 = ModuleMetadata.CreateFromImage(v0.EmittedAssemblyData);

            var generation0 = EmitBaseline.CreateInitialBaseline(md0, v0.CreateSymReader().GetEncMethodDebugInfo);
            var diff1 = compilation1.EmitDifference(
                generation0,
                ImmutableArray.Create(
                    new SemanticEdit(SemanticEditKind.Update, ctor0, ctor1, GetSyntaxMapFromMarkers(source0, source1), preserveLocalVariables: true)));

            diff1.VerifyIL("C..ctor", @"
{
  // Code size       23 (0x17)
  .maxstack  3
  .locals init (int V_0, //x
                [int] V_1)
  IL_0000:  ldarg.0
  IL_0001:  ldloca.s   V_0
  IL_0003:  call       ""int C.M(out int)""
  IL_0008:  ldloc.0
  IL_0009:  add
  IL_000a:  stfld      ""int C.field""
  IL_000f:  ldarg.0
  IL_0010:  call       ""object..ctor()""
  IL_0015:  nop
  IL_0016:  ret
}
");

            var diff2 = compilation2.EmitDifference(
                diff1.NextGeneration,
                ImmutableArray.Create(
                    new SemanticEdit(SemanticEditKind.Update, ctor1, ctor2, GetSyntaxMapFromMarkers(source1, source0), preserveLocalVariables: true)));

            diff2.VerifyIL("C..ctor", @"
{
  // Code size       31 (0x1f)
  .maxstack  3
  .locals init (int V_0, //x
                [int] V_1,
                int V_2) //y
  IL_0000:  ldarg.0
  IL_0001:  ldloca.s   V_0
  IL_0003:  call       ""int C.M(out int)""
  IL_0008:  ldloc.0
  IL_0009:  add
  IL_000a:  ldloca.s   V_2
  IL_000c:  call       ""int C.M(out int)""
  IL_0011:  add
  IL_0012:  stfld      ""int C.field""
  IL_0017:  ldarg.0
  IL_0018:  call       ""object..ctor()""
  IL_001d:  nop
  IL_001e:  ret
}
");
        }

        [Fact]
        public void OutVar_InFieldInitializer_WithLambda()
        {
            var source0 = MarkedSource(@"
public class C
{
    int field = <N:0>M(out int <N:1>x</N:1>) + M2(<N:2>() => x + 1</N:2>)</N:0>;
    static int M(out int x) => throw null;
    static int M2(System.Func<int> x) => throw null;
}");
            var source1 = MarkedSource(@"
public class C
{
    int field = <N:0>M(out int <N:1>x</N:1>) + M2(<N:2>() => x - 1</N:2>)</N:0>;
    static int M(out int x) => throw null;
    static int M2(System.Func<int> x) => throw null;
}");

            var compilation0 = CreateCompilation(source0.Tree, options: ComSafeDebugDll);
            var compilation1 = compilation0.WithSource(source1.Tree);
            var compilation2 = compilation1.WithSource(source0.Tree);

            var ctor0 = compilation0.GetMember<MethodSymbol>("C..ctor");
            var ctor1 = compilation1.GetMember<MethodSymbol>("C..ctor");
            var ctor2 = compilation2.GetMember<MethodSymbol>("C..ctor");

            var v0 = CompileAndVerify(compilation0);
            v0.VerifyIL("C..ctor", @"
{
  // Code size       49 (0x31)
  .maxstack  4
  .locals init (C.<>c__DisplayClass3_0 V_0) //CS$<>8__locals0
  IL_0000:  newobj     ""C.<>c__DisplayClass3_0..ctor()""
  IL_0005:  stloc.0
  IL_0006:  ldarg.0
  IL_0007:  ldloc.0
  IL_0008:  ldflda     ""int C.<>c__DisplayClass3_0.x""
  IL_000d:  call       ""int C.M(out int)""
  IL_0012:  ldloc.0
  IL_0013:  ldftn      ""int C.<>c__DisplayClass3_0.<.ctor>b__0()""
  IL_0019:  newobj     ""System.Func<int>..ctor(object, System.IntPtr)""
  IL_001e:  call       ""int C.M2(System.Func<int>)""
  IL_0023:  add
  IL_0024:  stfld      ""int C.field""
  IL_0029:  ldarg.0
  IL_002a:  call       ""object..ctor()""
  IL_002f:  nop
  IL_0030:  ret
}
");
            v0.VerifyIL("C.<>c__DisplayClass3_0.<.ctor>b__0()", @"
{
  // Code size        9 (0x9)
  .maxstack  2
  IL_0000:  ldarg.0
  IL_0001:  ldfld      ""int C.<>c__DisplayClass3_0.x""
  IL_0006:  ldc.i4.1
  IL_0007:  add
  IL_0008:  ret
}
");

            var md0 = ModuleMetadata.CreateFromImage(v0.EmittedAssemblyData);

            var generation0 = EmitBaseline.CreateInitialBaseline(md0, v0.CreateSymReader().GetEncMethodDebugInfo);
            var diff1 = compilation1.EmitDifference(
                generation0,
                ImmutableArray.Create(
                    new SemanticEdit(SemanticEditKind.Update, ctor0, ctor1, GetSyntaxMapFromMarkers(source0, source1), preserveLocalVariables: true)));

            diff1.VerifySynthesizedMembers("C.<>c__DisplayClass3_0: {x, <.ctor>b__0}", "C: {<>c__DisplayClass3_0}");

            diff1.VerifyIL("C..ctor", @"
{
  // Code size       49 (0x31)
  .maxstack  4
  .locals init (C.<>c__DisplayClass3_0 V_0) //CS$<>8__locals0
  IL_0000:  newobj     ""C.<>c__DisplayClass3_0..ctor()""
  IL_0005:  stloc.0
  IL_0006:  ldarg.0
  IL_0007:  ldloc.0
  IL_0008:  ldflda     ""int C.<>c__DisplayClass3_0.x""
  IL_000d:  call       ""int C.M(out int)""
  IL_0012:  ldloc.0
  IL_0013:  ldftn      ""int C.<>c__DisplayClass3_0.<.ctor>b__0()""
  IL_0019:  newobj     ""System.Func<int>..ctor(object, System.IntPtr)""
  IL_001e:  call       ""int C.M2(System.Func<int>)""
  IL_0023:  add
  IL_0024:  stfld      ""int C.field""
  IL_0029:  ldarg.0
  IL_002a:  call       ""object..ctor()""
  IL_002f:  nop
  IL_0030:  ret
}
");
            diff1.VerifyIL("C.<>c__DisplayClass3_0.<.ctor>b__0()", @"
{
  // Code size        9 (0x9)
  .maxstack  2
  IL_0000:  ldarg.0
  IL_0001:  ldfld      ""int C.<>c__DisplayClass3_0.x""
  IL_0006:  ldc.i4.1
  IL_0007:  sub
  IL_0008:  ret
}
");

            var diff2 = compilation2.EmitDifference(
                diff1.NextGeneration,
                ImmutableArray.Create(
                    new SemanticEdit(SemanticEditKind.Update, ctor1, ctor2, GetSyntaxMapFromMarkers(source1, source0), preserveLocalVariables: true)));

            diff2.VerifySynthesizedMembers("C.<>c__DisplayClass3_0: {x, <.ctor>b__0}", "C: {<>c__DisplayClass3_0}");

            diff2.VerifyIL("C..ctor", @"
{
  // Code size       49 (0x31)
  .maxstack  4
  .locals init (C.<>c__DisplayClass3_0 V_0) //CS$<>8__locals0
  IL_0000:  newobj     ""C.<>c__DisplayClass3_0..ctor()""
  IL_0005:  stloc.0
  IL_0006:  ldarg.0
  IL_0007:  ldloc.0
  IL_0008:  ldflda     ""int C.<>c__DisplayClass3_0.x""
  IL_000d:  call       ""int C.M(out int)""
  IL_0012:  ldloc.0
  IL_0013:  ldftn      ""int C.<>c__DisplayClass3_0.<.ctor>b__0()""
  IL_0019:  newobj     ""System.Func<int>..ctor(object, System.IntPtr)""
  IL_001e:  call       ""int C.M2(System.Func<int>)""
  IL_0023:  add
  IL_0024:  stfld      ""int C.field""
  IL_0029:  ldarg.0
  IL_002a:  call       ""object..ctor()""
  IL_002f:  nop
  IL_0030:  ret
}
");
            diff2.VerifyIL("C.<>c__DisplayClass3_0.<.ctor>b__0()", @"
{
  // Code size        9 (0x9)
  .maxstack  2
  IL_0000:  ldarg.0
  IL_0001:  ldfld      ""int C.<>c__DisplayClass3_0.x""
  IL_0006:  ldc.i4.1
  IL_0007:  add
  IL_0008:  ret
}
");
        }

        [Fact]
        public void OutVar_InQuery()
        {
            var source0 = MarkedSource(@"
using System.Linq;
public class Program
{
    static int M(int x, out int y) { y = 42; return 43; }
    static void N()
    {
        var <N:0>query =
            from a in new int[] { 1, 2 }
            <N:1>select M(a, out int <N:2>x</N:2>) + x + M(a, out int <N:3>y</N:3></N:1>)</N:0>;
    }
}");
            var source1 = MarkedSource(@"
using System.Linq;
public class Program
{
    static int M(int x, out int y) { y = 42; return 43; }
    static void N()
    {
        var <N:0>query =
            from a in new int[] { 1, 2 }
            <N:1>select M(a, out int <N:2>x</N:2>) + x</N:1></N:0>;
    }
}");
            var compilation0 = CreateCompilation(source0.Tree, options: ComSafeDebugDll);
            var compilation1 = compilation0.WithSource(source1.Tree);
            var compilation2 = compilation1.WithSource(source0.Tree);

            var n0 = compilation0.GetMember<MethodSymbol>("Program.N");
            var n1 = compilation1.GetMember<MethodSymbol>("Program.N");
            var n2 = compilation2.GetMember<MethodSymbol>("Program.N");

            var v0 = CompileAndVerify(compilation0);
            v0.VerifyIL("Program.N()", @"
{
  // Code size       53 (0x35)
  .maxstack  4
  .locals init (System.Collections.Generic.IEnumerable<int> V_0) //query
  IL_0000:  nop
  IL_0001:  ldc.i4.2
  IL_0002:  newarr     ""int""
  IL_0007:  dup
  IL_0008:  ldc.i4.0
  IL_0009:  ldc.i4.1
  IL_000a:  stelem.i4
  IL_000b:  dup
  IL_000c:  ldc.i4.1
  IL_000d:  ldc.i4.2
  IL_000e:  stelem.i4
  IL_000f:  ldsfld     ""System.Func<int, int> Program.<>c.<>9__1_0""
  IL_0014:  dup
  IL_0015:  brtrue.s   IL_002e
  IL_0017:  pop
  IL_0018:  ldsfld     ""Program.<>c Program.<>c.<>9""
  IL_001d:  ldftn      ""int Program.<>c.<N>b__1_0(int)""
  IL_0023:  newobj     ""System.Func<int, int>..ctor(object, System.IntPtr)""
  IL_0028:  dup
  IL_0029:  stsfld     ""System.Func<int, int> Program.<>c.<>9__1_0""
  IL_002e:  call       ""System.Collections.Generic.IEnumerable<int> System.Linq.Enumerable.Select<int, int>(System.Collections.Generic.IEnumerable<int>, System.Func<int, int>)""
  IL_0033:  stloc.0
  IL_0034:  ret
}
");
            v0.VerifyIL("Program.<>c.<N>b__1_0(int)", @"
{
  // Code size       20 (0x14)
  .maxstack  3
  .locals init (int V_0, //x
                int V_1) //y
  IL_0000:  ldarg.1
  IL_0001:  ldloca.s   V_0
  IL_0003:  call       ""int Program.M(int, out int)""
  IL_0008:  ldloc.0
  IL_0009:  add
  IL_000a:  ldarg.1
  IL_000b:  ldloca.s   V_1
  IL_000d:  call       ""int Program.M(int, out int)""
  IL_0012:  add
  IL_0013:  ret
}
");

            var md0 = ModuleMetadata.CreateFromImage(v0.EmittedAssemblyData);

            var generation0 = EmitBaseline.CreateInitialBaseline(md0, v0.CreateSymReader().GetEncMethodDebugInfo);
            var diff1 = compilation1.EmitDifference(
                generation0,
                ImmutableArray.Create(
                    new SemanticEdit(SemanticEditKind.Update, n0, n1, GetSyntaxMapFromMarkers(source0, source1), preserveLocalVariables: true)));

            diff1.VerifySynthesizedMembers("Program: {<>c}", "Program.<>c: {<>9__1_0, <N>b__1_0}");

            diff1.VerifyIL("Program.N()", @"
{
  // Code size       53 (0x35)
  .maxstack  4
  .locals init (System.Collections.Generic.IEnumerable<int> V_0) //query
  IL_0000:  nop
  IL_0001:  ldc.i4.2
  IL_0002:  newarr     ""int""
  IL_0007:  dup
  IL_0008:  ldc.i4.0
  IL_0009:  ldc.i4.1
  IL_000a:  stelem.i4
  IL_000b:  dup
  IL_000c:  ldc.i4.1
  IL_000d:  ldc.i4.2
  IL_000e:  stelem.i4
  IL_000f:  ldsfld     ""System.Func<int, int> Program.<>c.<>9__1_0""
  IL_0014:  dup
  IL_0015:  brtrue.s   IL_002e
  IL_0017:  pop
  IL_0018:  ldsfld     ""Program.<>c Program.<>c.<>9""
  IL_001d:  ldftn      ""int Program.<>c.<N>b__1_0(int)""
  IL_0023:  newobj     ""System.Func<int, int>..ctor(object, System.IntPtr)""
  IL_0028:  dup
  IL_0029:  stsfld     ""System.Func<int, int> Program.<>c.<>9__1_0""
  IL_002e:  call       ""System.Collections.Generic.IEnumerable<int> System.Linq.Enumerable.Select<int, int>(System.Collections.Generic.IEnumerable<int>, System.Func<int, int>)""
  IL_0033:  stloc.0
  IL_0034:  ret
}
");
            diff1.VerifyIL("Program.<>c.<N>b__1_0(int)", @"
{
  // Code size       11 (0xb)
  .maxstack  2
  .locals init (int V_0, //x
                [int] V_1)
  IL_0000:  ldarg.1
  IL_0001:  ldloca.s   V_0
  IL_0003:  call       ""int Program.M(int, out int)""
  IL_0008:  ldloc.0
  IL_0009:  add
  IL_000a:  ret
}
");

            var diff2 = compilation2.EmitDifference(
                diff1.NextGeneration,
                ImmutableArray.Create(
                    new SemanticEdit(SemanticEditKind.Update, n1, n2, GetSyntaxMapFromMarkers(source1, source0), preserveLocalVariables: true)));

            diff2.VerifySynthesizedMembers("Program: {<>c}", "Program.<>c: {<>9__1_0, <N>b__1_0}");

            diff2.VerifyIL("Program.N()", @"
{
  // Code size       53 (0x35)
  .maxstack  4
  .locals init (System.Collections.Generic.IEnumerable<int> V_0) //query
  IL_0000:  nop
  IL_0001:  ldc.i4.2
  IL_0002:  newarr     ""int""
  IL_0007:  dup
  IL_0008:  ldc.i4.0
  IL_0009:  ldc.i4.1
  IL_000a:  stelem.i4
  IL_000b:  dup
  IL_000c:  ldc.i4.1
  IL_000d:  ldc.i4.2
  IL_000e:  stelem.i4
  IL_000f:  ldsfld     ""System.Func<int, int> Program.<>c.<>9__1_0""
  IL_0014:  dup
  IL_0015:  brtrue.s   IL_002e
  IL_0017:  pop
  IL_0018:  ldsfld     ""Program.<>c Program.<>c.<>9""
  IL_001d:  ldftn      ""int Program.<>c.<N>b__1_0(int)""
  IL_0023:  newobj     ""System.Func<int, int>..ctor(object, System.IntPtr)""
  IL_0028:  dup
  IL_0029:  stsfld     ""System.Func<int, int> Program.<>c.<>9__1_0""
  IL_002e:  call       ""System.Collections.Generic.IEnumerable<int> System.Linq.Enumerable.Select<int, int>(System.Collections.Generic.IEnumerable<int>, System.Func<int, int>)""
  IL_0033:  stloc.0
  IL_0034:  ret
}
");
            diff2.VerifyIL("Program.<>c.<N>b__1_0(int)", @"
{
  // Code size       20 (0x14)
  .maxstack  3
  .locals init (int V_0, //x
                [int] V_1,
                int V_2) //y
  IL_0000:  ldarg.1
  IL_0001:  ldloca.s   V_0
  IL_0003:  call       ""int Program.M(int, out int)""
  IL_0008:  ldloc.0
  IL_0009:  add
  IL_000a:  ldarg.1
  IL_000b:  ldloca.s   V_2
  IL_000d:  call       ""int Program.M(int, out int)""
  IL_0012:  add
  IL_0013:  ret
}
");
        }

        [Fact]
        public void OutVar_InQuery_WithLambda()
        {
            var source0 = MarkedSource(@"
using System.Linq;
public class Program
{
    static int M(int x, out int y) { y = 42; return 43; }
    static int M2(System.Func<int> x) => throw null;
    static void N()
    {
        var <N:0>query =
            from a in new int[] { 1, 2 }
            <N:1>select <N:2>M(a, out int <N:3>x</N:3>) + M2(<N:4>() => x + 1</N:4>)</N:2></N:1></N:0>;
    }
}");
            var source1 = MarkedSource(@"
using System.Linq;
public class Program
{
    static int M(int x, out int y) { y = 42; return 43; }
    static int M2(System.Func<int> x) => throw null;
    static void N()
    {
        var <N:0>query =
            from a in new int[] { 1, 2 }
            <N:1>select <N:2>M(a, out int <N:3>x</N:3>) + M2(<N:4>() => x - 1</N:4>)</N:2></N:1></N:0>;
    }
}");
            var compilation0 = CreateCompilation(source0.Tree, options: ComSafeDebugDll);
            var compilation1 = compilation0.WithSource(source1.Tree);
            var compilation2 = compilation1.WithSource(source0.Tree);

            var n0 = compilation0.GetMember<MethodSymbol>("Program.N");
            var n1 = compilation1.GetMember<MethodSymbol>("Program.N");
            var n2 = compilation2.GetMember<MethodSymbol>("Program.N");

            var v0 = CompileAndVerify(compilation0);
            v0.VerifyIL("Program.N()", @"
{
  // Code size       53 (0x35)
  .maxstack  4
  .locals init (System.Collections.Generic.IEnumerable<int> V_0) //query
  IL_0000:  nop
  IL_0001:  ldc.i4.2
  IL_0002:  newarr     ""int""
  IL_0007:  dup
  IL_0008:  ldc.i4.0
  IL_0009:  ldc.i4.1
  IL_000a:  stelem.i4
  IL_000b:  dup
  IL_000c:  ldc.i4.1
  IL_000d:  ldc.i4.2
  IL_000e:  stelem.i4
  IL_000f:  ldsfld     ""System.Func<int, int> Program.<>c.<>9__2_0""
  IL_0014:  dup
  IL_0015:  brtrue.s   IL_002e
  IL_0017:  pop
  IL_0018:  ldsfld     ""Program.<>c Program.<>c.<>9""
  IL_001d:  ldftn      ""int Program.<>c.<N>b__2_0(int)""
  IL_0023:  newobj     ""System.Func<int, int>..ctor(object, System.IntPtr)""
  IL_0028:  dup
  IL_0029:  stsfld     ""System.Func<int, int> Program.<>c.<>9__2_0""
  IL_002e:  call       ""System.Collections.Generic.IEnumerable<int> System.Linq.Enumerable.Select<int, int>(System.Collections.Generic.IEnumerable<int>, System.Func<int, int>)""
  IL_0033:  stloc.0
  IL_0034:  ret
}
");
            v0.VerifyIL("Program.<>c.<N>b__2_0(int)", @"
{
  // Code size       37 (0x25)
  .maxstack  3
  .locals init (Program.<>c__DisplayClass2_0 V_0) //CS$<>8__locals0
  IL_0000:  newobj     ""Program.<>c__DisplayClass2_0..ctor()""
  IL_0005:  stloc.0
  IL_0006:  ldarg.1
  IL_0007:  ldloc.0
  IL_0008:  ldflda     ""int Program.<>c__DisplayClass2_0.x""
  IL_000d:  call       ""int Program.M(int, out int)""
  IL_0012:  ldloc.0
  IL_0013:  ldftn      ""int Program.<>c__DisplayClass2_0.<N>b__1()""
  IL_0019:  newobj     ""System.Func<int>..ctor(object, System.IntPtr)""
  IL_001e:  call       ""int Program.M2(System.Func<int>)""
  IL_0023:  add
  IL_0024:  ret
}
");
            v0.VerifyIL("Program.<>c__DisplayClass2_0.<N>b__1()", @"
{
  // Code size        9 (0x9)
  .maxstack  2
  IL_0000:  ldarg.0
  IL_0001:  ldfld      ""int Program.<>c__DisplayClass2_0.x""
  IL_0006:  ldc.i4.1
  IL_0007:  add
  IL_0008:  ret
}
");
            var md0 = ModuleMetadata.CreateFromImage(v0.EmittedAssemblyData);

            var generation0 = EmitBaseline.CreateInitialBaseline(md0, v0.CreateSymReader().GetEncMethodDebugInfo);
            var diff1 = compilation1.EmitDifference(
                generation0,
                ImmutableArray.Create(
                    new SemanticEdit(SemanticEditKind.Update, n0, n1, GetSyntaxMapFromMarkers(source0, source1), preserveLocalVariables: true)));

            diff1.VerifySynthesizedMembers("Program: {<>c__DisplayClass2_0, <>c}", "Program.<>c__DisplayClass2_0: {x, <N>b__1}", "Program.<>c: {<>9__2_0, <N>b__2_0}");

            diff1.VerifyIL("Program.N()", @"
{
  // Code size       53 (0x35)
  .maxstack  4
  .locals init (System.Collections.Generic.IEnumerable<int> V_0) //query
  IL_0000:  nop
  IL_0001:  ldc.i4.2
  IL_0002:  newarr     ""int""
  IL_0007:  dup
  IL_0008:  ldc.i4.0
  IL_0009:  ldc.i4.1
  IL_000a:  stelem.i4
  IL_000b:  dup
  IL_000c:  ldc.i4.1
  IL_000d:  ldc.i4.2
  IL_000e:  stelem.i4
  IL_000f:  ldsfld     ""System.Func<int, int> Program.<>c.<>9__2_0""
  IL_0014:  dup
  IL_0015:  brtrue.s   IL_002e
  IL_0017:  pop
  IL_0018:  ldsfld     ""Program.<>c Program.<>c.<>9""
  IL_001d:  ldftn      ""int Program.<>c.<N>b__2_0(int)""
  IL_0023:  newobj     ""System.Func<int, int>..ctor(object, System.IntPtr)""
  IL_0028:  dup
  IL_0029:  stsfld     ""System.Func<int, int> Program.<>c.<>9__2_0""
  IL_002e:  call       ""System.Collections.Generic.IEnumerable<int> System.Linq.Enumerable.Select<int, int>(System.Collections.Generic.IEnumerable<int>, System.Func<int, int>)""
  IL_0033:  stloc.0
  IL_0034:  ret
}
");
            diff1.VerifyIL("Program.<>c.<N>b__2_0(int)", @"
{
  // Code size       37 (0x25)
  .maxstack  3
  .locals init (Program.<>c__DisplayClass2_0 V_0) //CS$<>8__locals0
  IL_0000:  newobj     ""Program.<>c__DisplayClass2_0..ctor()""
  IL_0005:  stloc.0
  IL_0006:  ldarg.1
  IL_0007:  ldloc.0
  IL_0008:  ldflda     ""int Program.<>c__DisplayClass2_0.x""
  IL_000d:  call       ""int Program.M(int, out int)""
  IL_0012:  ldloc.0
  IL_0013:  ldftn      ""int Program.<>c__DisplayClass2_0.<N>b__1()""
  IL_0019:  newobj     ""System.Func<int>..ctor(object, System.IntPtr)""
  IL_001e:  call       ""int Program.M2(System.Func<int>)""
  IL_0023:  add
  IL_0024:  ret
}
");
            diff1.VerifyIL("Program.<>c__DisplayClass2_0.<N>b__1()", @"
{
  // Code size        9 (0x9)
  .maxstack  2
  IL_0000:  ldarg.0
  IL_0001:  ldfld      ""int Program.<>c__DisplayClass2_0.x""
  IL_0006:  ldc.i4.1
  IL_0007:  sub
  IL_0008:  ret
}
");

            var diff2 = compilation2.EmitDifference(
                diff1.NextGeneration,
                ImmutableArray.Create(
                    new SemanticEdit(SemanticEditKind.Update, n1, n2, GetSyntaxMapFromMarkers(source1, source0), preserveLocalVariables: true)));

            diff2.VerifySynthesizedMembers("Program.<>c__DisplayClass2_0: {x, <N>b__1}", "Program: {<>c__DisplayClass2_0, <>c}", "Program.<>c: {<>9__2_0, <N>b__2_0}");

            diff2.VerifyIL("Program.N()", @"
{
  // Code size       53 (0x35)
  .maxstack  4
  .locals init (System.Collections.Generic.IEnumerable<int> V_0) //query
  IL_0000:  nop
  IL_0001:  ldc.i4.2
  IL_0002:  newarr     ""int""
  IL_0007:  dup
  IL_0008:  ldc.i4.0
  IL_0009:  ldc.i4.1
  IL_000a:  stelem.i4
  IL_000b:  dup
  IL_000c:  ldc.i4.1
  IL_000d:  ldc.i4.2
  IL_000e:  stelem.i4
  IL_000f:  ldsfld     ""System.Func<int, int> Program.<>c.<>9__2_0""
  IL_0014:  dup
  IL_0015:  brtrue.s   IL_002e
  IL_0017:  pop
  IL_0018:  ldsfld     ""Program.<>c Program.<>c.<>9""
  IL_001d:  ldftn      ""int Program.<>c.<N>b__2_0(int)""
  IL_0023:  newobj     ""System.Func<int, int>..ctor(object, System.IntPtr)""
  IL_0028:  dup
  IL_0029:  stsfld     ""System.Func<int, int> Program.<>c.<>9__2_0""
  IL_002e:  call       ""System.Collections.Generic.IEnumerable<int> System.Linq.Enumerable.Select<int, int>(System.Collections.Generic.IEnumerable<int>, System.Func<int, int>)""
  IL_0033:  stloc.0
  IL_0034:  ret
}
");
            diff2.VerifyIL("Program.<>c.<N>b__2_0(int)", @"
{
  // Code size       37 (0x25)
  .maxstack  3
  .locals init (Program.<>c__DisplayClass2_0 V_0) //CS$<>8__locals0
  IL_0000:  newobj     ""Program.<>c__DisplayClass2_0..ctor()""
  IL_0005:  stloc.0
  IL_0006:  ldarg.1
  IL_0007:  ldloc.0
  IL_0008:  ldflda     ""int Program.<>c__DisplayClass2_0.x""
  IL_000d:  call       ""int Program.M(int, out int)""
  IL_0012:  ldloc.0
  IL_0013:  ldftn      ""int Program.<>c__DisplayClass2_0.<N>b__1()""
  IL_0019:  newobj     ""System.Func<int>..ctor(object, System.IntPtr)""
  IL_001e:  call       ""int Program.M2(System.Func<int>)""
  IL_0023:  add
  IL_0024:  ret
}
");
            diff2.VerifyIL("Program.<>c__DisplayClass2_0.<N>b__1()", @"
{
  // Code size        9 (0x9)
  .maxstack  2
  IL_0000:  ldarg.0
  IL_0001:  ldfld      ""int Program.<>c__DisplayClass2_0.x""
  IL_0006:  ldc.i4.1
  IL_0007:  add
  IL_0008:  ret
}
");
        }

<<<<<<< HEAD
        [ConditionalFact(typeof(WindowsDesktopOnly), AlwaysSkip = "https://github.com/dotnet/roslyn/issues/37047")]
=======
        [Fact(Skip = "https://github.com/dotnet/roslyn/issues/37047")]
>>>>>>> 9193e307
        public void OutVar_InSwitchExpression()
        {
            var source0 = MarkedSource(@"
public class Program
{
    static object G(int i)
    {
        return i switch 
        {
            0 => 0,
            _ => 1
        };
    }

    static object N(out int x) { x = 1; return null; }
}");
            var source1 = MarkedSource(@"
public class Program
{
    static object G(int i)
    {
        return i + N(out var x) switch 
        {
            0 => 0,
            _ => 1
        };
    }

    static int N(out int x) { x = 1; return 0; }
}");
            var compilation0 = CreateCompilation(source0.Tree, options: ComSafeDebugDll);
            var compilation1 = compilation0.WithSource(source1.Tree);
            var compilation2 = compilation1.WithSource(source0.Tree);

            var n0 = compilation0.GetMember<MethodSymbol>("Program.G");
            var n1 = compilation1.GetMember<MethodSymbol>("Program.G");
            var n2 = compilation2.GetMember<MethodSymbol>("Program.G");

            var v0 = CompileAndVerify(compilation0);
            v0.VerifyIL("Program.G(int)", @"
{
  // Code size       27 (0x1b)
  .maxstack  1
  .locals init (int V_0,
                int V_1,
                object V_2)
  IL_0000:  nop
  IL_0001:  ldarg.0
  IL_0002:  brfalse.s  IL_0006
  IL_0004:  br.s       IL_000a
  IL_0006:  ldc.i4.0
  IL_0007:  stloc.0
  IL_0008:  br.s       IL_000e
  IL_000a:  ldc.i4.1
  IL_000b:  stloc.0
  IL_000c:  br.s       IL_000e
  IL_000e:  ldloc.0
  IL_000f:  stloc.1
  IL_0010:  ldloc.1
  IL_0011:  box        ""int""
  IL_0016:  stloc.2
  IL_0017:  br.s       IL_0019
  IL_0019:  ldloc.2
  IL_001a:  ret
}
");
            v0.VerifyIL("Program.N(out int)", @"
{
  // Code size       10 (0xa)
  .maxstack  2
  .locals init (object V_0)
  IL_0000:  nop
  IL_0001:  ldarg.0
  IL_0002:  ldc.i4.1
  IL_0003:  stind.i4
  IL_0004:  ldnull
  IL_0005:  stloc.0
  IL_0006:  br.s       IL_0008
  IL_0008:  ldloc.0
  IL_0009:  ret
}
");

            var md0 = ModuleMetadata.CreateFromImage(v0.EmittedAssemblyData);

            var generation0 = EmitBaseline.CreateInitialBaseline(md0, v0.CreateSymReader().GetEncMethodDebugInfo);
            var diff1 = compilation1.EmitDifference(
                generation0,
                ImmutableArray.Create(
                    new SemanticEdit(SemanticEditKind.Update, n0, n1, GetSyntaxMapFromMarkers(source0, source1), preserveLocalVariables: true)));

            diff1.VerifySynthesizedMembers();

            diff1.VerifyIL("Program.G(int)", @"
{
  // Code size       50 (0x32)
  .maxstack  2
  .locals init ([int] V_0,
                [int] V_1,
                [object] V_2,
                int V_3, //x
                int V_4,
                int V_5,
                int V_6,
                int V_7,
                object V_8)
  IL_0000:  nop
  IL_0001:  ldarg.0
  IL_0002:  stloc.s    V_4
  IL_0004:  ldloca.s   V_3
  IL_0006:  call       ""int Program.N(out int)""
  IL_000b:  stloc.s    V_6
  IL_000d:  ldloc.s    V_6
  IL_000f:  brfalse.s  IL_0013
  IL_0011:  br.s       IL_0018
  IL_0013:  ldc.i4.0
  IL_0014:  stloc.s    V_5
  IL_0016:  br.s       IL_001d
  IL_0018:  ldc.i4.1
  IL_0019:  stloc.s    V_5
  IL_001b:  br.s       IL_001d
  IL_001d:  ldloc.s    V_5
  IL_001f:  stloc.s    V_7
  IL_0021:  ldloc.s    V_4
  IL_0023:  ldloc.s    V_7
  IL_0025:  add
  IL_0026:  box        ""int""
  IL_002b:  stloc.s    V_8
  IL_002d:  br.s       IL_002f
  IL_002f:  ldloc.s    V_8
  IL_0031:  ret
}
");
            diff1.VerifyIL("Program.N(out int)", @"
{
  // Code size       10 (0xa)
  .maxstack  2
  .locals init (int V_0)
  IL_0000:  nop
  IL_0001:  ldarg.0
  IL_0002:  ldc.i4.1
  IL_0003:  stind.i4
  IL_0004:  ldc.i4.0
  IL_0005:  stloc.0
  IL_0006:  br.s       IL_0008
  IL_0008:  ldloc.0
  IL_0009:  ret
}
");

            var diff2 = compilation2.EmitDifference(
                diff1.NextGeneration,
                ImmutableArray.Create(
                    new SemanticEdit(SemanticEditKind.Update, n1, n2, GetSyntaxMapFromMarkers(source1, source0), preserveLocalVariables: true)));

            diff2.VerifySynthesizedMembers();

            diff2.VerifyIL("Program.G(int)", @"
{
  // Code size       53 (0x35)
  .maxstack  4
  .locals init (System.Collections.Generic.IEnumerable<int> V_0) //query
  IL_0000:  nop
  IL_0001:  ldc.i4.2
  IL_0002:  newarr     ""int""
  IL_0007:  dup
  IL_0008:  ldc.i4.0
  IL_0009:  ldc.i4.1
  IL_000a:  stelem.i4
  IL_000b:  dup
  IL_000c:  ldc.i4.1
  IL_000d:  ldc.i4.2
  IL_000e:  stelem.i4
  IL_000f:  ldsfld     ""System.Func<int, int> Program.<>c.<>9__1_0""
  IL_0014:  dup
  IL_0015:  brtrue.s   IL_002e
  IL_0017:  pop
  IL_0018:  ldsfld     ""Program.<>c Program.<>c.<>9""
  IL_001d:  ldftn      ""int Program.<>c.<N>b__1_0(int)""
  IL_0023:  newobj     ""System.Func<int, int>..ctor(object, System.IntPtr)""
  IL_0028:  dup
  IL_0029:  stsfld     ""System.Func<int, int> Program.<>c.<>9__1_0""
  IL_002e:  call       ""System.Collections.Generic.IEnumerable<int> System.Linq.Enumerable.Select<int, int>(System.Collections.Generic.IEnumerable<int>, System.Func<int, int>)""
  IL_0033:  stloc.0
  IL_0034:  ret
}
");
            diff2.VerifyIL("Program.N(out int)", @"
{
  // Code size       20 (0x14)
  .maxstack  3
  .locals init (int V_0, //x
                [int] V_1,
                int V_2) //y
  IL_0000:  ldarg.1
  IL_0001:  ldloca.s   V_0
  IL_0003:  call       ""int Program.M(int, out int)""
  IL_0008:  ldloc.0
  IL_0009:  add
  IL_000a:  ldarg.1
  IL_000b:  ldloca.s   V_2
  IL_000d:  call       ""int Program.M(int, out int)""
  IL_0012:  add
  IL_0013:  ret
}
");
        }
    }
}<|MERGE_RESOLUTION|>--- conflicted
+++ resolved
@@ -9853,11 +9853,7 @@
 ");
         }
 
-<<<<<<< HEAD
-        [ConditionalFact(typeof(WindowsDesktopOnly), AlwaysSkip = "https://github.com/dotnet/roslyn/issues/37047")]
-=======
         [Fact(Skip = "https://github.com/dotnet/roslyn/issues/37047")]
->>>>>>> 9193e307
         public void OutVar_InSwitchExpression()
         {
             var source0 = MarkedSource(@"
