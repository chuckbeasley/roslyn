--- conflicted
+++ resolved
@@ -72,15 +72,9 @@
         {
             CompilerServerLogger.Log("Constructing pipe '{0}'.", pipeName);
 
-<<<<<<< HEAD
-#if NET46
+#if NET472
             PipeSecurity security;
             PipeOptions pipeOptions = PipeOptions.Asynchronous | PipeOptions.WriteThrough;
-=======
-#if NET472
-            SecurityIdentifier identifier = WindowsIdentity.GetCurrent().Owner;
-            PipeSecurity security = new PipeSecurity();
->>>>>>> 87302cec
 
             if (!PlatformInformation.IsRunningOnMono) 
             {
