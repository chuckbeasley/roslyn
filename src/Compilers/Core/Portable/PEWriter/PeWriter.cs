﻿// Copyright (c) Microsoft.  All Rights Reserved.  Licensed under the Apache License, Version 2.0.  See License.txt in the project root for license information.

using System;
using System.Collections.Generic;
using System.Collections.Immutable;
using System.Diagnostics;
using System.IO;
using System.Linq;
using System.Reflection;
using System.Reflection.Metadata;
using System.Reflection.Metadata.Ecma335;
using System.Reflection.PortableExecutable;
using System.Security.Cryptography;
using System.Text;
using System.Threading;
using Microsoft.CodeAnalysis;
using Microsoft.CodeAnalysis.Emit;
using static Microsoft.CodeAnalysis.SigningUtilities;
using EmitContext = Microsoft.CodeAnalysis.Emit.EmitContext;
using Microsoft.DiaSymReader;

namespace Microsoft.Cci
{
    internal sealed class PeWritingException : Exception
    {
        public PeWritingException(Exception inner)
            : base(inner.Message, inner)
        { }
    }

    internal static class PeWriter
    {
        internal static bool WritePeToStream(
            EmitContext context,
            CommonMessageProvider messageProvider,
            Func<Stream> getPeStream,
            Func<Stream> getPortablePdbStreamOpt,
            PdbWriter nativePdbWriterOpt,
            string pdbPathOpt,
            bool metadataOnly,
            bool isDeterministic,
            bool emitTestCoverageData,
            RSAParameters? privateKeyOpt,
            CancellationToken cancellationToken)
        {
            // If PDB writer is given, we have to have PDB path.
            Debug.Assert(nativePdbWriterOpt == null || pdbPathOpt != null);

            var mdWriter = FullMetadataWriter.Create(context, messageProvider, metadataOnly, isDeterministic,
                emitTestCoverageData, getPortablePdbStreamOpt != null, cancellationToken);

            var properties = context.Module.SerializationProperties;

            nativePdbWriterOpt?.SetMetadataEmitter(mdWriter);

            // Since we are producing a full assembly, we should not have a module version ID
            // imposed ahead-of time. Instead we will compute a deterministic module version ID
            // based on the contents of the generated stream.
            Debug.Assert(properties.PersistentIdentifier == default(Guid));

            var ilBuilder = new BlobBuilder(32 * 1024);
            var mappedFieldDataBuilder = new BlobBuilder();
            var managedResourceBuilder = new BlobBuilder(1024);

            Blob mvidFixup, mvidStringFixup;
            mdWriter.BuildMetadataAndIL(
                nativePdbWriterOpt,
                ilBuilder,
                mappedFieldDataBuilder,
                managedResourceBuilder,
                out mvidFixup,
                out mvidStringFixup);

            MethodDefinitionHandle entryPointHandle;
            MethodDefinitionHandle debugEntryPointHandle;
            mdWriter.GetEntryPoints(out entryPointHandle, out debugEntryPointHandle);

            if (!debugEntryPointHandle.IsNil)
            {
                nativePdbWriterOpt?.SetEntryPoint(MetadataTokens.GetToken(debugEntryPointHandle));
            }

            if (nativePdbWriterOpt != null)
            {
                if (context.Module.SourceLinkStreamOpt != null)
                {
                    nativePdbWriterOpt.EmbedSourceLink(context.Module.SourceLinkStreamOpt);
                }

                if (mdWriter.Module.OutputKind == OutputKind.WindowsRuntimeMetadata)
                {
                    // Dev12: If compiling to winmdobj, we need to add to PDB source spans of
                    //        all types and members for better error reporting by WinMDExp.
                    nativePdbWriterOpt.WriteDefinitionLocations(mdWriter.Module.GetSymbolToLocationMap());
                }
                else
                {
#if DEBUG
                    // validate that all definitions are writable
                    // if same scenario would happen in an winmdobj project
                    nativePdbWriterOpt.AssertAllDefinitionsHaveTokens(mdWriter.Module.GetSymbolToLocationMap());
#endif
                }

                nativePdbWriterOpt.WriteRemainingEmbeddedDocuments(mdWriter.Module.DebugDocumentsBuilder.EmbeddedDocuments);
            }

            Stream peStream = getPeStream();
            if (peStream == null)
            {
                return false;
            }

            BlobContentId pdbContentId = nativePdbWriterOpt?.GetContentId() ?? default;

            // the writer shall not be used after this point for writing:
            nativePdbWriterOpt = null;

            ushort portablePdbVersion = 0;
            var metadataRootBuilder = mdWriter.GetRootBuilder();

            var peHeaderBuilder = new PEHeaderBuilder(
                machine: properties.Machine,
                sectionAlignment: properties.SectionAlignment,
                fileAlignment: properties.FileAlignment,
                imageBase: properties.BaseAddress,
                majorLinkerVersion: properties.LinkerMajorVersion,
                minorLinkerVersion: properties.LinkerMinorVersion,
                majorOperatingSystemVersion: 4,
                minorOperatingSystemVersion: 0,
                majorImageVersion: 0,
                minorImageVersion: 0,
                majorSubsystemVersion: properties.MajorSubsystemVersion,
                minorSubsystemVersion: properties.MinorSubsystemVersion,
                subsystem: properties.Subsystem,
                dllCharacteristics: properties.DllCharacteristics,
                imageCharacteristics: properties.ImageCharacteristics,
                sizeOfStackReserve: properties.SizeOfStackReserve,
                sizeOfStackCommit: properties.SizeOfStackCommit,
                sizeOfHeapReserve: properties.SizeOfHeapReserve,
                sizeOfHeapCommit: properties.SizeOfHeapCommit);

            // TODO: replace SHA1 with non-crypto alg: https://github.com/dotnet/roslyn/issues/24737
            var peIdProvider = isDeterministic ?
                new Func<IEnumerable<Blob>, BlobContentId>(content => BlobContentId.FromHash(CryptographicHashProvider.ComputeHash(HashAlgorithmName.SHA1, content))) :
                null;

            // We need to calculate the PDB checksum, so we may as well use the calculated hash for PDB ID regardless of whether deterministic build is requested.
            var portablePdbContentHash = default(ImmutableArray<byte>);

            BlobBuilder portablePdbToEmbed = null;
            if (mdWriter.EmitPortableDebugMetadata)
            {
                mdWriter.AddRemainingEmbeddedDocuments(mdWriter.Module.DebugDocumentsBuilder.EmbeddedDocuments);

                // The algorithm must be specified for deterministic builds (checked earlier).
                Debug.Assert(!isDeterministic || context.Module.PdbChecksumAlgorithm.Name != null);

                var portablePdbIdProvider = (context.Module.PdbChecksumAlgorithm.Name != null) ?
                    new Func<IEnumerable<Blob>, BlobContentId>(content => BlobContentId.FromHash(portablePdbContentHash = CryptographicHashProvider.ComputeHash(context.Module.PdbChecksumAlgorithm, content))) :
                    null;

                var portablePdbBlob = new BlobBuilder();
                var portablePdbBuilder = mdWriter.GetPortablePdbBuilder(metadataRootBuilder.Sizes.RowCounts, debugEntryPointHandle, portablePdbIdProvider);
                pdbContentId = portablePdbBuilder.Serialize(portablePdbBlob);
                portablePdbVersion = portablePdbBuilder.FormatVersion;

                if (getPortablePdbStreamOpt == null)
                {
                    // embed to debug directory:
                    portablePdbToEmbed = portablePdbBlob;
                }
                else
                {
                    // write to Portable PDB stream:
                    Stream portablePdbStream = getPortablePdbStreamOpt();
                    if (portablePdbStream != null)
                    {
                        try
                        {
                            portablePdbBlob.WriteContentTo(portablePdbStream);
                        }
                        catch (Exception e) when (!(e is OperationCanceledException))
                        {
                            throw new SymUnmanagedWriterException(e.Message, e);
                        }
                    }
                }
            }

            DebugDirectoryBuilder debugDirectoryBuilder;
            if (pdbPathOpt != null || isDeterministic || portablePdbToEmbed != null)
            {
                debugDirectoryBuilder = new DebugDirectoryBuilder();
                if (pdbPathOpt != null)
                {
                    string paddedPath = isDeterministic ? pdbPathOpt : PadPdbPath(pdbPathOpt);
                    debugDirectoryBuilder.AddCodeViewEntry(paddedPath, pdbContentId, portablePdbVersion);

                    if (!portablePdbContentHash.IsDefault)
                    {
                        // Emit PDB Checksum entry for Portable and Embedded PDBs. The checksum is not as useful when the PDB is embedded, 
                        // however it allows the client to efficiently validate a standalone Portable PDB that 
                        // has been extracted from Embedded PDB and placed next to the PE file.
                        debugDirectoryBuilder.AddPdbChecksumEntry(context.Module.PdbChecksumAlgorithm.Name, portablePdbContentHash);
                    }
                }

                if (isDeterministic)
                {
                    debugDirectoryBuilder.AddReproducibleEntry();
                }

                if (portablePdbToEmbed != null)
                {
                    debugDirectoryBuilder.AddEmbeddedPortablePdbEntry(portablePdbToEmbed, portablePdbVersion);
                }
            }
            else
            {
                debugDirectoryBuilder = null;
            }

            var strongNameProvider = context.Module.CommonCompilation.Options.StrongNameProvider;
            var corFlags = properties.CorFlags;

            var peBuilder = new ExtendedPEBuilder(
                peHeaderBuilder,
                metadataRootBuilder,
                ilBuilder,
                mappedFieldDataBuilder,
                managedResourceBuilder,
                CreateNativeResourceSectionSerializer(context.Module),
                debugDirectoryBuilder,
                CalculateStrongNameSignatureSize(context.Module, privateKeyOpt),
                entryPointHandle,
                corFlags,
                peIdProvider,
                metadataOnly && !context.IncludePrivateMembers);

            var peBlob = new BlobBuilder();
            var peContentId = peBuilder.Serialize(peBlob, out Blob mvidSectionFixup);

            PatchModuleVersionIds(mvidFixup, mvidSectionFixup, mvidStringFixup, peContentId.Guid);

            if (privateKeyOpt != null && corFlags.HasFlag(CorFlags.StrongNameSigned))
            {
                strongNameProvider.SignBuilder(peBuilder, peBlob, privateKeyOpt.Value);
            }

            try
            {
                peBlob.WriteContentTo(peStream);
            }
            catch (Exception e) when (!(e is OperationCanceledException))
            {
                throw new PeWritingException(e);
            }

            return true;
        }

<<<<<<< HEAD
        private static void FixupChecksum(ExtendedPEBuilder peBuilder, BlobBuilder peBlob)
        {
            // Checksum fixup, workaround for https://github.com/dotnet/corefx/issues/25829
            // Tracked by https://github.com/dotnet/roslyn/issues/23762
            // Since the checksum is calculated before signing in the PEBuilder,
            // we need to redo the calculation and write in the correct checksum
            Blob checksumBlob = getChecksumBlob(peBuilder);

            ArraySegment<byte> checksumSegment = checksumBlob.GetBytes();
            uint oldChecksum = BitConverter.ToUInt32(checksumSegment.Array, checksumSegment.Offset);
            uint newChecksum = CalculateChecksum(peBlob, checksumBlob);
            new BlobWriter(checksumBlob).WriteUInt32(newChecksum);

            // If this assert fires, the above bug has been fixed and this workaround should
            // be removed
            // PROTOTYPE(DefaultInterfaceImplementation): This assert started firing with new version of CoreCLR
            //Debug.Assert(oldChecksum != newChecksum);

            Blob getChecksumBlob(PEBuilder builder)
                => (Blob)typeof(PEBuilder).GetRuntimeFields()
                    .Where(f => f.Name == "_lazyChecksum")
                    .Single()
                    .GetValue(builder);
        }

=======
>>>>>>> 78299dfb
        private static MethodInfo s_calculateChecksumMethod;
        // internal for testing
        internal static uint CalculateChecksum(BlobBuilder peBlob, Blob checksumBlob)
        {
            if (s_calculateChecksumMethod == null)
            {
                s_calculateChecksumMethod = typeof(PEBuilder).GetRuntimeMethods()
                    .Where(m => m.Name == "CalculateChecksum" && m.GetParameters().Length == 2)
                    .Single();
            }

            return (uint)s_calculateChecksumMethod.Invoke(null, new object[]
            {
                peBlob,
                checksumBlob,
            });
        }

        private static void PatchModuleVersionIds(Blob guidFixup, Blob guidSectionFixup, Blob stringFixup, Guid mvid)
        {
            if (!guidFixup.IsDefault)
            {
                var writer = new BlobWriter(guidFixup);
                writer.WriteGuid(mvid);
                Debug.Assert(writer.RemainingBytes == 0);
            }

            if (!guidSectionFixup.IsDefault)
            {
                var writer = new BlobWriter(guidSectionFixup);
                writer.WriteGuid(mvid);
                Debug.Assert(writer.RemainingBytes == 0);
            }

            if (!stringFixup.IsDefault)
            {
                var writer = new BlobWriter(stringFixup);
                writer.WriteUserString(mvid.ToString());
                Debug.Assert(writer.RemainingBytes == 0);
            }
        }

        // Padding: We pad the path to this minimal size to
        // allow some tools to patch the path without the need to rewrite the entire image.
        // This is a workaround put in place until these tools are retired.
        private static string PadPdbPath(string path)
        {
            const int minLength = 260;
            return path + new string('\0', Math.Max(0, minLength - Encoding.UTF8.GetByteCount(path) - 1));
        }

        private static ResourceSectionBuilder CreateNativeResourceSectionSerializer(CommonPEModuleBuilder module)
        {
            // Win32 resources are supplied to the compiler in one of two forms, .RES (the output of the resource compiler),
            // or .OBJ (the output of running cvtres.exe on a .RES file). A .RES file is parsed and processed into
            // a set of objects implementing IWin32Resources. These are then ordered and the final image form is constructed
            // and written to the resource section. Resources in .OBJ form are already very close to their final output
            // form. Rather than reading them and parsing them into a set of objects similar to those produced by
            // processing a .RES file, we process them like the native linker would, copy the relevant sections from
            // the .OBJ into our output and apply some fixups.

            var nativeResourceSectionOpt = module.Win32ResourceSection;
            if (nativeResourceSectionOpt != null)
            {
                return new ResourceSectionBuilderFromObj(nativeResourceSectionOpt);
            }

            var nativeResourcesOpt = module.Win32Resources;
            if (nativeResourcesOpt?.Any() == true)
            {
                return new ResourceSectionBuilderFromResources(nativeResourcesOpt);
            }

            return null;
        }

        private class ResourceSectionBuilderFromObj : ResourceSectionBuilder
        {
            private readonly ResourceSection _resourceSection;

            public ResourceSectionBuilderFromObj(ResourceSection resourceSection)
            {
                Debug.Assert(resourceSection != null);
                _resourceSection = resourceSection;
            }

            protected override void Serialize(BlobBuilder builder, SectionLocation location)
            {
                NativeResourceWriter.SerializeWin32Resources(builder, _resourceSection, location.RelativeVirtualAddress);
            }
        }

        private class ResourceSectionBuilderFromResources : ResourceSectionBuilder
        {
            private readonly IEnumerable<IWin32Resource> _resources;

            public ResourceSectionBuilderFromResources(IEnumerable<IWin32Resource> resources)
            {
                Debug.Assert(resources.Any());
                _resources = resources;
            }

            protected override void Serialize(BlobBuilder builder, SectionLocation location)
            {
                NativeResourceWriter.SerializeWin32Resources(builder, _resources, location.RelativeVirtualAddress);
            }
        }
    }
}<|MERGE_RESOLUTION|>--- conflicted
+++ resolved
@@ -260,34 +260,6 @@
             return true;
         }
 
-<<<<<<< HEAD
-        private static void FixupChecksum(ExtendedPEBuilder peBuilder, BlobBuilder peBlob)
-        {
-            // Checksum fixup, workaround for https://github.com/dotnet/corefx/issues/25829
-            // Tracked by https://github.com/dotnet/roslyn/issues/23762
-            // Since the checksum is calculated before signing in the PEBuilder,
-            // we need to redo the calculation and write in the correct checksum
-            Blob checksumBlob = getChecksumBlob(peBuilder);
-
-            ArraySegment<byte> checksumSegment = checksumBlob.GetBytes();
-            uint oldChecksum = BitConverter.ToUInt32(checksumSegment.Array, checksumSegment.Offset);
-            uint newChecksum = CalculateChecksum(peBlob, checksumBlob);
-            new BlobWriter(checksumBlob).WriteUInt32(newChecksum);
-
-            // If this assert fires, the above bug has been fixed and this workaround should
-            // be removed
-            // PROTOTYPE(DefaultInterfaceImplementation): This assert started firing with new version of CoreCLR
-            //Debug.Assert(oldChecksum != newChecksum);
-
-            Blob getChecksumBlob(PEBuilder builder)
-                => (Blob)typeof(PEBuilder).GetRuntimeFields()
-                    .Where(f => f.Name == "_lazyChecksum")
-                    .Single()
-                    .GetValue(builder);
-        }
-
-=======
->>>>>>> 78299dfb
         private static MethodInfo s_calculateChecksumMethod;
         // internal for testing
         internal static uint CalculateChecksum(BlobBuilder peBlob, Blob checksumBlob)
