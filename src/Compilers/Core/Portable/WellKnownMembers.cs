﻿// Copyright (c) Microsoft.  All Rights Reserved.  Licensed under the Apache License, Version 2.0.  See License.txt in the project root for license information.

using System.Collections.Immutable;
using System.Reflection.Metadata;
using Microsoft.CodeAnalysis.RuntimeMembers;

namespace Microsoft.CodeAnalysis
{
    internal static class WellKnownMembers
    {
        private readonly static ImmutableArray<MemberDescriptor> s_descriptors;

        static WellKnownMembers()
        {
            byte[] initializationBytes = new byte[]
            {
                // System_Math__RoundDouble
                (byte)(MemberFlags.Method | MemberFlags.Static),                                                            // Flags
                (byte)WellKnownType.System_Math,                                                                            // DeclaringTypeId
                0,                                                                                                          // Arity
                    1,                                                                                                      // Method Signature
                    (byte)SignatureTypeCode.TypeHandle, (byte)SpecialType.System_Double, // Return Type
                    (byte)SignatureTypeCode.TypeHandle, (byte)SpecialType.System_Double,

                // System_Math__PowDoubleDouble
                (byte)(MemberFlags.Method | MemberFlags.Static),                                                            // Flags
                (byte)WellKnownType.System_Math,                                                                            // DeclaringTypeId
                0,                                                                                                          // Arity
                    2,                                                                                                      // Method Signature
                    (byte)SignatureTypeCode.TypeHandle, (byte)SpecialType.System_Double, // Return Type
                    (byte)SignatureTypeCode.TypeHandle, (byte)SpecialType.System_Double,
                    (byte)SignatureTypeCode.TypeHandle, (byte)SpecialType.System_Double,

                // System_Array__get_Length
                (byte)MemberFlags.PropertyGet,                                                                              // Flags
                (byte)WellKnownType.System_Array,                                                                           // DeclaringTypeId
                0,                                                                                                          // Arity
                    0,                                                                                                      // Method Signature
                    (byte)SignatureTypeCode.TypeHandle, (byte)SpecialType.System_Int32, // Return Type

                // System_Array__Empty
                (byte)(MemberFlags.Method | MemberFlags.Static),                                                            // Flags
                (byte)WellKnownType.System_Array,                                                                           // DeclaringTypeId
                1,                                                                                                          // Arity
                    0,                                                                                                      // Method Signature
                    (byte)SignatureTypeCode.SZArray, (byte)SignatureTypeCode.GenericMethodParameter, 0, // Return Type

                // System_Array__Copy
                (byte)(MemberFlags.Method | MemberFlags.Static),                                                            // Flags
                (byte)WellKnownType.System_Array,                                                                           // DeclaringTypeId
                0,                                                                                                          // Arity
                    5,                                                                                                      // Method Signature
                    (byte)SignatureTypeCode.TypeHandle, (byte)SpecialType.System_Void, // Return Type
                    (byte)SignatureTypeCode.TypeHandle, (byte)SpecialType.System_Array,
                    (byte)SignatureTypeCode.TypeHandle, (byte)SpecialType.System_Int32,
                    (byte)SignatureTypeCode.TypeHandle, (byte)SpecialType.System_Array,
                    (byte)SignatureTypeCode.TypeHandle, (byte)SpecialType.System_Int32,
                    (byte)SignatureTypeCode.TypeHandle, (byte)SpecialType.System_Int32,

                // System_Convert__ToBooleanDecimal
                (byte)(MemberFlags.Method | MemberFlags.Static),                                                            // Flags
                (byte)WellKnownType.System_Convert,                                                                         // DeclaringTypeId
                0,                                                                                                          // Arity
                    1,                                                                                                      // Method Signature
                    (byte)SignatureTypeCode.TypeHandle, (byte)SpecialType.System_Boolean, // Return Type
                    (byte)SignatureTypeCode.TypeHandle, (byte)SpecialType.System_Decimal,

                // System_Convert__ToBooleanInt32
                (byte)(MemberFlags.Method | MemberFlags.Static),                                                            // Flags
                (byte)WellKnownType.System_Convert,                                                                         // DeclaringTypeId
                0,                                                                                                          // Arity
                    1,                                                                                                      // Method Signature
                    (byte)SignatureTypeCode.TypeHandle, (byte)SpecialType.System_Boolean, // Return Type
                    (byte)SignatureTypeCode.TypeHandle, (byte)SpecialType.System_Int32,

                // System_Convert__ToBooleanUInt32
                (byte)(MemberFlags.Method | MemberFlags.Static),                                                            // Flags
                (byte)WellKnownType.System_Convert,                                                                         // DeclaringTypeId
                0,                                                                                                          // Arity
                    1,                                                                                                      // Method Signature
                    (byte)SignatureTypeCode.TypeHandle, (byte)SpecialType.System_Boolean, // Return Type
                    (byte)SignatureTypeCode.TypeHandle, (byte)SpecialType.System_UInt32,

                // System_Convert__ToBooleanInt64
                (byte)(MemberFlags.Method | MemberFlags.Static),                                                            // Flags
                (byte)WellKnownType.System_Convert,                                                                         // DeclaringTypeId
                0,                                                                                                          // Arity
                    1,                                                                                                      // Method Signature
                    (byte)SignatureTypeCode.TypeHandle, (byte)SpecialType.System_Boolean, // Return Type
                    (byte)SignatureTypeCode.TypeHandle, (byte)SpecialType.System_Int64,

                // System_Convert__ToBooleanUInt64
                (byte)(MemberFlags.Method | MemberFlags.Static),                                                            // Flags
                (byte)WellKnownType.System_Convert,                                                                         // DeclaringTypeId
                0,                                                                                                          // Arity
                    1,                                                                                                      // Method Signature
                    (byte)SignatureTypeCode.TypeHandle, (byte)SpecialType.System_Boolean, // Return Type
                    (byte)SignatureTypeCode.TypeHandle, (byte)SpecialType.System_UInt64,

                // System_Convert__ToBooleanSingle
                (byte)(MemberFlags.Method | MemberFlags.Static),                                                            // Flags
                (byte)WellKnownType.System_Convert,                                                                         // DeclaringTypeId
                0,                                                                                                          // Arity
                    1,                                                                                                      // Method Signature
                    (byte)SignatureTypeCode.TypeHandle, (byte)SpecialType.System_Boolean, // Return Type
                    (byte)SignatureTypeCode.TypeHandle, (byte)SpecialType.System_Single,

                // System_Convert__ToBooleanDouble
                (byte)(MemberFlags.Method | MemberFlags.Static),                                                            // Flags
                (byte)WellKnownType.System_Convert,                                                                         // DeclaringTypeId
                0,                                                                                                          // Arity
                    1,                                                                                                      // Method Signature
                    (byte)SignatureTypeCode.TypeHandle, (byte)SpecialType.System_Boolean, // Return Type
                    (byte)SignatureTypeCode.TypeHandle, (byte)SpecialType.System_Double,

                // System_Convert__ToSByteDecimal
                (byte)(MemberFlags.Method | MemberFlags.Static),                                                            // Flags
                (byte)WellKnownType.System_Convert,                                                                         // DeclaringTypeId
                0,                                                                                                          // Arity
                    1,                                                                                                      // Method Signature
                    (byte)SignatureTypeCode.TypeHandle, (byte)SpecialType.System_SByte, // Return Type
                    (byte)SignatureTypeCode.TypeHandle, (byte)SpecialType.System_Decimal,

                // System_Convert__ToSByteDouble
                (byte)(MemberFlags.Method | MemberFlags.Static),                                                            // Flags
                (byte)WellKnownType.System_Convert,                                                                         // DeclaringTypeId
                0,                                                                                                          // Arity
                    1,                                                                                                      // Method Signature
                    (byte)SignatureTypeCode.TypeHandle, (byte)SpecialType.System_SByte, // Return Type
                    (byte)SignatureTypeCode.TypeHandle, (byte)SpecialType.System_Double,

                // System_Convert__ToSByteSingle
                (byte)(MemberFlags.Method | MemberFlags.Static),                                                            // Flags
                (byte)WellKnownType.System_Convert,                                                                         // DeclaringTypeId
                0,                                                                                                          // Arity
                    1,                                                                                                      // Method Signature
                    (byte)SignatureTypeCode.TypeHandle, (byte)SpecialType.System_SByte, // Return Type
                    (byte)SignatureTypeCode.TypeHandle, (byte)SpecialType.System_Single,

                // System_Convert__ToByteDecimal
                (byte)(MemberFlags.Method | MemberFlags.Static),                                                            // Flags
                (byte)WellKnownType.System_Convert,                                                                         // DeclaringTypeId
                0,                                                                                                          // Arity
                    1,                                                                                                      // Method Signature
                    (byte)SignatureTypeCode.TypeHandle, (byte)SpecialType.System_Byte, // Return Type
                    (byte)SignatureTypeCode.TypeHandle, (byte)SpecialType.System_Decimal,

                // System_Convert__ToByteDouble
                (byte)(MemberFlags.Method | MemberFlags.Static),                                                            // Flags
                (byte)WellKnownType.System_Convert,                                                                         // DeclaringTypeId
                0,                                                                                                          // Arity
                    1,                                                                                                      // Method Signature
                    (byte)SignatureTypeCode.TypeHandle, (byte)SpecialType.System_Byte, // Return Type
                    (byte)SignatureTypeCode.TypeHandle, (byte)SpecialType.System_Double,

                // System_Convert__ToByteSingle
                (byte)(MemberFlags.Method | MemberFlags.Static),                                                            // Flags
                (byte)WellKnownType.System_Convert,                                                                         // DeclaringTypeId
                0,                                                                                                          // Arity
                    1,                                                                                                      // Method Signature
                    (byte)SignatureTypeCode.TypeHandle, (byte)SpecialType.System_Byte, // Return Type
                    (byte)SignatureTypeCode.TypeHandle, (byte)SpecialType.System_Single,

                // System_Convert__ToInt16Decimal
                (byte)(MemberFlags.Method | MemberFlags.Static),                                                            // Flags
                (byte)WellKnownType.System_Convert,                                                                         // DeclaringTypeId
                0,                                                                                                          // Arity
                    1,                                                                                                      // Method Signature
                    (byte)SignatureTypeCode.TypeHandle, (byte)SpecialType.System_Int16, // Return Type
                    (byte)SignatureTypeCode.TypeHandle, (byte)SpecialType.System_Decimal,

                // System_Convert__ToInt16Double
                (byte)(MemberFlags.Method | MemberFlags.Static),                                                            // Flags
                (byte)WellKnownType.System_Convert,                                                                         // DeclaringTypeId
                0,                                                                                                          // Arity
                    1,                                                                                                      // Method Signature
                    (byte)SignatureTypeCode.TypeHandle, (byte)SpecialType.System_Int16, // Return Type
                    (byte)SignatureTypeCode.TypeHandle, (byte)SpecialType.System_Double,

                // System_Convert__ToInt16Single
                (byte)(MemberFlags.Method | MemberFlags.Static),                                                            // Flags
                (byte)WellKnownType.System_Convert,                                                                         // DeclaringTypeId
                0,                                                                                                          // Arity
                    1,                                                                                                      // Method Signature
                    (byte)SignatureTypeCode.TypeHandle, (byte)SpecialType.System_Int16, // Return Type
                    (byte)SignatureTypeCode.TypeHandle, (byte)SpecialType.System_Single,

                // System_Convert__ToUInt16Decimal
                (byte)(MemberFlags.Method | MemberFlags.Static),                                                            // Flags
                (byte)WellKnownType.System_Convert,                                                                         // DeclaringTypeId
                0,                                                                                                          // Arity
                    1,                                                                                                      // Method Signature
                    (byte)SignatureTypeCode.TypeHandle, (byte)SpecialType.System_UInt16, // Return Type
                    (byte)SignatureTypeCode.TypeHandle, (byte)SpecialType.System_Decimal,

                // System_Convert__ToUInt16Double
                (byte)(MemberFlags.Method | MemberFlags.Static),                                                            // Flags
                (byte)WellKnownType.System_Convert,                                                                         // DeclaringTypeId
                0,                                                                                                          // Arity
                    1,                                                                                                      // Method Signature
                    (byte)SignatureTypeCode.TypeHandle, (byte)SpecialType.System_UInt16, // Return Type
                    (byte)SignatureTypeCode.TypeHandle, (byte)SpecialType.System_Double,

                // System_Convert__ToUInt16Single
                (byte)(MemberFlags.Method | MemberFlags.Static),                                                            // Flags
                (byte)WellKnownType.System_Convert,                                                                         // DeclaringTypeId
                0,                                                                                                          // Arity
                    1,                                                                                                      // Method Signature
                    (byte)SignatureTypeCode.TypeHandle, (byte)SpecialType.System_UInt16, // Return Type
                    (byte)SignatureTypeCode.TypeHandle, (byte)SpecialType.System_Single,

                // System_Convert__ToInt32Decimal
                (byte)(MemberFlags.Method | MemberFlags.Static),                                                            // Flags
                (byte)WellKnownType.System_Convert,                                                                         // DeclaringTypeId
                0,                                                                                                          // Arity
                    1,                                                                                                      // Method Signature
                    (byte)SignatureTypeCode.TypeHandle, (byte)SpecialType.System_Int32, // Return Type
                    (byte)SignatureTypeCode.TypeHandle, (byte)SpecialType.System_Decimal,

                // System_Convert__ToInt32Double
                (byte)(MemberFlags.Method | MemberFlags.Static),                                                            // Flags
                (byte)WellKnownType.System_Convert,                                                                         // DeclaringTypeId
                0,                                                                                                          // Arity
                    1,                                                                                                      // Method Signature
                    (byte)SignatureTypeCode.TypeHandle, (byte)SpecialType.System_Int32, // Return Type
                    (byte)SignatureTypeCode.TypeHandle, (byte)SpecialType.System_Double,

                // System_Convert__ToInt32Single
                (byte)(MemberFlags.Method | MemberFlags.Static),                                                            // Flags
                (byte)WellKnownType.System_Convert,                                                                         // DeclaringTypeId
                0,                                                                                                          // Arity
                    1,                                                                                                      // Method Signature
                    (byte)SignatureTypeCode.TypeHandle, (byte)SpecialType.System_Int32, // Return Type
                    (byte)SignatureTypeCode.TypeHandle, (byte)SpecialType.System_Single,

                // System_Convert__ToUInt32Decimal
                (byte)(MemberFlags.Method | MemberFlags.Static),                                                            // Flags
                (byte)WellKnownType.System_Convert,                                                                         // DeclaringTypeId
                0,                                                                                                          // Arity
                    1,                                                                                                      // Method Signature
                    (byte)SignatureTypeCode.TypeHandle, (byte)SpecialType.System_UInt32, // Return Type
                    (byte)SignatureTypeCode.TypeHandle, (byte)SpecialType.System_Decimal,

                // System_Convert__ToUInt32Double
                (byte)(MemberFlags.Method | MemberFlags.Static),                                                            // Flags
                (byte)WellKnownType.System_Convert,                                                                         // DeclaringTypeId
                0,                                                                                                          // Arity
                    1,                                                                                                      // Method Signature
                    (byte)SignatureTypeCode.TypeHandle, (byte)SpecialType.System_UInt32, // Return Type
                    (byte)SignatureTypeCode.TypeHandle, (byte)SpecialType.System_Double,

                // System_Convert__ToUInt32Single
                (byte)(MemberFlags.Method | MemberFlags.Static),                                                            // Flags
                (byte)WellKnownType.System_Convert,                                                                         // DeclaringTypeId
                0,                                                                                                          // Arity
                    1,                                                                                                      // Method Signature
                    (byte)SignatureTypeCode.TypeHandle, (byte)SpecialType.System_UInt32, // Return Type
                    (byte)SignatureTypeCode.TypeHandle, (byte)SpecialType.System_Single,

                // System_Convert__ToInt64Decimal
                (byte)(MemberFlags.Method | MemberFlags.Static),                                                            // Flags
                (byte)WellKnownType.System_Convert,                                                                         // DeclaringTypeId
                0,                                                                                                          // Arity
                    1,                                                                                                      // Method Signature
                    (byte)SignatureTypeCode.TypeHandle, (byte)SpecialType.System_Int64, // Return Type
                    (byte)SignatureTypeCode.TypeHandle, (byte)SpecialType.System_Decimal,

                // System_Convert__ToInt64Double
                (byte)(MemberFlags.Method | MemberFlags.Static),                                                            // Flags
                (byte)WellKnownType.System_Convert,                                                                         // DeclaringTypeId
                0,                                                                                                          // Arity
                    1,                                                                                                      // Method Signature
                    (byte)SignatureTypeCode.TypeHandle, (byte)SpecialType.System_Int64, // Return Type
                    (byte)SignatureTypeCode.TypeHandle, (byte)SpecialType.System_Double,

                // System_Convert__ToInt64Single
                (byte)(MemberFlags.Method | MemberFlags.Static),                                                            // Flags
                (byte)WellKnownType.System_Convert,                                                                         // DeclaringTypeId
                0,                                                                                                          // Arity
                    1,                                                                                                      // Method Signature
                    (byte)SignatureTypeCode.TypeHandle, (byte)SpecialType.System_Int64, // Return Type
                    (byte)SignatureTypeCode.TypeHandle, (byte)SpecialType.System_Single,

                // System_Convert__ToUInt64Decimal
                (byte)(MemberFlags.Method | MemberFlags.Static),                                                            // Flags
                (byte)WellKnownType.System_Convert,                                                                         // DeclaringTypeId
                0,                                                                                                          // Arity
                    1,                                                                                                      // Method Signature
                    (byte)SignatureTypeCode.TypeHandle, (byte)SpecialType.System_UInt64, // Return Type
                    (byte)SignatureTypeCode.TypeHandle, (byte)SpecialType.System_Decimal,

                // System_Convert__ToUInt64Double
                (byte)(MemberFlags.Method | MemberFlags.Static),                                                            // Flags
                (byte)WellKnownType.System_Convert,                                                                         // DeclaringTypeId
                0,                                                                                                          // Arity
                    1,                                                                                                      // Method Signature
                    (byte)SignatureTypeCode.TypeHandle, (byte)SpecialType.System_UInt64, // Return Type
                    (byte)SignatureTypeCode.TypeHandle, (byte)SpecialType.System_Double,

                // System_Convert__ToUInt64Single
                (byte)(MemberFlags.Method | MemberFlags.Static),                                                            // Flags
                (byte)WellKnownType.System_Convert,                                                                         // DeclaringTypeId
                0,                                                                                                          // Arity
                    1,                                                                                                      // Method Signature
                    (byte)SignatureTypeCode.TypeHandle, (byte)SpecialType.System_UInt64, // Return Type
                    (byte)SignatureTypeCode.TypeHandle, (byte)SpecialType.System_Single,

                // System_Convert__ToSingleDecimal
                (byte)(MemberFlags.Method | MemberFlags.Static),                                                            // Flags
                (byte)WellKnownType.System_Convert,                                                                         // DeclaringTypeId
                0,                                                                                                          // Arity
                    1,                                                                                                      // Method Signature
                    (byte)SignatureTypeCode.TypeHandle, (byte)SpecialType.System_Single, // Return Type
                    (byte)SignatureTypeCode.TypeHandle, (byte)SpecialType.System_Decimal,

                // System_Convert__ToDoubleDecimal
                (byte)(MemberFlags.Method | MemberFlags.Static),                                                            // Flags
                (byte)WellKnownType.System_Convert,                                                                         // DeclaringTypeId
                0,                                                                                                          // Arity
                    1,                                                                                                      // Method Signature
                    (byte)SignatureTypeCode.TypeHandle, (byte)SpecialType.System_Double, // Return Type
                    (byte)SignatureTypeCode.TypeHandle, (byte)SpecialType.System_Decimal,

                // System_CLSCompliantAttribute__ctor
                (byte)MemberFlags.Constructor,                                                                              // Flags
                (byte)WellKnownType.System_CLSCompliantAttribute,                                                           // DeclaringTypeId
                0,                                                                                                          // Arity
                    1,                                                                                                      // Method Signature
                    (byte)SignatureTypeCode.TypeHandle, (byte)SpecialType.System_Void, // Return Type
                    (byte)SignatureTypeCode.TypeHandle, (byte)SpecialType.System_Boolean,

                // System_FlagsAttribute__ctor
                (byte)MemberFlags.Constructor,                                                                              // Flags
                (byte)WellKnownType.System_FlagsAttribute,                                                                  // DeclaringTypeId
                0,                                                                                                          // Arity
                    0,                                                                                                      // Method Signature
                    (byte)SignatureTypeCode.TypeHandle, (byte)SpecialType.System_Void, // Return Type

                // System_Guid__ctor
                (byte)MemberFlags.Constructor,                                                                              // Flags
                (byte)WellKnownType.System_Guid,                                                                            // DeclaringTypeId
                0,                                                                                                          // Arity
                    1,                                                                                                      // Method Signature
                    (byte)SignatureTypeCode.TypeHandle, (byte)SpecialType.System_Void, // Return Type
                    (byte)SignatureTypeCode.TypeHandle, (byte)SpecialType.System_String,

                // System_Type__GetTypeFromCLSID
                (byte)(MemberFlags.Method | MemberFlags.Static),                                                            // Flags
                (byte)WellKnownType.System_Type,                                                                            // DeclaringTypeId
                0,                                                                                                          // Arity
                    1,                                                                                                      // Method Signature
                    (byte)SignatureTypeCode.TypeHandle, (byte)WellKnownType.System_Type, // Return Type
                    (byte)SignatureTypeCode.TypeHandle, (byte)WellKnownType.System_Guid,

                // System_Type__GetTypeFromHandle
                (byte)(MemberFlags.Method | MemberFlags.Static),                                                            // Flags
                (byte)WellKnownType.System_Type,                                                                            // DeclaringTypeId
                0,                                                                                                          // Arity
                    1,                                                                                                      // Method Signature
                    (byte)SignatureTypeCode.TypeHandle, (byte)WellKnownType.System_Type, // Return Type
                    (byte)SignatureTypeCode.TypeHandle, (byte)WellKnownType.System_RuntimeTypeHandle,

                // System_Type__Missing
                (byte)(MemberFlags.Field | MemberFlags.Static),                                                             // Flags
                (byte)WellKnownType.System_Type,                                                                            // DeclaringTypeId
                0,                                                                                                          // Arity
                    (byte)SignatureTypeCode.TypeHandle, (byte)SpecialType.System_Object,                                    // Field Signature

                // System_Reflection_AssemblyKeyFileAttribute__ctor
                (byte)MemberFlags.Constructor,                                                                              // Flags
                (byte)WellKnownType.System_Reflection_AssemblyKeyFileAttribute,                                             // DeclaringTypeId
                0,                                                                                                          // Arity
                    1,                                                                                                      // Method Signature
                    (byte)SignatureTypeCode.TypeHandle, (byte)SpecialType.System_Void, // Return Type
                    (byte)SignatureTypeCode.TypeHandle, (byte)SpecialType.System_String,

                // System_Reflection_AssemblyKeyNameAttribute__ctor
                (byte)MemberFlags.Constructor,                                                                              // Flags
                (byte)WellKnownType.System_Reflection_AssemblyKeyNameAttribute,                                             // DeclaringTypeId
                0,                                                                                                          // Arity
                    1,                                                                                                      // Method Signature
                    (byte)SignatureTypeCode.TypeHandle, (byte)SpecialType.System_Void,
                    (byte)SignatureTypeCode.TypeHandle, (byte)SpecialType.System_String,

                // System_Reflection_MethodBase__GetMethodFromHandle
                (byte)(MemberFlags.Method | MemberFlags.Static),                                                            // Flags
                (byte)WellKnownType.System_Reflection_MethodBase,                                                           // DeclaringTypeId
                0,                                                                                                          // Arity
                    1,                                                                                                      // Method Signature
                    (byte)SignatureTypeCode.TypeHandle, (byte)WellKnownType.System_Reflection_MethodBase, // Return Type
                    (byte)SignatureTypeCode.TypeHandle, (byte)WellKnownType.System_RuntimeMethodHandle,

                // System_Reflection_MethodBase__GetMethodFromHandle2
                (byte)(MemberFlags.Method | MemberFlags.Static),                                                            // Flags
                (byte)WellKnownType.System_Reflection_MethodBase,                                                           // DeclaringTypeId
                0,                                                                                                          // Arity
                    2,                                                                                                      // Method Signature
                    (byte)SignatureTypeCode.TypeHandle, (byte)WellKnownType.System_Reflection_MethodBase, // Return Type
                    (byte)SignatureTypeCode.TypeHandle, (byte)WellKnownType.System_RuntimeMethodHandle,
                    (byte)SignatureTypeCode.TypeHandle, (byte)WellKnownType.System_RuntimeTypeHandle,

                // System_Reflection_MethodInfo__CreateDelegate
                (byte)(MemberFlags.Method | MemberFlags.Virtual),                                                           // Flags
                (byte)WellKnownType.System_Reflection_MethodInfo,                                                           // DeclaringTypeId
                0,                                                                                                          // Arity
                    2,                                                                                                      // Method Signature
                    (byte)SignatureTypeCode.TypeHandle, (byte)SpecialType.System_Delegate, // Return Type
                    (byte)SignatureTypeCode.TypeHandle, (byte)WellKnownType.System_Type,
                    (byte)SignatureTypeCode.TypeHandle, (byte)SpecialType.System_Object,

                // System_Delegate__CreateDelegate
                (byte)(MemberFlags.Method | MemberFlags.Static),                                                            // Flags
                (byte)SpecialType.System_Delegate,                                                                          // DeclaringTypeId
                0,                                                                                                          // Arity
                    3,                                                                                                      // Method Signature
                    (byte)SignatureTypeCode.TypeHandle, (byte)SpecialType.System_Delegate, // Return Type
                    (byte)SignatureTypeCode.TypeHandle, (byte)WellKnownType.System_Type,
                    (byte)SignatureTypeCode.TypeHandle, (byte)SpecialType.System_Object,
                    (byte)SignatureTypeCode.TypeHandle, (byte)WellKnownType.System_Reflection_MethodInfo,

                // System_Delegate__CreateDelegate4
                (byte)(MemberFlags.Method | MemberFlags.Static),                                                            // Flags
                (byte)SpecialType.System_Delegate,                                                                          // DeclaringTypeId
                0,                                                                                                          // Arity
                    4,                                                                                                      // Method Signature
                    (byte)SignatureTypeCode.TypeHandle, (byte)SpecialType.System_Delegate, // Return Type
                    (byte)SignatureTypeCode.TypeHandle, (byte)WellKnownType.System_Type,
                    (byte)SignatureTypeCode.TypeHandle, (byte)SpecialType.System_Object,
                    (byte)SignatureTypeCode.TypeHandle, (byte)WellKnownType.System_Reflection_MethodInfo,
                    (byte)SignatureTypeCode.TypeHandle, (byte)SpecialType.System_Boolean,

                // System_Reflection_FieldInfo__GetFieldFromHandle
                (byte)(MemberFlags.Method | MemberFlags.Static),                                                            // Flags
                (byte)WellKnownType.System_Reflection_FieldInfo,                                                            // DeclaringTypeId
                0,                                                                                                          // Arity
                    1,                                                                                                      // Method Signature
                    (byte)SignatureTypeCode.TypeHandle, (byte)WellKnownType.System_Reflection_FieldInfo, // Return Type
                    (byte)SignatureTypeCode.TypeHandle, (byte)WellKnownType.System_RuntimeFieldHandle,

                // System_Reflection_FieldInfo__GetFieldFromHandle2
                (byte)(MemberFlags.Method | MemberFlags.Static),                                                            // Flags
                (byte)WellKnownType.System_Reflection_FieldInfo,                                                            // DeclaringTypeId
                0,                                                                                                          // Arity
                    2,                                                                                                      // Method Signature
                    (byte)SignatureTypeCode.TypeHandle, (byte)WellKnownType.System_Reflection_FieldInfo, // Return Type
                    (byte)SignatureTypeCode.TypeHandle, (byte)WellKnownType.System_RuntimeFieldHandle,
                    (byte)SignatureTypeCode.TypeHandle, (byte)WellKnownType.System_RuntimeTypeHandle,

                // System_Reflection_Missing__Value
                (byte)(MemberFlags.Field | MemberFlags.Static),                                                             // Flags
                (byte)WellKnownType.System_Reflection_Missing,                                                              // DeclaringTypeId
                0,                                                                                                          // Arity
                    (byte)SignatureTypeCode.TypeHandle, (byte)WellKnownType.System_Reflection_Missing,                      // Field Signature

                // System_IEquatable_T__Equals
                (byte)(MemberFlags.Method | MemberFlags.Virtual),                                                           // Flags
                (byte)WellKnownType.System_IEquatable_T,                                                                    // DeclaringTypeId
                0,                                                                                                          // Arity
                    1,                                                                                                      // Method Signature
                    (byte)SignatureTypeCode.TypeHandle, (byte)SpecialType.System_Boolean, // Return Type
                    (byte)SignatureTypeCode.GenericTypeParameter, 0,

                // System_Collections_Generic_EqualityComparer_T__Equals
                (byte)(MemberFlags.Method | MemberFlags.Virtual),                                                           // Flags
                (byte)WellKnownType.System_Collections_Generic_EqualityComparer_T,                                          // DeclaringTypeId
                0,                                                                                                          // Arity
                    2,                                                                                                      // Method Signature
                    (byte)SignatureTypeCode.TypeHandle, (byte)SpecialType.System_Boolean, // Return Type
                    (byte)SignatureTypeCode.GenericTypeParameter, 0,
                    (byte)SignatureTypeCode.GenericTypeParameter, 0,

                // System_Collections_Generic_EqualityComparer_T__GetHashCode
                (byte)(MemberFlags.Method | MemberFlags.Virtual),                                                           // Flags
                (byte)WellKnownType.System_Collections_Generic_EqualityComparer_T,                                          // DeclaringTypeId
                0,                                                                                                          // Arity
                    1,                                                                                                      // Method Signature
                    (byte)SignatureTypeCode.TypeHandle, (byte)SpecialType.System_Int32, // Return Type
                    (byte)SignatureTypeCode.GenericTypeParameter, 0,

                // System_Collections_Generic_EqualityComparer_T__get_Default
                (byte)(MemberFlags.PropertyGet | MemberFlags.Static),                                                       // Flags
                (byte)WellKnownType.System_Collections_Generic_EqualityComparer_T,                                          // DeclaringTypeId
                0,                                                                                                          // Arity
                    0,                                                                                                      // Method Signature
                    (byte)SignatureTypeCode.TypeHandle, (byte)WellKnownType.System_Collections_Generic_EqualityComparer_T,// Return Type

                // System_AttributeUsageAttribute__ctor
                (byte)MemberFlags.Constructor,                                                                              // Flags
                (byte)WellKnownType.System_AttributeUsageAttribute,                                                         // DeclaringTypeId
                0,                                                                                                          // Arity
                    1,                                                                                                      // Method Signature
                    (byte)SignatureTypeCode.TypeHandle, (byte)SpecialType.System_Void, // Return Type
                    (byte)SignatureTypeCode.TypeHandle, 0,

                // System_AttributeUsageAttribute__AllowMultiple
                (byte)MemberFlags.Property,                                                                                 // Flags
                (byte)WellKnownType.System_AttributeUsageAttribute,                                                         // DeclaringTypeId
                0,                                                                                                          // Arity
                    0,                                                                                                      // Method Signature
                    (byte)SignatureTypeCode.TypeHandle, (byte)SpecialType.System_Boolean, // Return Type

                // System_AttributeUsageAttribute__Inherited
                (byte)MemberFlags.Property,                                                                                 // Flags
                (byte)WellKnownType.System_AttributeUsageAttribute,                                                         // DeclaringTypeId
                0,                                                                                                          // Arity
                    0,                                                                                                      // Method Signature
                    (byte)SignatureTypeCode.TypeHandle, (byte)SpecialType.System_Boolean, // Return Type

                // System_ParamArrayAttribute__ctor
                (byte)MemberFlags.Constructor,                                                                              // Flags
                (byte)WellKnownType.System_ParamArrayAttribute,                                                             // DeclaringTypeId
                0,                                                                                                          // Arity
                    0,                                                                                                      // Method Signature
                    (byte)SignatureTypeCode.TypeHandle, (byte)SpecialType.System_Void, // Return Type

                // System_STAThreadAttribute__ctor
                (byte)MemberFlags.Constructor,                                                                              // Flags
                (byte)WellKnownType.System_STAThreadAttribute,                                                              // DeclaringTypeId
                0,                                                                                                          // Arity
                    0,                                                                                                      // Method Signature
                    (byte)SignatureTypeCode.TypeHandle, (byte)SpecialType.System_Void, // Return Type

                // System_Reflection_DefaultMemberAttribute__ctor
                (byte)MemberFlags.Constructor,                                                                              // Flags
                (byte)WellKnownType.System_Reflection_DefaultMemberAttribute,                                               // DeclaringTypeId
                0,                                                                                                          // Arity
                    1,                                                                                                      // Method Signature
                    (byte)SignatureTypeCode.TypeHandle, (byte)SpecialType.System_Void, // Return Type
                    (byte)SignatureTypeCode.TypeHandle, (byte)SpecialType.System_String,

                // System_Diagnostics_Debugger__Break
                (byte)(MemberFlags.Method | MemberFlags.Static),                                                            // Flags
                (byte)WellKnownType.System_Diagnostics_Debugger,                                                            // DeclaringTypeId
                0,                                                                                                          // Arity
                    0,                                                                                                      // Method Signature
                    (byte)SignatureTypeCode.TypeHandle, (byte)SpecialType.System_Void, // Return Type

                // System_Diagnostics_DebuggerDisplayAttribute__ctor
                (byte)MemberFlags.Constructor,                                                                              // Flags
                (byte)WellKnownType.System_Diagnostics_DebuggerDisplayAttribute,                                            // DeclaringTypeId
                0,                                                                                                          // Arity
                    1,                                                                                                      // Method Signature
                    (byte)SignatureTypeCode.TypeHandle, (byte)SpecialType.System_Void, // Return Type
                    (byte)SignatureTypeCode.TypeHandle, (byte)SpecialType.System_String,

                // System_Diagnostics_DebuggerDisplayAttribute__Type
                (byte)MemberFlags.Property,                                                                                 // Flags
                (byte)WellKnownType.System_Diagnostics_DebuggerDisplayAttribute,                                            // DeclaringTypeId
                0,                                                                                                          // Arity
                    0,                                                                                                      // Method Signature
                    (byte)SignatureTypeCode.TypeHandle, (byte)SpecialType.System_String, // Return Type

                // System_Diagnostics_DebuggerNonUserCodeAttribute__ctor
                (byte)MemberFlags.Constructor,                                                                              // Flags
                (byte)WellKnownType.System_Diagnostics_DebuggerNonUserCodeAttribute,                                        // DeclaringTypeId
                0,                                                                                                          // Arity
                    0,                                                                                                      // Method Signature
                    (byte)SignatureTypeCode.TypeHandle, (byte)SpecialType.System_Void, // Return Type

                // System_Diagnostics_DebuggerHiddenAttribute__ctor
                (byte)MemberFlags.Constructor,                                                                              // Flags
                (byte)WellKnownType.System_Diagnostics_DebuggerHiddenAttribute,                                             // DeclaringTypeId
                0,                                                                                                          // Arity
                    0,                                                                                                      // Method Signature
                    (byte)SignatureTypeCode.TypeHandle, (byte)SpecialType.System_Void, // Return Type

                // System_Diagnostics_DebuggerBrowsableAttribute__ctor
                (byte)MemberFlags.Constructor,                                                                              // Flags
                (byte)WellKnownType.System_Diagnostics_DebuggerBrowsableAttribute,                                          // DeclaringTypeId
                0,                                                                                                          // Arity
                    1,                                                                                                      // Method Signature
                    (byte)SignatureTypeCode.TypeHandle, (byte)SpecialType.System_Void, // Return Type
                    (byte)SignatureTypeCode.TypeHandle, (byte)WellKnownType.System_Diagnostics_DebuggerBrowsableState,

                // System_Diagnostics_DebuggerStepThroughAttribute__ctor
                (byte)MemberFlags.Constructor,                                                                              // Flags
                (byte)WellKnownType.System_Diagnostics_DebuggerStepThroughAttribute,                                        // DeclaringTypeId
                0,                                                                                                          // Arity
                    0,                                                                                                      // Method Signature
                    (byte)SignatureTypeCode.TypeHandle, (byte)SpecialType.System_Void, // Return Type

                // System_Diagnostics_DebuggableAttribute__ctorDebuggingModes
                (byte)MemberFlags.Constructor,                                                                              // Flags
                (byte)WellKnownType.System_Diagnostics_DebuggableAttribute,                                                 // DeclaringTypeId
                0,                                                                                                          // Arity
                    1,                                                                                                      // Method Signature
                    (byte)SignatureTypeCode.TypeHandle, (byte)SpecialType.System_Void, // Return Type
                    (byte)SignatureTypeCode.TypeHandle, (byte)WellKnownType.System_Diagnostics_DebuggableAttribute__DebuggingModes,

                // System_Diagnostics_DebuggableAttribute_DebuggingModes__Default
                (byte)(MemberFlags.Field | MemberFlags.Static),                                                             // Flags
                (byte)WellKnownType.System_Diagnostics_DebuggableAttribute__DebuggingModes,                                 // DeclaringTypeId
                0,                                                                                                          // Arity
                    (byte)SignatureTypeCode.TypeHandle, (byte)WellKnownType.System_Diagnostics_DebuggableAttribute__DebuggingModes, // Field Signature

                // System_Diagnostics_DebuggableAttribute_DebuggingModes__DisableOptimizations
                (byte)(MemberFlags.Field | MemberFlags.Static),                                                             // Flags
                (byte)WellKnownType.System_Diagnostics_DebuggableAttribute__DebuggingModes,                                 // DeclaringTypeId
                0,                                                                                                          // Arity
                    (byte)SignatureTypeCode.TypeHandle, (byte)WellKnownType.System_Diagnostics_DebuggableAttribute__DebuggingModes, // Field Signature

                // System_Diagnostics_DebuggableAttribute_DebuggingModes__EnableEditAndContinue
                (byte)(MemberFlags.Field | MemberFlags.Static),                                                             // Flags
                (byte)WellKnownType.System_Diagnostics_DebuggableAttribute__DebuggingModes,                                 // DeclaringTypeId
                0,                                                                                                          // Arity
                    (byte)SignatureTypeCode.TypeHandle, (byte)WellKnownType.System_Diagnostics_DebuggableAttribute__DebuggingModes, // Field Signature

                // System_Diagnostics_DebuggableAttribute_DebuggingModes__IgnoreSymbolStoreSequencePoints
                (byte)(MemberFlags.Field | MemberFlags.Static),                                                             // Flags
                (byte)WellKnownType.System_Diagnostics_DebuggableAttribute__DebuggingModes,                                 // DeclaringTypeId
                0,                                                                                                          // Arity
                    (byte)SignatureTypeCode.TypeHandle, (byte)WellKnownType.System_Diagnostics_DebuggableAttribute__DebuggingModes, // Field Signature

                // System_Runtime_InteropServices_UnknownWrapper__ctor
                (byte)MemberFlags.Constructor,                                                                              // Flags
                (byte)WellKnownType.System_Runtime_InteropServices_UnknownWrapper,                                          // DeclaringTypeId
                0,                                                                                                          // Arity
                    1,                                                                                                      // Method Signature
                    (byte)SignatureTypeCode.TypeHandle, (byte)SpecialType.System_Void, // Return Type
                    (byte)SignatureTypeCode.TypeHandle, (byte)SpecialType.System_Object,

                // System_Runtime_InteropServices_DispatchWrapper__ctor
                (byte)MemberFlags.Constructor,                                                                              // Flags
                (byte)WellKnownType.System_Runtime_InteropServices_DispatchWrapper,                                         // DeclaringTypeId
                0,                                                                                                          // Arity
                    1,                                                                                                      // Method Signature
                    (byte)SignatureTypeCode.TypeHandle, (byte)SpecialType.System_Void, // Return Type
                    (byte)SignatureTypeCode.TypeHandle, (byte)SpecialType.System_Object,

                // System_Runtime_InteropServices_ClassInterfaceAttribute__ctorClassInterfaceType
                (byte)MemberFlags.Constructor,                                                                              // Flags
                (byte)WellKnownType.System_Runtime_InteropServices_ClassInterfaceAttribute,                                 // DeclaringTypeId
                0,                                                                                                          // Arity
                    1,                                                                                                      // Method Signature
                    (byte)SignatureTypeCode.TypeHandle, (byte)SpecialType.System_Void, // Return Type
                    (byte)SignatureTypeCode.TypeHandle, (byte)WellKnownType.System_Runtime_InteropServices_ClassInterfaceType,

                // System_Runtime_InteropServices_CoClassAttribute__ctor
                (byte)MemberFlags.Constructor,                                                                              // Flags
                (byte)WellKnownType.System_Runtime_InteropServices_CoClassAttribute,                                        // DeclaringTypeId
                0,                                                                                                          // Arity
                    1,                                                                                                      // Method Signature
                    (byte)SignatureTypeCode.TypeHandle, (byte)SpecialType.System_Void, // Return Type
                    (byte)SignatureTypeCode.TypeHandle, (byte)WellKnownType.System_Type,

                // System_Runtime_InteropServices_ComAwareEventInfo__ctor
                (byte)MemberFlags.Constructor,                                                                              // Flags
                (byte)WellKnownType.System_Runtime_InteropServices_ComAwareEventInfo,                                       // DeclaringTypeId
                0,                                                                                                          // Arity
                    2,                                                                                                      // Method Signature
                    (byte)SignatureTypeCode.TypeHandle, (byte)SpecialType.System_Void, // Return Type
                    (byte)SignatureTypeCode.TypeHandle, (byte)WellKnownType.System_Type,
                    (byte)SignatureTypeCode.TypeHandle, (byte)SpecialType.System_String,

                // System_Runtime_InteropServices_ComAwareEventInfo__AddEventHandler
                (byte)(MemberFlags.Method | MemberFlags.Virtual),                                                           // Flags
                (byte)WellKnownType.System_Runtime_InteropServices_ComAwareEventInfo,                                       // DeclaringTypeId
                0,                                                                                                          // Arity
                    2,                                                                                                      // Method Signature
                    (byte)SignatureTypeCode.TypeHandle, (byte)SpecialType.System_Void, // Return Type
                    (byte)SignatureTypeCode.TypeHandle, (byte)SpecialType.System_Object,
                    (byte)SignatureTypeCode.TypeHandle, (byte)SpecialType.System_Delegate,

                // System_Runtime_InteropServices_ComAwareEventInfo__RemoveEventHandler
                (byte)(MemberFlags.Method | MemberFlags.Virtual),                                                           // Flags
                (byte)WellKnownType.System_Runtime_InteropServices_ComAwareEventInfo,                                       // DeclaringTypeId
                0,                                                                                                          // Arity
                    2,                                                                                                      // Method Signature
                    (byte)SignatureTypeCode.TypeHandle, (byte)SpecialType.System_Void, // Return Type
                    (byte)SignatureTypeCode.TypeHandle, (byte)SpecialType.System_Object,
                    (byte)SignatureTypeCode.TypeHandle, (byte)SpecialType.System_Delegate,

                // System_Runtime_InteropServices_ComEventInterfaceAttribute__ctor
                (byte)MemberFlags.Constructor,                                                                              // Flags
                (byte)WellKnownType.System_Runtime_InteropServices_ComEventInterfaceAttribute,                              // DeclaringTypeId
                0,                                                                                                          // Arity
                    2,                                                                                                      // Method Signature
                    (byte)SignatureTypeCode.TypeHandle, (byte)SpecialType.System_Void, // Return Type
                    (byte)SignatureTypeCode.TypeHandle, (byte)WellKnownType.System_Type,
                    (byte)SignatureTypeCode.TypeHandle, (byte)WellKnownType.System_Type,

                // System_Runtime_InteropServices_ComSourceInterfacesAttribute__ctorString
                (byte)MemberFlags.Constructor,                                                                              // Flags
                (byte)WellKnownType.System_Runtime_InteropServices_ComSourceInterfacesAttribute,                            // DeclaringTypeId
                0,                                                                                                          // Arity
                    1,                                                                                                      // Method Signature
                    (byte)SignatureTypeCode.TypeHandle, (byte)SpecialType.System_Void, // Return Type
                    (byte)SignatureTypeCode.TypeHandle, (byte)SpecialType.System_String,

                // System_Runtime_InteropServices_ComVisibleAttribute__ctor
                (byte)MemberFlags.Constructor,                                                                              // Flags
                (byte)WellKnownType.System_Runtime_InteropServices_ComVisibleAttribute,                                     // DeclaringTypeId
                0,                                                                                                          // Arity
                    1,                                                                                                      // Method Signature
                    (byte)SignatureTypeCode.TypeHandle, (byte)SpecialType.System_Void, // Return Type
                    (byte)SignatureTypeCode.TypeHandle, (byte)SpecialType.System_Boolean,

                // System_Runtime_InteropServices_DispIdAttribute__ctor
                (byte)MemberFlags.Constructor,                                                                              // Flags
                (byte)WellKnownType.System_Runtime_InteropServices_DispIdAttribute,                                         // DeclaringTypeId
                0,                                                                                                          // Arity
                    1,                                                                                                      // Method Signature
                    (byte)SignatureTypeCode.TypeHandle, (byte)SpecialType.System_Void, // Return Type
                    (byte)SignatureTypeCode.TypeHandle, (byte)SpecialType.System_Int32,

                // System_Runtime_InteropServices_GuidAttribute__ctor
                (byte)MemberFlags.Constructor,                                                                              // Flags
                (byte)WellKnownType.System_Runtime_InteropServices_GuidAttribute,                                           // DeclaringTypeId
                0,                                                                                                          // Arity
                    1,                                                                                                      // Method Signature
                    (byte)SignatureTypeCode.TypeHandle, (byte)SpecialType.System_Void, // Return Type
                    (byte)SignatureTypeCode.TypeHandle, (byte)SpecialType.System_String,

                // System_Runtime_InteropServices_InterfaceTypeAttribute__ctorComInterfaceType
                (byte)MemberFlags.Constructor,                                                                              // Flags
                (byte)WellKnownType.System_Runtime_InteropServices_InterfaceTypeAttribute,                                  // DeclaringTypeId
                0,                                                                                                          // Arity
                    1,                                                                                                      // Method Signature
                    (byte)SignatureTypeCode.TypeHandle, (byte)SpecialType.System_Void, // Return Type
                    (byte)SignatureTypeCode.TypeHandle, (byte)WellKnownType.System_Runtime_InteropServices_ComInterfaceType,

                // System_Runtime_InteropServices_InterfaceTypeAttribute__ctorInt16
                (byte)MemberFlags.Constructor,                                                                              // Flags
                (byte)WellKnownType.System_Runtime_InteropServices_InterfaceTypeAttribute,                                  // DeclaringTypeId
                0,                                                                                                          // Arity
                    1,                                                                                                      // Method Signature
                    (byte)SignatureTypeCode.TypeHandle, (byte)SpecialType.System_Void, // Return Type
                    (byte)SignatureTypeCode.TypeHandle, (byte)SpecialType.System_Int16,

                // System_Runtime_InteropServices_Marshal__GetTypeFromCLSID
                (byte)(MemberFlags.Method | MemberFlags.Static),                                                            // Flags
                (byte)WellKnownType.System_Runtime_InteropServices_Marshal,                                                 // DeclaringTypeId
                0,                                                                                                          // Arity
                    1,                                                                                                      // Method Signature
                    (byte)SignatureTypeCode.TypeHandle, (byte)WellKnownType.System_Type, // Return Type
                    (byte)SignatureTypeCode.TypeHandle, (byte)WellKnownType.System_Guid,

                // System_Runtime_InteropServices_TypeIdentifierAttribute__ctor
                (byte)MemberFlags.Constructor,                                                                              // Flags
                (byte)WellKnownType.System_Runtime_InteropServices_TypeIdentifierAttribute,                                 // DeclaringTypeId
                0,                                                                                                          // Arity
                    0,                                                                                                      // Method Signature
                    (byte)SignatureTypeCode.TypeHandle, (byte)SpecialType.System_Void, // Return Type

                // System_Runtime_InteropServices_TypeIdentifierAttribute__ctorStringString
                (byte)MemberFlags.Constructor,                                                                              // Flags
                (byte)WellKnownType.System_Runtime_InteropServices_TypeIdentifierAttribute,                                 // DeclaringTypeId
                0,                                                                                                          // Arity
                    2,                                                                                                      // Method Signature
                    (byte)SignatureTypeCode.TypeHandle, (byte)SpecialType.System_Void, // Return Type
                    (byte)SignatureTypeCode.TypeHandle, (byte)SpecialType.System_String,
                    (byte)SignatureTypeCode.TypeHandle, (byte)SpecialType.System_String,

                // System_Runtime_InteropServices_BestFitMappingAttribute__ctor
                (byte)MemberFlags.Constructor,                                                                              // Flags
                (byte)WellKnownType.System_Runtime_InteropServices_BestFitMappingAttribute,                                 // DeclaringTypeId
                0,                                                                                                          // Arity
                    1,                                                                                                      // Method Signature
                    (byte)SignatureTypeCode.TypeHandle, (byte)SpecialType.System_Void, // Return Type
                    (byte)SignatureTypeCode.TypeHandle, (byte)SpecialType.System_Boolean,

                // System_Runtime_InteropServices_DefaultParameterValueAttribute__ctor
                (byte)MemberFlags.Constructor,                                                                              // Flags
                (byte)WellKnownType.System_Runtime_InteropServices_DefaultParameterValueAttribute,                          // DeclaringTypeId
                0,                                                                                                          // Arity
                    1,                                                                                                      // Method Signature
                    (byte)SignatureTypeCode.TypeHandle, (byte)SpecialType.System_Void, // Return Type
                    (byte)SignatureTypeCode.TypeHandle, (byte)SpecialType.System_Object,

                // System_Runtime_InteropServices_LCIDConversionAttribute__ctor
                (byte)MemberFlags.Constructor,                                                                              // Flags
                (byte)WellKnownType.System_Runtime_InteropServices_LCIDConversionAttribute,                                 // DeclaringTypeId
                0,                                                                                                          // Arity
                    1,                                                                                                      // Method Signature
                    (byte)SignatureTypeCode.TypeHandle, (byte)SpecialType.System_Void, // Return Type
                    (byte)SignatureTypeCode.TypeHandle, (byte)SpecialType.System_Int32,

                // System_Runtime_InteropServices_UnmanagedFunctionPointerAttribute__ctor
                (byte)MemberFlags.Constructor,                                                                              // Flags
                (byte)WellKnownType.System_Runtime_InteropServices_UnmanagedFunctionPointerAttribute,                       // DeclaringTypeId
                0,                                                                                                          // Arity
                    1,                                                                                                      // Method Signature
                    (byte)SignatureTypeCode.TypeHandle, (byte)SpecialType.System_Void, // Return Type
                    (byte)SignatureTypeCode.TypeHandle, (byte)WellKnownType.System_Runtime_InteropServices_CallingConvention,

                // System_Runtime_InteropServices_WindowsRuntime_EventRegistrationTokenTable_T__AddEventHandler
                (byte)MemberFlags.Method,                                                                                   // Flags
                (byte)WellKnownType.System_Runtime_InteropServices_WindowsRuntime_EventRegistrationTokenTable_T,            // DeclaringTypeId
                0,                                                                                                          // Arity
                    1,                                                                                                      // Method Signature
                    (byte)SignatureTypeCode.TypeHandle, (byte)WellKnownType.System_Runtime_InteropServices_WindowsRuntime_EventRegistrationToken,
                    (byte)SignatureTypeCode.GenericTypeParameter, 0,

                // System_Runtime_InteropServices_WindowsRuntime_EventRegistrationTokenTable_T__GetOrCreateEventRegistrationTokenTable
                (byte)(MemberFlags.Method | MemberFlags.Static),                                                            // Flags
                (byte)WellKnownType.System_Runtime_InteropServices_WindowsRuntime_EventRegistrationTokenTable_T,            // DeclaringTypeId
                0,                                                                                                          // Arity
                    1,                                                                                                      // Method Signature
                    (byte)SignatureTypeCode.GenericTypeInstance, // Return Type
                    (byte)SignatureTypeCode.TypeHandle, (byte)WellKnownType.System_Runtime_InteropServices_WindowsRuntime_EventRegistrationTokenTable_T,
                    1,
                    (byte)SignatureTypeCode.GenericTypeParameter, 0,
                    (byte)SignatureTypeCode.ByReference, (byte)SignatureTypeCode.GenericTypeInstance,
                    (byte)SignatureTypeCode.TypeHandle, (byte)WellKnownType.System_Runtime_InteropServices_WindowsRuntime_EventRegistrationTokenTable_T,
                    1,
                    (byte)SignatureTypeCode.GenericTypeParameter, 0,

                // System_Runtime_InteropServices_WindowsRuntime_EventRegistrationTokenTable_T__InvocationList
                (byte)MemberFlags.Property,                                                                                 // Flags
                (byte)WellKnownType.System_Runtime_InteropServices_WindowsRuntime_EventRegistrationTokenTable_T,            // DeclaringTypeId
                0,                                                                                                          // Arity
                    0,                                                                                                      // Method Signature
                    (byte)SignatureTypeCode.GenericTypeParameter, 0,

                // System_Runtime_InteropServices_WindowsRuntime_EventRegistrationTokenTable_T__RemoveEventHandler
                (byte)MemberFlags.Method,                                                                                   // Flags
                (byte)WellKnownType.System_Runtime_InteropServices_WindowsRuntime_EventRegistrationTokenTable_T,            // DeclaringTypeId
                0,                                                                                                          // Arity
                    1,                                                                                                      // Method Signature
                    (byte)SignatureTypeCode.TypeHandle, (byte)SpecialType.System_Void, // Return Type
                    (byte)SignatureTypeCode.TypeHandle, (byte)WellKnownType.System_Runtime_InteropServices_WindowsRuntime_EventRegistrationToken,

                // System_Runtime_InteropServices_WindowsRuntime_WindowsRuntimeMarshal__AddEventHandler_T
                (byte)(MemberFlags.Method | MemberFlags.Static),                                                            // Flags
                (byte)WellKnownType.System_Runtime_InteropServices_WindowsRuntime_WindowsRuntimeMarshal,                    // DeclaringTypeId
                1,                                                                                                          // Arity
                    3,                                                                                                      // Method Signature
                    (byte)SignatureTypeCode.TypeHandle, (byte)SpecialType.System_Void, // Return Type
                    (byte)SignatureTypeCode.GenericTypeInstance,
                    (byte)SignatureTypeCode.TypeHandle, (byte)WellKnownType.System_Func_T2,
                    2,
                    (byte)SignatureTypeCode.GenericMethodParameter, 0,
                    (byte)SignatureTypeCode.TypeHandle, (byte)WellKnownType.System_Runtime_InteropServices_WindowsRuntime_EventRegistrationToken,
                    (byte)SignatureTypeCode.GenericTypeInstance,
                    (byte)SignatureTypeCode.TypeHandle, (byte)WellKnownType.System_Action_T,
                    1,
                    (byte)SignatureTypeCode.TypeHandle, (byte)WellKnownType.System_Runtime_InteropServices_WindowsRuntime_EventRegistrationToken,
                    (byte)SignatureTypeCode.GenericMethodParameter, 0,

                // System_Runtime_InteropServices_WindowsRuntime_WindowsRuntimeMarshal__RemoveAllEventHandlers
                (byte)(MemberFlags.Method | MemberFlags.Static),                                                            // Flags
                (byte)WellKnownType.System_Runtime_InteropServices_WindowsRuntime_WindowsRuntimeMarshal,                    // DeclaringTypeId
                0,                                                                                                          // Arity
                    1,                                                                                                      // Method Signature
                    (byte)SignatureTypeCode.TypeHandle, (byte)SpecialType.System_Void, // Return Type
                    (byte)SignatureTypeCode.GenericTypeInstance,
                    (byte)SignatureTypeCode.TypeHandle, (byte)WellKnownType.System_Action_T,
                    1,
                    (byte)SignatureTypeCode.TypeHandle, (byte)WellKnownType.System_Runtime_InteropServices_WindowsRuntime_EventRegistrationToken,

                // System_Runtime_InteropServices_WindowsRuntime_WindowsRuntimeMarshal__RemoveEventHandler_T
                (byte)(MemberFlags.Method | MemberFlags.Static),                                                            // Flags
                (byte)WellKnownType.System_Runtime_InteropServices_WindowsRuntime_WindowsRuntimeMarshal,                    // DeclaringTypeId
                1,                                                                                                          // Arity
                    2,                                                                                                      // Method Signature
                    (byte)SignatureTypeCode.TypeHandle, (byte)SpecialType.System_Void,
                    (byte)SignatureTypeCode.GenericTypeInstance,
                    (byte)SignatureTypeCode.TypeHandle, (byte)WellKnownType.System_Action_T,
                    1,
                    (byte)SignatureTypeCode.TypeHandle, (byte)WellKnownType.System_Runtime_InteropServices_WindowsRuntime_EventRegistrationToken,
                    (byte)SignatureTypeCode.GenericMethodParameter, 0,

                // System_Runtime_CompilerServices_DateTimeConstantAttribute__ctor
                (byte)MemberFlags.Constructor,                                                                              // Flags
                (byte)WellKnownType.System_Runtime_CompilerServices_DateTimeConstantAttribute,                              // DeclaringTypeId
                0,                                                                                                          // Arity
                    1,                                                                                                      // Method Signature
                    (byte)SignatureTypeCode.TypeHandle, (byte)SpecialType.System_Void, // Return Type
                    (byte)SignatureTypeCode.TypeHandle, (byte)SpecialType.System_Int64,

                // System_Runtime_CompilerServices_DecimalConstantAttribute__ctor
                (byte)MemberFlags.Constructor,                                                                              // Flags
                (byte)WellKnownType.System_Runtime_CompilerServices_DecimalConstantAttribute,                               // DeclaringTypeId
                0,                                                                                                          // Arity
                    5,                                                                                                      // Method Signature
                    (byte)SignatureTypeCode.TypeHandle, (byte)SpecialType.System_Void, // Return Type
                    (byte)SignatureTypeCode.TypeHandle, (byte)SpecialType.System_Byte,
                    (byte)SignatureTypeCode.TypeHandle, (byte)SpecialType.System_Byte,
                    (byte)SignatureTypeCode.TypeHandle, (byte)SpecialType.System_UInt32,
                    (byte)SignatureTypeCode.TypeHandle, (byte)SpecialType.System_UInt32,
                    (byte)SignatureTypeCode.TypeHandle, (byte)SpecialType.System_UInt32,

                // System_Runtime_CompilerServices_DecimalConstantAttribute__ctorByteByteInt32Int32Int32
                (byte)MemberFlags.Constructor,                                                                              // Flags
                (byte)WellKnownType.System_Runtime_CompilerServices_DecimalConstantAttribute,                               // DeclaringTypeId
                0,                                                                                                          // Arity
                    5,                                                                                                      // Method Signature
                    (byte)SignatureTypeCode.TypeHandle, (byte)SpecialType.System_Void, // Return Type
                    (byte)SignatureTypeCode.TypeHandle, (byte)SpecialType.System_Byte,
                    (byte)SignatureTypeCode.TypeHandle, (byte)SpecialType.System_Byte,
                    (byte)SignatureTypeCode.TypeHandle, (byte)SpecialType.System_Int32,
                    (byte)SignatureTypeCode.TypeHandle, (byte)SpecialType.System_Int32,
                    (byte)SignatureTypeCode.TypeHandle, (byte)SpecialType.System_Int32,

                // System_Runtime_CompilerServices_ExtensionAttribute__ctor
                (byte)MemberFlags.Constructor,                                                                              // Flags
                (byte)WellKnownType.System_Runtime_CompilerServices_ExtensionAttribute,                                     // DeclaringTypeId
                0,                                                                                                          // Arity
                    0,                                                                                                      // Method Signature
                    (byte)SignatureTypeCode.TypeHandle, (byte)SpecialType.System_Void, // Return Type

                // System_Runtime_CompilerServices_CompilerGeneratedAttribute__ctor
                (byte)MemberFlags.Constructor,                                                                              // Flags
                (byte)WellKnownType.System_Runtime_CompilerServices_CompilerGeneratedAttribute,                             // DeclaringTypeId
                0,                                                                                                          // Arity
                    0,                                                                                                      // Method Signature
                    (byte)SignatureTypeCode.TypeHandle, (byte)SpecialType.System_Void, // Return Type

                // System_Runtime_CompilerServices_AccessedThroughPropertyAttribute__ctor
                (byte)MemberFlags.Constructor,                                                                              // Flags
                (byte)WellKnownType.System_Runtime_CompilerServices_AccessedThroughPropertyAttribute,                       // DeclaringTypeId
                0,                                                                                                          // Arity
                    1,                                                                                                      // Method Signature
                    (byte)SignatureTypeCode.TypeHandle, (byte)SpecialType.System_Void, // Return Type
                    (byte)SignatureTypeCode.TypeHandle, (byte)SpecialType.System_String,

                // System_Runtime_CompilerServices_CompilationRelaxationsAttribute__ctorInt32
                (byte)MemberFlags.Constructor,                                                                              // Flags
                (byte)WellKnownType.System_Runtime_CompilerServices_CompilationRelaxationsAttribute,                        // DeclaringTypeId
                0,                                                                                                          // Arity
                    1,                                                                                                      // Method Signature
                    (byte)SignatureTypeCode.TypeHandle, (byte)SpecialType.System_Void, // Return Type
                    (byte)SignatureTypeCode.TypeHandle, (byte)SpecialType.System_Int32,

                // System_Runtime_CompilerServices_RuntimeCompatibilityAttribute__ctor
                (byte)MemberFlags.Constructor,                                                                              // Flags
                (byte)WellKnownType.System_Runtime_CompilerServices_RuntimeCompatibilityAttribute,                          // DeclaringTypeId
                0,                                                                                                          // Arity
                    0,                                                                                                      // Method Signature
                    (byte)SignatureTypeCode.TypeHandle, (byte)SpecialType.System_Void, // Return Type

                // System_Runtime_CompilerServices_RuntimeCompatibilityAttribute__WrapNonExceptionThrows
                (byte)MemberFlags.Property,                                                                                 // Flags
                (byte)WellKnownType.System_Runtime_CompilerServices_RuntimeCompatibilityAttribute,                          // DeclaringTypeId
                0,                                                                                                          // Arity
                    0,                                                                                                      // Method Signature
                    (byte)SignatureTypeCode.TypeHandle, (byte)SpecialType.System_Boolean, // Return Type

                // System_Runtime_CompilerServices_UnsafeValueTypeAttribute__ctor
                (byte)MemberFlags.Constructor,                                                                              // Flags
                (byte)WellKnownType.System_Runtime_CompilerServices_UnsafeValueTypeAttribute,                               // DeclaringTypeId
                0,                                                                                                          // Arity
                    0,                                                                                                      // Method Signature
                    (byte)SignatureTypeCode.TypeHandle, (byte)SpecialType.System_Void, // Return Type

                // System_Runtime_CompilerServices_FixedBufferAttribute__ctor
                (byte)MemberFlags.Constructor,                                                                              // Flags
                (byte)WellKnownType.System_Runtime_CompilerServices_FixedBufferAttribute,                                   // DeclaringTypeId
                0,                                                                                                          // Arity
                    2,                                                                                                      // Method Signature
                    (byte)SignatureTypeCode.TypeHandle, (byte)SpecialType.System_Void, // Return Type
                    (byte)SignatureTypeCode.TypeHandle, (byte)WellKnownType.System_Type,
                    (byte)SignatureTypeCode.TypeHandle, (byte)SpecialType.System_Int32,

                // System_Runtime_CompilerServices_DynamicAttribute__ctor
                (byte)MemberFlags.Constructor,                                                                              // Flags
                (byte)WellKnownType.System_Runtime_CompilerServices_DynamicAttribute,                                       // DeclaringTypeId
                0,                                                                                                          // Arity
                    0,                                                                                                      // Method Signature
                    (byte)SignatureTypeCode.TypeHandle, (byte)SpecialType.System_Void, // Return Type

                // System_Runtime_CompilerServices_DynamicAttribute__ctorTransformFlags
                (byte)MemberFlags.Constructor,                                                                              // Flags
                (byte)WellKnownType.System_Runtime_CompilerServices_DynamicAttribute,                                       // DeclaringTypeId
                0,                                                                                                          // Arity
                    1,                                                                                                      // Method Signature
                    (byte)SignatureTypeCode.TypeHandle, (byte)SpecialType.System_Void, // Return Type
                    (byte)SignatureTypeCode.SZArray, (byte)SignatureTypeCode.TypeHandle, (byte)SpecialType.System_Boolean,

                // System_Runtime_CompilerServices_CallSite_T__Create
                (byte)(MemberFlags.Method | MemberFlags.Static),                                                            // Flags
                (byte)WellKnownType.System_Runtime_CompilerServices_CallSite_T,                                             // DeclaringTypeId
                0,                                                                                                          // Arity
                    1,                                                                                                      // Method Signature
                    (byte)SignatureTypeCode.GenericTypeInstance, // Return Type
                    (byte)SignatureTypeCode.TypeHandle, (byte)WellKnownType.System_Runtime_CompilerServices_CallSite_T,
                    1,
                    (byte)SignatureTypeCode.GenericTypeParameter, 0,
                    (byte)SignatureTypeCode.TypeHandle, (byte)WellKnownType.System_Runtime_CompilerServices_CallSiteBinder,

                // System_Runtime_CompilerServices_CallSite_T__Target
                (byte)MemberFlags.Field,                                                                                    // Flags
                (byte)WellKnownType.System_Runtime_CompilerServices_CallSite_T,                                             // DeclaringTypeId
                0,                                                                                                          // Arity
                    (byte)SignatureTypeCode.GenericTypeParameter, 0,                                                        // Field Signature

                // System_Runtime_CompilerServices_RuntimeHelpers__GetObjectValueObject
                (byte)(MemberFlags.Method | MemberFlags.Static),                                                            // Flags
                (byte)WellKnownType.System_Runtime_CompilerServices_RuntimeHelpers,                                         // DeclaringTypeId
                0,                                                                                                          // Arity
                    1,                                                                                                      // Method Signature
                    (byte)SignatureTypeCode.TypeHandle, (byte)SpecialType.System_Object, // Return Type
                    (byte)SignatureTypeCode.TypeHandle, (byte)SpecialType.System_Object,

                // System_Runtime_CompilerServices_RuntimeHelpers__InitializeArrayArrayRuntimeFieldHandle
                (byte)(MemberFlags.Method | MemberFlags.Static),                                                            // Flags
                (byte)WellKnownType.System_Runtime_CompilerServices_RuntimeHelpers,                                         // DeclaringTypeId
                0,                                                                                                          // Arity
                    2,                                                                                                      // Method Signature
                    (byte)SignatureTypeCode.TypeHandle, (byte)SpecialType.System_Void, // Return Type
                    (byte)SignatureTypeCode.TypeHandle, (byte)SpecialType.System_Array,
                    (byte)SignatureTypeCode.TypeHandle, (byte)WellKnownType.System_RuntimeFieldHandle,

                // System_Runtime_CompilerServices_RuntimeHelpers__get_OffsetToStringData
                (byte)(MemberFlags.PropertyGet | MemberFlags.Static),                                                       // Flags
                (byte)WellKnownType.System_Runtime_CompilerServices_RuntimeHelpers,                                         // DeclaringTypeId
                0,                                                                                                          // Arity
                    0,                                                                                                      // Method Signature
                    (byte)SignatureTypeCode.TypeHandle, (byte)SpecialType.System_Int32, // Return Type

                // System_Runtime_ExceptionServices_ExceptionDispatchInfo__Capture
                (byte)(MemberFlags.Method | MemberFlags.Static),                                                            // Flags
                (byte)WellKnownType.System_Runtime_ExceptionServices_ExceptionDispatchInfo,                                 // DeclaringTypeId
                0,                                                                                                          // Arity
                    1,                                                                                                      // Method Signature
                    (byte)SignatureTypeCode.TypeHandle, (byte)WellKnownType.System_Runtime_ExceptionServices_ExceptionDispatchInfo,
                    (byte)SignatureTypeCode.TypeHandle, (byte)WellKnownType.System_Exception,

                // System_Runtime_ExceptionServices_ExceptionDispatchInfo__Throw
                (byte)MemberFlags.Method,                                                                                   // Flags
                (byte)WellKnownType.System_Runtime_ExceptionServices_ExceptionDispatchInfo,                                 // DeclaringTypeId
                0,                                                                                                          // Arity
                    0,                                                                                                      // Method Signature
                    (byte)SignatureTypeCode.TypeHandle, (byte)SpecialType.System_Void, // Return Type

                // System_Security_UnverifiableCodeAttribute__ctor
                (byte)MemberFlags.Constructor,                                                                              // Flags
                (byte)WellKnownType.System_Security_UnverifiableCodeAttribute,                                              // DeclaringTypeId
                0,                                                                                                          // Arity
                    0,                                                                                                      // Method Signature
                    (byte)SignatureTypeCode.TypeHandle, (byte)SpecialType.System_Void, // Return Type

                // System_Security_Permissions_SecurityAction__RequestMinimum
                (byte)(MemberFlags.Field | MemberFlags.Static),                                                             // Flags
                (byte)WellKnownType.System_Security_Permissions_SecurityAction,                                             // DeclaringTypeId
                0,                                                                                                          // Arity
                    (byte)SignatureTypeCode.TypeHandle, (byte)WellKnownType.System_Security_Permissions_SecurityAction,     // Field Signature

                // System_Security_Permissions_SecurityPermissionAttribute__ctor
                (byte)MemberFlags.Constructor,                                                                              // Flags
                (byte)WellKnownType.System_Security_Permissions_SecurityPermissionAttribute,                                // DeclaringTypeId
                0,                                                                                                          // Arity
                    1,                                                                                                      // Method Signature
                    (byte)SignatureTypeCode.TypeHandle, (byte)SpecialType.System_Void, // Return Type
                    (byte)SignatureTypeCode.TypeHandle, (byte)WellKnownType.System_Security_Permissions_SecurityAction,

                // System_Security_Permissions_SecurityPermissionAttribute__SkipVerification
                (byte)MemberFlags.Property,                                                                                 // Flags
                (byte)WellKnownType.System_Security_Permissions_SecurityPermissionAttribute,                                // DeclaringTypeId
                0,                                                                                                          // Arity
                    0,                                                                                                      // Method Signature
                    (byte)SignatureTypeCode.TypeHandle, (byte)SpecialType.System_Boolean, // Return Type

                // System_Activator__CreateInstance
                (byte)(MemberFlags.Method | MemberFlags.Static),                                                            // Flags
                (byte)WellKnownType.System_Activator,                                                                       // DeclaringTypeId
                0,                                                                                                          // Arity
                    1,                                                                                                      // Method Signature
                    (byte)SignatureTypeCode.TypeHandle, (byte)SpecialType.System_Object, // Return Type
                    (byte)SignatureTypeCode.TypeHandle, (byte)WellKnownType.System_Type,

                // System_Activator__CreateInstance_T
                (byte)(MemberFlags.Method | MemberFlags.Static),                                                            // Flags
                (byte)WellKnownType.System_Activator,                                                                       // DeclaringTypeId
                1,                                                                                                          // Arity
                    0,                                                                                                      // Method Signature
                    (byte)SignatureTypeCode.GenericMethodParameter, 0, // Return Type

                // System_Threading_Interlocked__CompareExchange_T
                (byte)(MemberFlags.Method | MemberFlags.Static),                                                            // Flags
                (byte)WellKnownType.System_Threading_Interlocked,                                                           // DeclaringTypeId
                1,                                                                                                          // Arity
                    3,                                                                                                      // Method Signature
                    (byte)SignatureTypeCode.GenericMethodParameter, 0, // Return Type
                    (byte)SignatureTypeCode.ByReference, (byte)SignatureTypeCode.GenericMethodParameter, 0,
                    (byte)SignatureTypeCode.GenericMethodParameter, 0,
                    (byte)SignatureTypeCode.GenericMethodParameter, 0,

                // System_Threading_Monitor__Enter
                (byte)(MemberFlags.Method | MemberFlags.Static),                                                            // Flags
                (byte)WellKnownType.System_Threading_Monitor,                                                               // DeclaringTypeId
                0,                                                                                                          // Arity
                    1,                                                                                                      // Method Signature
                    (byte)SignatureTypeCode.TypeHandle, (byte)SpecialType.System_Void, // Return Type
                    (byte)SignatureTypeCode.TypeHandle, (byte)SpecialType.System_Object,

                // System_Threading_Monitor__Enter2
                (byte)(MemberFlags.Method | MemberFlags.Static),                                                            // Flags
                (byte)WellKnownType.System_Threading_Monitor,                                                               // DeclaringTypeId
                0,                                                                                                          // Arity
                    2,                                                                                                      // Method Signature
                    (byte)SignatureTypeCode.TypeHandle, (byte)SpecialType.System_Void, // Return Type
                    (byte)SignatureTypeCode.TypeHandle, (byte)SpecialType.System_Object,
                    (byte)SignatureTypeCode.ByReference, (byte)SignatureTypeCode.TypeHandle, (byte)SpecialType.System_Boolean,

                // System_Threading_Monitor__Exit
                (byte)(MemberFlags.Method | MemberFlags.Static),                                                            // Flags
                (byte)WellKnownType.System_Threading_Monitor,                                                               // DeclaringTypeId
                0,                                                                                                          // Arity
                    1,                                                                                                      // Method Signature
                    (byte)SignatureTypeCode.TypeHandle, (byte)SpecialType.System_Void, // Return Type
                    (byte)SignatureTypeCode.TypeHandle, (byte)SpecialType.System_Object,

                // System_Threading_Thread__CurrentThread
                (byte)(MemberFlags.Property | MemberFlags.Static),                                                          // Flags
                (byte)WellKnownType.System_Threading_Thread,                                                                // DeclaringTypeId
                0,                                                                                                          // Arity
                    0,                                                                                                      // Method Signature
                    (byte)SignatureTypeCode.TypeHandle, (byte)WellKnownType.System_Threading_Thread, // Return Type

                // System_Threading_Thread__ManagedThreadId
                (byte)MemberFlags.Property,                                                                                 // Flags
                (byte)WellKnownType.System_Threading_Thread,                                                                // DeclaringTypeId
                0,                                                                                                          // Arity
                    0,                                                                                                      // Method Signature
                    (byte)SignatureTypeCode.TypeHandle, (byte)SpecialType.System_Int32, // Return Type

                // Microsoft_CSharp_RuntimeBinder_Binder__BinaryOperation
                (byte)(MemberFlags.Method | MemberFlags.Static),                                                            // Flags
                (byte)WellKnownType.Microsoft_CSharp_RuntimeBinder_Binder,                                                  // DeclaringTypeId
                0,                                                                                                          // Arity
                    4,                                                                                                      // Method Signature
                    (byte)SignatureTypeCode.TypeHandle, (byte)WellKnownType.System_Runtime_CompilerServices_CallSiteBinder,
                    (byte)SignatureTypeCode.TypeHandle, (byte)WellKnownType.Microsoft_CSharp_RuntimeBinder_CSharpBinderFlags,
                    (byte)SignatureTypeCode.TypeHandle, (byte)WellKnownType.System_Linq_Expressions_ExpressionType,
                    (byte)SignatureTypeCode.TypeHandle, (byte)WellKnownType.System_Type,
                    (byte)SignatureTypeCode.GenericTypeInstance,
                    (byte)SignatureTypeCode.TypeHandle, (byte)SpecialType.System_Collections_Generic_IEnumerable_T,
                    1,
                    (byte)SignatureTypeCode.TypeHandle, (byte)WellKnownType.Microsoft_CSharp_RuntimeBinder_CSharpArgumentInfo,

                // Microsoft_CSharp_RuntimeBinder_Binder__Convert
                (byte)(MemberFlags.Method | MemberFlags.Static),                                                            // Flags
                (byte)WellKnownType.Microsoft_CSharp_RuntimeBinder_Binder,                                                  // DeclaringTypeId
                0,                                                                                                          // Arity
                    3,                                                                                                      // Method Signature
                    (byte)SignatureTypeCode.TypeHandle, (byte)WellKnownType.System_Runtime_CompilerServices_CallSiteBinder,
                    (byte)SignatureTypeCode.TypeHandle, (byte)WellKnownType.Microsoft_CSharp_RuntimeBinder_CSharpBinderFlags,
                    (byte)SignatureTypeCode.TypeHandle, (byte)WellKnownType.System_Type,
                    (byte)SignatureTypeCode.TypeHandle, (byte)WellKnownType.System_Type,

                // Microsoft_CSharp_RuntimeBinder_Binder__GetIndex
                (byte)(MemberFlags.Method | MemberFlags.Static),                                                            // Flags
                (byte)WellKnownType.Microsoft_CSharp_RuntimeBinder_Binder,                                                  // DeclaringTypeId
                0,                                                                                                          // Arity
                    3,                                                                                                      // Method Signature
                    (byte)SignatureTypeCode.TypeHandle, (byte)WellKnownType.System_Runtime_CompilerServices_CallSiteBinder,
                    (byte)SignatureTypeCode.TypeHandle, (byte)WellKnownType.Microsoft_CSharp_RuntimeBinder_CSharpBinderFlags,
                    (byte)SignatureTypeCode.TypeHandle, (byte)WellKnownType.System_Type,
                    (byte)SignatureTypeCode.GenericTypeInstance,
                    (byte)SignatureTypeCode.TypeHandle, (byte)SpecialType.System_Collections_Generic_IEnumerable_T,
                    1,
                    (byte)SignatureTypeCode.TypeHandle, (byte)WellKnownType.Microsoft_CSharp_RuntimeBinder_CSharpArgumentInfo,

                // Microsoft_CSharp_RuntimeBinder_Binder__GetMember
                (byte)(MemberFlags.Method | MemberFlags.Static),                                                            // Flags
                (byte)WellKnownType.Microsoft_CSharp_RuntimeBinder_Binder,                                                  // DeclaringTypeId
                0,                                                                                                          // Arity
                    4,                                                                                                      // Method Signature
                    (byte)SignatureTypeCode.TypeHandle, (byte)WellKnownType.System_Runtime_CompilerServices_CallSiteBinder,
                    (byte)SignatureTypeCode.TypeHandle, (byte)WellKnownType.Microsoft_CSharp_RuntimeBinder_CSharpBinderFlags,
                    (byte)SignatureTypeCode.TypeHandle, (byte)SpecialType.System_String,
                    (byte)SignatureTypeCode.TypeHandle, (byte)WellKnownType.System_Type,
                    (byte)SignatureTypeCode.GenericTypeInstance,
                    (byte)SignatureTypeCode.TypeHandle, (byte)SpecialType.System_Collections_Generic_IEnumerable_T,
                    1,
                    (byte)SignatureTypeCode.TypeHandle, (byte)WellKnownType.Microsoft_CSharp_RuntimeBinder_CSharpArgumentInfo,

                // Microsoft_CSharp_RuntimeBinder_Binder__Invoke
                (byte)(MemberFlags.Method | MemberFlags.Static),                                                            // Flags
                (byte)WellKnownType.Microsoft_CSharp_RuntimeBinder_Binder,                                                  // DeclaringTypeId
                0,                                                                                                          // Arity
                    3,                                                                                                      // Method Signature
                    (byte)SignatureTypeCode.TypeHandle, (byte)WellKnownType.System_Runtime_CompilerServices_CallSiteBinder,
                    (byte)SignatureTypeCode.TypeHandle, (byte)WellKnownType.Microsoft_CSharp_RuntimeBinder_CSharpBinderFlags,
                    (byte)SignatureTypeCode.TypeHandle, (byte)WellKnownType.System_Type,
                    (byte)SignatureTypeCode.GenericTypeInstance,
                    (byte)SignatureTypeCode.TypeHandle, (byte)SpecialType.System_Collections_Generic_IEnumerable_T,
                    1,
                    (byte)SignatureTypeCode.TypeHandle, (byte)WellKnownType.Microsoft_CSharp_RuntimeBinder_CSharpArgumentInfo,

                // Microsoft_CSharp_RuntimeBinder_Binder__InvokeConstructor
                (byte)(MemberFlags.Method | MemberFlags.Static),                                                            // Flags
                (byte)WellKnownType.Microsoft_CSharp_RuntimeBinder_Binder,                                                  // DeclaringTypeId
                0,                                                                                                          // Arity
                    3,                                                                                                      // Method Signature
                    (byte)SignatureTypeCode.TypeHandle, (byte)WellKnownType.System_Runtime_CompilerServices_CallSiteBinder,
                    (byte)SignatureTypeCode.TypeHandle, (byte)WellKnownType.Microsoft_CSharp_RuntimeBinder_CSharpBinderFlags,
                    (byte)SignatureTypeCode.TypeHandle, (byte)WellKnownType.System_Type,
                    (byte)SignatureTypeCode.GenericTypeInstance,
                    (byte)SignatureTypeCode.TypeHandle, (byte)SpecialType.System_Collections_Generic_IEnumerable_T,
                    1,
                    (byte)SignatureTypeCode.TypeHandle, (byte)WellKnownType.Microsoft_CSharp_RuntimeBinder_CSharpArgumentInfo,

                // Microsoft_CSharp_RuntimeBinder_Binder__InvokeMember
                (byte)(MemberFlags.Method | MemberFlags.Static),                                                            // Flags
                (byte)WellKnownType.Microsoft_CSharp_RuntimeBinder_Binder,                                                  // DeclaringTypeId
                0,                                                                                                          // Arity
                    5,                                                                                                      // Method Signature
                    (byte)SignatureTypeCode.TypeHandle, (byte)WellKnownType.System_Runtime_CompilerServices_CallSiteBinder,
                    (byte)SignatureTypeCode.TypeHandle, (byte)WellKnownType.Microsoft_CSharp_RuntimeBinder_CSharpBinderFlags,
                    (byte)SignatureTypeCode.TypeHandle, (byte)SpecialType.System_String,
                    (byte)SignatureTypeCode.GenericTypeInstance,
                    (byte)SignatureTypeCode.TypeHandle, (byte)SpecialType.System_Collections_Generic_IEnumerable_T,
                    1,
                    (byte)SignatureTypeCode.TypeHandle, (byte)WellKnownType.System_Type,
                    (byte)SignatureTypeCode.TypeHandle, (byte)WellKnownType.System_Type,
                    (byte)SignatureTypeCode.GenericTypeInstance,
                    (byte)SignatureTypeCode.TypeHandle, (byte)SpecialType.System_Collections_Generic_IEnumerable_T,
                    1,
                    (byte)SignatureTypeCode.TypeHandle, (byte)WellKnownType.Microsoft_CSharp_RuntimeBinder_CSharpArgumentInfo,

                // Microsoft_CSharp_RuntimeBinder_Binder__IsEvent
                (byte)(MemberFlags.Method | MemberFlags.Static),                                                            // Flags
                (byte)WellKnownType.Microsoft_CSharp_RuntimeBinder_Binder,                                                  // DeclaringTypeId
                0,                                                                                                          // Arity
                    3,                                                                                                      // Method Signature
                    (byte)SignatureTypeCode.TypeHandle, (byte)WellKnownType.System_Runtime_CompilerServices_CallSiteBinder,
                    (byte)SignatureTypeCode.TypeHandle, (byte)WellKnownType.Microsoft_CSharp_RuntimeBinder_CSharpBinderFlags,
                    (byte)SignatureTypeCode.TypeHandle, (byte)SpecialType.System_String,
                    (byte)SignatureTypeCode.TypeHandle, (byte)WellKnownType.System_Type,

                // Microsoft_CSharp_RuntimeBinder_Binder__SetIndex
                (byte)(MemberFlags.Method | MemberFlags.Static),                                                            // Flags
                (byte)WellKnownType.Microsoft_CSharp_RuntimeBinder_Binder,                                                  // DeclaringTypeId
                0,                                                                                                          // Arity
                    3,                                                                                                      // Method Signature
                    (byte)SignatureTypeCode.TypeHandle, (byte)WellKnownType.System_Runtime_CompilerServices_CallSiteBinder,
                    (byte)SignatureTypeCode.TypeHandle, (byte)WellKnownType.Microsoft_CSharp_RuntimeBinder_CSharpBinderFlags,
                    (byte)SignatureTypeCode.TypeHandle, (byte)WellKnownType.System_Type,
                    (byte)SignatureTypeCode.GenericTypeInstance,
                    (byte)SignatureTypeCode.TypeHandle, (byte)SpecialType.System_Collections_Generic_IEnumerable_T,
                    1,
                    (byte)SignatureTypeCode.TypeHandle, (byte)WellKnownType.Microsoft_CSharp_RuntimeBinder_CSharpArgumentInfo,

                // Microsoft_CSharp_RuntimeBinder_Binder__SetMember
                (byte)(MemberFlags.Method | MemberFlags.Static),                                                            // Flags
                (byte)WellKnownType.Microsoft_CSharp_RuntimeBinder_Binder,                                                  // DeclaringTypeId
                0,                                                                                                          // Arity
                    4,                                                                                                      // Method Signature
                    (byte)SignatureTypeCode.TypeHandle, (byte)WellKnownType.System_Runtime_CompilerServices_CallSiteBinder,
                    (byte)SignatureTypeCode.TypeHandle, (byte)WellKnownType.Microsoft_CSharp_RuntimeBinder_CSharpBinderFlags,
                    (byte)SignatureTypeCode.TypeHandle, (byte)SpecialType.System_String,
                    (byte)SignatureTypeCode.TypeHandle, (byte)WellKnownType.System_Type,
                    (byte)SignatureTypeCode.GenericTypeInstance,
                    (byte)SignatureTypeCode.TypeHandle, (byte)SpecialType.System_Collections_Generic_IEnumerable_T,
                    1,
                    (byte)SignatureTypeCode.TypeHandle, (byte)WellKnownType.Microsoft_CSharp_RuntimeBinder_CSharpArgumentInfo,

                // Microsoft_CSharp_RuntimeBinder_Binder__UnaryOperation
                (byte)(MemberFlags.Method | MemberFlags.Static),                                                            // Flags
                (byte)WellKnownType.Microsoft_CSharp_RuntimeBinder_Binder,                                                  // DeclaringTypeId
                0,                                                                                                          // Arity
                    4,                                                                                                      // Method Signature
                    (byte)SignatureTypeCode.TypeHandle, (byte)WellKnownType.System_Runtime_CompilerServices_CallSiteBinder,
                    (byte)SignatureTypeCode.TypeHandle, (byte)WellKnownType.Microsoft_CSharp_RuntimeBinder_CSharpBinderFlags,
                    (byte)SignatureTypeCode.TypeHandle, (byte)WellKnownType.System_Linq_Expressions_ExpressionType,
                    (byte)SignatureTypeCode.TypeHandle, (byte)WellKnownType.System_Type,
                    (byte)SignatureTypeCode.GenericTypeInstance,
                    (byte)SignatureTypeCode.TypeHandle, (byte)SpecialType.System_Collections_Generic_IEnumerable_T,
                    1,
                    (byte)SignatureTypeCode.TypeHandle, (byte)WellKnownType.Microsoft_CSharp_RuntimeBinder_CSharpArgumentInfo,

                // Microsoft_CSharp_RuntimeBinder_CSharpArgumentInfo__Create
                (byte)(MemberFlags.Method | MemberFlags.Static),                                                            // Flags
                (byte)WellKnownType.Microsoft_CSharp_RuntimeBinder_CSharpArgumentInfo,                                      // DeclaringTypeId
                0,                                                                                                          // Arity
                    2,                                                                                                      // Method Signature
                    (byte)SignatureTypeCode.TypeHandle, (byte)WellKnownType.Microsoft_CSharp_RuntimeBinder_CSharpArgumentInfo,
                    (byte)SignatureTypeCode.TypeHandle, (byte)WellKnownType.Microsoft_CSharp_RuntimeBinder_CSharpArgumentInfoFlags,
                    (byte)SignatureTypeCode.TypeHandle, (byte)SpecialType.System_String,

                // Microsoft_VisualBasic_CompilerServices_Conversions__ToDecimalBoolean
                (byte)(MemberFlags.Method | MemberFlags.Static),                                                            // Flags
                (byte)WellKnownType.Microsoft_VisualBasic_CompilerServices_Conversions,                                     // DeclaringTypeId
                0,                                                                                                          // Arity
                    1,                                                                                                      // Method Signature
                    (byte)SignatureTypeCode.TypeHandle, (byte)SpecialType.System_Decimal, // Return Type
                    (byte)SignatureTypeCode.TypeHandle, (byte)SpecialType.System_Boolean,

                // Microsoft_VisualBasic_CompilerServices_Conversions__ToBooleanString
                (byte)(MemberFlags.Method | MemberFlags.Static),                                                            // Flags
                (byte)WellKnownType.Microsoft_VisualBasic_CompilerServices_Conversions,                                     // DeclaringTypeId
                0,                                                                                                          // Arity
                    1,                                                                                                      // Method Signature
                    (byte)SignatureTypeCode.TypeHandle, (byte)SpecialType.System_Boolean, // Return Type
                    (byte)SignatureTypeCode.TypeHandle, (byte)SpecialType.System_String,

                // Microsoft_VisualBasic_CompilerServices_Conversions__ToSByteString
                (byte)(MemberFlags.Method | MemberFlags.Static),                                                            // Flags
                (byte)WellKnownType.Microsoft_VisualBasic_CompilerServices_Conversions,                                     // DeclaringTypeId
                0,                                                                                                          // Arity
                    1,                                                                                                      // Method Signature
                    (byte)SignatureTypeCode.TypeHandle, (byte)SpecialType.System_SByte, // Return Type
                    (byte)SignatureTypeCode.TypeHandle, (byte)SpecialType.System_String,

                // Microsoft_VisualBasic_CompilerServices_Conversions__ToByteString
                (byte)(MemberFlags.Method | MemberFlags.Static),                                                            // Flags
                (byte)WellKnownType.Microsoft_VisualBasic_CompilerServices_Conversions,                                     // DeclaringTypeId
                0,                                                                                                          // Arity
                    1,                                                                                                      // Method Signature
                    (byte)SignatureTypeCode.TypeHandle, (byte)SpecialType.System_Byte, // Return Type
                    (byte)SignatureTypeCode.TypeHandle, (byte)SpecialType.System_String,

                // Microsoft_VisualBasic_CompilerServices_Conversions__ToShortString
                (byte)(MemberFlags.Method | MemberFlags.Static),                                                            // Flags
                (byte)WellKnownType.Microsoft_VisualBasic_CompilerServices_Conversions,                                     // DeclaringTypeId
                0,                                                                                                          // Arity
                    1,                                                                                                      // Method Signature
                    (byte)SignatureTypeCode.TypeHandle, (byte)SpecialType.System_Int16, // Return Type
                    (byte)SignatureTypeCode.TypeHandle, (byte)SpecialType.System_String,

                // Microsoft_VisualBasic_CompilerServices_Conversions__ToUShortString
                (byte)(MemberFlags.Method | MemberFlags.Static),                                                            // Flags
                (byte)WellKnownType.Microsoft_VisualBasic_CompilerServices_Conversions,                                     // DeclaringTypeId
                0,                                                                                                          // Arity
                    1,                                                                                                      // Method Signature
                    (byte)SignatureTypeCode.TypeHandle, (byte)SpecialType.System_UInt16, // Return Type
                    (byte)SignatureTypeCode.TypeHandle, (byte)SpecialType.System_String,

                // Microsoft_VisualBasic_CompilerServices_Conversions__ToIntegerString
                (byte)(MemberFlags.Method | MemberFlags.Static),                                                            // Flags
                (byte)WellKnownType.Microsoft_VisualBasic_CompilerServices_Conversions,                                     // DeclaringTypeId
                0,                                                                                                          // Arity
                    1,                                                                                                      // Method Signature
                    (byte)SignatureTypeCode.TypeHandle, (byte)SpecialType.System_Int32, // Return Type
                    (byte)SignatureTypeCode.TypeHandle, (byte)SpecialType.System_String,

                // Microsoft_VisualBasic_CompilerServices_Conversions__ToUIntegerString
                (byte)(MemberFlags.Method | MemberFlags.Static),                                                            // Flags
                (byte)WellKnownType.Microsoft_VisualBasic_CompilerServices_Conversions,                                     // DeclaringTypeId
                0,                                                                                                          // Arity
                    1,                                                                                                      // Method Signature
                    (byte)SignatureTypeCode.TypeHandle, (byte)SpecialType.System_UInt32, // Return Type
                    (byte)SignatureTypeCode.TypeHandle, (byte)SpecialType.System_String,

                // Microsoft_VisualBasic_CompilerServices_Conversions__ToLongString
                (byte)(MemberFlags.Method | MemberFlags.Static),                                                            // Flags
                (byte)WellKnownType.Microsoft_VisualBasic_CompilerServices_Conversions,                                     // DeclaringTypeId
                0,                                                                                                          // Arity
                    1,                                                                                                      // Method Signature
                    (byte)SignatureTypeCode.TypeHandle, (byte)SpecialType.System_Int64, // Return Type
                    (byte)SignatureTypeCode.TypeHandle, (byte)SpecialType.System_String,

                // Microsoft_VisualBasic_CompilerServices_Conversions__ToULongString
                (byte)(MemberFlags.Method | MemberFlags.Static),                                                            // Flags
                (byte)WellKnownType.Microsoft_VisualBasic_CompilerServices_Conversions,                                     // DeclaringTypeId
                0,                                                                                                          // Arity
                    1,                                                                                                      // Method Signature
                    (byte)SignatureTypeCode.TypeHandle, (byte)SpecialType.System_UInt64, // Return Type
                    (byte)SignatureTypeCode.TypeHandle, (byte)SpecialType.System_String,

                // Microsoft_VisualBasic_CompilerServices_Conversions__ToSingleString
                (byte)(MemberFlags.Method | MemberFlags.Static),                                                            // Flags
                (byte)WellKnownType.Microsoft_VisualBasic_CompilerServices_Conversions,                                     // DeclaringTypeId
                0,                                                                                                          // Arity
                    1,                                                                                                      // Method Signature
                    (byte)SignatureTypeCode.TypeHandle, (byte)SpecialType.System_Single, // Return Type
                    (byte)SignatureTypeCode.TypeHandle, (byte)SpecialType.System_String,

                // Microsoft_VisualBasic_CompilerServices_Conversions__ToDoubleString
                (byte)(MemberFlags.Method | MemberFlags.Static),                                                            // Flags
                (byte)WellKnownType.Microsoft_VisualBasic_CompilerServices_Conversions,                                     // DeclaringTypeId
                0,                                                                                                          // Arity
                    1,                                                                                                      // Method Signature
                    (byte)SignatureTypeCode.TypeHandle, (byte)SpecialType.System_Double, // Return Type
                    (byte)SignatureTypeCode.TypeHandle, (byte)SpecialType.System_String,

                // Microsoft_VisualBasic_CompilerServices_Conversions__ToDecimalString
                (byte)(MemberFlags.Method | MemberFlags.Static),                                                            // Flags
                (byte)WellKnownType.Microsoft_VisualBasic_CompilerServices_Conversions,                                     // DeclaringTypeId
                0,                                                                                                          // Arity
                    1,                                                                                                      // Method Signature
                    (byte)SignatureTypeCode.TypeHandle, (byte)SpecialType.System_Decimal, // Return Type
                    (byte)SignatureTypeCode.TypeHandle, (byte)SpecialType.System_String,

                // Microsoft_VisualBasic_CompilerServices_Conversions__ToDateString
                (byte)(MemberFlags.Method | MemberFlags.Static),                                                            // Flags
                (byte)WellKnownType.Microsoft_VisualBasic_CompilerServices_Conversions,                                     // DeclaringTypeId
                0,                                                                                                          // Arity
                    1,                                                                                                      // Method Signature
                    (byte)SignatureTypeCode.TypeHandle, (byte)SpecialType.System_DateTime, // Return Type
                    (byte)SignatureTypeCode.TypeHandle, (byte)SpecialType.System_String,

                // Microsoft_VisualBasic_CompilerServices_Conversions__ToCharString
                (byte)(MemberFlags.Method | MemberFlags.Static),                                                            // Flags
                (byte)WellKnownType.Microsoft_VisualBasic_CompilerServices_Conversions,                                     // DeclaringTypeId
                0,                                                                                                          // Arity
                    1,                                                                                                      // Method Signature
                    (byte)SignatureTypeCode.TypeHandle, (byte)SpecialType.System_Char, // Return Type
                    (byte)SignatureTypeCode.TypeHandle, (byte)SpecialType.System_String,

                // Microsoft_VisualBasic_CompilerServices_Conversions__ToCharArrayRankOneString
                (byte)(MemberFlags.Method | MemberFlags.Static),                                                            // Flags
                (byte)WellKnownType.Microsoft_VisualBasic_CompilerServices_Conversions,                                     // DeclaringTypeId
                0,                                                                                                          // Arity
                    1,                                                                                                      // Method Signature
                    (byte)SignatureTypeCode.SZArray, (byte)SignatureTypeCode.TypeHandle, (byte)SpecialType.System_Char,
                    (byte)SignatureTypeCode.TypeHandle, (byte)SpecialType.System_String,

                // Microsoft_VisualBasic_CompilerServices_Conversions__ToStringBoolean
                (byte)(MemberFlags.Method | MemberFlags.Static),                                                            // Flags
                (byte)WellKnownType.Microsoft_VisualBasic_CompilerServices_Conversions,                                     // DeclaringTypeId
                0,                                                                                                          // Arity
                    1,                                                                                                      // Method Signature
                    (byte)SignatureTypeCode.TypeHandle, (byte)SpecialType.System_String, // Return Type
                    (byte)SignatureTypeCode.TypeHandle, (byte)SpecialType.System_Boolean,

                // Microsoft_VisualBasic_CompilerServices_Conversions__ToStringInt32
                (byte)(MemberFlags.Method | MemberFlags.Static),                                                            // Flags
                (byte)WellKnownType.Microsoft_VisualBasic_CompilerServices_Conversions,                                     // DeclaringTypeId
                0,                                                                                                          // Arity
                    1,                                                                                                      // Method Signature
                    (byte)SignatureTypeCode.TypeHandle, (byte)SpecialType.System_String, // Return Type
                    (byte)SignatureTypeCode.TypeHandle, (byte)SpecialType.System_Int32,

                // Microsoft_VisualBasic_CompilerServices_Conversions__ToStringByte
                (byte)(MemberFlags.Method | MemberFlags.Static),                                                            // Flags
                (byte)WellKnownType.Microsoft_VisualBasic_CompilerServices_Conversions,                                     // DeclaringTypeId
                0,                                                                                                          // Arity
                    1,                                                                                                      // Method Signature
                    (byte)SignatureTypeCode.TypeHandle, (byte)SpecialType.System_String, // Return Type
                    (byte)SignatureTypeCode.TypeHandle, (byte)SpecialType.System_Byte,

                // Microsoft_VisualBasic_CompilerServices_Conversions__ToStringUInt32
                (byte)(MemberFlags.Method | MemberFlags.Static),                                                            // Flags
                (byte)WellKnownType.Microsoft_VisualBasic_CompilerServices_Conversions,                                     // DeclaringTypeId
                0,                                                                                                          // Arity
                    1,                                                                                                      // Method Signature
                    (byte)SignatureTypeCode.TypeHandle, (byte)SpecialType.System_String, // Return Type
                    (byte)SignatureTypeCode.TypeHandle, (byte)SpecialType.System_UInt32,

                // Microsoft_VisualBasic_CompilerServices_Conversions__ToStringInt64
                (byte)(MemberFlags.Method | MemberFlags.Static),                                                            // Flags
                (byte)WellKnownType.Microsoft_VisualBasic_CompilerServices_Conversions,                                     // DeclaringTypeId
                0,                                                                                                          // Arity
                    1,                                                                                                      // Method Signature
                    (byte)SignatureTypeCode.TypeHandle, (byte)SpecialType.System_String, // Return Type
                    (byte)SignatureTypeCode.TypeHandle, (byte)SpecialType.System_Int64,

                // Microsoft_VisualBasic_CompilerServices_Conversions__ToStringUInt64
                (byte)(MemberFlags.Method | MemberFlags.Static),                                                            // Flags
                (byte)WellKnownType.Microsoft_VisualBasic_CompilerServices_Conversions,                                     // DeclaringTypeId
                0,                                                                                                          // Arity
                    1,                                                                                                      // Method Signature
                    (byte)SignatureTypeCode.TypeHandle, (byte)SpecialType.System_String, // Return Type
                    (byte)SignatureTypeCode.TypeHandle, (byte)SpecialType.System_UInt64,

                // Microsoft_VisualBasic_CompilerServices_Conversions__ToStringSingle
                (byte)(MemberFlags.Method | MemberFlags.Static),                                                            // Flags
                (byte)WellKnownType.Microsoft_VisualBasic_CompilerServices_Conversions,                                     // DeclaringTypeId
                0,                                                                                                          // Arity
                    1,                                                                                                      // Method Signature
                    (byte)SignatureTypeCode.TypeHandle, (byte)SpecialType.System_String, // Return Type
                    (byte)SignatureTypeCode.TypeHandle, (byte)SpecialType.System_Single,

                // Microsoft_VisualBasic_CompilerServices_Conversions__ToStringDouble
                (byte)(MemberFlags.Method | MemberFlags.Static),                                                            // Flags
                (byte)WellKnownType.Microsoft_VisualBasic_CompilerServices_Conversions,                                     // DeclaringTypeId
                0,                                                                                                          // Arity
                    1,                                                                                                      // Method Signature
                    (byte)SignatureTypeCode.TypeHandle, (byte)SpecialType.System_String, // Return Type
                    (byte)SignatureTypeCode.TypeHandle, (byte)SpecialType.System_Double,

                // Microsoft_VisualBasic_CompilerServices_Conversions__ToStringDecimal
                (byte)(MemberFlags.Method | MemberFlags.Static),                                                            // Flags
                (byte)WellKnownType.Microsoft_VisualBasic_CompilerServices_Conversions,                                     // DeclaringTypeId
                0,                                                                                                          // Arity
                    1,                                                                                                      // Method Signature
                    (byte)SignatureTypeCode.TypeHandle, (byte)SpecialType.System_String, // Return Type
                    (byte)SignatureTypeCode.TypeHandle, (byte)SpecialType.System_Decimal,

                // Microsoft_VisualBasic_CompilerServices_Conversions__ToStringDateTime
                (byte)(MemberFlags.Method | MemberFlags.Static),                                                            // Flags
                (byte)WellKnownType.Microsoft_VisualBasic_CompilerServices_Conversions,                                     // DeclaringTypeId
                0,                                                                                                          // Arity
                    1,                                                                                                      // Method Signature
                    (byte)SignatureTypeCode.TypeHandle, (byte)SpecialType.System_String, // Return Type
                    (byte)SignatureTypeCode.TypeHandle, (byte)SpecialType.System_DateTime,

                // Microsoft_VisualBasic_CompilerServices_Conversions__ToStringChar
                (byte)(MemberFlags.Method | MemberFlags.Static),                                                            // Flags
                (byte)WellKnownType.Microsoft_VisualBasic_CompilerServices_Conversions,                                     // DeclaringTypeId
                0,                                                                                                          // Arity
                    1,                                                                                                      // Method Signature
                    (byte)SignatureTypeCode.TypeHandle, (byte)SpecialType.System_String, // Return Type
                    (byte)SignatureTypeCode.TypeHandle, (byte)SpecialType.System_Char,

                // Microsoft_VisualBasic_CompilerServices_Conversions__ToStringObject
                (byte)(MemberFlags.Method | MemberFlags.Static),                                                            // Flags
                (byte)WellKnownType.Microsoft_VisualBasic_CompilerServices_Conversions,                                     // DeclaringTypeId
                0,                                                                                                          // Arity
                    1,                                                                                                      // Method Signature
                    (byte)SignatureTypeCode.TypeHandle, (byte)SpecialType.System_String, // Return Type
                    (byte)SignatureTypeCode.TypeHandle, (byte)SpecialType.System_Object,

                // Microsoft_VisualBasic_CompilerServices_Conversions__ToBooleanObject
                (byte)(MemberFlags.Method | MemberFlags.Static),                                                            // Flags
                (byte)WellKnownType.Microsoft_VisualBasic_CompilerServices_Conversions,                                     // DeclaringTypeId
                0,                                                                                                          // Arity
                    1,                                                                                                      // Method Signature
                    (byte)SignatureTypeCode.TypeHandle, (byte)SpecialType.System_Boolean, // Return Type
                    (byte)SignatureTypeCode.TypeHandle, (byte)SpecialType.System_Object,

                // Microsoft_VisualBasic_CompilerServices_Conversions__ToSByteObject
                (byte)(MemberFlags.Method | MemberFlags.Static),                                                            // Flags
                (byte)WellKnownType.Microsoft_VisualBasic_CompilerServices_Conversions,                                     // DeclaringTypeId
                0,                                                                                                          // Arity
                    1,                                                                                                      // Method Signature
                    (byte)SignatureTypeCode.TypeHandle, (byte)SpecialType.System_SByte, // Return Type
                    (byte)SignatureTypeCode.TypeHandle, (byte)SpecialType.System_Object,

                // Microsoft_VisualBasic_CompilerServices_Conversions__ToByteObject
                (byte)(MemberFlags.Method | MemberFlags.Static),                                                            // Flags
                (byte)WellKnownType.Microsoft_VisualBasic_CompilerServices_Conversions,                                     // DeclaringTypeId
                0,                                                                                                          // Arity
                    1,                                                                                                      // Method Signature
                    (byte)SignatureTypeCode.TypeHandle, (byte)SpecialType.System_Byte, // Return Type
                    (byte)SignatureTypeCode.TypeHandle, (byte)SpecialType.System_Object,

                // Microsoft_VisualBasic_CompilerServices_Conversions__ToShortObject
                (byte)(MemberFlags.Method | MemberFlags.Static),                                                            // Flags
                (byte)WellKnownType.Microsoft_VisualBasic_CompilerServices_Conversions,                                     // DeclaringTypeId
                0,                                                                                                          // Arity
                    1,                                                                                                      // Method Signature
                    (byte)SignatureTypeCode.TypeHandle, (byte)SpecialType.System_Int16, // Return Type
                    (byte)SignatureTypeCode.TypeHandle, (byte)SpecialType.System_Object,

                // Microsoft_VisualBasic_CompilerServices_Conversions__ToUShortObject
                (byte)(MemberFlags.Method | MemberFlags.Static),                                                            // Flags
                (byte)WellKnownType.Microsoft_VisualBasic_CompilerServices_Conversions,                                     // DeclaringTypeId
                0,                                                                                                          // Arity
                    1,                                                                                                      // Method Signature
                    (byte)SignatureTypeCode.TypeHandle, (byte)SpecialType.System_UInt16, // Return Type
                    (byte)SignatureTypeCode.TypeHandle, (byte)SpecialType.System_Object,

                // Microsoft_VisualBasic_CompilerServices_Conversions__ToIntegerObject
                (byte)(MemberFlags.Method | MemberFlags.Static),                                                            // Flags
                (byte)WellKnownType.Microsoft_VisualBasic_CompilerServices_Conversions,                                     // DeclaringTypeId
                0,                                                                                                          // Arity
                    1,                                                                                                      // Method Signature
                    (byte)SignatureTypeCode.TypeHandle, (byte)SpecialType.System_Int32, // Return Type
                    (byte)SignatureTypeCode.TypeHandle, (byte)SpecialType.System_Object,

                // Microsoft_VisualBasic_CompilerServices_Conversions__ToUIntegerObject
                (byte)(MemberFlags.Method | MemberFlags.Static),                                                            // Flags
                (byte)WellKnownType.Microsoft_VisualBasic_CompilerServices_Conversions,                                     // DeclaringTypeId
                0,                                                                                                          // Arity
                    1,                                                                                                      // Method Signature
                    (byte)SignatureTypeCode.TypeHandle, (byte)SpecialType.System_UInt32, // Return Type
                    (byte)SignatureTypeCode.TypeHandle, (byte)SpecialType.System_Object,

                // Microsoft_VisualBasic_CompilerServices_Conversions__ToLongObject
                (byte)(MemberFlags.Method | MemberFlags.Static),                                                            // Flags
                (byte)WellKnownType.Microsoft_VisualBasic_CompilerServices_Conversions,                                     // DeclaringTypeId
                0,                                                                                                          // Arity
                    1,                                                                                                      // Method Signature
                    (byte)SignatureTypeCode.TypeHandle, (byte)SpecialType.System_Int64, // Return Type
                    (byte)SignatureTypeCode.TypeHandle, (byte)SpecialType.System_Object,

                // Microsoft_VisualBasic_CompilerServices_Conversions__ToULongObject
                (byte)(MemberFlags.Method | MemberFlags.Static),                                                            // Flags
                (byte)WellKnownType.Microsoft_VisualBasic_CompilerServices_Conversions,                                     // DeclaringTypeId
                0,                                                                                                          // Arity
                    1,                                                                                                      // Method Signature
                    (byte)SignatureTypeCode.TypeHandle, (byte)SpecialType.System_UInt64, // Return Type
                    (byte)SignatureTypeCode.TypeHandle, (byte)SpecialType.System_Object,

                // Microsoft_VisualBasic_CompilerServices_Conversions__ToSingleObject
                (byte)(MemberFlags.Method | MemberFlags.Static),                                                            // Flags
                (byte)WellKnownType.Microsoft_VisualBasic_CompilerServices_Conversions,                                     // DeclaringTypeId
                0,                                                                                                          // Arity
                    1,                                                                                                      // Method Signature
                    (byte)SignatureTypeCode.TypeHandle, (byte)SpecialType.System_Single, // Return Type
                    (byte)SignatureTypeCode.TypeHandle, (byte)SpecialType.System_Object,

                // Microsoft_VisualBasic_CompilerServices_Conversions__ToDoubleObject
                (byte)(MemberFlags.Method | MemberFlags.Static),                                                            // Flags
                (byte)WellKnownType.Microsoft_VisualBasic_CompilerServices_Conversions,                                     // DeclaringTypeId
                0,                                                                                                          // Arity
                    1,                                                                                                      // Method Signature
                    (byte)SignatureTypeCode.TypeHandle, (byte)SpecialType.System_Double, // Return Type
                    (byte)SignatureTypeCode.TypeHandle, (byte)SpecialType.System_Object,

                // Microsoft_VisualBasic_CompilerServices_Conversions__ToDecimalObject
                (byte)(MemberFlags.Method | MemberFlags.Static),                                                            // Flags
                (byte)WellKnownType.Microsoft_VisualBasic_CompilerServices_Conversions,                                     // DeclaringTypeId
                0,                                                                                                          // Arity
                    1,                                                                                                      // Method Signature
                    (byte)SignatureTypeCode.TypeHandle, (byte)SpecialType.System_Decimal, // Return Type
                    (byte)SignatureTypeCode.TypeHandle, (byte)SpecialType.System_Object,

                // Microsoft_VisualBasic_CompilerServices_Conversions__ToDateObject
                (byte)(MemberFlags.Method | MemberFlags.Static),                                                            // Flags
                (byte)WellKnownType.Microsoft_VisualBasic_CompilerServices_Conversions,                                     // DeclaringTypeId
                0,                                                                                                          // Arity
                    1,                                                                                                      // Method Signature
                    (byte)SignatureTypeCode.TypeHandle, (byte)SpecialType.System_DateTime, // Return Type
                    (byte)SignatureTypeCode.TypeHandle, (byte)SpecialType.System_Object,

                // Microsoft_VisualBasic_CompilerServices_Conversions__ToCharObject
                (byte)(MemberFlags.Method | MemberFlags.Static),                                                            // Flags
                (byte)WellKnownType.Microsoft_VisualBasic_CompilerServices_Conversions,                                     // DeclaringTypeId
                0,                                                                                                          // Arity
                    1,                                                                                                      // Method Signature
                    (byte)SignatureTypeCode.TypeHandle, (byte)SpecialType.System_Char, // Return Type
                    (byte)SignatureTypeCode.TypeHandle, (byte)SpecialType.System_Object,

                // Microsoft_VisualBasic_CompilerServices_Conversions__ToCharArrayRankOneObject
                (byte)(MemberFlags.Method | MemberFlags.Static),                                                            // Flags
                (byte)WellKnownType.Microsoft_VisualBasic_CompilerServices_Conversions,                                     // DeclaringTypeId
                0,                                                                                                          // Arity
                    1,                                                                                                      // Method Signature
                    (byte)SignatureTypeCode.SZArray, (byte)SignatureTypeCode.TypeHandle, (byte)SpecialType.System_Char,
                    (byte)SignatureTypeCode.TypeHandle, (byte)SpecialType.System_Object,

                // Microsoft_VisualBasic_CompilerServices_Conversions__ToGenericParameter_T_Object
                (byte)(MemberFlags.Method | MemberFlags.Static),                                                            // Flags
                (byte)WellKnownType.Microsoft_VisualBasic_CompilerServices_Conversions,                                     // DeclaringTypeId
                1,                                                                                                          // Arity
                    1,                                                                                                      // Method Signature
                    (byte)SignatureTypeCode.GenericMethodParameter, 0, // Return Type
                    (byte)SignatureTypeCode.TypeHandle, (byte)SpecialType.System_Object,

                // Microsoft_VisualBasic_CompilerServices_Conversions__ChangeType
                (byte)(MemberFlags.Method | MemberFlags.Static),                                                            // Flags
                (byte)WellKnownType.Microsoft_VisualBasic_CompilerServices_Conversions,                                     // DeclaringTypeId
                0,                                                                                                          // Arity
                    2,                                                                                                      // Method Signature
                    (byte)SignatureTypeCode.TypeHandle, (byte)SpecialType.System_Object, // Return Type
                    (byte)SignatureTypeCode.TypeHandle, (byte)SpecialType.System_Object,
                    (byte)SignatureTypeCode.TypeHandle, (byte)WellKnownType.System_Type,

                // Microsoft_VisualBasic_CompilerServices_Operators__PlusObjectObject
                (byte)(MemberFlags.Method | MemberFlags.Static),                                                            // Flags
                (byte)WellKnownType.Microsoft_VisualBasic_CompilerServices_Operators,                                       // DeclaringTypeId
                0,                                                                                                          // Arity
                    1,                                                                                                      // Method Signature
                    (byte)SignatureTypeCode.TypeHandle, (byte)SpecialType.System_Object, // Return Type
                    (byte)SignatureTypeCode.TypeHandle, (byte)SpecialType.System_Object,

                // Microsoft_VisualBasic_CompilerServices_Operators__NegateObjectObject
                (byte)(MemberFlags.Method | MemberFlags.Static),                                                            // Flags
                (byte)WellKnownType.Microsoft_VisualBasic_CompilerServices_Operators,                                       // DeclaringTypeId
                0,                                                                                                          // Arity
                    1,                                                                                                      // Method Signature
                    (byte)SignatureTypeCode.TypeHandle, (byte)SpecialType.System_Object, // Return Type
                    (byte)SignatureTypeCode.TypeHandle, (byte)SpecialType.System_Object,

                // Microsoft_VisualBasic_CompilerServices_Operators__NotObjectObject
                (byte)(MemberFlags.Method | MemberFlags.Static),                                                            // Flags
                (byte)WellKnownType.Microsoft_VisualBasic_CompilerServices_Operators,                                       // DeclaringTypeId
                0,                                                                                                          // Arity
                    1,                                                                                                      // Method Signature
                    (byte)SignatureTypeCode.TypeHandle, (byte)SpecialType.System_Object, // Return Type
                    (byte)SignatureTypeCode.TypeHandle, (byte)SpecialType.System_Object,

                // Microsoft_VisualBasic_CompilerServices_Operators__AndObjectObjectObject
                (byte)(MemberFlags.Method | MemberFlags.Static),                                                            // Flags
                (byte)WellKnownType.Microsoft_VisualBasic_CompilerServices_Operators,                                       // DeclaringTypeId
                0,                                                                                                          // Arity
                    2,                                                                                                      // Method Signature
                    (byte)SignatureTypeCode.TypeHandle, (byte)SpecialType.System_Object, // Return Type
                    (byte)SignatureTypeCode.TypeHandle, (byte)SpecialType.System_Object,
                    (byte)SignatureTypeCode.TypeHandle, (byte)SpecialType.System_Object,

                // Microsoft_VisualBasic_CompilerServices_Operators__OrObjectObjectObject
                (byte)(MemberFlags.Method | MemberFlags.Static),                                                            // Flags
                (byte)WellKnownType.Microsoft_VisualBasic_CompilerServices_Operators,                                       // DeclaringTypeId
                0,                                                                                                          // Arity
                    2,                                                                                                      // Method Signature
                    (byte)SignatureTypeCode.TypeHandle, (byte)SpecialType.System_Object, // Return Type
                    (byte)SignatureTypeCode.TypeHandle, (byte)SpecialType.System_Object,
                    (byte)SignatureTypeCode.TypeHandle, (byte)SpecialType.System_Object,

                // Microsoft_VisualBasic_CompilerServices_Operators__XorObjectObjectObject
                (byte)(MemberFlags.Method | MemberFlags.Static),                                                            // Flags
                (byte)WellKnownType.Microsoft_VisualBasic_CompilerServices_Operators,                                       // DeclaringTypeId
                0,                                                                                                          // Arity
                    2,                                                                                                      // Method Signature
                    (byte)SignatureTypeCode.TypeHandle, (byte)SpecialType.System_Object, // Return Type
                    (byte)SignatureTypeCode.TypeHandle, (byte)SpecialType.System_Object,
                    (byte)SignatureTypeCode.TypeHandle, (byte)SpecialType.System_Object,

                // Microsoft_VisualBasic_CompilerServices_Operators__AddObjectObjectObject
                (byte)(MemberFlags.Method | MemberFlags.Static),                                                            // Flags
                (byte)WellKnownType.Microsoft_VisualBasic_CompilerServices_Operators,                                       // DeclaringTypeId
                0,                                                                                                          // Arity
                    2,                                                                                                      // Method Signature
                    (byte)SignatureTypeCode.TypeHandle, (byte)SpecialType.System_Object, // Return Type
                    (byte)SignatureTypeCode.TypeHandle, (byte)SpecialType.System_Object,
                    (byte)SignatureTypeCode.TypeHandle, (byte)SpecialType.System_Object,

                // Microsoft_VisualBasic_CompilerServices_Operators__SubtractObjectObjectObject
                (byte)(MemberFlags.Method | MemberFlags.Static),                                                            // Flags
                (byte)WellKnownType.Microsoft_VisualBasic_CompilerServices_Operators,                                       // DeclaringTypeId
                0,                                                                                                          // Arity
                    2,                                                                                                      // Method Signature
                    (byte)SignatureTypeCode.TypeHandle, (byte)SpecialType.System_Object, // Return Type
                    (byte)SignatureTypeCode.TypeHandle, (byte)SpecialType.System_Object,
                    (byte)SignatureTypeCode.TypeHandle, (byte)SpecialType.System_Object,

                // Microsoft_VisualBasic_CompilerServices_Operators__MultiplyObjectObjectObject
                (byte)(MemberFlags.Method | MemberFlags.Static),                                                            // Flags
                (byte)WellKnownType.Microsoft_VisualBasic_CompilerServices_Operators,                                       // DeclaringTypeId
                0,                                                                                                          // Arity
                    2,                                                                                                      // Method Signature
                    (byte)SignatureTypeCode.TypeHandle, (byte)SpecialType.System_Object, // Return Type
                    (byte)SignatureTypeCode.TypeHandle, (byte)SpecialType.System_Object,
                    (byte)SignatureTypeCode.TypeHandle, (byte)SpecialType.System_Object,

                // Microsoft_VisualBasic_CompilerServices_Operators__DivideObjectObjectObject
                (byte)(MemberFlags.Method | MemberFlags.Static),                                                            // Flags
                (byte)WellKnownType.Microsoft_VisualBasic_CompilerServices_Operators,                                       // DeclaringTypeId
                0,                                                                                                          // Arity
                    2,                                                                                                      // Method Signature
                    (byte)SignatureTypeCode.TypeHandle, (byte)SpecialType.System_Object, // Return Type
                    (byte)SignatureTypeCode.TypeHandle, (byte)SpecialType.System_Object,
                    (byte)SignatureTypeCode.TypeHandle, (byte)SpecialType.System_Object,

                // Microsoft_VisualBasic_CompilerServices_Operators__ExponentObjectObjectObject
                (byte)(MemberFlags.Method | MemberFlags.Static),                                                            // Flags
                (byte)WellKnownType.Microsoft_VisualBasic_CompilerServices_Operators,                                       // DeclaringTypeId
                0,                                                                                                          // Arity
                    2,                                                                                                      // Method Signature
                    (byte)SignatureTypeCode.TypeHandle, (byte)SpecialType.System_Object, // Return Type
                    (byte)SignatureTypeCode.TypeHandle, (byte)SpecialType.System_Object,
                    (byte)SignatureTypeCode.TypeHandle, (byte)SpecialType.System_Object,

                // Microsoft_VisualBasic_CompilerServices_Operators__ModObjectObjectObject
                (byte)(MemberFlags.Method | MemberFlags.Static),                                                            // Flags
                (byte)WellKnownType.Microsoft_VisualBasic_CompilerServices_Operators,                                       // DeclaringTypeId
                0,                                                                                                          // Arity
                    2,                                                                                                      // Method Signature
                    (byte)SignatureTypeCode.TypeHandle, (byte)SpecialType.System_Object, // Return Type
                    (byte)SignatureTypeCode.TypeHandle, (byte)SpecialType.System_Object,
                    (byte)SignatureTypeCode.TypeHandle, (byte)SpecialType.System_Object,

                // Microsoft_VisualBasic_CompilerServices_Operators__IntDivideObjectObjectObject
                (byte)(MemberFlags.Method | MemberFlags.Static),                                                            // Flags
                (byte)WellKnownType.Microsoft_VisualBasic_CompilerServices_Operators,                                       // DeclaringTypeId
                0,                                                                                                          // Arity
                    2,                                                                                                      // Method Signature
                    (byte)SignatureTypeCode.TypeHandle, (byte)SpecialType.System_Object, // Return Type
                    (byte)SignatureTypeCode.TypeHandle, (byte)SpecialType.System_Object,
                    (byte)SignatureTypeCode.TypeHandle, (byte)SpecialType.System_Object,

                // Microsoft_VisualBasic_CompilerServices_Operators__LeftShiftObjectObjectObject
                (byte)(MemberFlags.Method | MemberFlags.Static),                                                            // Flags
                (byte)WellKnownType.Microsoft_VisualBasic_CompilerServices_Operators,                                       // DeclaringTypeId
                0,                                                                                                          // Arity
                    2,                                                                                                      // Method Signature
                    (byte)SignatureTypeCode.TypeHandle, (byte)SpecialType.System_Object, // Return Type
                    (byte)SignatureTypeCode.TypeHandle, (byte)SpecialType.System_Object,
                    (byte)SignatureTypeCode.TypeHandle, (byte)SpecialType.System_Object,

                // Microsoft_VisualBasic_CompilerServices_Operators__RightShiftObjectObjectObject
                (byte)(MemberFlags.Method | MemberFlags.Static),                                                            // Flags
                (byte)WellKnownType.Microsoft_VisualBasic_CompilerServices_Operators,                                       // DeclaringTypeId
                0,                                                                                                          // Arity
                    2,                                                                                                      // Method Signature
                    (byte)SignatureTypeCode.TypeHandle, (byte)SpecialType.System_Object, // Return Type
                    (byte)SignatureTypeCode.TypeHandle, (byte)SpecialType.System_Object,
                    (byte)SignatureTypeCode.TypeHandle, (byte)SpecialType.System_Object,

                // Microsoft_VisualBasic_CompilerServices_Operators__ConcatenateObjectObjectObject
                (byte)(MemberFlags.Method | MemberFlags.Static),                                                            // Flags
                (byte)WellKnownType.Microsoft_VisualBasic_CompilerServices_Operators,                                       // DeclaringTypeId
                0,                                                                                                          // Arity
                    2,                                                                                                      // Method Signature
                    (byte)SignatureTypeCode.TypeHandle, (byte)SpecialType.System_Object, // Return Type
                    (byte)SignatureTypeCode.TypeHandle, (byte)SpecialType.System_Object,
                    (byte)SignatureTypeCode.TypeHandle, (byte)SpecialType.System_Object,

                // Microsoft_VisualBasic_CompilerServices_Operators__CompareObjectEqualObjectObjectBoolean
                (byte)(MemberFlags.Method | MemberFlags.Static),                                                            // Flags
                (byte)WellKnownType.Microsoft_VisualBasic_CompilerServices_Operators,                                       // DeclaringTypeId
                0,                                                                                                          // Arity
                    3,                                                                                                      // Method Signature
                    (byte)SignatureTypeCode.TypeHandle, (byte)SpecialType.System_Object, // Return Type
                    (byte)SignatureTypeCode.TypeHandle, (byte)SpecialType.System_Object,
                    (byte)SignatureTypeCode.TypeHandle, (byte)SpecialType.System_Object,
                    (byte)SignatureTypeCode.TypeHandle, (byte)SpecialType.System_Boolean,

                // Microsoft_VisualBasic_CompilerServices_Operators__CompareObjectNotEqualObjectObjectBoolean
                (byte)(MemberFlags.Method | MemberFlags.Static),                                                            // Flags
                (byte)WellKnownType.Microsoft_VisualBasic_CompilerServices_Operators,                                       // DeclaringTypeId
                0,                                                                                                          // Arity
                    3,                                                                                                      // Method Signature
                    (byte)SignatureTypeCode.TypeHandle, (byte)SpecialType.System_Object, // Return Type
                    (byte)SignatureTypeCode.TypeHandle, (byte)SpecialType.System_Object,
                    (byte)SignatureTypeCode.TypeHandle, (byte)SpecialType.System_Object,
                    (byte)SignatureTypeCode.TypeHandle, (byte)SpecialType.System_Boolean,

                // Microsoft_VisualBasic_CompilerServices_Operators__CompareObjectLessObjectObjectBoolean
                (byte)(MemberFlags.Method | MemberFlags.Static),                                                            // Flags
                (byte)WellKnownType.Microsoft_VisualBasic_CompilerServices_Operators,                                       // DeclaringTypeId
                0,                                                                                                          // Arity
                    3,                                                                                                      // Method Signature
                    (byte)SignatureTypeCode.TypeHandle, (byte)SpecialType.System_Object,
                    (byte)SignatureTypeCode.TypeHandle, (byte)SpecialType.System_Object,
                    (byte)SignatureTypeCode.TypeHandle, (byte)SpecialType.System_Object,
                    (byte)SignatureTypeCode.TypeHandle, (byte)SpecialType.System_Boolean,

                // Microsoft_VisualBasic_CompilerServices_Operators__CompareObjectLessEqualObjectObjectBoolean
                (byte)(MemberFlags.Method | MemberFlags.Static),                                                            // Flags
                (byte)WellKnownType.Microsoft_VisualBasic_CompilerServices_Operators,                                       // DeclaringTypeId
                0,                                                                                                          // Arity
                    3,                                                                                                      // Method Signature
                    (byte)SignatureTypeCode.TypeHandle, (byte)SpecialType.System_Object, // Return Type
                    (byte)SignatureTypeCode.TypeHandle, (byte)SpecialType.System_Object,
                    (byte)SignatureTypeCode.TypeHandle, (byte)SpecialType.System_Object,
                    (byte)SignatureTypeCode.TypeHandle, (byte)SpecialType.System_Boolean,

                // Microsoft_VisualBasic_CompilerServices_Operators__CompareObjectGreaterEqualObjectObjectBoolean
                (byte)(MemberFlags.Method | MemberFlags.Static),                                                            // Flags
                (byte)WellKnownType.Microsoft_VisualBasic_CompilerServices_Operators,                                       // DeclaringTypeId
                0,                                                                                                          // Arity
                    3,                                                                                                      // Method Signature
                    (byte)SignatureTypeCode.TypeHandle, (byte)SpecialType.System_Object, // Return Type
                    (byte)SignatureTypeCode.TypeHandle, (byte)SpecialType.System_Object,
                    (byte)SignatureTypeCode.TypeHandle, (byte)SpecialType.System_Object,
                    (byte)SignatureTypeCode.TypeHandle, (byte)SpecialType.System_Boolean,

                // Microsoft_VisualBasic_CompilerServices_Operators__CompareObjectGreaterObjectObjectBoolean
                (byte)(MemberFlags.Method | MemberFlags.Static),                                                            // Flags
                (byte)WellKnownType.Microsoft_VisualBasic_CompilerServices_Operators,                                       // DeclaringTypeId
                0,                                                                                                          // Arity
                    3,                                                                                                      // Method Signature
                    (byte)SignatureTypeCode.TypeHandle, (byte)SpecialType.System_Object, // Return Type
                    (byte)SignatureTypeCode.TypeHandle, (byte)SpecialType.System_Object,
                    (byte)SignatureTypeCode.TypeHandle, (byte)SpecialType.System_Object,
                    (byte)SignatureTypeCode.TypeHandle, (byte)SpecialType.System_Boolean,

                // Microsoft_VisualBasic_CompilerServices_Operators__ConditionalCompareObjectEqualObjectObjectBoolean
                (byte)(MemberFlags.Method | MemberFlags.Static),                                                            // Flags
                (byte)WellKnownType.Microsoft_VisualBasic_CompilerServices_Operators,                                       // DeclaringTypeId
                0,                                                                                                          // Arity
                    3,                                                                                                      // Method Signature
                    (byte)SignatureTypeCode.TypeHandle, (byte)SpecialType.System_Boolean, // Return Type
                    (byte)SignatureTypeCode.TypeHandle, (byte)SpecialType.System_Object,
                    (byte)SignatureTypeCode.TypeHandle, (byte)SpecialType.System_Object,
                    (byte)SignatureTypeCode.TypeHandle, (byte)SpecialType.System_Boolean,

                // Microsoft_VisualBasic_CompilerServices_Operators__ConditionalCompareObjectNotEqualObjectObjectBoolean
                (byte)(MemberFlags.Method | MemberFlags.Static),                                                            // Flags
                (byte)WellKnownType.Microsoft_VisualBasic_CompilerServices_Operators,                                       // DeclaringTypeId
                0,                                                                                                          // Arity
                    3,                                                                                                      // Method Signature
                    (byte)SignatureTypeCode.TypeHandle, (byte)SpecialType.System_Boolean, // Return Type
                    (byte)SignatureTypeCode.TypeHandle, (byte)SpecialType.System_Object,
                    (byte)SignatureTypeCode.TypeHandle, (byte)SpecialType.System_Object,
                    (byte)SignatureTypeCode.TypeHandle, (byte)SpecialType.System_Boolean,

                // Microsoft_VisualBasic_CompilerServices_Operators__ConditionalCompareObjectLessObjectObjectBoolean
                (byte)(MemberFlags.Method | MemberFlags.Static),                                                            // Flags
                (byte)WellKnownType.Microsoft_VisualBasic_CompilerServices_Operators,                                       // DeclaringTypeId
                0,                                                                                                          // Arity
                    3,                                                                                                      // Method Signature
                    (byte)SignatureTypeCode.TypeHandle, (byte)SpecialType.System_Boolean, // Return Type
                    (byte)SignatureTypeCode.TypeHandle, (byte)SpecialType.System_Object,
                    (byte)SignatureTypeCode.TypeHandle, (byte)SpecialType.System_Object,
                    (byte)SignatureTypeCode.TypeHandle, (byte)SpecialType.System_Boolean,

                // Microsoft_VisualBasic_CompilerServices_Operators__ConditionalCompareObjectLessEqualObjectObjectBoolean
                (byte)(MemberFlags.Method | MemberFlags.Static),                                                            // Flags
                (byte)WellKnownType.Microsoft_VisualBasic_CompilerServices_Operators,                                       // DeclaringTypeId
                0,                                                                                                          // Arity
                    3,                                                                                                      // Method Signature
                    (byte)SignatureTypeCode.TypeHandle, (byte)SpecialType.System_Boolean, // Return Type
                    (byte)SignatureTypeCode.TypeHandle, (byte)SpecialType.System_Object,
                    (byte)SignatureTypeCode.TypeHandle, (byte)SpecialType.System_Object,
                    (byte)SignatureTypeCode.TypeHandle, (byte)SpecialType.System_Boolean,

                // Microsoft_VisualBasic_CompilerServices_Operators__ConditionalCompareObjectGreaterEqualObjectObjectBoolean
                (byte)(MemberFlags.Method | MemberFlags.Static),                                                            // Flags
                (byte)WellKnownType.Microsoft_VisualBasic_CompilerServices_Operators,                                       // DeclaringTypeId
                0,                                                                                                          // Arity
                    3,                                                                                                      // Method Signature
                    (byte)SignatureTypeCode.TypeHandle, (byte)SpecialType.System_Boolean, // Return Type
                    (byte)SignatureTypeCode.TypeHandle, (byte)SpecialType.System_Object,
                    (byte)SignatureTypeCode.TypeHandle, (byte)SpecialType.System_Object,
                    (byte)SignatureTypeCode.TypeHandle, (byte)SpecialType.System_Boolean,

                // Microsoft_VisualBasic_CompilerServices_Operators__ConditionalCompareObjectGreaterObjectObjectBoolean
                (byte)(MemberFlags.Method | MemberFlags.Static),                                                            // Flags
                (byte)WellKnownType.Microsoft_VisualBasic_CompilerServices_Operators,                                       // DeclaringTypeId
                0,                                                                                                          // Arity
                    3,                                                                                                      // Method Signature
                    (byte)SignatureTypeCode.TypeHandle, (byte)SpecialType.System_Boolean, // Return Type
                    (byte)SignatureTypeCode.TypeHandle, (byte)SpecialType.System_Object,
                    (byte)SignatureTypeCode.TypeHandle, (byte)SpecialType.System_Object,
                    (byte)SignatureTypeCode.TypeHandle, (byte)SpecialType.System_Boolean,

                // Microsoft_VisualBasic_CompilerServices_Operators__CompareStringStringStringBoolean
                (byte)(MemberFlags.Method | MemberFlags.Static),                                                            // Flags
                (byte)WellKnownType.Microsoft_VisualBasic_CompilerServices_Operators,                                       // DeclaringTypeId
                0,                                                                                                          // Arity
                    3,                                                                                                      // Method Signature
                    (byte)SignatureTypeCode.TypeHandle, (byte)SpecialType.System_Int32, // Return Type
                    (byte)SignatureTypeCode.TypeHandle, (byte)SpecialType.System_String,
                    (byte)SignatureTypeCode.TypeHandle, (byte)SpecialType.System_String,
                    (byte)SignatureTypeCode.TypeHandle, (byte)SpecialType.System_Boolean,

                // Microsoft_VisualBasic_CompilerServices_EmbeddedOperators__CompareStringStringStringBoolean
                (byte)(MemberFlags.Method | MemberFlags.Static),                                                            // Flags
                (byte)WellKnownType.Microsoft_VisualBasic_CompilerServices_EmbeddedOperators,                               // DeclaringTypeId
                0,                                                                                                          // Arity
                    3,                                                                                                      // Method Signature
                    (byte)SignatureTypeCode.TypeHandle, (byte)SpecialType.System_Int32, // Return Type
                    (byte)SignatureTypeCode.TypeHandle, (byte)SpecialType.System_String,
                    (byte)SignatureTypeCode.TypeHandle, (byte)SpecialType.System_String,
                    (byte)SignatureTypeCode.TypeHandle, (byte)SpecialType.System_Boolean,

                // Microsoft_VisualBasic_CompilerServices_NewLateBinding__LateCall
                (byte)(MemberFlags.Method | MemberFlags.Static),                                                            // Flags
                (byte)WellKnownType.Microsoft_VisualBasic_CompilerServices_NewLateBinding,                                  // DeclaringTypeId
                0,                                                                                                          // Arity
                    8,                                                                                                      // Method Signature
                    (byte)SignatureTypeCode.TypeHandle, (byte)SpecialType.System_Object,
                    (byte)SignatureTypeCode.TypeHandle, (byte)SpecialType.System_Object,
                    (byte)SignatureTypeCode.TypeHandle, (byte)WellKnownType.System_Type,
                    (byte)SignatureTypeCode.TypeHandle, (byte)SpecialType.System_String,
                    (byte)SignatureTypeCode.SZArray, (byte)SignatureTypeCode.TypeHandle, (byte)SpecialType.System_Object,
                    (byte)SignatureTypeCode.SZArray, (byte)SignatureTypeCode.TypeHandle, (byte)SpecialType.System_String,
                    (byte)SignatureTypeCode.SZArray, (byte)SignatureTypeCode.TypeHandle, (byte)WellKnownType.System_Type,
                    (byte)SignatureTypeCode.SZArray, (byte)SignatureTypeCode.TypeHandle, (byte)SpecialType.System_Boolean,
                    (byte)SignatureTypeCode.TypeHandle, (byte)SpecialType.System_Boolean,

                // Microsoft_VisualBasic_CompilerServices_NewLateBinding__LateGet
                (byte)(MemberFlags.Method | MemberFlags.Static),                                                            // Flags
                (byte)WellKnownType.Microsoft_VisualBasic_CompilerServices_NewLateBinding,                                  // DeclaringTypeId
                0,                                                                                                          // Arity
                    7,                                                                                                      // Method Signature
                    (byte)SignatureTypeCode.TypeHandle, (byte)SpecialType.System_Object, // Return Type
                    (byte)SignatureTypeCode.TypeHandle, (byte)SpecialType.System_Object,
                    (byte)SignatureTypeCode.TypeHandle, (byte)WellKnownType.System_Type,
                    (byte)SignatureTypeCode.TypeHandle, (byte)SpecialType.System_String,
                    (byte)SignatureTypeCode.SZArray, (byte)SignatureTypeCode.TypeHandle, (byte)SpecialType.System_Object,
                    (byte)SignatureTypeCode.SZArray, (byte)SignatureTypeCode.TypeHandle, (byte)SpecialType.System_String,
                    (byte)SignatureTypeCode.SZArray, (byte)SignatureTypeCode.TypeHandle, (byte)WellKnownType.System_Type,
                    (byte)SignatureTypeCode.SZArray, (byte)SignatureTypeCode.TypeHandle, (byte)SpecialType.System_Boolean,

                // Microsoft_VisualBasic_CompilerServices_NewLateBinding__LateSet
                (byte)(MemberFlags.Method | MemberFlags.Static),                                                            // Flags
                (byte)WellKnownType.Microsoft_VisualBasic_CompilerServices_NewLateBinding,                                  // DeclaringTypeId
                0,                                                                                                          // Arity
                    6,                                                                                                      // Method Signature
                    (byte)SignatureTypeCode.TypeHandle, (byte)SpecialType.System_Void, // Return Type
                    (byte)SignatureTypeCode.TypeHandle, (byte)SpecialType.System_Object,
                    (byte)SignatureTypeCode.TypeHandle, (byte)WellKnownType.System_Type,
                    (byte)SignatureTypeCode.TypeHandle, (byte)SpecialType.System_String,
                    (byte)SignatureTypeCode.SZArray, (byte)SignatureTypeCode.TypeHandle, (byte)SpecialType.System_Object,
                    (byte)SignatureTypeCode.SZArray, (byte)SignatureTypeCode.TypeHandle, (byte)SpecialType.System_String,
                    (byte)SignatureTypeCode.SZArray, (byte)SignatureTypeCode.TypeHandle, (byte)WellKnownType.System_Type,

                // Microsoft_VisualBasic_CompilerServices_NewLateBinding__LateSetComplex
                (byte)(MemberFlags.Method | MemberFlags.Static),                                                            // Flags
                (byte)WellKnownType.Microsoft_VisualBasic_CompilerServices_NewLateBinding,                                  // DeclaringTypeId
                0,                                                                                                          // Arity
                    8,                                                                                                      // Method Signature
                    (byte)SignatureTypeCode.TypeHandle, (byte)SpecialType.System_Void, // Return Type
                    (byte)SignatureTypeCode.TypeHandle, (byte)SpecialType.System_Object,
                    (byte)SignatureTypeCode.TypeHandle, (byte)WellKnownType.System_Type,
                    (byte)SignatureTypeCode.TypeHandle, (byte)SpecialType.System_String,
                    (byte)SignatureTypeCode.SZArray, (byte)SignatureTypeCode.TypeHandle, (byte)SpecialType.System_Object,
                    (byte)SignatureTypeCode.SZArray, (byte)SignatureTypeCode.TypeHandle, (byte)SpecialType.System_String,
                    (byte)SignatureTypeCode.SZArray, (byte)SignatureTypeCode.TypeHandle, (byte)WellKnownType.System_Type,
                    (byte)SignatureTypeCode.TypeHandle, (byte)SpecialType.System_Boolean,
                    (byte)SignatureTypeCode.TypeHandle, (byte)SpecialType.System_Boolean,

                // Microsoft_VisualBasic_CompilerServices_NewLateBinding__LateIndexGet
                (byte)(MemberFlags.Method | MemberFlags.Static),                                                            // Flags
                (byte)WellKnownType.Microsoft_VisualBasic_CompilerServices_NewLateBinding,                                  // DeclaringTypeId
                0,                                                                                                          // Arity
                    3,                                                                                                      // Method Signature
                    (byte)SignatureTypeCode.TypeHandle, (byte)SpecialType.System_Object, // Return Type
                    (byte)SignatureTypeCode.TypeHandle, (byte)SpecialType.System_Object,
                    (byte)SignatureTypeCode.SZArray, (byte)SignatureTypeCode.TypeHandle, (byte)SpecialType.System_Object,
                    (byte)SignatureTypeCode.SZArray, (byte)SignatureTypeCode.TypeHandle, (byte)SpecialType.System_String,

                // Microsoft_VisualBasic_CompilerServices_NewLateBinding__LateIndexSet
                (byte)(MemberFlags.Method | MemberFlags.Static),                                                            // Flags
                (byte)WellKnownType.Microsoft_VisualBasic_CompilerServices_NewLateBinding,                                  // DeclaringTypeId
                0,                                                                                                          // Arity
                    3,                                                                                                      // Method Signature
                    (byte)SignatureTypeCode.TypeHandle, (byte)SpecialType.System_Void, // Return Type
                    (byte)SignatureTypeCode.TypeHandle, (byte)SpecialType.System_Object,
                    (byte)SignatureTypeCode.SZArray, (byte)SignatureTypeCode.TypeHandle, (byte)SpecialType.System_Object,
                    (byte)SignatureTypeCode.SZArray, (byte)SignatureTypeCode.TypeHandle, (byte)SpecialType.System_String,

                // Microsoft_VisualBasic_CompilerServices_NewLateBinding__LateIndexSetComplex
                (byte)(MemberFlags.Method | MemberFlags.Static),                                                            // Flags
                (byte)WellKnownType.Microsoft_VisualBasic_CompilerServices_NewLateBinding,                                  // DeclaringTypeId
                0,                                                                                                          // Arity
                    5,                                                                                                      // Method Signature
                    (byte)SignatureTypeCode.TypeHandle, (byte)SpecialType.System_Void, // Return Type
                    (byte)SignatureTypeCode.TypeHandle, (byte)SpecialType.System_Object,
                    (byte)SignatureTypeCode.SZArray, (byte)SignatureTypeCode.TypeHandle, (byte)SpecialType.System_Object,
                    (byte)SignatureTypeCode.SZArray, (byte)SignatureTypeCode.TypeHandle, (byte)SpecialType.System_String,
                    (byte)SignatureTypeCode.TypeHandle, (byte)SpecialType.System_Boolean,
                    (byte)SignatureTypeCode.TypeHandle, (byte)SpecialType.System_Boolean,

                // Microsoft_VisualBasic_CompilerServices_StandardModuleAttribute__ctor
                (byte)MemberFlags.Constructor,                                                                              // Flags
                (byte)WellKnownType.Microsoft_VisualBasic_CompilerServices_StandardModuleAttribute,                         // DeclaringTypeId
                0,                                                                                                          // Arity
                    0,                                                                                                      // Method Signature
                    (byte)SignatureTypeCode.TypeHandle, (byte)SpecialType.System_Void, // Return Type

                // Microsoft_VisualBasic_CompilerServices_StaticLocalInitFlag__ctor
                (byte)MemberFlags.Constructor,                                                                              // Flags
                (byte)WellKnownType.Microsoft_VisualBasic_CompilerServices_StaticLocalInitFlag,                             // DeclaringTypeId
                0,                                                                                                          // Arity
                    0,                                                                                                      // Method Signature
                    (byte)SignatureTypeCode.TypeHandle, (byte)SpecialType.System_Void, // Return Type

                // Microsoft_VisualBasic_CompilerServices_StaticLocalInitFlag__State
                (byte)MemberFlags.Field,                                                                                    // Flags
                (byte)WellKnownType.Microsoft_VisualBasic_CompilerServices_StaticLocalInitFlag,                             // DeclaringTypeId
                0,                                                                                                          // Arity
                    (byte)SignatureTypeCode.TypeHandle, (byte)SpecialType.System_Int16,                                     // Field Signature

                // Microsoft_VisualBasic_CompilerServices_StringType__MidStmtStr
                (byte)(MemberFlags.Method | MemberFlags.Static),                                                            // Flags
                (byte)WellKnownType.Microsoft_VisualBasic_CompilerServices_StringType,                                      // DeclaringTypeId
                0,                                                                                                          // Arity
                    4,                                                                                                      // Method Signature
                    (byte)SignatureTypeCode.TypeHandle, (byte)SpecialType.System_Void, // Return Type
                    (byte)SignatureTypeCode.ByReference, (byte)SignatureTypeCode.TypeHandle, (byte)SpecialType.System_String,
                    (byte)SignatureTypeCode.TypeHandle, (byte)SpecialType.System_Int32,
                    (byte)SignatureTypeCode.TypeHandle, (byte)SpecialType.System_Int32,
                    (byte)SignatureTypeCode.TypeHandle, (byte)SpecialType.System_String,

                // Microsoft_VisualBasic_CompilerServices_IncompleteInitialization__ctor
                (byte)MemberFlags.Constructor,                                                                              // Flags
                (byte)WellKnownType.Microsoft_VisualBasic_CompilerServices_IncompleteInitialization,                        // DeclaringTypeId
                0,                                                                                                          // Arity
                    0,                                                                                                      // Method Signature
                    (byte)SignatureTypeCode.TypeHandle, (byte)SpecialType.System_Void, // Return Type

                // Microsoft_VisualBasic_Embedded__ctor
                (byte)MemberFlags.Constructor,                                                                              // Flags
                (byte)WellKnownType.Microsoft_VisualBasic_Embedded,                                                         // DeclaringTypeId
                0,                                                                                                          // Arity
                    0,                                                                                                      // Method Signature
                    (byte)SignatureTypeCode.TypeHandle, (byte)SpecialType.System_Void, // Return Type

                // Microsoft_VisualBasic_CompilerServices_Utils__CopyArray
                (byte)(MemberFlags.Method | MemberFlags.Static),                                                            // Flags
                (byte)WellKnownType.Microsoft_VisualBasic_CompilerServices_Utils,                                           // DeclaringTypeId
                0,                                                                                                          // Arity
                    2,                                                                                                      // Method Signature
                    (byte)SignatureTypeCode.TypeHandle, (byte)SpecialType.System_Array, // Return Type
                    (byte)SignatureTypeCode.TypeHandle, (byte)SpecialType.System_Array,
                    (byte)SignatureTypeCode.TypeHandle, (byte)SpecialType.System_Array,

                // Microsoft_VisualBasic_CompilerServices_LikeOperator__LikeStringStringStringCompareMethod
                (byte)(MemberFlags.Method | MemberFlags.Static),                                                            // Flags
                (byte)WellKnownType.Microsoft_VisualBasic_CompilerServices_LikeOperator,                                    // DeclaringTypeId
                0,                                                                                                          // Arity
                    3,                                                                                                      // Method Signature
                    (byte)SignatureTypeCode.TypeHandle, (byte)SpecialType.System_Boolean, // Return Type
                    (byte)SignatureTypeCode.TypeHandle, (byte)SpecialType.System_String,
                    (byte)SignatureTypeCode.TypeHandle, (byte)SpecialType.System_String,
                    (byte)SignatureTypeCode.TypeHandle, (byte)WellKnownType.Microsoft_VisualBasic_CompareMethod,

                // Microsoft_VisualBasic_CompilerServices_LikeOperator__LikeObjectObjectObjectCompareMethod
                (byte)(MemberFlags.Method | MemberFlags.Static),                                                            // Flags
                (byte)WellKnownType.Microsoft_VisualBasic_CompilerServices_LikeOperator,                                    // DeclaringTypeId
                0,                                                                                                          // Arity
                    3,                                                                                                      // Method Signature
                    (byte)SignatureTypeCode.TypeHandle, (byte)SpecialType.System_Object, // Return Type
                    (byte)SignatureTypeCode.TypeHandle, (byte)SpecialType.System_Object,
                    (byte)SignatureTypeCode.TypeHandle, (byte)SpecialType.System_Object,
                    (byte)SignatureTypeCode.TypeHandle, (byte)WellKnownType.Microsoft_VisualBasic_CompareMethod,

                // Microsoft_VisualBasic_CompilerServices_ProjectData__CreateProjectError
                (byte)(MemberFlags.Method | MemberFlags.Static),                                                            // Flags
                (byte)WellKnownType.Microsoft_VisualBasic_CompilerServices_ProjectData,                                     // DeclaringTypeId
                0,                                                                                                          // Arity
                    1,                                                                                                      // Method Signature
                    (byte)SignatureTypeCode.TypeHandle, (byte)WellKnownType.System_Exception, // Return Type
                    (byte)SignatureTypeCode.TypeHandle, (byte)SpecialType.System_Int32,

                // Microsoft_VisualBasic_CompilerServices_ProjectData__SetProjectError
                (byte)(MemberFlags.Method | MemberFlags.Static),                                                            // Flags
                (byte)WellKnownType.Microsoft_VisualBasic_CompilerServices_ProjectData,                                     // DeclaringTypeId
                0,                                                                                                          // Arity
                    1,                                                                                                      // Method Signature
                    (byte)SignatureTypeCode.TypeHandle, (byte)SpecialType.System_Void, // Return Type
                    (byte)SignatureTypeCode.TypeHandle, (byte)WellKnownType.System_Exception,

                // Microsoft_VisualBasic_CompilerServices_ProjectData__SetProjectError_Int32
                (byte)(MemberFlags.Method | MemberFlags.Static),                                                            // Flags
                (byte)WellKnownType.Microsoft_VisualBasic_CompilerServices_ProjectData,                                     // DeclaringTypeId
                0,                                                                                                          // Arity
                    2,                                                                                                      // Method Signature
                    (byte)SignatureTypeCode.TypeHandle, (byte)SpecialType.System_Void, // Return Type
                    (byte)SignatureTypeCode.TypeHandle, (byte)WellKnownType.System_Exception,
                    (byte)SignatureTypeCode.TypeHandle, (byte)SpecialType.System_Int32,

                // Microsoft_VisualBasic_CompilerServices_ProjectData__ClearProjectError
                (byte)(MemberFlags.Method | MemberFlags.Static),                                                            // Flags
                (byte)WellKnownType.Microsoft_VisualBasic_CompilerServices_ProjectData,                                     // DeclaringTypeId
                0,                                                                                                          // Arity
                    0,                                                                                                      // Method Signature
                    (byte)SignatureTypeCode.TypeHandle, (byte)SpecialType.System_Void, // Return Type

                // Microsoft_VisualBasic_CompilerServices_ProjectData__EndApp
                (byte)(MemberFlags.Method | MemberFlags.Static),                                                            // Flags
                (byte)WellKnownType.Microsoft_VisualBasic_CompilerServices_ProjectData,                                     // DeclaringTypeId
                0,                                                                                                          // Arity
                    0,                                                                                                      // Method Signature
                    (byte)SignatureTypeCode.TypeHandle, (byte)SpecialType.System_Void, // Return Type

                // Microsoft_VisualBasic_CompilerServices_ObjectFlowControl_ForLoopControl__ForLoopInitObj
                (byte)(MemberFlags.Method | MemberFlags.Static),                                                            // Flags
                (byte)WellKnownType.Microsoft_VisualBasic_CompilerServices_ObjectFlowControl_ForLoopControl,                // DeclaringTypeId
                0,                                                                                                          // Arity
                    6,                                                                                                      // Method Signature
                    (byte)SignatureTypeCode.TypeHandle, (byte)SpecialType.System_Boolean, // Return Type
                    (byte)SignatureTypeCode.TypeHandle, (byte)SpecialType.System_Object,
                    (byte)SignatureTypeCode.TypeHandle, (byte)SpecialType.System_Object,
                    (byte)SignatureTypeCode.TypeHandle, (byte)SpecialType.System_Object,
                    (byte)SignatureTypeCode.TypeHandle, (byte)SpecialType.System_Object,
                    (byte)SignatureTypeCode.ByReference, (byte)SignatureTypeCode.TypeHandle, (byte)SpecialType.System_Object,
                    (byte)SignatureTypeCode.ByReference, (byte)SignatureTypeCode.TypeHandle, (byte)SpecialType.System_Object,

                // Microsoft_VisualBasic_CompilerServices_ObjectFlowControl_ForLoopControl__ForNextCheckObj
                (byte)(MemberFlags.Method | MemberFlags.Static),                                                            // Flags
                (byte)WellKnownType.Microsoft_VisualBasic_CompilerServices_ObjectFlowControl_ForLoopControl,                // DeclaringTypeId
                0,                                                                                                          // Arity
                    3,                                                                                                      // Method Signature
                    (byte)SignatureTypeCode.TypeHandle, (byte)SpecialType.System_Boolean, // Return Type
                    (byte)SignatureTypeCode.TypeHandle, (byte)SpecialType.System_Object,
                    (byte)SignatureTypeCode.TypeHandle, (byte)SpecialType.System_Object,
                    (byte)SignatureTypeCode.ByReference, (byte)SignatureTypeCode.TypeHandle, (byte)SpecialType.System_Object,

                // Microsoft_VisualBasic_CompilerServices_ObjectFlowControl__CheckForSyncLockOnValueType
                (byte)(MemberFlags.Method | MemberFlags.Static),                                                            // Flags
                (byte)WellKnownType.Microsoft_VisualBasic_CompilerServices_ObjectFlowControl,                               // DeclaringTypeId
                0,                                                                                                          // Arity
                    1,                                                                                                      // Method Signature
                    (byte)SignatureTypeCode.TypeHandle, (byte)SpecialType.System_Void, // Return Type
                    (byte)SignatureTypeCode.TypeHandle, (byte)SpecialType.System_Object,

                // Microsoft_VisualBasic_CompilerServices_Versioned__CallByName
                (byte)(MemberFlags.Method | MemberFlags.Static),                                                            // Flags
                (byte)WellKnownType.Microsoft_VisualBasic_CompilerServices_Versioned,                                       // DeclaringTypeId
                0,                                                                                                          // Arity
                    4,                                                                                                      // Method Signature
                    (byte)SignatureTypeCode.TypeHandle, (byte)SpecialType.System_Object, // Return Type
                    (byte)SignatureTypeCode.TypeHandle, (byte)SpecialType.System_Object,
                    (byte)SignatureTypeCode.TypeHandle, (byte)SpecialType.System_String,
                    (byte)SignatureTypeCode.TypeHandle, (byte)WellKnownType.Microsoft_VisualBasic_CallType,
                    (byte)SignatureTypeCode.SZArray, (byte)SignatureTypeCode.TypeHandle, (byte)SpecialType.System_Object,

                // Microsoft_VisualBasic_CompilerServices_Versioned__IsNumeric
                (byte)(MemberFlags.Method | MemberFlags.Static),                                                            // Flags
                (byte)WellKnownType.Microsoft_VisualBasic_CompilerServices_Versioned,                                       // DeclaringTypeId
                0,                                                                                                          // Arity
                    1,                                                                                                      // Method Signature
                    (byte)SignatureTypeCode.TypeHandle, (byte)SpecialType.System_Boolean, // Return Type
                    (byte)SignatureTypeCode.TypeHandle, (byte)SpecialType.System_Object,

                // Microsoft_VisualBasic_CompilerServices_Versioned__SystemTypeName
                (byte)(MemberFlags.Method | MemberFlags.Static),                                                            // Flags
                (byte)WellKnownType.Microsoft_VisualBasic_CompilerServices_Versioned,                                       // DeclaringTypeId
                0,                                                                                                          // Arity
                    1,                                                                                                      // Method Signature
                    (byte)SignatureTypeCode.TypeHandle, (byte)SpecialType.System_String, // Return Type
                    (byte)SignatureTypeCode.TypeHandle, (byte)SpecialType.System_String,

                // Microsoft_VisualBasic_CompilerServices_Versioned__TypeName
                (byte)(MemberFlags.Method | MemberFlags.Static),                                                            // Flags
                (byte)WellKnownType.Microsoft_VisualBasic_CompilerServices_Versioned,                                       // DeclaringTypeId
                0,                                                                                                          // Arity
                    1,                                                                                                      // Method Signature
                    (byte)SignatureTypeCode.TypeHandle, (byte)SpecialType.System_String, // Return Type
                    (byte)SignatureTypeCode.TypeHandle, (byte)SpecialType.System_Object,

                // Microsoft_VisualBasic_CompilerServices_Versioned__VbTypeName
                (byte)(MemberFlags.Method | MemberFlags.Static),                                                            // Flags
                (byte)WellKnownType.Microsoft_VisualBasic_CompilerServices_Versioned,                                       // DeclaringTypeId
                0,                                                                                                          // Arity
                    1,                                                                                                      // Method Signature
                    (byte)SignatureTypeCode.TypeHandle, (byte)SpecialType.System_String, // Return Type
                    (byte)SignatureTypeCode.TypeHandle, (byte)SpecialType.System_String,

                // Microsoft_VisualBasic_Information__IsNumeric
                (byte)(MemberFlags.Method | MemberFlags.Static),                                                            // Flags
                (byte)WellKnownType.Microsoft_VisualBasic_Information,                                                      // DeclaringTypeId
                0,                                                                                                          // Arity
                    1,                                                                                                      // Method Signature
                    (byte)SignatureTypeCode.TypeHandle, (byte)SpecialType.System_Boolean, // Return Type
                    (byte)SignatureTypeCode.TypeHandle, (byte)SpecialType.System_Object,

                // Microsoft_VisualBasic_Information__SystemTypeName
                (byte)(MemberFlags.Method | MemberFlags.Static),                                                            // Flags
                (byte)WellKnownType.Microsoft_VisualBasic_Information,                                                      // DeclaringTypeId
                0,                                                                                                          // Arity
                    1,                                                                                                      // Method Signature
                    (byte)SignatureTypeCode.TypeHandle, (byte)SpecialType.System_String, // Return Type
                    (byte)SignatureTypeCode.TypeHandle, (byte)SpecialType.System_String,

                // Microsoft_VisualBasic_Information__TypeName
                (byte)(MemberFlags.Method | MemberFlags.Static),                                                            // Flags
                (byte)WellKnownType.Microsoft_VisualBasic_Information,                                                      // DeclaringTypeId
                0,                                                                                                          // Arity
                    1,                                                                                                      // Method Signature
                    (byte)SignatureTypeCode.TypeHandle, (byte)SpecialType.System_String, // Return Type
                    (byte)SignatureTypeCode.TypeHandle, (byte)SpecialType.System_Object,

                // Microsoft_VisualBasic_Information__VbTypeName
                (byte)(MemberFlags.Method | MemberFlags.Static),                                                            // Flags
                (byte)WellKnownType.Microsoft_VisualBasic_Information,                                                      // DeclaringTypeId
                0,                                                                                                          // Arity
                    1,                                                                                                      // Method Signature
                    (byte)SignatureTypeCode.TypeHandle, (byte)SpecialType.System_String, // Return Type
                    (byte)SignatureTypeCode.TypeHandle, (byte)SpecialType.System_String,

                // Microsoft_VisualBasic_Interaction__CallByName
                (byte)(MemberFlags.Method | MemberFlags.Static),                                                            // Flags
                (byte)WellKnownType.Microsoft_VisualBasic_Interaction,                                                      // DeclaringTypeId
                0,                                                                                                          // Arity
                    4,                                                                                                      // Method Signature
                    (byte)SignatureTypeCode.TypeHandle, (byte)SpecialType.System_Object, // Return Type
                    (byte)SignatureTypeCode.TypeHandle, (byte)SpecialType.System_Object,
                    (byte)SignatureTypeCode.TypeHandle, (byte)SpecialType.System_String,
                    (byte)SignatureTypeCode.TypeHandle, (byte)WellKnownType.Microsoft_VisualBasic_CallType,
                    (byte)SignatureTypeCode.SZArray, (byte)SignatureTypeCode.TypeHandle, (byte)SpecialType.System_Object,

                // System_Runtime_CompilerServices_IAsyncStateMachine_MoveNext
                (byte)(MemberFlags.Method | MemberFlags.Virtual),                                                           // Flags
                (byte)WellKnownType.System_Runtime_CompilerServices_IAsyncStateMachine,                                     // DeclaringTypeId
                0,                                                                                                          // Arity
                    0,                                                                                                      // Method Signature
                    (byte)SignatureTypeCode.TypeHandle, (byte)SpecialType.System_Void, // Return Type

                // System_Runtime_CompilerServices_IAsyncStateMachine_SetStateMachine
                (byte)(MemberFlags.Method | MemberFlags.Virtual),                                                           // Flags
                (byte)WellKnownType.System_Runtime_CompilerServices_IAsyncStateMachine,                                     // DeclaringTypeId
                0,                                                                                                          // Arity
                    1,                                                                                                      // Method Signature
                    (byte)SignatureTypeCode.TypeHandle, (byte)SpecialType.System_Void, // Return Type
                    (byte)SignatureTypeCode.TypeHandle, (byte)WellKnownType.System_Runtime_CompilerServices_IAsyncStateMachine,

                // System_Runtime_CompilerServices_AsyncVoidMethodBuilder__Create
                (byte)(MemberFlags.Method | MemberFlags.Static),                                                            // Flags
                (byte)WellKnownType.System_Runtime_CompilerServices_AsyncVoidMethodBuilder,                                 // DeclaringTypeId
                0,                                                                                                          // Arity
                    0,                                                                                                      // Method Signature
                    (byte)SignatureTypeCode.TypeHandle, (byte)WellKnownType.System_Runtime_CompilerServices_AsyncVoidMethodBuilder,

                // System_Runtime_CompilerServices_AsyncVoidMethodBuilder__SetException
                (byte)MemberFlags.Method,                                                                                   // Flags
                (byte)WellKnownType.System_Runtime_CompilerServices_AsyncVoidMethodBuilder,                                 // DeclaringTypeId
                0,                                                                                                          // Arity
                    1,                                                                                                      // Method Signature
                    (byte)SignatureTypeCode.TypeHandle, (byte)SpecialType.System_Void, // Return Type
                    (byte)SignatureTypeCode.TypeHandle, (byte)WellKnownType.System_Exception,

                // System_Runtime_CompilerServices_AsyncVoidMethodBuilder__SetResult
                (byte)MemberFlags.Method,                                                                                   // Flags
                (byte)WellKnownType.System_Runtime_CompilerServices_AsyncVoidMethodBuilder,                                 // DeclaringTypeId
                0,                                                                                                          // Arity
                    0,                                                                                                      // Method Signature
                    (byte)SignatureTypeCode.TypeHandle, (byte)SpecialType.System_Void, // Return Type

                // System_Runtime_CompilerServices_AsyncVoidMethodBuilder__AwaitOnCompleted
                (byte)MemberFlags.Method,                                                                                   // Flags
                (byte)WellKnownType.System_Runtime_CompilerServices_AsyncVoidMethodBuilder,                                 // DeclaringTypeId
                2,                                                                                                          // Arity
                    2,                                                                                                      // Method Signature
                    (byte)SignatureTypeCode.TypeHandle, (byte)SpecialType.System_Void, // Return Type
                    (byte)SignatureTypeCode.ByReference, (byte)SignatureTypeCode.GenericMethodParameter, 0,
                    (byte)SignatureTypeCode.ByReference, (byte)SignatureTypeCode.GenericMethodParameter, (byte)SpecialType.System_Object,

                // System_Runtime_CompilerServices_AsyncVoidMethodBuilder__AwaitUnsafeOnCompleted
                (byte)MemberFlags.Method,                                                                                   // Flags
                (byte)WellKnownType.System_Runtime_CompilerServices_AsyncVoidMethodBuilder,                                 // DeclaringTypeId
                2,                                                                                                          // Arity
                    2,                                                                                                      // Method Signature
                    (byte)SignatureTypeCode.TypeHandle, (byte)SpecialType.System_Void, // Return Type
                    (byte)SignatureTypeCode.ByReference, (byte)SignatureTypeCode.GenericMethodParameter, 0,
                    (byte)SignatureTypeCode.ByReference, (byte)SignatureTypeCode.GenericMethodParameter, (byte)SpecialType.System_Object,

                // System_Runtime_CompilerServices_AsyncVoidMethodBuilder__Start_T
                (byte)MemberFlags.Method,                                                                                   // Flags
                (byte)WellKnownType.System_Runtime_CompilerServices_AsyncVoidMethodBuilder,                                 // DeclaringTypeId
                1,                                                                                                          // Arity
                    1,                                                                                                      // Method Signature
                    (byte)SignatureTypeCode.TypeHandle, (byte)SpecialType.System_Void, // Return Type
                    (byte)SignatureTypeCode.ByReference, (byte)SignatureTypeCode.GenericMethodParameter, 0,

                // System_Runtime_CompilerServices_AsyncVoidMethodBuilder__SetStateMachine
                (byte)MemberFlags.Method,                                                                                   // Flags
                (byte)WellKnownType.System_Runtime_CompilerServices_AsyncVoidMethodBuilder,                                 // DeclaringTypeId
                0,                                                                                                          // Arity
                    1,                                                                                                      // Method Signature
                    (byte)SignatureTypeCode.TypeHandle, (byte)SpecialType.System_Void, // Return Type
                    (byte)SignatureTypeCode.TypeHandle, (byte)WellKnownType.System_Runtime_CompilerServices_IAsyncStateMachine,

                // System_Runtime_CompilerServices_AsyncTaskMethodBuilder__Create
                (byte)(MemberFlags.Method | MemberFlags.Static),                                                            // Flags
                (byte)WellKnownType.System_Runtime_CompilerServices_AsyncTaskMethodBuilder,                                 // DeclaringTypeId
                0,                                                                                                          // Arity
                    0,                                                                                                      // Method Signature
                    (byte)SignatureTypeCode.TypeHandle, (byte)WellKnownType.System_Runtime_CompilerServices_AsyncTaskMethodBuilder,

                // System_Runtime_CompilerServices_AsyncTaskMethodBuilder__SetException
                (byte)MemberFlags.Method,                                                                                   // Flags
                (byte)WellKnownType.System_Runtime_CompilerServices_AsyncTaskMethodBuilder,                                 // DeclaringTypeId
                0,                                                                                                          // Arity
                    1,                                                                                                      // Method Signature
                    (byte)SignatureTypeCode.TypeHandle, (byte)SpecialType.System_Void, // Return Type
                    (byte)SignatureTypeCode.TypeHandle, (byte)WellKnownType.System_Exception,

                // System_Runtime_CompilerServices_AsyncTaskMethodBuilder__SetResult
                (byte)MemberFlags.Method,                                                                                   // Flags
                (byte)WellKnownType.System_Runtime_CompilerServices_AsyncTaskMethodBuilder,                                 // DeclaringTypeId
                0,                                                                                                          // Arity
                    0,                                                                                                      // Method Signature
                    (byte)SignatureTypeCode.TypeHandle, (byte)SpecialType.System_Void, // Return Type

                // System_Runtime_CompilerServices_AsyncTaskMethodBuilder__AwaitOnCompleted
                (byte)MemberFlags.Method,                                                                                   // Flags
                (byte)WellKnownType.System_Runtime_CompilerServices_AsyncTaskMethodBuilder,                                 // DeclaringTypeId
                2,                                                                                                          // Arity
                    2,                                                                                                      // Method Signature
                    (byte)SignatureTypeCode.TypeHandle, (byte)SpecialType.System_Void, // Return Type
                    (byte)SignatureTypeCode.ByReference, (byte)SignatureTypeCode.GenericMethodParameter, 0,
                    (byte)SignatureTypeCode.ByReference, (byte)SignatureTypeCode.GenericMethodParameter, (byte)SpecialType.System_Object,

                // System_Runtime_CompilerServices_AsyncTaskMethodBuilder__AwaitUnsafeOnCompleted
                (byte)MemberFlags.Method,                                                                                   // Flags
                (byte)WellKnownType.System_Runtime_CompilerServices_AsyncTaskMethodBuilder,                                 // DeclaringTypeId
                2,                                                                                                          // Arity
                    2,                                                                                                      // Method Signature
                    (byte)SignatureTypeCode.TypeHandle, (byte)SpecialType.System_Void, // Return Type
                    (byte)SignatureTypeCode.ByReference, (byte)SignatureTypeCode.GenericMethodParameter, 0,
                    (byte)SignatureTypeCode.ByReference, (byte)SignatureTypeCode.GenericMethodParameter, (byte)SpecialType.System_Object,

                // System_Runtime_CompilerServices_AsyncTaskMethodBuilder__Start_T
                (byte)MemberFlags.Method,                                                                                   // Flags
                (byte)WellKnownType.System_Runtime_CompilerServices_AsyncTaskMethodBuilder,                                 // DeclaringTypeId
                1,                                                                                                          // Arity
                    1,                                                                                                      // Method Signature
                    (byte)SignatureTypeCode.TypeHandle, (byte)SpecialType.System_Void, // Return Type
                    (byte)SignatureTypeCode.ByReference, (byte)SignatureTypeCode.GenericMethodParameter, 0,

                // System_Runtime_CompilerServices_AsyncTaskMethodBuilder__SetStateMachine
                (byte)MemberFlags.Method,                                                                                   // Flags
                (byte)WellKnownType.System_Runtime_CompilerServices_AsyncTaskMethodBuilder,                                 // DeclaringTypeId
                0,                                                                                                          // Arity
                    1,                                                                                                      // Method Signature
                    (byte)SignatureTypeCode.TypeHandle, (byte)SpecialType.System_Void, // Return Type
                    (byte)SignatureTypeCode.TypeHandle, (byte)WellKnownType.System_Runtime_CompilerServices_IAsyncStateMachine,

                // System_Runtime_CompilerServices_AsyncTaskMethodBuilder__Task
                (byte)MemberFlags.Property,                                                                                 // Flags
                (byte)WellKnownType.System_Runtime_CompilerServices_AsyncTaskMethodBuilder,                                 // DeclaringTypeId
                0,                                                                                                          // Arity
                    0,                                                                                                      // Method Signature
                    (byte)SignatureTypeCode.TypeHandle, (byte)WellKnownType.System_Threading_Tasks_Task, // Return Type

                // System_Runtime_CompilerServices_AsyncTaskMethodBuilder_T__Create
                (byte)(MemberFlags.Method | MemberFlags.Static),                                                            // Flags
                (byte)WellKnownType.System_Runtime_CompilerServices_AsyncTaskMethodBuilder_T,                               // DeclaringTypeId
                0,                                                                                                          // Arity
                    0,                                                                                                      // Method Signature
                    (byte)SignatureTypeCode.TypeHandle, (byte)WellKnownType.System_Runtime_CompilerServices_AsyncTaskMethodBuilder_T,

                // System_Runtime_CompilerServices_AsyncTaskMethodBuilder_T__SetException
                (byte)MemberFlags.Method,                                                                                   // Flags
                (byte)WellKnownType.System_Runtime_CompilerServices_AsyncTaskMethodBuilder_T,                               // DeclaringTypeId
                0,                                                                                                          // Arity
                    1,                                                                                                      // Method Signature
                    (byte)SignatureTypeCode.TypeHandle, (byte)SpecialType.System_Void, // Return Type
                    (byte)SignatureTypeCode.TypeHandle, (byte)WellKnownType.System_Exception,

                // System_Runtime_CompilerServices_AsyncTaskMethodBuilder_T__SetResult
                (byte)MemberFlags.Method,                                                                                   // Flags
                (byte)WellKnownType.System_Runtime_CompilerServices_AsyncTaskMethodBuilder_T,                               // DeclaringTypeId
                0,                                                                                                          // Arity
                    1,                                                                                                      // Method Signature
                    (byte)SignatureTypeCode.TypeHandle, (byte)SpecialType.System_Void, // Return Type
                    (byte)SignatureTypeCode.GenericTypeParameter, 0,

                // System_Runtime_CompilerServices_AsyncTaskMethodBuilder_T__AwaitOnCompleted
                (byte)MemberFlags.Method,                                                                                   // Flags
                (byte)WellKnownType.System_Runtime_CompilerServices_AsyncTaskMethodBuilder_T,                               // DeclaringTypeId
                2,                                                                                                          // Arity
                    2,                                                                                                      // Method Signature
                    (byte)SignatureTypeCode.TypeHandle, (byte)SpecialType.System_Void, // Return Type
                    (byte)SignatureTypeCode.ByReference, (byte)SignatureTypeCode.GenericMethodParameter, 0,
                    (byte)SignatureTypeCode.ByReference, (byte)SignatureTypeCode.GenericMethodParameter, (byte)SpecialType.System_Object,

                // System_Runtime_CompilerServices_AsyncTaskMethodBuilder_T__AwaitUnsafeOnCompleted
                (byte)MemberFlags.Method,                                                                                   // Flags
                (byte)WellKnownType.System_Runtime_CompilerServices_AsyncTaskMethodBuilder_T,                               // DeclaringTypeId
                2,                                                                                                          // Arity
                    2,                                                                                                      // Method Signature
                    (byte)SignatureTypeCode.TypeHandle, (byte)SpecialType.System_Void, // Return Type
                    (byte)SignatureTypeCode.ByReference, (byte)SignatureTypeCode.GenericMethodParameter, 0,
                    (byte)SignatureTypeCode.ByReference, (byte)SignatureTypeCode.GenericMethodParameter, (byte)SpecialType.System_Object,

                // System_Runtime_CompilerServices_AsyncTaskMethodBuilder_T__Start_T
                (byte)MemberFlags.Method,                                                                                   // Flags
                (byte)WellKnownType.System_Runtime_CompilerServices_AsyncTaskMethodBuilder_T,                               // DeclaringTypeId
                1,                                                                                                          // Arity
                    1,                                                                                                      // Method Signature
                    (byte)SignatureTypeCode.TypeHandle, (byte)SpecialType.System_Void, // Return Type
                    (byte)SignatureTypeCode.ByReference, (byte)SignatureTypeCode.GenericMethodParameter, 0,

                // System_Runtime_CompilerServices_AsyncTaskMethodBuilder_T__SetStateMachine
                (byte)MemberFlags.Method,                                                                                   // Flags
                (byte)WellKnownType.System_Runtime_CompilerServices_AsyncTaskMethodBuilder_T,                               // DeclaringTypeId
                0,                                                                                                          // Arity
                    1,                                                                                                      // Method Signature
                    (byte)SignatureTypeCode.TypeHandle, (byte)SpecialType.System_Void, // Return Type
                    (byte)SignatureTypeCode.TypeHandle, (byte)WellKnownType.System_Runtime_CompilerServices_IAsyncStateMachine,

                // System_Runtime_CompilerServices_AsyncTaskMethodBuilder_T__Task
                (byte)MemberFlags.Property,                                                                                 // Flags
                (byte)WellKnownType.System_Runtime_CompilerServices_AsyncTaskMethodBuilder_T,                               // DeclaringTypeId
                0,                                                                                                          // Arity
                    0,                                                                                                      // Method Signature
                    (byte)SignatureTypeCode.GenericTypeInstance, // Return Type
                    (byte)SignatureTypeCode.TypeHandle, (byte)WellKnownType.System_Threading_Tasks_Task_T,
                    1,
                    (byte)SignatureTypeCode.GenericTypeParameter, 0,

                // System_Runtime_CompilerServices_AsyncStateMachineAttribute__ctor
                (byte)MemberFlags.Constructor,                                                                              // Flags
                (byte)WellKnownType.System_Runtime_CompilerServices_AsyncStateMachineAttribute,                             // DeclaringTypeId
                0,                                                                                                          // Arity
                    1,                                                                                                      // Method Signature
                    (byte)SignatureTypeCode.TypeHandle, (byte)SpecialType.System_Void, // Return Type
                    (byte)SignatureTypeCode.TypeHandle, (byte)WellKnownType.System_Type,

                // System_Runtime_CompilerServices_IteratorStateMachineAttribute__ctor
                (byte)MemberFlags.Constructor,                                                                              // Flags
                (byte)WellKnownType.System_Runtime_CompilerServices_IteratorStateMachineAttribute,                          // DeclaringTypeId
                0,                                                                                                          // Arity
                    1,                                                                                                      // Method Signature
                    (byte)SignatureTypeCode.TypeHandle, (byte)SpecialType.System_Void, // Return Type
                    (byte)SignatureTypeCode.TypeHandle, (byte)WellKnownType.System_Type,

                // Microsoft_VisualBasic_Strings__AscCharInt32
                (byte)(MemberFlags.Method | MemberFlags.Static),                                                            // Flags
                (byte)WellKnownType.Microsoft_VisualBasic_Strings,                                                          // DeclaringTypeId
                0,                                                                                                          // Arity
                    1,                                                                                                      // Method Signature
                    (byte)SignatureTypeCode.TypeHandle, (byte)SpecialType.System_Int32, // Return Type
                    (byte)SignatureTypeCode.TypeHandle, (byte)SpecialType.System_Char,

                // Microsoft_VisualBasic_Strings__AscStringInt32
                (byte)(MemberFlags.Method | MemberFlags.Static),                                                            // Flags
                (byte)WellKnownType.Microsoft_VisualBasic_Strings,                                                          // DeclaringTypeId
                0,                                                                                                          // Arity
                    1,                                                                                                      // Method Signature
                    (byte)SignatureTypeCode.TypeHandle, (byte)SpecialType.System_Int32, // Return Type
                    (byte)SignatureTypeCode.TypeHandle, (byte)SpecialType.System_String,

                // Microsoft_VisualBasic_Strings__AscWCharInt32
                (byte)(MemberFlags.Method | MemberFlags.Static),                                                            // Flags
                (byte)WellKnownType.Microsoft_VisualBasic_Strings,                                                          // DeclaringTypeId
                0,                                                                                                          // Arity
                    1,                                                                                                      // Method Signature
                    (byte)SignatureTypeCode.TypeHandle, (byte)SpecialType.System_Int32, // Return Type
                    (byte)SignatureTypeCode.TypeHandle, (byte)SpecialType.System_Char,

                // Microsoft_VisualBasic_Strings__AscWStringInt32
                (byte)(MemberFlags.Method | MemberFlags.Static),                                                            // Flags
                (byte)WellKnownType.Microsoft_VisualBasic_Strings,                                                          // DeclaringTypeId
                0,                                                                                                          // Arity
                    1,                                                                                                      // Method Signature
                    (byte)SignatureTypeCode.TypeHandle, (byte)SpecialType.System_Int32, // Return Type
                    (byte)SignatureTypeCode.TypeHandle, (byte)SpecialType.System_String,

                // Microsoft_VisualBasic_Strings__ChrInt32Char
                (byte)(MemberFlags.Method | MemberFlags.Static),                                                            // Flags
                (byte)WellKnownType.Microsoft_VisualBasic_Strings,                                                          // DeclaringTypeId
                0,                                                                                                          // Arity
                    1,                                                                                                      // Method Signature
                    (byte)SignatureTypeCode.TypeHandle, (byte)SpecialType.System_Char,
                    (byte)SignatureTypeCode.TypeHandle, (byte)SpecialType.System_Int32,

                // Microsoft_VisualBasic_Strings__ChrWInt32Char
                (byte)(MemberFlags.Method | MemberFlags.Static),                                                            // Flags
                (byte)WellKnownType.Microsoft_VisualBasic_Strings,                                                          // DeclaringTypeId
                0,                                                                                                          // Arity
                    1,                                                                                                      // Method Signature
                    (byte)SignatureTypeCode.TypeHandle, (byte)SpecialType.System_Char, // Return Type
                    (byte)SignatureTypeCode.TypeHandle, (byte)SpecialType.System_Int32,

                // System_Xml_Linq_XElement__ctor
                (byte)MemberFlags.Constructor,                                                                              // Flags
                (byte)WellKnownType.System_Xml_Linq_XElement,                                                               // DeclaringTypeId
                0,                                                                                                          // Arity
                    2,                                                                                                      // Method Signature
                    (byte)SignatureTypeCode.TypeHandle, (byte)SpecialType.System_Void, // Return Type
                    (byte)SignatureTypeCode.TypeHandle, (byte)WellKnownType.System_Xml_Linq_XName,
                    (byte)SignatureTypeCode.TypeHandle, (byte)SpecialType.System_Object,

                // System_Xml_Linq_XElement__ctor2
                (byte)MemberFlags.Constructor,                                                                              // Flags
                (byte)WellKnownType.System_Xml_Linq_XElement,                                                               // DeclaringTypeId
                0,                                                                                                          // Arity
                    2,                                                                                                      // Method Signature
                    (byte)SignatureTypeCode.TypeHandle, (byte)SpecialType.System_Void, // Return Type
                    (byte)SignatureTypeCode.TypeHandle, (byte)WellKnownType.System_Xml_Linq_XName,
                    (byte)SignatureTypeCode.SZArray, (byte)SignatureTypeCode.TypeHandle, (byte)SpecialType.System_Object,

                // System_Xml_Linq_XNamespace__Get
                (byte)(MemberFlags.Method | MemberFlags.Static),                                                            // Flags
                (byte)WellKnownType.System_Xml_Linq_XNamespace,                                                             // DeclaringTypeId
                0,                                                                                                          // Arity
                    1,                                                                                                      // Method Signature
                    (byte)SignatureTypeCode.TypeHandle, (byte)WellKnownType.System_Xml_Linq_XNamespace, // Return Type
                    (byte)SignatureTypeCode.TypeHandle, (byte)SpecialType.System_String,

                // System_Windows_Forms_Application__RunForm
                (byte)(MemberFlags.Method | MemberFlags.Static),                                                            // Flags
                (byte)WellKnownType.System_Windows_Forms_Application,                                                       // DeclaringTypeId
                0,                                                                                                          // Arity
                    1,                                                                                                      // Method Signature
                    (byte)SignatureTypeCode.TypeHandle, (byte)SpecialType.System_Void, // Return Type
                    (byte)SignatureTypeCode.TypeHandle, (byte)WellKnownType.System_Windows_Forms_Form,

                // System_Environment__CurrentManagedThreadId
                (byte)(MemberFlags.Property | MemberFlags.Static),                                                          // Flags
                (byte)WellKnownType.System_Environment,                                                                     // DeclaringTypeId
                0,                                                                                                          // Arity
                    0,                                                                                                      // Method Signature
                    (byte)SignatureTypeCode.TypeHandle, (byte)SpecialType.System_Int32, // Return Type

                // System_ComponentModel_EditorBrowsableAttribute__ctor
                (byte)MemberFlags.Constructor,                                                                              // Flags
                (byte)WellKnownType.System_ComponentModel_EditorBrowsableAttribute,                                         // DeclaringTypeId
                0,                                                                                                          // Arity
                    1,                                                                                                      // Method Signature
                    (byte)SignatureTypeCode.TypeHandle, (byte)SpecialType.System_Void, // Return Type
                    (byte)SignatureTypeCode.TypeHandle, (byte)WellKnownType.System_ComponentModel_EditorBrowsableState,

                // System_Runtime_GCLatencyMode__SustainedLowLatency
                (byte)(MemberFlags.Field | MemberFlags.Static),                                                             // Flags
                (byte)WellKnownType.System_Runtime_GCLatencyMode,                                                           // DeclaringTypeId
                0,                                                                                                          // Arity
                    (byte)SignatureTypeCode.TypeHandle, (byte)WellKnownType.System_Runtime_GCLatencyMode,                   // Field Signature

                // System_ValueTuple_T1__Item1
                (byte)MemberFlags.Field,                                                                                    // Flags
                (byte)WellKnownType.System_ValueTuple_T1,                                                                   // DeclaringTypeId
                0,                                                                                                          // Arity
                    (byte)SignatureTypeCode.GenericTypeParameter, 0,                                                        // Field Signature

                // System_ValueTuple_T2__Item1
                (byte)MemberFlags.Field,                                                                                    // Flags
                (byte)WellKnownType.System_ValueTuple_T2,                                                                   // DeclaringTypeId
                0,                                                                                                          // Arity
                    (byte)SignatureTypeCode.GenericTypeParameter, 0,                                                        // Field Signature

                // System_ValueTuple_T2__Item2
                (byte)MemberFlags.Field,                                                                                    // Flags
                (byte)WellKnownType.System_ValueTuple_T2,                                                                   // DeclaringTypeId
                0,                                                                                                          // Arity
                    (byte)SignatureTypeCode.GenericTypeParameter, 1,                                                        // Field Signature

                // System_ValueTuple_T3__Item1
                (byte)MemberFlags.Field,                                                                                    // Flags
                (byte)WellKnownType.System_ValueTuple_T3,                                                                   // DeclaringTypeId
                0,                                                                                                          // Arity
                    (byte)SignatureTypeCode.GenericTypeParameter, 0,                                                        // Field Signature

                // System_ValueTuple_T3__Item2
                (byte)MemberFlags.Field,                                                                                    // Flags
                (byte)WellKnownType.System_ValueTuple_T3,                                                                   // DeclaringTypeId
                0,                                                                                                          // Arity
                    (byte)SignatureTypeCode.GenericTypeParameter, 1,                                                        // Field Signature

                // System_ValueTuple_T3__Item3
                (byte)MemberFlags.Field,                                                                                    // Flags
                (byte)WellKnownType.System_ValueTuple_T3,                                                                   // DeclaringTypeId
                0,                                                                                                          // Arity
                    (byte)SignatureTypeCode.GenericTypeParameter, 2,                                                        // Field Signature

                // System_ValueTuple_T4__Item1
                (byte)MemberFlags.Field,                                                                                    // Flags
                (byte)WellKnownType.System_ValueTuple_T4,                                                                   // DeclaringTypeId
                0,                                                                                                          // Arity
                    (byte)SignatureTypeCode.GenericTypeParameter, 0,                                                        // Field Signature

                // System_ValueTuple_T4__Item2
                (byte)MemberFlags.Field,                                                                                    // Flags
                (byte)WellKnownType.System_ValueTuple_T4,                                                                   // DeclaringTypeId
                0,                                                                                                          // Arity
                    (byte)SignatureTypeCode.GenericTypeParameter, 1,                                                        // Field Signature

                // System_ValueTuple_T4__Item3
                (byte)MemberFlags.Field,                                                                                    // Flags
                (byte)WellKnownType.System_ValueTuple_T4,                                                                   // DeclaringTypeId
                0,                                                                                                          // Arity
                    (byte)SignatureTypeCode.GenericTypeParameter, 2,                                                        // Field Signature

                // System_ValueTuple_T4__Item4
                (byte)MemberFlags.Field,                                                                                    // Flags
                (byte)WellKnownType.System_ValueTuple_T4,                                                                   // DeclaringTypeId
                0,                                                                                                          // Arity
                    (byte)SignatureTypeCode.GenericTypeParameter, 3,                                                        // Field Signature

                // System_ValueTuple_T5__Item1
                (byte)MemberFlags.Field,                                                                                    // Flags
                (byte)WellKnownType.System_ValueTuple_T5,                                                                   // DeclaringTypeId
                0,                                                                                                          // Arity
                    (byte)SignatureTypeCode.GenericTypeParameter, 0,                                                        // Field Signature

                // System_ValueTuple_T5__Item2
                (byte)MemberFlags.Field,                                                                                    // Flags
                (byte)WellKnownType.System_ValueTuple_T5,                                                                   // DeclaringTypeId
                0,                                                                                                          // Arity
                    (byte)SignatureTypeCode.GenericTypeParameter, 1,                                                        // Field Signature

                // System_ValueTuple_T5__Item3
                (byte)MemberFlags.Field,                                                                                    // Flags
                (byte)WellKnownType.System_ValueTuple_T5,                                                                   // DeclaringTypeId
                0,                                                                                                          // Arity
                    (byte)SignatureTypeCode.GenericTypeParameter, 2,                                                        // Field Signature

                // System_ValueTuple_T5__Item4
                (byte)MemberFlags.Field,                                                                                    // Flags
                (byte)WellKnownType.System_ValueTuple_T5,                                                                   // DeclaringTypeId
                0,                                                                                                          // Arity
                    (byte)SignatureTypeCode.GenericTypeParameter, 3,                                                        // Field Signature

                // System_ValueTuple_T5__Item5
                (byte)MemberFlags.Field,                                                                                    // Flags
                (byte)WellKnownType.System_ValueTuple_T5,                                                                   // DeclaringTypeId
                0,                                                                                                          // Arity
                    (byte)SignatureTypeCode.GenericTypeParameter, 4,                                                        // Field Signature

                // System_ValueTuple_T6__Item1
                (byte)MemberFlags.Field,                                                                                    // Flags
                (byte)WellKnownType.System_ValueTuple_T6,                                                                   // DeclaringTypeId
                0,                                                                                                          // Arity
                    (byte)SignatureTypeCode.GenericTypeParameter, 0,                                                        // Field Signature

                // System_ValueTuple_T6__Item2
                (byte)MemberFlags.Field,                                                                                    // Flags
                (byte)WellKnownType.System_ValueTuple_T6,                                                                   // DeclaringTypeId
                0,                                                                                                          // Arity
                    (byte)SignatureTypeCode.GenericTypeParameter, 1,                                                        // Field Signature

                // System_ValueTuple_T6__Item3
                (byte)MemberFlags.Field,                                                                                    // Flags
                (byte)WellKnownType.System_ValueTuple_T6,                                                                   // DeclaringTypeId
                0,                                                                                                          // Arity
                    (byte)SignatureTypeCode.GenericTypeParameter, 2,                                                        // Field Signature

                // System_ValueTuple_T6__Item4
                (byte)MemberFlags.Field,                                                                                    // Flags
                (byte)WellKnownType.System_ValueTuple_T6,                                                                   // DeclaringTypeId
                0,                                                                                                          // Arity
                    (byte)SignatureTypeCode.GenericTypeParameter, 3,                                                        // Field Signature

                // System_ValueTuple_T6__Item5
                (byte)MemberFlags.Field,                                                                                    // Flags
                (byte)WellKnownType.System_ValueTuple_T6,                                                                   // DeclaringTypeId
                0,                                                                                                          // Arity
                    (byte)SignatureTypeCode.GenericTypeParameter, 4,                                                        // Field Signature

                // System_ValueTuple_T6__Item6
                (byte)MemberFlags.Field,                                                                                    // Flags
                (byte)WellKnownType.System_ValueTuple_T6,                                                                   // DeclaringTypeId
                0,                                                                                                          // Arity
                    (byte)SignatureTypeCode.GenericTypeParameter, 5,                                                        // Field Signature

                // System_ValueTuple_T7__Item1
                (byte)MemberFlags.Field,                                                                                    // Flags
                (byte)WellKnownType.ExtSentinel, (byte)(WellKnownType.System_ValueTuple_T7 - WellKnownType.ExtSentinel),    // DeclaringTypeId
                0,                                                                                                          // Arity
                    (byte)SignatureTypeCode.GenericTypeParameter, 0,                                                        // Field Signature

                // System_ValueTuple_T7__Item2
                (byte)MemberFlags.Field,                                                                                    // Flags
                (byte)WellKnownType.ExtSentinel, (byte)(WellKnownType.System_ValueTuple_T7 - WellKnownType.ExtSentinel),    // DeclaringTypeId
                0,                                                                                                          // Arity
                    (byte)SignatureTypeCode.GenericTypeParameter, 1,                                                        // Field Signature

                // System_ValueTuple_T7__Item3
                (byte)MemberFlags.Field,                                                                                    // Flags
                (byte)WellKnownType.ExtSentinel, (byte)(WellKnownType.System_ValueTuple_T7 - WellKnownType.ExtSentinel),    // DeclaringTypeId
                0,                                                                                                          // Arity
                    (byte)SignatureTypeCode.GenericTypeParameter, 2,                                                        // Field Signature

                // System_ValueTuple_T7__Item4
                (byte)MemberFlags.Field,                                                                                    // Flags
                (byte)WellKnownType.ExtSentinel, (byte)(WellKnownType.System_ValueTuple_T7 - WellKnownType.ExtSentinel),    // DeclaringTypeId
                0,                                                                                                          // Arity
                    (byte)SignatureTypeCode.GenericTypeParameter, 3,                                                        // Field Signature

                // System_ValueTuple_T7__Item5
                (byte)MemberFlags.Field,                                                                                    // Flags
                (byte)WellKnownType.ExtSentinel, (byte)(WellKnownType.System_ValueTuple_T7 - WellKnownType.ExtSentinel),    // DeclaringTypeId
                0,                                                                                                          // Arity
                    (byte)SignatureTypeCode.GenericTypeParameter, 4,                                                        // Field Signature

                // System_ValueTuple_T7__Item6
                (byte)MemberFlags.Field,                                                                                    // Flags
                (byte)WellKnownType.ExtSentinel, (byte)(WellKnownType.System_ValueTuple_T7 - WellKnownType.ExtSentinel),    // DeclaringTypeId
                0,                                                                                                          // Arity
                    (byte)SignatureTypeCode.GenericTypeParameter, 5,                                                        // Field Signature

                // System_ValueTuple_T7__Item7
                (byte)MemberFlags.Field,                                                                                    // Flags
                (byte)WellKnownType.ExtSentinel, (byte)(WellKnownType.System_ValueTuple_T7 - WellKnownType.ExtSentinel),    // DeclaringTypeId
                0,                                                                                                          // Arity
                    (byte)SignatureTypeCode.GenericTypeParameter, 6,                                                        // Field Signature

                // System_ValueTuple_TRest__Item1
                (byte)MemberFlags.Field,                                                                                    // Flags
                (byte)WellKnownType.ExtSentinel, (byte)(WellKnownType.System_ValueTuple_TRest - WellKnownType.ExtSentinel), // DeclaringTypeId
                0,                                                                                                          // Arity
                    (byte)SignatureTypeCode.GenericTypeParameter, 0,                                                        // Field Signature

                // System_ValueTuple_TRest__Item2
                (byte)MemberFlags.Field,                                                                                    // Flags
                (byte)WellKnownType.ExtSentinel, (byte)(WellKnownType.System_ValueTuple_TRest - WellKnownType.ExtSentinel), // DeclaringTypeId
                0,                                                                                                          // Arity
                    (byte)SignatureTypeCode.GenericTypeParameter, 1,                                                        // Field Signature

                // System_ValueTuple_TRest__Item3
                (byte)MemberFlags.Field,                                                                                    // Flags
                (byte)WellKnownType.ExtSentinel, (byte)(WellKnownType.System_ValueTuple_TRest - WellKnownType.ExtSentinel), // DeclaringTypeId
                0,                                                                                                          // Arity
                    (byte)SignatureTypeCode.GenericTypeParameter, 2,                                                        // Field Signature

                // System_ValueTuple_TRest__Item4
                (byte)MemberFlags.Field,                                                                                    // Flags
                (byte)WellKnownType.ExtSentinel, (byte)(WellKnownType.System_ValueTuple_TRest - WellKnownType.ExtSentinel), // DeclaringTypeId
                0,                                                                                                          // Arity
                    (byte)SignatureTypeCode.GenericTypeParameter, 3,                                                        // Field Signature

                // System_ValueTuple_TRest__Item5
                (byte)MemberFlags.Field,                                                                                    // Flags
                (byte)WellKnownType.ExtSentinel, (byte)(WellKnownType.System_ValueTuple_TRest - WellKnownType.ExtSentinel), // DeclaringTypeId
                0,                                                                                                          // Arity
                    (byte)SignatureTypeCode.GenericTypeParameter, 4,                                                        // Field Signature

                // System_ValueTuple_TRest__Item6
                (byte)MemberFlags.Field,                                                                                    // Flags
                (byte)WellKnownType.ExtSentinel, (byte)(WellKnownType.System_ValueTuple_TRest - WellKnownType.ExtSentinel), // DeclaringTypeId
                0,                                                                                                          // Arity
                    (byte)SignatureTypeCode.GenericTypeParameter, 5,                                                        // Field Signature

                // System_ValueTuple_TRest__Item7
                (byte)MemberFlags.Field,                                                                                    // Flags
                (byte)WellKnownType.ExtSentinel, (byte)(WellKnownType.System_ValueTuple_TRest - WellKnownType.ExtSentinel), // DeclaringTypeId
                0,                                                                                                          // Arity
                    (byte)SignatureTypeCode.GenericTypeParameter, 6,                                                        // Field Signature

                // System_ValueTuple_TRest__Rest
                (byte)MemberFlags.Field,                                                                                    // Flags
                (byte)WellKnownType.ExtSentinel, (byte)(WellKnownType.System_ValueTuple_TRest - WellKnownType.ExtSentinel), // DeclaringTypeId
                0,                                                                                                          // Arity
                    (byte)SignatureTypeCode.GenericTypeParameter, 7,                                                        // Field Signature

                // System_ValueTuple_T1__ctor
                (byte)MemberFlags.Constructor,                                                                              // Flags
                (byte)WellKnownType.System_ValueTuple_T1,                                                                   // DeclaringTypeId
                0,                                                                                                          // Arity
                    1,                                                                                                      // Method Signature
                    (byte)SignatureTypeCode.TypeHandle, (byte)SpecialType.System_Void, // Return Type
                    (byte)SignatureTypeCode.GenericTypeParameter, 0,

                // System_ValueTuple_T2__ctor
                (byte)MemberFlags.Constructor,                                                                              // Flags
                (byte)WellKnownType.System_ValueTuple_T2,                                                                   // DeclaringTypeId
                0,                                                                                                          // Arity
                    2,                                                                                                      // Method Signature
                    (byte)SignatureTypeCode.TypeHandle, (byte)SpecialType.System_Void, // Return Type
                    (byte)SignatureTypeCode.GenericTypeParameter, 0,
                    (byte)SignatureTypeCode.GenericTypeParameter, 1,

                // System_ValueTuple_T3__ctor
                (byte)MemberFlags.Constructor,                                                                              // Flags
                (byte)WellKnownType.System_ValueTuple_T3,                                                                   // DeclaringTypeId
                0,                                                                                                          // Arity
                    3,                                                                                                      // Method Signature
                    (byte)SignatureTypeCode.TypeHandle, (byte)SpecialType.System_Void, // Return Type
                    (byte)SignatureTypeCode.GenericTypeParameter, 0,
                    (byte)SignatureTypeCode.GenericTypeParameter, 1,
                    (byte)SignatureTypeCode.GenericTypeParameter, 2,

                 // System_ValueTuple_T4__ctor
                (byte)MemberFlags.Constructor,                                                                              // Flags
                (byte)WellKnownType.System_ValueTuple_T4,                                                                   // DeclaringTypeId
                0,                                                                                                          // Arity
                    4,                                                                                                      // Method Signature
                    (byte)SignatureTypeCode.TypeHandle, (byte)SpecialType.System_Void, // Return Type
                    (byte)SignatureTypeCode.GenericTypeParameter, 0,
                    (byte)SignatureTypeCode.GenericTypeParameter, 1,
                    (byte)SignatureTypeCode.GenericTypeParameter, 2,
                    (byte)SignatureTypeCode.GenericTypeParameter, 3,

                // System_ValueTuple_T_T2_T3_T4_T5__ctor
                (byte)MemberFlags.Constructor,                                                                              // Flags
                (byte)WellKnownType.System_ValueTuple_T5,                                                                   // DeclaringTypeId
                0,                                                                                                          // Arity
                    5,                                                                                                      // Method Signature
                    (byte)SignatureTypeCode.TypeHandle, (byte)SpecialType.System_Void, // Return Type
                    (byte)SignatureTypeCode.GenericTypeParameter, 0,
                    (byte)SignatureTypeCode.GenericTypeParameter, 1,
                    (byte)SignatureTypeCode.GenericTypeParameter, 2,
                    (byte)SignatureTypeCode.GenericTypeParameter, 3,
                    (byte)SignatureTypeCode.GenericTypeParameter, 4,

                // System_ValueTuple_T6__ctor
                (byte)MemberFlags.Constructor,                                                                              // Flags
                (byte)WellKnownType.System_ValueTuple_T6,                                                                   // DeclaringTypeId
                0,                                                                                                          // Arity
                    6,                                                                                                      // Method Signature
                    (byte)SignatureTypeCode.TypeHandle, (byte)SpecialType.System_Void, // Return Type
                    (byte)SignatureTypeCode.GenericTypeParameter, 0,
                    (byte)SignatureTypeCode.GenericTypeParameter, 1,
                    (byte)SignatureTypeCode.GenericTypeParameter, 2,
                    (byte)SignatureTypeCode.GenericTypeParameter, 3,
                    (byte)SignatureTypeCode.GenericTypeParameter, 4,
                    (byte)SignatureTypeCode.GenericTypeParameter, 5,

                // System_ValueTuple_T7__ctor
                (byte)MemberFlags.Constructor,                                                                              // Flags
                (byte)WellKnownType.ExtSentinel, (byte)(WellKnownType.System_ValueTuple_T7 - WellKnownType.ExtSentinel),    // DeclaringTypeId
                0,                                                                                                          // Arity
                    7,                                                                                                      // Method Signature
                    (byte)SignatureTypeCode.TypeHandle, (byte)SpecialType.System_Void, // Return Type
                    (byte)SignatureTypeCode.GenericTypeParameter, 0,
                    (byte)SignatureTypeCode.GenericTypeParameter, 1,
                    (byte)SignatureTypeCode.GenericTypeParameter, 2,
                    (byte)SignatureTypeCode.GenericTypeParameter, 3,
                    (byte)SignatureTypeCode.GenericTypeParameter, 4,
                    (byte)SignatureTypeCode.GenericTypeParameter, 5,
                    (byte)SignatureTypeCode.GenericTypeParameter, 6,

                // System_ValueTuple_TRest__ctor
                (byte)MemberFlags.Constructor,                                                                              // Flags
                (byte)WellKnownType.ExtSentinel, (byte)(WellKnownType.System_ValueTuple_TRest - WellKnownType.ExtSentinel),  // DeclaringTypeId
                0,                                                                                                          // Arity
                    8,                                                                                                      // Method Signature
                    (byte)SignatureTypeCode.TypeHandle, (byte)SpecialType.System_Void, // Return Type
                    (byte)SignatureTypeCode.GenericTypeParameter, 0,
                    (byte)SignatureTypeCode.GenericTypeParameter, 1,
                    (byte)SignatureTypeCode.GenericTypeParameter, 2,
                    (byte)SignatureTypeCode.GenericTypeParameter, 3,
                    (byte)SignatureTypeCode.GenericTypeParameter, 4,
                    (byte)SignatureTypeCode.GenericTypeParameter, 5,
                    (byte)SignatureTypeCode.GenericTypeParameter, 6,
                    (byte)SignatureTypeCode.GenericTypeParameter, 7,

                // System_Runtime_CompilerServices_TupleElementNamesAttribute__ctorTransformNames
                (byte)MemberFlags.Constructor,                                                                                   // Flags
                (byte)WellKnownType.ExtSentinel, (byte)(WellKnownType.System_Runtime_CompilerServices_TupleElementNamesAttribute // DeclaringTypeId
                                                        - WellKnownType.ExtSentinel),
                0,                                                                                                               // Arity
                    1,                                                                                                           // Method Signature
                    (byte)SignatureTypeCode.TypeHandle, (byte)SpecialType.System_Void, // Return Type
                    (byte)SignatureTypeCode.SZArray, (byte)SignatureTypeCode.TypeHandle, (byte)SpecialType.System_String,

                // System_String__Format_IFormatProvider
                (byte)(MemberFlags.Method | MemberFlags.Static),                                                            // Flags
                (byte)SpecialType.System_String,                                                                            // DeclaringTypeId
                0,                                                                                                          // Arity
                    3,                                                                                                      // Method Signature
                    (byte)SignatureTypeCode.TypeHandle, (byte)SpecialType.System_String, // Return Type
                    (byte)SignatureTypeCode.TypeHandle, (byte)WellKnownType.System_IFormatProvider,
                    (byte)SignatureTypeCode.TypeHandle, (byte)SpecialType.System_String,
                    (byte)SignatureTypeCode.SZArray, (byte)SignatureTypeCode.TypeHandle, (byte)SpecialType.System_Object,

                // System_String__Substring
                (byte)MemberFlags.Method,                                                                                   // Flags
                (byte)SpecialType.System_String,                                                                            // DeclaringTypeId
                0,                                                                                                          // Arity
                    2,                                                                                                      // Method Signature
                    (byte)SignatureTypeCode.TypeHandle, (byte)SpecialType.System_String, // Return Type
                    (byte)SignatureTypeCode.TypeHandle, (byte)SpecialType.System_Int32,
                    (byte)SignatureTypeCode.TypeHandle, (byte)SpecialType.System_Int32,

                // Microsoft_CodeAnalysis_Runtime_Instrumentation__CreatePayloadForMethodsSpanningSingleFile
                (byte)(MemberFlags.Method | MemberFlags.Static),                                                                                    // Flags
                (byte)WellKnownType.ExtSentinel, (byte)(WellKnownType.Microsoft_CodeAnalysis_Runtime_Instrumentation - WellKnownType.ExtSentinel),  // DeclaringTypeId
                0,                                                                                                                                  // Arity
                    5,                                                                                                                              // Method Signature
                    (byte)SignatureTypeCode.SZArray, (byte)SignatureTypeCode.TypeHandle, (byte)SpecialType.System_Boolean, // Return Type
                    (byte)SignatureTypeCode.TypeHandle, (byte)WellKnownType.System_Guid,
                    (byte)SignatureTypeCode.TypeHandle, (byte)SpecialType.System_Int32,
                    (byte)SignatureTypeCode.TypeHandle, (byte)SpecialType.System_Int32,
                    (byte)SignatureTypeCode.ByReference, (byte)SignatureTypeCode.SZArray, (byte)SignatureTypeCode.TypeHandle, (byte)SpecialType.System_Boolean,
                    (byte)SignatureTypeCode.TypeHandle, (byte)SpecialType.System_Int32,

                // Microsoft_CodeAnalysis_Runtime_Instrumentation__CreatePayloadForMethodsSpanningMultipleFiles
                (byte)(MemberFlags.Method | MemberFlags.Static),                                                                                    // Flags
                (byte)WellKnownType.ExtSentinel, (byte)(WellKnownType.Microsoft_CodeAnalysis_Runtime_Instrumentation - WellKnownType.ExtSentinel),  // DeclaringTypeId
                0,                                                                                                                                  // Arity
                    5,                                                                                                                              // Method Signature
                    (byte)SignatureTypeCode.SZArray, (byte)SignatureTypeCode.TypeHandle, (byte)SpecialType.System_Boolean, // Return Type
                    (byte)SignatureTypeCode.TypeHandle, (byte)WellKnownType.System_Guid,
                    (byte)SignatureTypeCode.TypeHandle, (byte)SpecialType.System_Int32,
                    (byte)SignatureTypeCode.SZArray, (byte)SignatureTypeCode.TypeHandle, (byte)SpecialType.System_Int32,
                    (byte)SignatureTypeCode.ByReference, (byte)SignatureTypeCode.SZArray, (byte)SignatureTypeCode.TypeHandle, (byte)SpecialType.System_Boolean,
                    (byte)SignatureTypeCode.TypeHandle, (byte)SpecialType.System_Int32,

                // System_Runtime_CompilerServices_NullableAttribute__ctor
                (byte)MemberFlags.Constructor,                                                                              // Flags
                (byte)WellKnownType.ExtSentinel, (byte)(WellKnownType.System_Runtime_CompilerServices_NullableAttribute - WellKnownType.ExtSentinel),                                       // DeclaringTypeId
                0,                                                                                                          // Arity
                    0,                                                                                                      // Method Signature
                    (byte)SignatureTypeCode.TypeHandle, (byte)SpecialType.System_Void,

                // System_Runtime_CompilerServices_NullableAttribute__ctorTransformFlags
                (byte)MemberFlags.Constructor,                                                                              // Flags
                (byte)WellKnownType.ExtSentinel, (byte)(WellKnownType.System_Runtime_CompilerServices_NullableAttribute - WellKnownType.ExtSentinel),                                       // DeclaringTypeId
                0,                                                                                                          // Arity
                    1,                                                                                                      // Method Signature
                    (byte)SignatureTypeCode.TypeHandle, (byte)SpecialType.System_Void,
                    (byte)SignatureTypeCode.SZArray, (byte)SignatureTypeCode.TypeHandle, (byte)SpecialType.System_Boolean,

                // System_Runtime_CompilerServices_NonNullTypesAttribute__ctor
                (byte)MemberFlags.Constructor,                                                                              // Flags
                (byte)WellKnownType.ExtSentinel, (byte)(WellKnownType.System_Runtime_CompilerServices_NonNullTypesAttribute - WellKnownType.ExtSentinel),                                   // DeclaringTypeId
                0,                                                                                                          // Arity
                    1,                                                                                                      // Method Signature
                    (byte)SignatureTypeCode.TypeHandle, (byte)SpecialType.System_Void,
                    (byte)SignatureTypeCode.TypeHandle, (byte)SpecialType.System_Boolean,

                // System_Runtime_CompilerServices_ReferenceAssemblyAttribute__ctor
                (byte)MemberFlags.Constructor,                                                                                                                  // Flags
                (byte)WellKnownType.ExtSentinel, (byte)(WellKnownType.System_Runtime_CompilerServices_ReferenceAssemblyAttribute - WellKnownType.ExtSentinel),  // DeclaringTypeId
                0,                                                                                                                                              // Arity
                    0,                                                                                                                                          // Method Signature
                    (byte)SignatureTypeCode.TypeHandle, (byte)SpecialType.System_Void, // Return Type

                 // System_Runtime_CompilerServices_IsReadOnlyAttribute__ctor
                 (byte)(MemberFlags.Constructor),                                                                                                               // Flags
                 (byte)WellKnownType.ExtSentinel, (byte)(WellKnownType.System_Runtime_CompilerServices_IsReadOnlyAttribute - WellKnownType.ExtSentinel),        // DeclaringTypeId
                 0,                                                                                                                                             // Arity
                     0,                                                                                                                                         // Method Signature
                     (byte)SignatureTypeCode.TypeHandle, (byte)SpecialType.System_Void, // Return Type

                 // System_Runtime_CompilerServices_IsByRefLikeAttribute__ctor
                 (byte)(MemberFlags.Constructor),                                                                                                               // Flags
                 (byte)WellKnownType.ExtSentinel, (byte)(WellKnownType.System_Runtime_CompilerServices_IsByRefLikeAttribute - WellKnownType.ExtSentinel),       // DeclaringTypeId
                 0,                                                                                                                                             // Arity
                     0,                                                                                                                                         // Method Signature
                     (byte)SignatureTypeCode.TypeHandle, (byte)SpecialType.System_Void, // Return Type

                 // System_ObsoleteAttribute__ctor
                 (byte)(MemberFlags.Constructor),                                                                                                               // Flags
                 (byte)WellKnownType.ExtSentinel, (byte)(WellKnownType.System_ObsoleteAttribute - WellKnownType.ExtSentinel),                                   // DeclaringTypeId
                 0,                                                                                                                                             // Arity
                     2,                                                                                                                                         // Method Signature
                     (byte)SignatureTypeCode.TypeHandle, (byte)SpecialType.System_Void, // Return Type
                     (byte)SignatureTypeCode.TypeHandle, (byte)SpecialType.System_String,
                     (byte)SignatureTypeCode.TypeHandle, (byte)SpecialType.System_Boolean,
                     
                 // System_Span__ctor
                 (byte)(MemberFlags.Constructor),                                                                                                               // Flags
                 (byte)WellKnownType.ExtSentinel, (byte)(WellKnownType.System_Span_T - WellKnownType.ExtSentinel),                                              // DeclaringTypeId
                 0,                                                                                                                                             // Arity
                     2,                                                                                                                                         // Method Signature
                     (byte)SignatureTypeCode.TypeHandle, (byte)SpecialType.System_Void, // Return Type
                     (byte)SignatureTypeCode.Pointer, (byte)SignatureTypeCode.TypeHandle, (byte)SpecialType.System_Void,
                     (byte)SignatureTypeCode.TypeHandle, (byte)SpecialType.System_Int32,

                 // System_Span__get_Item
                 (byte)(MemberFlags.PropertyGet),                                                                                                               // Flags
                 (byte)WellKnownType.ExtSentinel, (byte)(WellKnownType.System_Span_T - WellKnownType.ExtSentinel),                                              // DeclaringTypeId
                 0,                                                                                                                                             // Arity
                    1,                                                                                                                                          // Method Signature
                    (byte)SignatureTypeCode.ByReference, (byte)SignatureTypeCode.GenericTypeParameter, 0, // Return Type
                    (byte)SignatureTypeCode.TypeHandle, (byte)SpecialType.System_Int32,

                 // System_Span__get_Length
                 (byte)(MemberFlags.PropertyGet),                                                                                                               // Flags
                 (byte)WellKnownType.ExtSentinel, (byte)(WellKnownType.System_Span_T - WellKnownType.ExtSentinel),                                              // DeclaringTypeId
                 0,                                                                                                                                             // Arity
                    0,                                                                                                                                          // Method Signature
                    (byte)SignatureTypeCode.TypeHandle, (byte)SpecialType.System_Int32, // Return Type

                 // System_ReadOnlySpan__ctor
                 (byte)(MemberFlags.Constructor),                                                                                                               // Flags
                 (byte)WellKnownType.ExtSentinel, (byte)(WellKnownType.System_ReadOnlySpan_T - WellKnownType.ExtSentinel),                                      // DeclaringTypeId
                 0,                                                                                                                                             // Arity
                     2,                                                                                                                                         // Method Signature
                     (byte)SignatureTypeCode.TypeHandle, (byte)SpecialType.System_Void, // Return Type
                     (byte)SignatureTypeCode.Pointer, (byte)SignatureTypeCode.TypeHandle, (byte)SpecialType.System_Void,
                     (byte)SignatureTypeCode.TypeHandle, (byte)SpecialType.System_Int32,

                 // System_ReadOnlySpan__get_Item
                 (byte)(MemberFlags.PropertyGet),                                                                                                               // Flags
                 (byte)WellKnownType.ExtSentinel, (byte)(WellKnownType.System_ReadOnlySpan_T - WellKnownType.ExtSentinel),                                      // DeclaringTypeId
                 0,                                                                                                                                             // Arity
                    1,                                                                                                                                          // Method Signature
                    (byte)SignatureTypeCode.ByReference, (byte)SignatureTypeCode.GenericTypeParameter, 0, // Return Type
                    (byte)SignatureTypeCode.TypeHandle, (byte)SpecialType.System_Int32,

                 // System_ReadOnlySpan__get_Length
                 (byte)(MemberFlags.PropertyGet),                                                                                                               // Flags
                 (byte)WellKnownType.ExtSentinel, (byte)(WellKnownType.System_ReadOnlySpan_T - WellKnownType.ExtSentinel),                                      // DeclaringTypeId
                 0,                                                                                                                                             // Arity
                    0,                                                                                                                                          // Method Signature
                    (byte)SignatureTypeCode.TypeHandle, (byte)SpecialType.System_Int32, // Return Type

                // System_Runtime_CompilerServices_IsUnmanagedAttribute__ctor
                 (byte)(MemberFlags.Constructor),                                                                                                               // Flags
                 (byte)WellKnownType.ExtSentinel, (byte)(WellKnownType.System_Runtime_CompilerServices_IsUnmanagedAttribute - WellKnownType.ExtSentinel),       // DeclaringTypeId
                 0,                                                                                                                                             // Arity
                     0,                                                                                                                                         // Method Signature
                     (byte)SignatureTypeCode.TypeHandle, (byte)SpecialType.System_Void, // Return Type

                 // Microsoft_VisualBasic_Conversion__FixSingle
                (byte)(MemberFlags.Method | MemberFlags.Static),                                                                                    // Flags
                (byte)WellKnownType.ExtSentinel, (byte)(WellKnownType.Microsoft_VisualBasic_Conversion - WellKnownType.ExtSentinel),                // DeclaringTypeId
                0,                                                                                                                                  // Arity
                    1,                                                                                                                              // Method Signature
                    (byte)SignatureTypeCode.TypeHandle, (byte)SpecialType.System_Single, // Return type
                    (byte)SignatureTypeCode.TypeHandle, (byte)SpecialType.System_Single, // Number As System.Single

                // Microsoft_VisualBasic_Conversion__FixDouble
                (byte)(MemberFlags.Method | MemberFlags.Static),                                                                                    // Flags
                (byte)WellKnownType.ExtSentinel, (byte)(WellKnownType.Microsoft_VisualBasic_Conversion - WellKnownType.ExtSentinel),                // DeclaringTypeId
                0,                                                                                                                                  // Arity
                    1,                                                                                                                              // Method Signature
                    (byte)SignatureTypeCode.TypeHandle, (byte)SpecialType.System_Double, // Return type
                    (byte)SignatureTypeCode.TypeHandle, (byte)SpecialType.System_Double, // Number As System.Double

                 // Microsoft_VisualBasic_Conversion__IntSingle
                (byte)(MemberFlags.Method | MemberFlags.Static),                                                                                    // Flags
                (byte)WellKnownType.ExtSentinel, (byte)(WellKnownType.Microsoft_VisualBasic_Conversion - WellKnownType.ExtSentinel),                // DeclaringTypeId
                0,                                                                                                                                  // Arity
                    1,                                                                                                                              // Method Signature
                    (byte)SignatureTypeCode.TypeHandle, (byte)SpecialType.System_Single, // Return type
                    (byte)SignatureTypeCode.TypeHandle, (byte)SpecialType.System_Single, // Number As System.Single

                // Microsoft_VisualBasic_Conversion__IntDouble
                (byte)(MemberFlags.Method | MemberFlags.Static),                                                                                    // Flags
                (byte)WellKnownType.ExtSentinel, (byte)(WellKnownType.Microsoft_VisualBasic_Conversion - WellKnownType.ExtSentinel),                // DeclaringTypeId
                0,                                                                                                                                  // Arity
                    1,                                                                                                                              // Method Signature
                    (byte)SignatureTypeCode.TypeHandle, (byte)SpecialType.System_Double, // Return type
                    (byte)SignatureTypeCode.TypeHandle, (byte)SpecialType.System_Double, // Number As System.Double

                // System_Math__CeilingDouble
                (byte)(MemberFlags.Method | MemberFlags.Static),                                                            // Flags
                (byte)WellKnownType.System_Math,                                                                            // DeclaringTypeId
                0,                                                                                                          // Arity
                    1,                                                                                                      // Method Signature
                    (byte)SignatureTypeCode.TypeHandle, (byte)SpecialType.System_Double, // Return Type
                    (byte)SignatureTypeCode.TypeHandle, (byte)SpecialType.System_Double,

                // System_Math__FloorDouble
                (byte)(MemberFlags.Method | MemberFlags.Static),                                                            // Flags
                (byte)WellKnownType.System_Math,                                                                            // DeclaringTypeId
                0,                                                                                                          // Arity
                    1,                                                                                                      // Method Signature
                    (byte)SignatureTypeCode.TypeHandle, (byte)SpecialType.System_Double, // Return Type
                    (byte)SignatureTypeCode.TypeHandle, (byte)SpecialType.System_Double,

                // System_Math__TruncateDouble
                (byte)(MemberFlags.Method | MemberFlags.Static),                                                            // Flags
                (byte)WellKnownType.System_Math,                                                                            // DeclaringTypeId
                0,                                                                                                          // Arity
                    1,                                                                                                      // Method Signature
                    (byte)SignatureTypeCode.TypeHandle, (byte)SpecialType.System_Double, // Return Type
                    (byte)SignatureTypeCode.TypeHandle, (byte)SpecialType.System_Double,

<<<<<<< HEAD
                 // System_Runtime_CompilerServices_ITuple__get_Item
                 (byte)(MemberFlags.PropertyGet | MemberFlags.Virtual),                                                                       // Flags
                 (byte)WellKnownType.ExtSentinel, (byte)(WellKnownType.System_Runtime_CompilerServices_ITuple - WellKnownType.ExtSentinel),   // DeclaringTypeId
                 0,                                                                                                                           // Arity
                    1,                                                                                                                        // Method Signature
                    (byte)SignatureTypeCode.TypeHandle, (byte)SpecialType.System_Object, // Return Type
                    (byte)SignatureTypeCode.TypeHandle, (byte)SpecialType.System_Int32,

                 // System_Runtime_CompilerServices_ITuple__get_Length
                 (byte)(MemberFlags.PropertyGet | MemberFlags.Virtual),                                                                       // Flags
                 (byte)WellKnownType.ExtSentinel, (byte)(WellKnownType.System_Runtime_CompilerServices_ITuple - WellKnownType.ExtSentinel),   // DeclaringTypeId
                 0,                                                                                                                           // Arity
                    0,                                                                                                                        // Method Signature
                    (byte)SignatureTypeCode.TypeHandle, (byte)SpecialType.System_Int32, // Return Type
=======
                // Microsoft_CodeAnalysis_EmbeddedAttribute__ctor
                (byte)(MemberFlags.Constructor),                                                                                                               // Flags
                (byte)WellKnownType.ExtSentinel, (byte)(WellKnownType.Microsoft_CodeAnalysis_EmbeddedAttribute - WellKnownType.ExtSentinel),                   // DeclaringTypeId
                0,                                                                                                                                             // Arity
                    0,                                                                                                                                         // Method Signature
                    (byte)SignatureTypeCode.TypeHandle, (byte)SpecialType.System_Void, // Return Type

                 // System_Index__ctor
                 (byte)(MemberFlags.Constructor),                                                                                                               // Flags
                 (byte)WellKnownType.ExtSentinel, (byte)(WellKnownType.System_Index - WellKnownType.ExtSentinel),                                               // DeclaringTypeId
                 0,                                                                                                                                             // Arity
                     2,                                                                                                                                         // Method Signature
                     (byte)SignatureTypeCode.TypeHandle, (byte)SpecialType.System_Void,
                     (byte)SignatureTypeCode.TypeHandle, (byte)SpecialType.System_Int32,
                     (byte)SignatureTypeCode.TypeHandle, (byte)SpecialType.System_Boolean,

                 // System_Index__FromEnd
                 (byte)(MemberFlags.Property),                                                                                                                  // Flags
                 (byte)WellKnownType.ExtSentinel, (byte)(WellKnownType.System_Index - WellKnownType.ExtSentinel),                                               // DeclaringTypeId
                 0,                                                                                                                                             // Arity
                     0,                                                                                                                                         // Method Signature
                     (byte)SignatureTypeCode.TypeHandle, (byte)SpecialType.System_Boolean, // Return Type

                 // System_Index__Value
                 (byte)(MemberFlags.Property),                                                                                                                  // Flags
                 (byte)WellKnownType.ExtSentinel, (byte)(WellKnownType.System_Index - WellKnownType.ExtSentinel),                                               // DeclaringTypeId
                 0,                                                                                                                                             // Arity
                     0,                                                                                                                                         // Method Signature
                     (byte)SignatureTypeCode.TypeHandle, (byte)SpecialType.System_Int32, // Return type

                 // System_Range__Start
                 (byte)MemberFlags.Property,                                                                                                                    // Flags
                 (byte)WellKnownType.ExtSentinel, (byte)(WellKnownType.System_Range - WellKnownType.ExtSentinel),                                               // DeclaringTypeId
                 0,                                                                                                                                             // Arity
                     0,                                                                                                                                         // Method Signature
                     (byte)SignatureTypeCode.TypeHandle, (byte)WellKnownType.ExtSentinel, (byte)(WellKnownType.System_Index - WellKnownType.ExtSentinel), // Return Type: System.Index

                 // System_Range__End
                 (byte)MemberFlags.Property,                                                                                                                    // Flags
                 (byte)WellKnownType.ExtSentinel, (byte)(WellKnownType.System_Range - WellKnownType.ExtSentinel),                                               // DeclaringTypeId
                 0,                                                                                                                                             // Arity
                     0,                                                                                                                                         // Method Signature
                     (byte)SignatureTypeCode.TypeHandle, (byte)WellKnownType.ExtSentinel, (byte)(WellKnownType.System_Index - WellKnownType.ExtSentinel), // Return Type: System.Index

                 // System_Range__Create
                 (byte)(MemberFlags.Method | MemberFlags.Static),                                                                                               // Flags
                 (byte)WellKnownType.ExtSentinel, (byte)(WellKnownType.System_Range - WellKnownType.ExtSentinel),                                               // DeclaringTypeId
                 0,                                                                                                                                             // Arity
                     2,                                                                                                                                         // Method Signature
                     (byte)SignatureTypeCode.TypeHandle, (byte)WellKnownType.ExtSentinel, (byte)(WellKnownType.System_Range - WellKnownType.ExtSentinel),
                     (byte)SignatureTypeCode.TypeHandle, (byte)WellKnownType.ExtSentinel, (byte)(WellKnownType.System_Index - WellKnownType.ExtSentinel),
                     (byte)SignatureTypeCode.TypeHandle, (byte)WellKnownType.ExtSentinel, (byte)(WellKnownType.System_Index - WellKnownType.ExtSentinel),

                 // System_Range__ToEnd
                 (byte)(MemberFlags.Method | MemberFlags.Static),                                                                                               // Flags
                 (byte)WellKnownType.ExtSentinel, (byte)(WellKnownType.System_Range - WellKnownType.ExtSentinel),                                               // DeclaringTypeId
                 0,                                                                                                                                             // Arity
                     1,                                                                                                                                         // Method Signature
                     (byte)SignatureTypeCode.TypeHandle, (byte)WellKnownType.ExtSentinel, (byte)(WellKnownType.System_Range - WellKnownType.ExtSentinel),
                     (byte)SignatureTypeCode.TypeHandle, (byte)WellKnownType.ExtSentinel, (byte)(WellKnownType.System_Index - WellKnownType.ExtSentinel),

                 // System_Range__FromStart
                 (byte)(MemberFlags.Method | MemberFlags.Static),                                                                                               // Flags
                 (byte)WellKnownType.ExtSentinel, (byte)(WellKnownType.System_Range - WellKnownType.ExtSentinel),                                               // DeclaringTypeId
                 0,                                                                                                                                             // Arity
                     1,                                                                                                                                         // Method Signature
                     (byte)SignatureTypeCode.TypeHandle, (byte)WellKnownType.ExtSentinel, (byte)(WellKnownType.System_Range - WellKnownType.ExtSentinel),
                     (byte)SignatureTypeCode.TypeHandle, (byte)WellKnownType.ExtSentinel, (byte)(WellKnownType.System_Index - WellKnownType.ExtSentinel),

                 // System_Range__All
                 (byte)(MemberFlags.Method | MemberFlags.Static),                                                                                               // Flags
                 (byte)WellKnownType.ExtSentinel, (byte)(WellKnownType.System_Range - WellKnownType.ExtSentinel),                                               // DeclaringTypeId
                 0,                                                                                                                                             // Arity
                     0,                                                                                                                                         // Method Signature
                     (byte)SignatureTypeCode.TypeHandle, (byte)WellKnownType.ExtSentinel, (byte)(WellKnownType.System_Range - WellKnownType.ExtSentinel),

                // System_IAsyncDisposable__DisposeAsync
                (byte)(MemberFlags.Method | MemberFlags.Virtual),                                                                                              // Flags
                (byte)WellKnownType.ExtSentinel, (byte)(WellKnownType.System_IAsyncDisposable - WellKnownType.ExtSentinel),                                    // DeclaringTypeId
                0,                                                                                                                                             // Arity
                    0,                                                                                                                                         // Method Signature
                    (byte)SignatureTypeCode.TypeHandle, (byte)WellKnownType.ExtSentinel, (byte)(WellKnownType.System_Threading_Tasks_ValueTask - WellKnownType.ExtSentinel), // Return Type: ValueTask

                // System_Collections_Generic_IAsyncEnumerable_T__GetAsyncEnumerator
                (byte)(MemberFlags.Method | MemberFlags.Virtual),                                                                                               // Flags
                (byte)WellKnownType.ExtSentinel, (byte)(WellKnownType.System_Collections_Generic_IAsyncEnumerable_T - WellKnownType.ExtSentinel),               // DeclaringTypeId
                0,                                                                                                                                              // Arity
                    0,                                                                                                                                          // Method Signature
                    (byte)SignatureTypeCode.GenericTypeInstance, // Return Type: IAsyncEnumerator<T>
                    (byte)SignatureTypeCode.TypeHandle, (byte)WellKnownType.ExtSentinel, (byte)(WellKnownType.System_Collections_Generic_IAsyncEnumerator_T - WellKnownType.ExtSentinel),
                    1,
                    (byte)SignatureTypeCode.GenericTypeParameter, 0,

                // System_Collections_Generic_IAsyncEnumerator_T__MoveNextAsync
                (byte)(MemberFlags.Method | MemberFlags.Virtual),                                                                                               // Flags
                (byte)WellKnownType.ExtSentinel, (byte)(WellKnownType.System_Collections_Generic_IAsyncEnumerator_T - WellKnownType.ExtSentinel),               // DeclaringTypeId
                0,                                                                                                                                              // Arity
                    0,                                                                                                                                          // Method Signature
                    (byte)SignatureTypeCode.GenericTypeInstance, // Return Type: ValueTask<bool>
                    (byte)SignatureTypeCode.TypeHandle, (byte)WellKnownType.ExtSentinel, (byte)(WellKnownType.System_Threading_Tasks_ValueTask_T - WellKnownType.ExtSentinel),
                    1,
                    (byte)SignatureTypeCode.TypeHandle, (byte)SpecialType.System_Boolean,

                // System_Collections_Generic_IAsyncEnumerator_T__get_Current
                (byte)(MemberFlags.PropertyGet | MemberFlags.Virtual),                                                                                               // Flags
                (byte)WellKnownType.ExtSentinel, (byte)(WellKnownType.System_Collections_Generic_IAsyncEnumerator_T - WellKnownType.ExtSentinel),               // DeclaringTypeId
                0,                                                                                                                                              // Arity
                    0,                                                                                                                                          // Method Signature
                    (byte)SignatureTypeCode.GenericTypeParameter, 0, // Return Type: T

                // System_Threading_Tasks_ManualResetValueTaskSourceLogic_T__ctor,
                (byte)MemberFlags.Constructor,                                                                                                                  // Flags
                (byte)WellKnownType.ExtSentinel, (byte)(WellKnownType.System_Threading_Tasks_ManualResetValueTaskSourceLogic_T - WellKnownType.ExtSentinel),    // DeclaringTypeId
                0,                                                                                                                                              // Arity
                    1,                                                                                                                                          // Method Signature
                    (byte)SignatureTypeCode.TypeHandle, (byte)SpecialType.System_Void, // Return Type
                    (byte)SignatureTypeCode.GenericTypeInstance, // Argument: IStrongBox<ManualResetValueTaskSourceLogic<T>>
                    (byte)SignatureTypeCode.TypeHandle, (byte)WellKnownType.ExtSentinel, (byte)(WellKnownType.System_Runtime_CompilerServices_IStrongBox_T - WellKnownType.ExtSentinel),
                    1,
                        (byte)SignatureTypeCode.GenericTypeInstance,
                        (byte)SignatureTypeCode.TypeHandle, (byte)WellKnownType.ExtSentinel, (byte)(WellKnownType.System_Threading_Tasks_ManualResetValueTaskSourceLogic_T - WellKnownType.ExtSentinel),
                        1,
                        (byte)SignatureTypeCode.GenericTypeParameter, 0,

                // System_Threading_Tasks_ManualResetValueTaskSourceLogic_T__GetResult,
                (byte)MemberFlags.Method,                                                                                                                       // Flags
                (byte)WellKnownType.ExtSentinel, (byte)(WellKnownType.System_Threading_Tasks_ManualResetValueTaskSourceLogic_T - WellKnownType.ExtSentinel),    // DeclaringTypeId
                0,                                                                                                                                              // Arity
                    1,                                                                                                                                          // Method Signature
                    (byte)SignatureTypeCode.GenericTypeParameter, 0, // Return Type: T
                    (byte)SignatureTypeCode.TypeHandle, (byte)SpecialType.System_Int16, // Argument: short

                // System_Threading_Tasks_ManualResetValueTaskSourceLogic_T__GetStatus,
                (byte)MemberFlags.Method,                                                                                                                       // Flags
                (byte)WellKnownType.ExtSentinel, (byte)(WellKnownType.System_Threading_Tasks_ManualResetValueTaskSourceLogic_T - WellKnownType.ExtSentinel),    // DeclaringTypeId
                0,                                                                                                                                              // Arity
                    1,                                                                                                                                          // Method Signature
                    (byte)SignatureTypeCode.TypeHandle, (byte)WellKnownType.ExtSentinel, (byte)(WellKnownType.System_Threading_Tasks_Sources_ValueTaskSourceStatus - WellKnownType.ExtSentinel), // Return Type
                    (byte)SignatureTypeCode.TypeHandle, (byte)SpecialType.System_Int16, // Argument: short

                // System_Threading_Tasks_ManualResetValueTaskSourceLogic_T__OnCompleted,
                (byte)MemberFlags.Method,                                                                                                                       // Flags
                (byte)WellKnownType.ExtSentinel, (byte)(WellKnownType.System_Threading_Tasks_ManualResetValueTaskSourceLogic_T - WellKnownType.ExtSentinel),    // DeclaringTypeId
                0,                                                                                                                                              // Arity
                    4,                                                                                                                                          // Method Signature
                    (byte)SignatureTypeCode.TypeHandle, (byte)SpecialType.System_Void, // Return Type
                    (byte)SignatureTypeCode.GenericTypeInstance, // Argument: Action<object>
                    (byte)SignatureTypeCode.TypeHandle, (byte)WellKnownType.System_Action_T,
                    1,
                        (byte)SignatureTypeCode.TypeHandle, (byte)SpecialType.System_Object,
                    (byte)SignatureTypeCode.TypeHandle, (byte)SpecialType.System_Object, // Argument
                    (byte)SignatureTypeCode.TypeHandle, (byte)SpecialType.System_Int16, // Argument
                    (byte)SignatureTypeCode.TypeHandle, (byte)WellKnownType.ExtSentinel, (byte)(WellKnownType.System_Threading_Tasks_Sources_ValueTaskSourceOnCompletedFlags - WellKnownType.ExtSentinel), // Argument

                // System_Threading_Tasks_ManualResetValueTaskSourceLogic_T__Reset
                (byte)MemberFlags.Method,                                                                                                                       // Flags
                (byte)WellKnownType.ExtSentinel, (byte)(WellKnownType.System_Threading_Tasks_ManualResetValueTaskSourceLogic_T - WellKnownType.ExtSentinel),    // DeclaringTypeId
                0,                                                                                                                                              // Arity
                    0,                                                                                                                                          // Method Signature
                    (byte)SignatureTypeCode.TypeHandle, (byte)SpecialType.System_Void, // Return Type

                // System_Threading_Tasks_ManualResetValueTaskSourceLogic_T__SetException,
                (byte)MemberFlags.Method,                                                                                                                       // Flags
                (byte)WellKnownType.ExtSentinel, (byte)(WellKnownType.System_Threading_Tasks_ManualResetValueTaskSourceLogic_T - WellKnownType.ExtSentinel),    // DeclaringTypeId
                0,                                                                                                                                              // Arity
                    1,                                                                                                                                          // Method Signature
                    (byte)SignatureTypeCode.TypeHandle, (byte)SpecialType.System_Void, // Return Type
                    (byte)SignatureTypeCode.TypeHandle, (byte)WellKnownType.System_Exception, // Argument

                // System_Threading_Tasks_ManualResetValueTaskSourceLogic_T__SetResult,
                (byte)MemberFlags.Method,                                                                                                                       // Flags
                (byte)WellKnownType.ExtSentinel, (byte)(WellKnownType.System_Threading_Tasks_ManualResetValueTaskSourceLogic_T - WellKnownType.ExtSentinel),    // DeclaringTypeId
                0,                                                                                                                                              // Arity
                    1,                                                                                                                                          // Method Signature
                    (byte)SignatureTypeCode.TypeHandle, (byte)SpecialType.System_Void, // Return Type
                    (byte)SignatureTypeCode.GenericTypeParameter, 0, // Argument: T

                // System_Threading_Tasks_ManualResetValueTaskSourceLogic_T__get_Version,
                (byte)MemberFlags.PropertyGet,                                                                                                                  // Flags
                (byte)WellKnownType.ExtSentinel, (byte)(WellKnownType.System_Threading_Tasks_ManualResetValueTaskSourceLogic_T - WellKnownType.ExtSentinel),    // DeclaringTypeId
                0,                                                                                                                                              // Arity
                    0,                                                                                                                                          // Method Signature
                    (byte)SignatureTypeCode.TypeHandle, (byte)SpecialType.System_Int16,

                // System_Runtime_CompilerServices_IStrongBox_T__Value,
                (byte)(MemberFlags.Property | MemberFlags.Virtual),                                                                                             // Flags
                (byte)WellKnownType.ExtSentinel, (byte)(WellKnownType.System_Runtime_CompilerServices_IStrongBox_T - WellKnownType.ExtSentinel),                // DeclaringTypeId
                0,                                                                                                                                              // Arity
                    0,                                                                                                                                          // Method Signature
                    (byte)SignatureTypeCode.ByReference, (byte)SignatureTypeCode.GenericTypeParameter, 0, // Return Type: ref T

                // System_Runtime_CompilerServices_IStrongBox_T__get_Value,
                (byte)(MemberFlags.PropertyGet | MemberFlags.Virtual),                                                                                          // Flags
                (byte)WellKnownType.ExtSentinel, (byte)(WellKnownType.System_Runtime_CompilerServices_IStrongBox_T - WellKnownType.ExtSentinel),                // DeclaringTypeId
                0,                                                                                                                                              // Arity
                    0,                                                                                                                                          // Method Signature
                    (byte)SignatureTypeCode.ByReference, (byte)SignatureTypeCode.GenericTypeParameter, 0, // Return Type: ref T

                // System_Threading_Tasks_Sources_IValueTaskSource_T__GetResult,
                (byte)(MemberFlags.Method | MemberFlags.Virtual),                                                                                               // Flags
                (byte)WellKnownType.ExtSentinel, (byte)(WellKnownType.System_Threading_Tasks_Sources_IValueTaskSource_T - WellKnownType.ExtSentinel),           // DeclaringTypeId
                0,                                                                                                                                              // Arity
                    1,                                                                                                                                          // Method Signature
                    (byte)SignatureTypeCode.GenericTypeParameter, 0, // Return Type: T
                    (byte)SignatureTypeCode.TypeHandle, (byte)SpecialType.System_Int16, // Argument: short

                // System_Threading_Tasks_Sources_IValueTaskSource_T__GetStatus,
                (byte)(MemberFlags.Method | MemberFlags.Virtual),                                                                                               // Flags
                (byte)WellKnownType.ExtSentinel, (byte)(WellKnownType.System_Threading_Tasks_Sources_IValueTaskSource_T - WellKnownType.ExtSentinel),           // DeclaringTypeId
                0,                                                                                                                                              // Arity
                    1,                                                                                                                                          // Method Signature
                    (byte)SignatureTypeCode.TypeHandle, (byte)WellKnownType.ExtSentinel, (byte)(WellKnownType.System_Threading_Tasks_Sources_ValueTaskSourceStatus - WellKnownType.ExtSentinel), // Return Type
                    (byte)SignatureTypeCode.TypeHandle, (byte)SpecialType.System_Int16, // Argument: short

                // System_Threading_Tasks_Sources_IValueTaskSource_T__OnCompleted,
                (byte)(MemberFlags.Method | MemberFlags.Virtual),                                                                                               // Flags
                (byte)WellKnownType.ExtSentinel, (byte)(WellKnownType.System_Threading_Tasks_Sources_IValueTaskSource_T - WellKnownType.ExtSentinel),           // DeclaringTypeId
                0,                                                                                                                                              // Arity
                    4,                                                                                                                                          // Method Signature
                    (byte)SignatureTypeCode.TypeHandle, (byte)SpecialType.System_Void, // Return Type
                    (byte)SignatureTypeCode.GenericTypeInstance, // Argument: Action<object>
                    (byte)SignatureTypeCode.TypeHandle, (byte)WellKnownType.System_Action_T,
                    1,
                        (byte)SignatureTypeCode.TypeHandle, (byte)SpecialType.System_Object,
                    (byte)SignatureTypeCode.TypeHandle, (byte)SpecialType.System_Object, // Argument
                    (byte)SignatureTypeCode.TypeHandle, (byte)SpecialType.System_Int16, // Argument
                    (byte)SignatureTypeCode.TypeHandle, (byte)WellKnownType.ExtSentinel, (byte)(WellKnownType.System_Threading_Tasks_Sources_ValueTaskSourceOnCompletedFlags - WellKnownType.ExtSentinel), // Argument

                // System_Threading_Tasks_ValueTask_T__ctor,
                (byte)MemberFlags.Constructor,                                                                                                                  // Flags
                (byte)WellKnownType.ExtSentinel, (byte)(WellKnownType.System_Threading_Tasks_ValueTask_T - WellKnownType.ExtSentinel),                          // DeclaringTypeId
                0,                                                                                                                                              // Arity
                    2,                                                                                                                                          // Method Signature
                    (byte)SignatureTypeCode.TypeHandle, (byte)SpecialType.System_Void, // Return Type
                    (byte)SignatureTypeCode.GenericTypeInstance, // Argument: Action<object>
                    (byte)SignatureTypeCode.TypeHandle, (byte)WellKnownType.ExtSentinel, (byte)(WellKnownType.System_Threading_Tasks_Sources_IValueTaskSource_T - WellKnownType.ExtSentinel),
                    1,
                        (byte)SignatureTypeCode.GenericTypeParameter, 0,
                    (byte)SignatureTypeCode.TypeHandle, (byte)SpecialType.System_Int16, // Argument
>>>>>>> 156b1511
            };

            string[] allNames = new string[(int)WellKnownMember.Count]
            {
                "Round",                                    // System_Math__RoundDouble
                "Pow",                                      // System_Math__PowDoubleDouble
                "get_Length",                               // System_Array__get_Length
                "Empty",                                    // System_Array__Empty
                "Copy",                                     // System_Array__Copy
                "ToBoolean",                                // System_Convert__ToBooleanDecimal
                "ToBoolean",                                // System_Convert__ToBooleanInt32
                "ToBoolean",                                // System_Convert__ToBooleanUInt32
                "ToBoolean",                                // System_Convert__ToBooleanInt64
                "ToBoolean",                                // System_Convert__ToBooleanUInt64
                "ToBoolean",                                // System_Convert__ToBooleanSingle
                "ToBoolean",                                // System_Convert__ToBooleanDouble
                "ToSByte",                                  // System_Convert__ToSByteDecimal
                "ToSByte",                                  // System_Convert__ToSByteDouble
                "ToSByte",                                  // System_Convert__ToSByteSingle
                "ToByte",                                   // System_Convert__ToByteDecimal
                "ToByte",                                   // System_Convert__ToByteDouble
                "ToByte",                                   // System_Convert__ToByteSingle
                "ToInt16",                                  // System_Convert__ToInt16Decimal
                "ToInt16",                                  // System_Convert__ToInt16Double
                "ToInt16",                                  // System_Convert__ToInt16Single
                "ToUInt16",                                 // System_Convert__ToUInt16Decimal
                "ToUInt16",                                 // System_Convert__ToUInt16Double
                "ToUInt16",                                 // System_Convert__ToUInt16Single
                "ToInt32",                                  // System_Convert__ToInt32Decimal
                "ToInt32",                                  // System_Convert__ToInt32Double
                "ToInt32",                                  // System_Convert__ToInt32Single
                "ToUInt32",                                 // System_Convert__ToUInt32Decimal
                "ToUInt32",                                 // System_Convert__ToUInt32Double
                "ToUInt32",                                 // System_Convert__ToUInt32Single
                "ToInt64",                                  // System_Convert__ToInt64Decimal
                "ToInt64",                                  // System_Convert__ToInt64Double
                "ToInt64",                                  // System_Convert__ToInt64Single
                "ToUInt64",                                 // System_Convert__ToUInt64Decimal
                "ToUInt64",                                 // System_Convert__ToUInt64Double
                "ToUInt64",                                 // System_Convert__ToUInt64Single
                "ToSingle",                                 // System_Convert__ToSingleDecimal
                "ToDouble",                                 // System_Convert__ToDoubleDecimal
                ".ctor",                                    // System_CLSCompliantAttribute__ctor
                ".ctor",                                    // System_FlagsAttribute__ctor
                ".ctor",                                    // System_Guid__ctor
                "GetTypeFromCLSID",                         // System_Type__GetTypeFromCLSID
                "GetTypeFromHandle",                        // System_Type__GetTypeFromHandle
                "Missing",                                  // System_Type__Missing
                ".ctor",                                    // System_Reflection_AssemblyKeyFileAttribute__ctor
                ".ctor",                                    // System_Reflection_AssemblyKeyNameAttribute__ctor
                "GetMethodFromHandle",                      // System_Reflection_MethodBase__GetMethodFromHandle
                "GetMethodFromHandle",                      // System_Reflection_MethodBase__GetMethodFromHandle2
                "CreateDelegate",                           // System_Reflection_MethodInfo__CreateDelegate
                "CreateDelegate",                           // System_Delegate__CreateDelegate
                "CreateDelegate",                           // System_Delegate__CreateDelegate4
                "GetFieldFromHandle",                       // System_Reflection_FieldInfo__GetFieldFromHandle
                "GetFieldFromHandle",                       // System_Reflection_FieldInfo__GetFieldFromHandle2
                "Value",                                    // System_Reflection_Missing__Value
                "Equals",                                   // System_IEquatable_T__Equals
                "Equals",                                   // System_Collections_Generic_EqualityComparer_T__Equals
                "GetHashCode",                              // System_Collections_Generic_EqualityComparer_T__GetHashCode
                "get_Default",                              // System_Collections_Generic_EqualityComparer_T__get_Default
                ".ctor",                                    // System_AttributeUsageAttribute__ctor
                "AllowMultiple",                            // System_AttributeUsageAttribute__AllowMultiple
                "Inherited",                                // System_AttributeUsageAttribute__Inherited
                ".ctor",                                    // System_ParamArrayAttribute__ctor
                ".ctor",                                    // System_STAThreadAttribute__ctor
                ".ctor",                                    // System_Reflection_DefaultMemberAttribute__ctor
                "Break",                                    // System_Diagnostics_Debugger__Break
                ".ctor",                                    // System_Diagnostics_DebuggerDisplayAttribute__ctor
                "Type",                                     // System_Diagnostics_DebuggerDisplayAttribute__Type
                ".ctor",                                    // System_Diagnostics_DebuggerNonUserCodeAttribute__ctor
                ".ctor",                                    // System_Diagnostics_DebuggerHiddenAttribute__ctor
                ".ctor",                                    // System_Diagnostics_DebuggerBrowsableAttribute__ctor
                ".ctor",                                    // System_Diagnostics_DebuggerStepThroughAttribute__ctor
                ".ctor",                                    // System_Diagnostics_DebuggableAttribute__ctorDebuggingModes
                "Default",                                  // System_Diagnostics_DebuggableAttribute_DebuggingModes__Default
                "DisableOptimizations",                     // System_Diagnostics_DebuggableAttribute_DebuggingModes__DisableOptimizations
                "EnableEditAndContinue",                    // System_Diagnostics_DebuggableAttribute_DebuggingModes__EnableEditAndContinue
                "IgnoreSymbolStoreSequencePoints",          // System_Diagnostics_DebuggableAttribute_DebuggingModes__IgnoreSymbolStoreSequencePoints
                ".ctor",                                    // System_Runtime_InteropServices_UnknownWrapper__ctor
                ".ctor",                                    // System_Runtime_InteropServices_DispatchWrapper__ctor
                ".ctor",                                    // System_Runtime_InteropServices_ClassInterfaceAttribute__ctorClassInterfaceType
                ".ctor",                                    // System_Runtime_InteropServices_CoClassAttribute__ctor
                ".ctor",                                    // System_Runtime_InteropServices_ComAwareEventInfo__ctor
                "AddEventHandler",                          // System_Runtime_InteropServices_ComAwareEventInfo__AddEventHandler
                "RemoveEventHandler",                       // System_Runtime_InteropServices_ComAwareEventInfo__RemoveEventHandler
                ".ctor",                                    // System_Runtime_InteropServices_ComEventInterfaceAttribute__ctor
                ".ctor",                                    // System_Runtime_InteropServices_ComSourceInterfacesAttribute__ctorString
                ".ctor",                                    // System_Runtime_InteropServices_ComVisibleAttribute__ctor
                ".ctor",                                    // System_Runtime_InteropServices_DispIdAttribute__ctor
                ".ctor",                                    // System_Runtime_InteropServices_GuidAttribute__ctor
                ".ctor",                                    // System_Runtime_InteropServices_InterfaceTypeAttribute__ctorComInterfaceType
                ".ctor",                                    // System_Runtime_InteropServices_InterfaceTypeAttribute__ctorInt16
                "GetTypeFromCLSID",                         // System_Runtime_InteropServices_Marshal__GetTypeFromCLSID
                ".ctor",                                    // System_Runtime_InteropServices_TypeIdentifierAttribute__ctor
                ".ctor",                                    // System_Runtime_InteropServices_TypeIdentifierAttribute__ctorStringString
                ".ctor",                                    // System_Runtime_InteropServices_BestFitMappingAttribute__ctor
                ".ctor",                                    // System_Runtime_InteropServices_DefaultParameterValueAttribute__ctor
                ".ctor",                                    // System_Runtime_InteropServices_LCIDConversionAttribute__ctor
                ".ctor",                                    // System_Runtime_InteropServices_UnmanagedFunctionPointerAttribute__ctor
                "AddEventHandler",                          // System_Runtime_InteropServices_WindowsRuntime_EventRegistrationTokenTable_T__AddEventHandler
                "GetOrCreateEventRegistrationTokenTable",   // System_Runtime_InteropServices_WindowsRuntime_EventRegistrationTokenTable_T__GetOrCreateEventRegistrationTokenTable
                "InvocationList",                           // System_Runtime_InteropServices_WindowsRuntime_EventRegistrationTokenTable_T__InvocationList
                "RemoveEventHandler",                       // System_Runtime_InteropServices_WindowsRuntime_EventRegistrationTokenTable_T__RemoveEventHandler
                "AddEventHandler",                          // System_Runtime_InteropServices_WindowsRuntime_WindowsRuntimeMarshal__AddEventHandler_T
                "RemoveAllEventHandlers",                   // System_Runtime_InteropServices_WindowsRuntime_WindowsRuntimeMarshal__RemoveAllEventHandlers
                "RemoveEventHandler",                       // System_Runtime_InteropServices_WindowsRuntime_WindowsRuntimeMarshal__RemoveEventHandler_T
                ".ctor",                                    // System_Runtime_CompilerServices_DateTimeConstantAttribute__ctor
                ".ctor",                                    // System_Runtime_CompilerServices_DecimalConstantAttribute__ctor
                ".ctor",                                    // System_Runtime_CompilerServices_DecimalConstantAttribute__ctorByteByteInt32Int32Int32
                ".ctor",                                    // System_Runtime_CompilerServices_ExtensionAttribute__ctor
                ".ctor",                                    // System_Runtime_CompilerServices_CompilerGeneratedAttribute__ctor
                ".ctor",                                    // System_Runtime_CompilerServices_AccessedThroughPropertyAttribute__ctor
                ".ctor",                                    // System_Runtime_CompilerServices_CompilationRelaxationsAttribute__ctorInt32
                ".ctor",                                    // System_Runtime_CompilerServices_RuntimeCompatibilityAttribute__ctor
                "WrapNonExceptionThrows",                   // System_Runtime_CompilerServices_RuntimeCompatibilityAttribute__WrapNonExceptionThrows
                ".ctor",                                    // System_Runtime_CompilerServices_UnsafeValueTypeAttribute__ctor
                ".ctor",                                    // System_Runtime_CompilerServices_FixedBufferAttribute__ctor
                ".ctor",                                    // System_Runtime_CompilerServices_DynamicAttribute__ctor
                ".ctor",                                    // System_Runtime_CompilerServices_DynamicAttribute__ctorTransformFlags
                "Create",                                   // System_Runtime_CompilerServices_CallSite_T__Create
                "Target",                                   // System_Runtime_CompilerServices_CallSite_T__Target
                "GetObjectValue",                           // System_Runtime_CompilerServices_RuntimeHelpers__GetObjectValueObject
                "InitializeArray",                          // System_Runtime_CompilerServices_RuntimeHelpers__InitializeArrayArrayRuntimeFieldHandle
                "get_OffsetToStringData",                   // System_Runtime_CompilerServices_RuntimeHelpers__get_OffsetToStringData
                "Capture",                                  // System_Runtime_ExceptionServices_ExceptionDispatchInfo__Capture
                "Throw",                                    // System_Runtime_ExceptionServices_ExceptionDispatchInfo__Throw
                ".ctor",                                    // System_Security_UnverifiableCodeAttribute__ctor
                "RequestMinimum",                           // System_Security_Permissions_SecurityAction__RequestMinimum
                ".ctor",                                    // System_Security_Permissions_SecurityPermissionAttribute__ctor
                "SkipVerification",                         // System_Security_Permissions_SecurityPermissionAttribute__SkipVerification
                "CreateInstance",                           // System_Activator__CreateInstance
                "CreateInstance",                           // System_Activator__CreateInstance_T
                "CompareExchange",                          // System_Threading_Interlocked__CompareExchange_T
                "Enter",                                    // System_Threading_Monitor__Enter
                "Enter",                                    // System_Threading_Monitor__Enter2
                "Exit",                                     // System_Threading_Monitor__Exit
                "CurrentThread",                            // System_Threading_Thread__CurrentThread
                "ManagedThreadId",                          // System_Threading_Thread__ManagedThreadId
                "BinaryOperation",                          // Microsoft_CSharp_RuntimeBinder_Binder__BinaryOperation
                "Convert",                                  // Microsoft_CSharp_RuntimeBinder_Binder__Convert
                "GetIndex",                                 // Microsoft_CSharp_RuntimeBinder_Binder__GetIndex
                "GetMember",                                // Microsoft_CSharp_RuntimeBinder_Binder__GetMember
                "Invoke",                                   // Microsoft_CSharp_RuntimeBinder_Binder__Invoke
                "InvokeConstructor",                        // Microsoft_CSharp_RuntimeBinder_Binder__InvokeConstructor
                "InvokeMember",                             // Microsoft_CSharp_RuntimeBinder_Binder__InvokeMember
                "IsEvent",                                  // Microsoft_CSharp_RuntimeBinder_Binder__IsEvent
                "SetIndex",                                 // Microsoft_CSharp_RuntimeBinder_Binder__SetIndex
                "SetMember",                                // Microsoft_CSharp_RuntimeBinder_Binder__SetMember
                "UnaryOperation",                           // Microsoft_CSharp_RuntimeBinder_Binder__UnaryOperation
                "Create",                                   // Microsoft_CSharp_RuntimeBinder_CSharpArgumentInfo__Create
                "ToDecimal",                                // Microsoft_VisualBasic_CompilerServices_Conversions__ToDecimalBoolean
                "ToBoolean",                                // Microsoft_VisualBasic_CompilerServices_Conversions__ToBooleanString
                "ToSByte",                                  // Microsoft_VisualBasic_CompilerServices_Conversions__ToSByteString
                "ToByte",                                   // Microsoft_VisualBasic_CompilerServices_Conversions__ToByteString
                "ToShort",                                  // Microsoft_VisualBasic_CompilerServices_Conversions__ToShortString
                "ToUShort",                                 // Microsoft_VisualBasic_CompilerServices_Conversions__ToUShortString
                "ToInteger",                                // Microsoft_VisualBasic_CompilerServices_Conversions__ToIntegerString
                "ToUInteger",                               // Microsoft_VisualBasic_CompilerServices_Conversions__ToUIntegerString
                "ToLong",                                   // Microsoft_VisualBasic_CompilerServices_Conversions__ToLongString
                "ToULong",                                  // Microsoft_VisualBasic_CompilerServices_Conversions__ToULongString
                "ToSingle",                                 // Microsoft_VisualBasic_CompilerServices_Conversions__ToSingleString
                "ToDouble",                                 // Microsoft_VisualBasic_CompilerServices_Conversions__ToDoubleString
                "ToDecimal",                                // Microsoft_VisualBasic_CompilerServices_Conversions__ToDecimalString
                "ToDate",                                   // Microsoft_VisualBasic_CompilerServices_Conversions__ToDateString
                "ToChar",                                   // Microsoft_VisualBasic_CompilerServices_Conversions__ToCharString
                "ToCharArrayRankOne",                       // Microsoft_VisualBasic_CompilerServices_Conversions__ToCharArrayRankOneString
                "ToString",                                 // Microsoft_VisualBasic_CompilerServices_Conversions__ToStringBoolean
                "ToString",                                 // Microsoft_VisualBasic_CompilerServices_Conversions__ToStringInt32
                "ToString",                                 // Microsoft_VisualBasic_CompilerServices_Conversions__ToStringByte
                "ToString",                                 // Microsoft_VisualBasic_CompilerServices_Conversions__ToStringUInt32
                "ToString",                                 // Microsoft_VisualBasic_CompilerServices_Conversions__ToStringInt64
                "ToString",                                 // Microsoft_VisualBasic_CompilerServices_Conversions__ToStringUInt64
                "ToString",                                 // Microsoft_VisualBasic_CompilerServices_Conversions__ToStringSingle
                "ToString",                                 // Microsoft_VisualBasic_CompilerServices_Conversions__ToStringDouble
                "ToString",                                 // Microsoft_VisualBasic_CompilerServices_Conversions__ToStringDecimal
                "ToString",                                 // Microsoft_VisualBasic_CompilerServices_Conversions__ToStringDateTime
                "ToString",                                 // Microsoft_VisualBasic_CompilerServices_Conversions__ToStringChar
                "ToString",                                 // Microsoft_VisualBasic_CompilerServices_Conversions__ToStringObject
                "ToBoolean",                                // Microsoft_VisualBasic_CompilerServices_Conversions__ToBooleanObject
                "ToSByte",                                  // Microsoft_VisualBasic_CompilerServices_Conversions__ToSByteObject
                "ToByte",                                   // Microsoft_VisualBasic_CompilerServices_Conversions__ToByteObject
                "ToShort",                                  // Microsoft_VisualBasic_CompilerServices_Conversions__ToShortObject
                "ToUShort",                                 // Microsoft_VisualBasic_CompilerServices_Conversions__ToUShortObject
                "ToInteger",                                // Microsoft_VisualBasic_CompilerServices_Conversions__ToIntegerObject
                "ToUInteger",                               // Microsoft_VisualBasic_CompilerServices_Conversions__ToUIntegerObject
                "ToLong",                                   // Microsoft_VisualBasic_CompilerServices_Conversions__ToLongObject
                "ToULong",                                  // Microsoft_VisualBasic_CompilerServices_Conversions__ToULongObject
                "ToSingle",                                 // Microsoft_VisualBasic_CompilerServices_Conversions__ToSingleObject
                "ToDouble",                                 // Microsoft_VisualBasic_CompilerServices_Conversions__ToDoubleObject
                "ToDecimal",                                // Microsoft_VisualBasic_CompilerServices_Conversions__ToDecimalObject
                "ToDate",                                   // Microsoft_VisualBasic_CompilerServices_Conversions__ToDateObject
                "ToChar",                                   // Microsoft_VisualBasic_CompilerServices_Conversions__ToCharObject
                "ToCharArrayRankOne",                       // Microsoft_VisualBasic_CompilerServices_Conversions__ToCharArrayRankOneObject
                "ToGenericParameter",                       // Microsoft_VisualBasic_CompilerServices_Conversions__ToGenericParameter_T_Object
                "ChangeType",                               // Microsoft_VisualBasic_CompilerServices_Conversions__ChangeType
                "PlusObject",                               // Microsoft_VisualBasic_CompilerServices_Operators__PlusObjectObject
                "NegateObject",                             // Microsoft_VisualBasic_CompilerServices_Operators__NegateObjectObject
                "NotObject",                                // Microsoft_VisualBasic_CompilerServices_Operators__NotObjectObject
                "AndObject",                                // Microsoft_VisualBasic_CompilerServices_Operators__AndObjectObjectObject
                "OrObject",                                 // Microsoft_VisualBasic_CompilerServices_Operators__OrObjectObjectObject
                "XorObject",                                // Microsoft_VisualBasic_CompilerServices_Operators__XorObjectObjectObject
                "AddObject",                                // Microsoft_VisualBasic_CompilerServices_Operators__AddObjectObjectObject
                "SubtractObject",                           // Microsoft_VisualBasic_CompilerServices_Operators__SubtractObjectObjectObject
                "MultiplyObject",                           // Microsoft_VisualBasic_CompilerServices_Operators__MultiplyObjectObjectObject
                "DivideObject",                             // Microsoft_VisualBasic_CompilerServices_Operators__DivideObjectObjectObject
                "ExponentObject",                           // Microsoft_VisualBasic_CompilerServices_Operators__ExponentObjectObjectObject
                "ModObject",                                // Microsoft_VisualBasic_CompilerServices_Operators__ModObjectObjectObject
                "IntDivideObject",                          // Microsoft_VisualBasic_CompilerServices_Operators__IntDivideObjectObjectObject
                "LeftShiftObject",                          // Microsoft_VisualBasic_CompilerServices_Operators__LeftShiftObjectObjectObject
                "RightShiftObject",                         // Microsoft_VisualBasic_CompilerServices_Operators__RightShiftObjectObjectObject
                "ConcatenateObject",                        // Microsoft_VisualBasic_CompilerServices_Operators__ConcatenateObjectObjectObject
                "CompareObjectEqual",                       // Microsoft_VisualBasic_CompilerServices_Operators__CompareObjectEqualObjectObjectBoolean
                "CompareObjectNotEqual",                    // Microsoft_VisualBasic_CompilerServices_Operators__CompareObjectNotEqualObjectObjectBoolean
                "CompareObjectLess",                        // Microsoft_VisualBasic_CompilerServices_Operators__CompareObjectLessObjectObjectBoolean
                "CompareObjectLessEqual",                   // Microsoft_VisualBasic_CompilerServices_Operators__CompareObjectLessEqualObjectObjectBoolean
                "CompareObjectGreaterEqual",                // Microsoft_VisualBasic_CompilerServices_Operators__CompareObjectGreaterEqualObjectObjectBoolean
                "CompareObjectGreater",                     // Microsoft_VisualBasic_CompilerServices_Operators__CompareObjectGreaterObjectObjectBoolean
                "ConditionalCompareObjectEqual",            // Microsoft_VisualBasic_CompilerServices_Operators__ConditionalCompareObjectEqualObjectObjectBoolean
                "ConditionalCompareObjectNotEqual",         // Microsoft_VisualBasic_CompilerServices_Operators__ConditionalCompareObjectNotEqualObjectObjectBoolean
                "ConditionalCompareObjectLess",             // Microsoft_VisualBasic_CompilerServices_Operators__ConditionalCompareObjectLessObjectObjectBoolean
                "ConditionalCompareObjectLessEqual",        // Microsoft_VisualBasic_CompilerServices_Operators__ConditionalCompareObjectLessEqualObjectObjectBoolean
                "ConditionalCompareObjectGreaterEqual",     // Microsoft_VisualBasic_CompilerServices_Operators__ConditionalCompareObjectGreaterEqualObjectObjectBoolean
                "ConditionalCompareObjectGreater",          // Microsoft_VisualBasic_CompilerServices_Operators__ConditionalCompareObjectGreaterObjectObjectBoolean
                "CompareString",                            // Microsoft_VisualBasic_CompilerServices_Operators__CompareStringStringStringBoolean
                "CompareString",                            // Microsoft_VisualBasic_CompilerServices_EmbeddedOperators__CompareStringStringStringBoolean
                "LateCall",                                 // Microsoft_VisualBasic_CompilerServices_NewLateBinding__LateCall
                "LateGet",                                  // Microsoft_VisualBasic_CompilerServices_NewLateBinding__LateGet
                "LateSet",                                  // Microsoft_VisualBasic_CompilerServices_NewLateBinding__LateSet
                "LateSetComplex",                           // Microsoft_VisualBasic_CompilerServices_NewLateBinding__LateSetComplex
                "LateIndexGet",                             // Microsoft_VisualBasic_CompilerServices_NewLateBinding__LateIndexGet
                "LateIndexSet",                             // Microsoft_VisualBasic_CompilerServices_NewLateBinding__LateIndexSet
                "LateIndexSetComplex",                      // Microsoft_VisualBasic_CompilerServices_NewLateBinding__LateIndexSetComplex
                ".ctor",                                    // Microsoft_VisualBasic_CompilerServices_StandardModuleAttribute__ctor
                ".ctor",                                    // Microsoft_VisualBasic_CompilerServices_StaticLocalInitFlag__ctor
                "State",                                    // Microsoft_VisualBasic_CompilerServices_StaticLocalInitFlag__State
                "MidStmtStr",                               // Microsoft_VisualBasic_CompilerServices_StringType__MidStmtStr
                ".ctor",                                    // Microsoft_VisualBasic_CompilerServices_IncompleteInitialization__ctor
                ".ctor",                                    // Microsoft_VisualBasic_Embedded__ctor
                "CopyArray",                                // Microsoft_VisualBasic_CompilerServices_Utils__CopyArray
                "LikeString",                               // Microsoft_VisualBasic_CompilerServices_LikeOperator__LikeStringStringStringCompareMethod
                "LikeObject",                               // Microsoft_VisualBasic_CompilerServices_LikeOperator__LikeObjectObjectObjectCompareMethod
                "CreateProjectError",                       // Microsoft_VisualBasic_CompilerServices_ProjectData__CreateProjectError
                "SetProjectError",                          // Microsoft_VisualBasic_CompilerServices_ProjectData__SetProjectError
                "SetProjectError",                          // Microsoft_VisualBasic_CompilerServices_ProjectData__SetProjectError_Int32
                "ClearProjectError",                        // Microsoft_VisualBasic_CompilerServices_ProjectData__ClearProjectError
                "EndApp",                                   // Microsoft_VisualBasic_CompilerServices_ProjectData__EndApp
                "ForLoopInitObj",                           // Microsoft_VisualBasic_CompilerServices_ObjectFlowControl_ForLoopControl__ForLoopInitObj
                "ForNextCheckObj",                          // Microsoft_VisualBasic_CompilerServices_ObjectFlowControl_ForLoopControl__ForNextCheckObj
                "CheckForSyncLockOnValueType",              // Microsoft_VisualBasic_CompilerServices_ObjectFlowControl__CheckForSyncLockOnValueType
                "CallByName",                               // Microsoft_VisualBasic_CompilerServices_Versioned__CallByName
                "IsNumeric",                                // Microsoft_VisualBasic_CompilerServices_Versioned__IsNumeric
                "SystemTypeName",                           // Microsoft_VisualBasic_CompilerServices_Versioned__SystemTypeName
                "TypeName",                                 // Microsoft_VisualBasic_CompilerServices_Versioned__TypeName
                "VbTypeName",                               // Microsoft_VisualBasic_CompilerServices_Versioned__VbTypeName
                "IsNumeric",                                // Microsoft_VisualBasic_Information__IsNumeric
                "SystemTypeName",                           // Microsoft_VisualBasic_Information__SystemTypeName
                "TypeName",                                 // Microsoft_VisualBasic_Information__TypeName
                "VbTypeName",                               // Microsoft_VisualBasic_Information__VbTypeName
                "CallByName",                               // Microsoft_VisualBasic_Interaction__CallByName
                "MoveNext",                                 // System_Runtime_CompilerServices_IAsyncStateMachine_MoveNext
                "SetStateMachine",                          // System_Runtime_CompilerServices_IAsyncStateMachine_SetStateMachine
                "Create",                                   // System_Runtime_CompilerServices_AsyncVoidMethodBuilder__Create
                "SetException",                             // System_Runtime_CompilerServices_AsyncVoidMethodBuilder__SetException
                "SetResult",                                // System_Runtime_CompilerServices_AsyncVoidMethodBuilder__SetResult
                "AwaitOnCompleted",                         // System_Runtime_CompilerServices_AsyncVoidMethodBuilder__AwaitOnCompleted
                "AwaitUnsafeOnCompleted",                   // System_Runtime_CompilerServices_AsyncVoidMethodBuilder__AwaitUnsafeOnCompleted
                "Start",                                    // System_Runtime_CompilerServices_AsyncVoidMethodBuilder__Start_T
                "SetStateMachine",                          // System_Runtime_CompilerServices_AsyncVoidMethodBuilder__SetStateMachine
                "Create",                                   // System_Runtime_CompilerServices_AsyncTaskMethodBuilder__Create
                "SetException",                             // System_Runtime_CompilerServices_AsyncTaskMethodBuilder__SetException
                "SetResult",                                // System_Runtime_CompilerServices_AsyncTaskMethodBuilder__SetResult
                "AwaitOnCompleted",                         // System_Runtime_CompilerServices_AsyncTaskMethodBuilder__AwaitOnCompleted
                "AwaitUnsafeOnCompleted",                   // System_Runtime_CompilerServices_AsyncTaskMethodBuilder__AwaitUnsafeOnCompleted
                "Start",                                    // System_Runtime_CompilerServices_AsyncTaskMethodBuilder__Start_T
                "SetStateMachine",                          // System_Runtime_CompilerServices_AsyncTaskMethodBuilder__SetStateMachine
                "Task",                                     // System_Runtime_CompilerServices_AsyncTaskMethodBuilder__Task
                "Create",                                   // System_Runtime_CompilerServices_AsyncTaskMethodBuilder_T__Create
                "SetException",                             // System_Runtime_CompilerServices_AsyncTaskMethodBuilder_T__SetException
                "SetResult",                                // System_Runtime_CompilerServices_AsyncTaskMethodBuilder_T__SetResult
                "AwaitOnCompleted",                         // System_Runtime_CompilerServices_AsyncTaskMethodBuilder_T__AwaitOnCompleted
                "AwaitUnsafeOnCompleted",                   // System_Runtime_CompilerServices_AsyncTaskMethodBuilder_T__AwaitUnsafeOnCompleted
                "Start",                                    // System_Runtime_CompilerServices_AsyncTaskMethodBuilder_T__Start_T
                "SetStateMachine",                          // System_Runtime_CompilerServices_AsyncTaskMethodBuilder_T__SetStateMachine
                "Task",                                     // System_Runtime_CompilerServices_AsyncTaskMethodBuilder_T__Task
                ".ctor",                                    // System_Runtime_CompilerServices_AsyncStateMachineAttribute__ctor
                ".ctor",                                    // System_Runtime_CompilerServices_IteratorStateMachineAttribute__ctor
                "Asc",                                      // Microsoft_VisualBasic_Strings__AscCharInt32
                "Asc",                                      // Microsoft_VisualBasic_Strings__AscStringInt32
                "AscW",                                     // Microsoft_VisualBasic_Strings__AscWCharInt32
                "AscW",                                     // Microsoft_VisualBasic_Strings__AscWStringInt32
                "Chr",                                      // Microsoft_VisualBasic_Strings__ChrInt32Char
                "ChrW",                                     // Microsoft_VisualBasic_Strings__ChrWInt32Char
                ".ctor",                                    // System_Xml_Linq_XElement__ctor
                ".ctor",                                    // System_Xml_Linq_XElement__ctor2
                "Get",                                      // System_Xml_Linq_XNamespace__Get
                "Run",                                      // System_Windows_Forms_Application__RunForm
                "CurrentManagedThreadId",                   // System_Environment__CurrentManagedThreadId
                ".ctor",                                    // System_ComponentModel_EditorBrowsableAttribute__ctor
                "SustainedLowLatency",                      // System_Runtime_GCLatencyMode__SustainedLowLatency

                "Item1",                                    // System_ValueTuple_T1__Item1

                "Item1",                                    // System_ValueTuple_T2__Item1
                "Item2",                                    // System_ValueTuple_T2__Item2

                "Item1",                                    // System_ValueTuple_T3__Item1
                "Item2",                                    // System_ValueTuple_T3__Item2
                "Item3",                                    // System_ValueTuple_T3__Item3

                "Item1",                                    // System_ValueTuple_T4__Item1
                "Item2",                                    // System_ValueTuple_T4__Item2
                "Item3",                                    // System_ValueTuple_T4__Item3
                "Item4",                                    // System_ValueTuple_T4__Item4

                "Item1",                                    // System_ValueTuple_T5__Item1
                "Item2",                                    // System_ValueTuple_T5__Item2
                "Item3",                                    // System_ValueTuple_T5__Item3
                "Item4",                                    // System_ValueTuple_T5__Item4
                "Item5",                                    // System_ValueTuple_T5__Item5

                "Item1",                                    // System_ValueTuple_T6__Item1
                "Item2",                                    // System_ValueTuple_T6__Item2
                "Item3",                                    // System_ValueTuple_T6__Item3
                "Item4",                                    // System_ValueTuple_T6__Item4
                "Item5",                                    // System_ValueTuple_T6__Item5
                "Item6",                                    // System_ValueTuple_T6__Item6

                "Item1",                                    // System_ValueTuple_T7__Item1
                "Item2",                                    // System_ValueTuple_T7__Item2
                "Item3",                                    // System_ValueTuple_T7__Item3
                "Item4",                                    // System_ValueTuple_T7__Item4
                "Item5",                                    // System_ValueTuple_T7__Item5
                "Item6",                                    // System_ValueTuple_T7__Item6
                "Item7",                                    // System_ValueTuple_T7__Item7

                "Item1",                                    // System_ValueTuple_TRest__Item1
                "Item2",                                    // System_ValueTuple_TRest__Item2
                "Item3",                                    // System_ValueTuple_TRest__Item3
                "Item4",                                    // System_ValueTuple_TRest__Item4
                "Item5",                                    // System_ValueTuple_TRest__Item5
                "Item6",                                    // System_ValueTuple_TRest__Item6
                "Item7",                                    // System_ValueTuple_TRest__Item7
                "Rest",                                     // System_ValueTuple_TRest__Rest

                ".ctor",                                    // System_ValueTuple_T1__ctor
                ".ctor",                                    // System_ValueTuple_T2__ctor
                ".ctor",                                    // System_ValueTuple_T3__ctor
                ".ctor",                                    // System_ValueTuple_T4__ctor
                ".ctor",                                    // System_ValueTuple_T5__ctor
                ".ctor",                                    // System_ValueTuple_T6__ctor
                ".ctor",                                    // System_ValueTuple_T7__ctor
                ".ctor",                                    // System_ValueTuple_TRest__ctor

                ".ctor",                                    // System_Runtime_CompilerServices_TupleElementNamesAttribute__ctorTransformNames

                "Format",                                   // System_String__Format_IFormatProvider
                "Substring",                                // System_string__Substring

                "CreatePayload",                            // Microsoft_CodeAnalysis_Runtime_Instrumentation__CreatePayloadForMethodsSpanningSingleFile
                "CreatePayload",                            // Microsoft_CodeAnalysis_Runtime_Instrumentation__CreatePayloadForMethodsSpanningMultipleFiles

                ".ctor",                                    // System_Runtime_CompilerServices_NullableAttribute__ctor
                ".ctor",                                    // System_Runtime_CompilerServices_NullableAttribute__ctorTransformFlags
                ".ctor",                                    // System_Runtime_CompilerServices_NonNullTypesAttribute__ctor
                ".ctor",                                    // System_Runtime_CompilerServices_ReferenceAssemblyAttribute__ctor
                ".ctor",                                    // System_Runtime_CompilerServices_IsReadOnlyAttribute__ctor
                ".ctor",                                    // System_Runtime_CompilerServices_IsByRefLikeAttribute__ctor
                ".ctor",                                    // System_Runtime_CompilerServices_ObsoleteAttribute__ctor
                ".ctor",                                    // System_Span__ctor
                "get_Item",                                 // System_Span__get_Item
                "get_Length",                               // System_Span__get_Length
                ".ctor",                                    // System_ReadOnlySpan__ctor
                "get_Item",                                 // System_ReadOnlySpan__get_Item
                "get_Length",                               // System_ReadOnlySpan__get_Length
                ".ctor",                                    // System_Runtime_CompilerServices_IsUnmanagedAttribute__ctor

                "Fix",                                      // Microsoft_VisualBasic_Conversion__FixSingle
                "Fix",                                      // Microsoft_VisualBasic_Conversion__FixDouble
                "Int",                                      // Microsoft_VisualBasic_Conversion__IntSingle
                "Int",                                      // Microsoft_VisualBasic_Conversion__IntDouble
                "Ceiling",                                  // System_Math__CeilingDouble
                "Floor",                                    // System_Math__FloorDouble
                "Truncate",                                 // System_Math__TruncateDouble
<<<<<<< HEAD
                "get_Item",                                 // System_Runtime_CompilerServices_ITuple__get_Item
                "get_Length",                               // System_Runtime_CompilerServices_ITuple__get_Length
=======
                ".ctor",                                    // Microsoft_CodeAnalysis_EmbeddedAttribute__ctor

                ".ctor",                                    // System_Index__ctor
                "FromEnd",                                  // System_Index__FromEnd
                "Value",                                    // System_Index__Value
                "Start",                                    // System_Range__Start
                "End",                                      // System_Range__End
                "Create",                                   // System_Range__Create
                "ToEnd",                                    // System_Range__ToEnd
                "FromStart",                                // System_Range__FromStart
                "All",                                      // System_Range__All

                "DisposeAsync",                             // System_IAsyncDisposable__DisposeAsync
                "GetAsyncEnumerator",                       // System_Collections_Generic_IAsyncEnumerable_T__GetAsyncEnumerator
                "MoveNextAsync",                            // System_Collections_Generic_IAsyncEnumerator_T__MoveNextAsync
                "get_Current",                              // System_Collections_Generic_IAsyncEnumerator_T__get_Current

                ".ctor",                                    // System_Threading_Tasks_ManualResetValueTaskSourceLogic_T__ctor
                "GetResult",                                // System_Threading_Tasks_ManualResetValueTaskSourceLogic_T__GetResult
                "GetStatus",                                // System_Threading_Tasks_ManualResetValueTaskSourceLogic_T__GetStatus
                "OnCompleted",                              // System_Threading_Tasks_ManualResetValueTaskSourceLogic_T__OnCompleted
                "Reset",                                    // System_Threading_Tasks_ManualResetValueTaskSourceLogic_T__Reset
                "SetException",                             // System_Threading_Tasks_ManualResetValueTaskSourceLogic_T__SetException
                "SetResult",                                // System_Threading_Tasks_ManualResetValueTaskSourceLogic_T__SetResult
                "get_Version",                              // System_Threading_Tasks_ManualResetValueTaskSourceLogic_T__get_Version
                "Value",                                    // System_Runtime_CompilerServices_IStrongBox_T__Value
                "get_Value",                                // System_Runtime_CompilerServices_IStrongBox_T__get_Value
                "GetResult",                                // System_Threading_Tasks_Sources_IValueTaskSource_T__GetResult
                "GetStatus",                                // System_Threading_Tasks_Sources_IValueTaskSource_T__GetStatus
                "OnCompleted",                              // System_Threading_Tasks_Sources_IValueTaskSource_T__OnCompleted
                ".ctor",                                    // System_Threading_Tasks_ValueTask_T__ctor
>>>>>>> 156b1511
            };

            s_descriptors = MemberDescriptor.InitializeFromStream(new System.IO.MemoryStream(initializationBytes, writable: false), allNames);
        }

        public static MemberDescriptor GetDescriptor(WellKnownMember member)
        {
            return s_descriptors[(int)member];
        }

        /// <summary>
        /// This function defines whether an attribute is optional or not.
        /// </summary>
        /// <param name="attributeMember">The attribute member.</param>
        internal static bool IsSynthesizedAttributeOptional(WellKnownMember attributeMember)
        {
            switch (attributeMember)
            {
                case WellKnownMember.System_Runtime_CompilerServices_CompilerGeneratedAttribute__ctor:
                case WellKnownMember.System_Diagnostics_DebuggableAttribute__ctorDebuggingModes:
                case WellKnownMember.System_Diagnostics_DebuggerBrowsableAttribute__ctor:
                case WellKnownMember.System_Diagnostics_DebuggerHiddenAttribute__ctor:
                case WellKnownMember.System_Diagnostics_DebuggerDisplayAttribute__ctor:
                case WellKnownMember.System_Diagnostics_DebuggerStepThroughAttribute__ctor:
                case WellKnownMember.System_Diagnostics_DebuggerNonUserCodeAttribute__ctor:
                case WellKnownMember.System_STAThreadAttribute__ctor:
                case WellKnownMember.System_Runtime_CompilerServices_AsyncStateMachineAttribute__ctor:
                case WellKnownMember.System_Runtime_CompilerServices_IteratorStateMachineAttribute__ctor:
                    return true;

                default:
                    return false;
            }
        }
    }
}<|MERGE_RESOLUTION|>--- conflicted
+++ resolved
@@ -3075,22 +3075,6 @@
                     (byte)SignatureTypeCode.TypeHandle, (byte)SpecialType.System_Double, // Return Type
                     (byte)SignatureTypeCode.TypeHandle, (byte)SpecialType.System_Double,
 
-<<<<<<< HEAD
-                 // System_Runtime_CompilerServices_ITuple__get_Item
-                 (byte)(MemberFlags.PropertyGet | MemberFlags.Virtual),                                                                       // Flags
-                 (byte)WellKnownType.ExtSentinel, (byte)(WellKnownType.System_Runtime_CompilerServices_ITuple - WellKnownType.ExtSentinel),   // DeclaringTypeId
-                 0,                                                                                                                           // Arity
-                    1,                                                                                                                        // Method Signature
-                    (byte)SignatureTypeCode.TypeHandle, (byte)SpecialType.System_Object, // Return Type
-                    (byte)SignatureTypeCode.TypeHandle, (byte)SpecialType.System_Int32,
-
-                 // System_Runtime_CompilerServices_ITuple__get_Length
-                 (byte)(MemberFlags.PropertyGet | MemberFlags.Virtual),                                                                       // Flags
-                 (byte)WellKnownType.ExtSentinel, (byte)(WellKnownType.System_Runtime_CompilerServices_ITuple - WellKnownType.ExtSentinel),   // DeclaringTypeId
-                 0,                                                                                                                           // Arity
-                    0,                                                                                                                        // Method Signature
-                    (byte)SignatureTypeCode.TypeHandle, (byte)SpecialType.System_Int32, // Return Type
-=======
                 // Microsoft_CodeAnalysis_EmbeddedAttribute__ctor
                 (byte)(MemberFlags.Constructor),                                                                                                               // Flags
                 (byte)WellKnownType.ExtSentinel, (byte)(WellKnownType.Microsoft_CodeAnalysis_EmbeddedAttribute - WellKnownType.ExtSentinel),                   // DeclaringTypeId
@@ -3330,7 +3314,20 @@
                     1,
                         (byte)SignatureTypeCode.GenericTypeParameter, 0,
                     (byte)SignatureTypeCode.TypeHandle, (byte)SpecialType.System_Int16, // Argument
->>>>>>> 156b1511
+                 // System_Runtime_CompilerServices_ITuple__get_Item
+                 (byte)(MemberFlags.PropertyGet | MemberFlags.Virtual),                                                                       // Flags
+                 (byte)WellKnownType.ExtSentinel, (byte)(WellKnownType.System_Runtime_CompilerServices_ITuple - WellKnownType.ExtSentinel),   // DeclaringTypeId
+                 0,                                                                                                                           // Arity
+                    1,                                                                                                                        // Method Signature
+                    (byte)SignatureTypeCode.TypeHandle, (byte)SpecialType.System_Object, // Return Type
+                    (byte)SignatureTypeCode.TypeHandle, (byte)SpecialType.System_Int32,
+
+                 // System_Runtime_CompilerServices_ITuple__get_Length
+                 (byte)(MemberFlags.PropertyGet | MemberFlags.Virtual),                                                                       // Flags
+                 (byte)WellKnownType.ExtSentinel, (byte)(WellKnownType.System_Runtime_CompilerServices_ITuple - WellKnownType.ExtSentinel),   // DeclaringTypeId
+                 0,                                                                                                                           // Arity
+                    0,                                                                                                                        // Method Signature
+                    (byte)SignatureTypeCode.TypeHandle, (byte)SpecialType.System_Int32, // Return Type
             };
 
             string[] allNames = new string[(int)WellKnownMember.Count]
@@ -3716,10 +3713,6 @@
                 "Ceiling",                                  // System_Math__CeilingDouble
                 "Floor",                                    // System_Math__FloorDouble
                 "Truncate",                                 // System_Math__TruncateDouble
-<<<<<<< HEAD
-                "get_Item",                                 // System_Runtime_CompilerServices_ITuple__get_Item
-                "get_Length",                               // System_Runtime_CompilerServices_ITuple__get_Length
-=======
                 ".ctor",                                    // Microsoft_CodeAnalysis_EmbeddedAttribute__ctor
 
                 ".ctor",                                    // System_Index__ctor
@@ -3751,7 +3744,8 @@
                 "GetStatus",                                // System_Threading_Tasks_Sources_IValueTaskSource_T__GetStatus
                 "OnCompleted",                              // System_Threading_Tasks_Sources_IValueTaskSource_T__OnCompleted
                 ".ctor",                                    // System_Threading_Tasks_ValueTask_T__ctor
->>>>>>> 156b1511
+                "get_Item",                                 // System_Runtime_CompilerServices_ITuple__get_Item
+                "get_Length",                               // System_Runtime_CompilerServices_ITuple__get_Length
             };
 
             s_descriptors = MemberDescriptor.InitializeFromStream(new System.IO.MemoryStream(initializationBytes, writable: false), allNames);
