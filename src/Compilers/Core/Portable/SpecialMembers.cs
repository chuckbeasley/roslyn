--- conflicted
+++ resolved
@@ -1010,11 +1010,13 @@
                 0,                                                                                                          // Arity
                     (byte)SignatureTypeCode.TypeHandle, (byte)SpecialType.System_String,                                    // Field Signature
 
-<<<<<<< HEAD
                 // System_Runtime_CompilerServices_RuntimeFeature__UnmanagedSignatureCallingConvention
-=======
+                (byte)(MemberFlags.Field | MemberFlags.Static),                                                             // Flags
+                (byte)SpecialType.System_Runtime_CompilerServices_RuntimeFeature,                                           // DeclaringTypeId
+                0,                                                                                                          // Arity
+                    (byte)SignatureTypeCode.TypeHandle, (byte)SpecialType.System_String,                                    // Field Signature
+
                 // System_Runtime_CompilerServices_RuntimeFeature__CovariantReturnsOfClasses
->>>>>>> 8a0c1f46
                 (byte)(MemberFlags.Field | MemberFlags.Static),                                                             // Flags
                 (byte)SpecialType.System_Runtime_CompilerServices_RuntimeFeature,                                           // DeclaringTypeId
                 0,                                                                                                          // Arity
@@ -1144,11 +1146,8 @@
                 "op_Implicit",                              // System_Nullable_T__op_Implicit_FromT
                 "op_Explicit",                              // System_Nullable_T__op_Explicit_ToT
                 "DefaultImplementationsOfInterfaces",       // System_Runtime_CompilerServices_RuntimeFeature__DefaultImplementationsOfInterfaces
-<<<<<<< HEAD
-                "UnmanagedSignatureCallingConvention",       // System_Runtime_CompilerServices_RuntimeFeature__UnmanagedSignatureCallingConvention
-=======
+                "UnmanagedSignatureCallingConvention",      // System_Runtime_CompilerServices_RuntimeFeature__UnmanagedSignatureCallingConvention
                 "CovariantReturnsOfClasses",                // System_Runtime_CompilerServices_RuntimeFeature__CovariantReturnsOfClasses
->>>>>>> 8a0c1f46
             };
 
             s_descriptors = MemberDescriptor.InitializeFromStream(new System.IO.MemoryStream(initializationBytes, writable: false), allNames);
