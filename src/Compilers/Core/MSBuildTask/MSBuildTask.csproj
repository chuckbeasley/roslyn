﻿<?xml version="1.0" encoding="utf-8"?>
<!-- Copyright (c)  Microsoft.  All Rights Reserved.  Licensed under the Apache License, Version 2.0.  See License.txt in the project root for license information. -->
<Project ToolsVersion="14.0" DefaultTargets="Build" xmlns="http://schemas.microsoft.com/developer/msbuild/2003">
  <Import Project="..\..\..\..\build\Targets\SettingsSdk.props" />
  <PropertyGroup>
    <MinimumVisualStudioVersion>14.0</MinimumVisualStudioVersion>
    <Platform Condition="'$(Platform)' == ''">AnyCPU</Platform>
    <PlatformTarget>AnyCPU</PlatformTarget>
    <ProjectGuid>{7AD4FE65-9A30-41A6-8004-AA8F89BCB7F3}</ProjectGuid>
    <OutputType>Library</OutputType>
    <AppDesignerFolder>Properties</AppDesignerFolder>
    <RootNamespace>Microsoft.CodeAnalysis.BuildTasks</RootNamespace>
    <AssemblyName>Microsoft.Build.Tasks.CodeAnalysis</AssemblyName>
    <DefaultLanguage>en-US</DefaultLanguage>
    <ProjectTypeGuids>{786C830F-07A1-408B-BD7F-6EE04809D6DB};{FAE04EC0-301F-11D3-BF4B-00C04F79EFBC}</ProjectTypeGuids>
    <TargetFramework>netstandard1.3</TargetFramework>
    <PackageTargetFallback>portable-net452;dotnet5.4</PackageTargetFallback>
  </PropertyGroup>
  <PropertyGroup Condition="'$(Configuration)|$(Platform)' == 'Debug|AnyCPU'" />
  <PropertyGroup Condition="'$(Configuration)|$(Platform)' == 'Release|AnyCPU'" />
  <ItemGroup>
    <None Include="Microsoft.CSharp.Core.targets">
      <CopyToOutputDirectory>PreserveNewest</CopyToOutputDirectory>
    </None>
    <None Include="Microsoft.VisualBasic.Core.targets">
      <CopyToOutputDirectory>PreserveNewest</CopyToOutputDirectory>
    </None>
    <!-- A reference to the entire .NET Framework is automatically included -->
  </ItemGroup>
  <ItemGroup>
    <Compile Include="..\..\Shared\BuildServerConnection.cs">
      <Link>BuildServerConnection.cs</Link>
    </Compile>
    <Compile Include="..\Portable\CorLightup.cs">
      <Link>CorLightup.cs</Link>
    </Compile>
    <Compile Include="..\Portable\InternalUtilities\CommandLineUtilities.cs">
      <Link>CommandLineUtilities.cs</Link>
    </Compile>
    <Compile Include="..\Portable\InternalUtilities\CompilerOptionParseUtilities.cs">
      <Link>CompilerOptionParseUtilities.cs</Link>
    </Compile>
    <Compile Include="..\Portable\InternalUtilities\IReadOnlySet.cs">
      <Link>IReadOnlySet.cs</Link>
    </Compile>
    <Compile Include="..\Portable\InternalUtilities\PlatformInformation.cs">
      <Link>PlatformInformation.cs</Link>
    </Compile>
    <Compile Include="..\Portable\InternalUtilities\ReflectionUtilities.cs">
      <Link>ReflectionUtilities.cs</Link>
    </Compile>
    <Compile Include="..\Portable\InternalUtilities\UnicodeCharacterUtilities.cs">
      <Link>UnicodeCharacterUtilities.cs</Link>
    </Compile>
    <Compile Include="AssemblyResolution.cs" />
    <Compile Include="CanonicalError.cs" />
<<<<<<< HEAD
    <Compile Include="DiscoverEditorConfigFiles.cs" />
=======
    <Compile Include="MvidReader.cs" />
    <Compile Include="CopyRefAssembly.cs" />
>>>>>>> d757e2eb
    <Compile Include="ValidateBootstrap.cs" />
    <Compile Include="CommandLineBuilderExtension.cs" />
    <Compile Include="Csc.cs" />
    <Compile Include="Csi.cs" />
    <Compile Include="ErrorString.Designer.cs">
      <AutoGen>True</AutoGen>
      <DesignTime>True</DesignTime>
      <DependentUpon>ErrorString.resx</DependentUpon>
    </Compile>
    <Compile Include="ICompilerOptionsHostObject.cs" />
    <Compile Include="ICscHostObject5.cs" />
    <Compile Include="InteractiveCompiler.cs" />
    <Compile Include="IVbcHostObject6.cs" />
    <Compile Include="ManagedCompiler.cs" />
    <Compile Include="PropertyDictionary.cs" />
    <Compile Include="RCWForCurrentContext.cs" />
    <Compile Include="Utilities.cs" />
    <Compile Include="Vbc.cs" />
  </ItemGroup>
  <ItemGroup>
    <InternalsVisibleToTest Include="Microsoft.Build.Tasks.CodeAnalysis.UnitTests" />
  </ItemGroup>
  <ItemGroup>
    <EmbeddedResource Include="ErrorString.resx">
      <Generator>ResXFileCodeGenerator</Generator>
      <LastGenOutput>ErrorString.Designer.cs</LastGenOutput>
    </EmbeddedResource>
  </ItemGroup>
  <ItemGroup>
    <PackageReference Include="Microsoft.Build" Version="$(MicrosoftBuildFixedVersion)" />
    <PackageReference Include="Microsoft.Build.Tasks.Core" Version="$(MicrosoftBuildTasksCoreFixedVersion)" />
    <PackageReference Include="Microsoft.NETCore.Platforms" Version="$(MicrosoftNETCorePlatformsVersion)" />
    <PackageReference Include="Microsoft.Win32.Primitives" Version="$(MicrosoftWin32PrimitivesVersion)" />
    <PackageReference Include="System.AppContext" Version="$(SystemAppContextVersion)" />
    <PackageReference Include="System.Console" Version="$(SystemConsoleVersion)" />
    <PackageReference Include="System.Collections.Concurrent" Version="$(SystemCollectionsConcurrentVersion)" />
    <PackageReference Include="System.Diagnostics.Process" Version="$(SystemDiagnosticsProcessVersion)" />
    <PackageReference Include="System.Diagnostics.Tools" Version="$(SystemDiagnosticsToolsVersion)" />
    <PackageReference Include="System.IO.FileSystem" Version="$(SystemIOFileSystemVersion)" />
    <PackageReference Include="System.IO.FileSystem.DriveInfo" Version="$(SystemIOFileSystemDriveInfoVersion)" />
    <PackageReference Include="System.IO.Pipes" Version="$(SystemIOPipesVersion)" />
    <PackageReference Include="System.Linq" Version="$(SystemLinqVersion)" />
    <PackageReference Include="System.Reflection" Version="$(SystemReflectionVersion)" />
    <PackageReference Include="System.Security.AccessControl" Version="$(SystemSecurityAccessControlVersion)" />
    <PackageReference Include="System.Security.Cryptography.Algorithms" Version="$(SystemSecurityCryptographyAlgorithmsVersion)" />
    <PackageReference Include="System.Security.Principal.Windows" Version="$(SystemSecurityPrincipalWindowsVersion)" />
    <PackageReference Include="System.Text.Encoding" Version="$(SystemTextEncodingVersion)" />
    <PackageReference Include="System.Text.Encoding.Extensions" Version="$(SystemTextEncodingExtensionsVersion)" />
    <PackageReference Include="System.Text.RegularExpressions" Version="$(SystemTextRegularExpressionsVersion)" />
    <PackageReference Include="System.Threading.Thread" Version="$(SystemThreadingThreadVersion)" />
  </ItemGroup>
  <Import Project="..\CommandLine\CommandLine.projitems" Label="Shared" />
  <Import Project="..\..\..\..\build\Targets\Imports.targets" />
</Project><|MERGE_RESOLUTION|>--- conflicted
+++ resolved
@@ -54,12 +54,9 @@
     </Compile>
     <Compile Include="AssemblyResolution.cs" />
     <Compile Include="CanonicalError.cs" />
-<<<<<<< HEAD
     <Compile Include="DiscoverEditorConfigFiles.cs" />
-=======
     <Compile Include="MvidReader.cs" />
     <Compile Include="CopyRefAssembly.cs" />
->>>>>>> d757e2eb
     <Compile Include="ValidateBootstrap.cs" />
     <Compile Include="CommandLineBuilderExtension.cs" />
     <Compile Include="Csc.cs" />
